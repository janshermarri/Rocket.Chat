--- conflicted
+++ resolved
@@ -2,13 +2,8 @@
 import { Match, check } from 'meteor/check';
 import { Random } from 'meteor/random';
 
-<<<<<<< HEAD
 import { LivechatRooms, LivechatVisitors } from '../../../models';
-import { FileUpload } from '../../../file-upload';
-=======
-import { Rooms, LivechatVisitors } from '../../../models';
 import { FileUpload } from '../../../file-upload/server';
->>>>>>> 89053900
 
 Meteor.methods({
 	async 'sendFileLivechatMessage'(roomId, visitorToken, file, msgData = {}) {
