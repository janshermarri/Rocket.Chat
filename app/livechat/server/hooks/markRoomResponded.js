
import { callbacks } from '../../../callbacks';
import { LivechatRooms } from '../../../models';

callbacks.add('afterSaveMessage', function(message, room) {
	// skips this callback if the message was edited
	if (!message || message.editedAt) {
		return message;
	}

	// check if room is yet awaiting for response
	if (!(typeof room.t !== 'undefined' && room.t === 'l' && room.waitingResponse)) {
		return message;
	}

	// if the message has a token, it was sent by the visitor, so ignore it
	if (message.token) {
		return message;
	}

<<<<<<< HEAD
	Meteor.defer(() => {
		LivechatRooms.setResponseByRoomId(room._id, {
			user: {
				_id: message.u._id,
				username: message.u.username,
			},
		});
=======
	Rooms.setResponseByRoomId(room._id, {
		user: {
			_id: message.u._id,
			username: message.u.username,
		},
>>>>>>> da42a954
	});

	return message;
}, callbacks.priority.LOW, 'markRoomResponded');<|MERGE_RESOLUTION|>--- conflicted
+++ resolved
@@ -18,21 +18,11 @@
 		return message;
 	}
 
-<<<<<<< HEAD
-	Meteor.defer(() => {
-		LivechatRooms.setResponseByRoomId(room._id, {
-			user: {
-				_id: message.u._id,
-				username: message.u.username,
-			},
-		});
-=======
-	Rooms.setResponseByRoomId(room._id, {
+	LivechatRooms.setResponseByRoomId(room._id, {
 		user: {
 			_id: message.u._id,
 			username: message.u.username,
 		},
->>>>>>> da42a954
 	});
 
 	return message;
