import { Meteor } from 'meteor/meteor';
import { Match, check } from 'meteor/check';

import {
	createLivechatSubscription,
	dispatchAgentDelegated,
	dispatchInquiryQueued,
	forwardRoomToAgent,
	forwardRoomToDepartment,
	removeAgentFromSubscription,
	updateChatDepartment,
	allowAgentSkipQueue,
} from './Helper';
import { callbacks } from '../../../../lib/callbacks';
import { Logger } from '../../../../server/lib/logger/Logger';
import { LivechatRooms, Rooms, Messages, Users, LivechatInquiry, Subscriptions } from '../../../models/server';
import { Apps, AppEvents } from '../../../apps/server';

const logger = new Logger('RoutingManager');

export const RoutingManager = {
	methodName: null,
	methods: {},

	startQueue() {
		// todo: move to eventemitter or middleware
		// queue shouldn't start on CE
	},

	isMethodSet() {
		return !!this.methodName;
	},

	setMethodNameAndStartQueue(name) {
		logger.debug(`Changing default routing method from ${this.methodName} to ${name}`);
		if (!this.methods[name]) {
			logger.warn(`Cannot change routing method to ${name}. Selected Routing method does not exists. Defaulting to Manual_Selection`);
			this.methodName = 'Manual_Selection';
		} else {
			this.methodName = name;
		}

		this.startQueue();
	},

	registerMethod(name, Method) {
		logger.debug(`Registering new routing method with name ${name}`);
		this.methods[name] = new Method();
	},

	getMethod() {
		if (!this.methods[this.methodName]) {
			throw new Meteor.Error('error-routing-method-not-available');
		}
		return this.methods[this.methodName];
	},

	getConfig() {
		return this.getMethod().config || {};
	},

	async getNextAgent(department, ignoreAgentId) {
		logger.debug(`Getting next available agent with method ${this.methodName}`);
		return this.getMethod().getNextAgent(department, ignoreAgentId);
	},

	async delegateInquiry(inquiry, agent, options = {}) {
		const { department, rid } = inquiry;
		logger.debug(`Attempting to delegate inquiry ${inquiry._id}`);
		if (!agent || (agent.username && !Users.findOneOnlineAgentByUserList(agent.username) && !allowAgentSkipQueue(agent))) {
			logger.debug(`Agent offline or invalid. Using routing method to get next agent for inquiry ${inquiry._id}`);
			agent = await this.getNextAgent(department);
			logger.debug(`Routing method returned agent ${agent && agent.agentId} for inquiry ${inquiry._id}`);
		}

		if (!agent) {
			logger.debug(`No agents available. Unable to delegate inquiry ${inquiry._id}`);
			return LivechatRooms.findOneById(rid);
		}

		logger.debug(`Inquiry ${inquiry._id} will be taken by agent ${agent.agentId}`);
		return this.takeInquiry(inquiry, agent, options);
	},

	assignAgent(inquiry, agent) {
		check(
			agent,
			Match.ObjectIncluding({
				agentId: String,
				username: String,
			}),
		);

		logger.debug(`Assigning agent ${agent.agentId} to inquiry ${inquiry._id}`);

		const { rid, name, v, department } = inquiry;
		if (!createLivechatSubscription(rid, name, v, agent, department)) {
			logger.debug(`Cannot assign agent to inquiry ${inquiry._id}: Cannot create subscription`);
			throw new Meteor.Error('error-creating-subscription', 'Error creating subscription');
		}

		LivechatRooms.changeAgentByRoomId(rid, agent);
		Rooms.incUsersCountById(rid);

		const user = Users.findOneById(agent.agentId);
		const room = LivechatRooms.findOneById(rid);

		Messages.createCommandWithRoomIdAndUser('connected', rid, user);
		dispatchAgentDelegated(rid, agent.agentId);
		logger.debug(`Agent ${agent.agentId} assigned to inquriy ${inquiry._id}. Instances notified`);

		Apps.getBridges().getListenerBridge().livechatEvent(AppEvents.IPostLivechatAgentAssigned, { room, user });
		return inquiry;
	},

	unassignAgent(inquiry, departmentId) {
		const { rid, department } = inquiry;
		const room = LivechatRooms.findOneById(rid);

		logger.debug(`Removing assignations of inquiry ${inquiry._id}`);
		if (!room || !room.open) {
			logger.debug(`Cannot unassign agent from inquiry ${inquiry._id}: Room already closed`);
			return false;
		}

		if (departmentId && departmentId !== department) {
			logger.debug(`Switching department for inquiry ${inquiry._id} [Current: ${department} | Next: ${departmentId}]`);
			updateChatDepartment({
				rid,
				newDepartmentId: departmentId,
				oldDepartmentId: department,
			});
			// Fake the department to delegate the inquiry;
			inquiry.department = departmentId;
		}

		const { servedBy } = room;

		if (servedBy) {
			logger.debug(`Unassigning current agent for inquiry ${inquiry._id}`);
			LivechatRooms.removeAgentByRoomId(rid);
			this.removeAllRoomSubscriptions(room);
			dispatchAgentDelegated(rid, null);
		}

		dispatchInquiryQueued(inquiry);
		return true;
	},

	async takeInquiry(inquiry, agent, options = { clientAction: false }) {
		check(
			agent,
			Match.ObjectIncluding({
				agentId: String,
				username: String,
			}),
		);

		check(
			inquiry,
			Match.ObjectIncluding({
				_id: String,
				rid: String,
				status: String,
			}),
		);

		logger.debug(`Attempting to take Inquiry ${inquiry._id} [Agent ${agent.agentId}] `);

		const { _id, rid } = inquiry;
		const room = LivechatRooms.findOneById(rid);
		if (!room || !room.open) {
			logger.debug(`Cannot take Inquiry ${inquiry._id}: Room is closed`);
			return room;
		}

		if (room.servedBy && room.servedBy._id === agent.agentId && !room.onHold) {
			logger.debug(`Cannot take Inquiry ${inquiry._id}: Already taken by agent ${room.servedBy._id}`);
			return room;
		}

<<<<<<< HEAD
		agent = await callbacks.run('livechat.checkAgentBeforeTakeInquiry', agent, { inquiry, options });
=======
		agent = await callbacks.run('livechat.checkAgentBeforeTakeInquiry', {
			agent,
			inquiry,
			options,
		});
>>>>>>> 37714424
		if (!agent) {
			logger.debug(`Cannot take Inquiry ${inquiry._id}: Precondition failed for agent`);
			return callbacks.run('livechat.onAgentAssignmentFailed', { inquiry, room, options });
		}

		if (room.onHold) {
			logger.debug(`Room ${room._id} is on hold. Remove current assignments before routing`);
			Subscriptions.removeByRoomIdAndUserId(room._id, agent.agentId);
		}

		LivechatInquiry.takeInquiry(_id);
		const inq = this.assignAgent(inquiry, agent);
		logger.debug(`Inquiry ${inquiry._id} taken by agent ${agent.agentId}`);

		callbacks.runAsync('livechat.afterTakeInquiry', inq, agent);

		return LivechatRooms.findOneById(rid);
	},

	async transferRoom(room, guest, transferData) {
		logger.debug(`Transfering room ${room._id} by ${transferData.transferredBy._id}`);
		if (transferData.departmentId) {
			logger.debug(`Transfering room ${room._id} to department ${transferData.departmentId}`);
			return forwardRoomToDepartment(room, guest, transferData);
		}

		if (transferData.userId) {
			logger.debug(`Transfering room ${room._id} to user ${transferData.userId}`);
			return forwardRoomToAgent(room, transferData);
		}

		logger.debug(`Unable to transfer room ${room._id}: No target provided`);
		return false;
	},

	delegateAgent(agent, inquiry) {
		logger.debug(`Delegating Inquiry ${inquiry._id}`);
		const defaultAgent = callbacks.run('livechat.beforeDelegateAgent', agent, {
			department: inquiry?.department,
		});

		if (defaultAgent) {
			logger.debug(`Delegating Inquiry ${inquiry._id} to agent ${defaultAgent.username}`);
			LivechatInquiry.setDefaultAgentById(inquiry._id, defaultAgent);
		}

		logger.debug(`Queueing inquiry ${inquiry._id}`);
		dispatchInquiryQueued(inquiry, defaultAgent);
		return defaultAgent;
	},

	removeAllRoomSubscriptions(room, ignoreUser) {
		const { _id: roomId } = room;

		const subscriptions = Subscriptions.findByRoomId(roomId).fetch();
		subscriptions?.forEach(({ u }) => {
			if (ignoreUser && ignoreUser._id === u._id) {
				return;
			}
			removeAgentFromSubscription(roomId, u);
		});
	},
};<|MERGE_RESOLUTION|>--- conflicted
+++ resolved
@@ -179,15 +179,7 @@
 			return room;
 		}
 
-<<<<<<< HEAD
 		agent = await callbacks.run('livechat.checkAgentBeforeTakeInquiry', agent, { inquiry, options });
-=======
-		agent = await callbacks.run('livechat.checkAgentBeforeTakeInquiry', {
-			agent,
-			inquiry,
-			options,
-		});
->>>>>>> 37714424
 		if (!agent) {
 			logger.debug(`Cannot take Inquiry ${inquiry._id}: Precondition failed for agent`);
 			return callbacks.run('livechat.onAgentAssignmentFailed', { inquiry, room, options });
@@ -225,9 +217,7 @@
 
 	delegateAgent(agent, inquiry) {
 		logger.debug(`Delegating Inquiry ${inquiry._id}`);
-		const defaultAgent = callbacks.run('livechat.beforeDelegateAgent', agent, {
-			department: inquiry?.department,
-		});
+		const defaultAgent = callbacks.run('livechat.beforeDelegateAgent', agent, { department: inquiry?.department });
 
 		if (defaultAgent) {
 			logger.debug(`Delegating Inquiry ${inquiry._id} to agent ${defaultAgent.username}`);
