--- conflicted
+++ resolved
@@ -42,11 +42,9 @@
 import notifications from '../../../notifications/server/lib/Notifications';
 import { validateEmailDomain } from '../../../lib/server';
 
-<<<<<<< HEAD
 const logger = new Logger('Livechat');
-=======
+
 const dnsResolveMx = Meteor.wrapAsync(dns.resolveMx);
->>>>>>> 63206b56
 
 export const Livechat = {
 	Analytics,
