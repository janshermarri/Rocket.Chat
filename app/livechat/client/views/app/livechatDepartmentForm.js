--- conflicted
+++ resolved
@@ -105,19 +105,6 @@
 		const oldBtnValue = $btn.html();
 		$btn.html(t('Saving'));
 
-<<<<<<< HEAD
-		// get custom form fields
-=======
-		const departmentData = {
-			enabled: enabled === '1',
-			name: name.trim(),
-			description: description.trim(),
-			showOnRegistration: showOnRegistration === '1',
-			showOnOfflineForm: showOnOfflineForm === '1',
-			email: email.trim(),
-		};
-
->>>>>>> 16042f8a
 		instance.$('.customFormField').each((i, el) => {
 			const elField = instance.$(el);
 			const name = elField.attr('name');
