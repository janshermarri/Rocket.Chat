import { Meteor } from 'meteor/meteor';
import { ReactiveVar } from 'meteor/reactive-var';
import { FlowRouter } from 'meteor/kadira:flow-router';
import { Template } from 'meteor/templating';
import _ from 'underscore';
import toastr from 'toastr';

import { t, handleError } from '../../../../utils';
import { AgentUsers } from '../../collections/AgentUsers';
import { LivechatDepartment } from '../../collections/LivechatDepartment';
import { LivechatDepartmentAgents } from '../../collections/LivechatDepartmentAgents';
import { getCustomFormTemplate } from './customTemplates/register';
import './livechatDepartmentForm.html';

Template.livechatDepartmentForm.helpers({
	department() {
		return Template.instance().department.get();
	},
	agents() {
		return Template.instance().department && !_.isEmpty(Template.instance().department.get()) ? Template.instance().department.get().agents : [];
	},
	selectedAgents() {
		return _.sortBy(Template.instance().selectedAgents.get(), 'username');
	},
	availableAgents() {
		const selected = _.pluck(Template.instance().selectedAgents.get(), 'username');
		return AgentUsers.find({ username: { $nin: selected } }, { sort: { username: 1 } });
	},
	showOnRegistration(value) {
		const department = Template.instance().department.get();
		return department.showOnRegistration === value || (department.showOnRegistration === undefined && value === true);
	},
	showOnOfflineForm(value) {
		const department = Template.instance().department.get();
		return department.showOnOfflineForm === value || (department.showOnOfflineForm === undefined && value === true);
	},
	customFieldsTemplate() {
		return getCustomFormTemplate('livechatDepartmentForm');
	},
	data() {
		return { id: FlowRouter.getParam('_id') };
	},
});

Template.livechatDepartmentForm.events({
	'submit #department-form'(e, instance) {
		e.preventDefault();
		const $btn = instance.$('button.save');

		const _id = $(e.currentTarget).data('id');
		const enabled = instance.$('input[name=enabled]:checked').val();
		const name = instance.$('input[name=name]').val();
		const description = instance.$('textarea[name=description]').val();
		const showOnRegistration = instance.$('input[name=showOnRegistration]:checked').val();
		const email = instance.$('input[name=email]').val();
		const showOnOfflineForm = instance.$('input[name=showOnOfflineForm]:checked').val();

		if (enabled !== '1' && enabled !== '0') {
			return toastr.error(t('Please_select_enabled_yes_or_no'));
		}

		if (name.trim() === '') {
			return toastr.error(t('Please_fill_a_name'));
		}

		if (email.trim() === '' && showOnOfflineForm === '1') {
			return toastr.error(t('Please_fill_an_email'));
		}

		const oldBtnValue = $btn.html();
		$btn.html(t('Saving'));

		const departmentData = {
			enabled: enabled === '1',
			name: name.trim(),
			description: description.trim(),
			showOnRegistration: showOnRegistration === '1',
			showOnOfflineForm: showOnOfflineForm === '1',
			email: email.trim(),
		};

		// get custom form fields
<<<<<<< HEAD
		const customFields = [];
		instance.$('.customFormField').each((i, el) => {
			const elField = instance.$(el);
			const name = elField.attr('name');
			customFields.push(name);
=======
		instance.$('.customFormField').each((i, el) => {
			const elField = instance.$(el);
			const name = elField.attr('name');
>>>>>>> 35b16094
			departmentData[name] = elField.val();
		});

		const departmentAgents = [];

		instance.selectedAgents.get().forEach((agent) => {
			agent.count = instance.$(`.count-${ agent.agentId }`).val();
			agent.order = instance.$(`.order-${ agent.agentId }`).val();

			departmentAgents.push(agent);
		});

		Meteor.call('livechat:saveDepartment', _id, departmentData, departmentAgents, customFields, function(error/* , result*/) {
			$btn.html(oldBtnValue);
			if (error) {
				return handleError(error);
			}

			toastr.success(t('Saved'));
			FlowRouter.go('livechat-departments');
		});
	},

	'click button.back'(e/* , instance*/) {
		e.preventDefault();
		FlowRouter.go('livechat-departments');
	},

	'click .remove-agent'(e, instance) {
		e.preventDefault();

		let selectedAgents = instance.selectedAgents.get();
		selectedAgents = _.reject(selectedAgents, (agent) => agent._id === this._id);
		instance.selectedAgents.set(selectedAgents);
	},

	'click .available-agents li'(e, instance) {
		const selectedAgents = instance.selectedAgents.get();
		const agent = _.clone(this);
		agent.agentId = this._id;
		delete agent._id;
		selectedAgents.push(agent);
		instance.selectedAgents.set(selectedAgents);
	},
});

Template.livechatDepartmentForm.onCreated(function() {
	this.department = new ReactiveVar({ enabled: true });
	this.selectedAgents = new ReactiveVar([]);

	this.subscribe('livechat:agents');

	this.autorun(() => {
		const sub = this.subscribe('livechat:departments', FlowRouter.getParam('_id'));
		if (sub.ready()) {
			const department = LivechatDepartment.findOne({ _id: FlowRouter.getParam('_id') });
			if (department) {
				this.department.set(department);

				this.subscribe('livechat:departmentAgents', department._id, () => {
					const newSelectedAgents = [];
					LivechatDepartmentAgents.find({ departmentId: department._id }).forEach((agent) => {
						newSelectedAgents.push(agent);
					});
					this.selectedAgents.set(newSelectedAgents);
				});
			}
		}
	});
});<|MERGE_RESOLUTION|>--- conflicted
+++ resolved
@@ -80,17 +80,9 @@
 		};
 
 		// get custom form fields
-<<<<<<< HEAD
-		const customFields = [];
 		instance.$('.customFormField').each((i, el) => {
 			const elField = instance.$(el);
 			const name = elField.attr('name');
-			customFields.push(name);
-=======
-		instance.$('.customFormField').each((i, el) => {
-			const elField = instance.$(el);
-			const name = elField.attr('name');
->>>>>>> 35b16094
 			departmentData[name] = elField.val();
 		});
 
@@ -103,7 +95,7 @@
 			departmentAgents.push(agent);
 		});
 
-		Meteor.call('livechat:saveDepartment', _id, departmentData, departmentAgents, customFields, function(error/* , result*/) {
+		Meteor.call('livechat:saveDepartment', _id, departmentData, departmentAgents, function(error/* , result*/) {
 			$btn.html(oldBtnValue);
 			if (error) {
 				return handleError(error);
