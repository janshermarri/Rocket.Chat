import { Meteor } from 'meteor/meteor';
import { ReactiveVar } from 'meteor/reactive-var';
import { FlowRouter } from 'meteor/kadira:flow-router';
import { Session } from 'meteor/session';
import { Template } from 'meteor/templating';

import { ChatSubscription, Users } from '../../../../models';
import { KonchatNotification } from '../../../../ui';
import { settings } from '../../../../settings';
import { hasPermission } from '../../../../authorization';
import { t, handleError, getUserPreference } from '../../../../utils';
import { LivechatInquiry } from '../../../lib/LivechatInquiry';
import './livechat.html';

Template.livechat.helpers({
	isActive() {
		const query = {
			t: 'l',
			f: { $ne: true },
			open: true,
			rid: Session.get('openedRoom'),
		};

		const options = { fields: { _id: 1 } };

		if (ChatSubscription.findOne(query, options)) {
			return 'active';
		}
	},

	rooms() {
		const query = {
			t: 'l',
			open: true,
		};

		const user = Users.findOne(Meteor.userId(), {
			fields: { 'settings.preferences.sidebarShowUnread': 1 },
		});

		if (getUserPreference(user, 'sidebarShowUnread')) {
			query.alert = { $ne: true };
		}

		return ChatSubscription.find(query, {
			sort: {
				t: 1,
				fname: 1,
			},
		});
	},

	inquiries() {
		// get all inquiries of the department
		const inqs = LivechatInquiry.find({
			agents: Meteor.userId(),
			status: 'queued',
		}, {
			sort: {
				ts: 1,
			},
		});

		// for notification sound
		inqs.forEach((inq) => {
			KonchatNotification.newRoom(inq.rid);
		});

		return inqs;
	},

	showIncomingQueue() {
		const config = Template.instance().routingConfig.get();
		return config.showQueue;
	},

	available() {
		const statusLivechat = Template.instance().statusLivechat.get();

		return {
			status: statusLivechat === 'available' ? 'status-online' : '',
			icon: statusLivechat === 'available' ? 'icon-toggle-on' : 'icon-toggle-off',
			hint: statusLivechat === 'available' ? t('Available') : t('Not_Available'),
		};
	},

	isLivechatAvailable() {
		return Template.instance().statusLivechat.get() === 'available';
	},

	showQueueLink() {
		const config = Template.instance().routingConfig.get();
		if (!config.showQueue) {
			return false;
		}
<<<<<<< HEAD

		return hasRole(Meteor.userId(), 'livechat-manager') || (Template.instance().statusLivechat.get() === 'available' && settings.get('Livechat_show_queue_list_link'));
=======
		return hasPermission(Meteor.userId(), 'view-livechat-queue') || (Template.instance().statusLivechat.get() === 'available' && settings.get('Livechat_show_queue_list_link'));
>>>>>>> ba632afa
	},

	activeLivechatQueue() {
		FlowRouter.watchPathChange();
		if (FlowRouter.current().route.name === 'livechat-queue') {
			return 'active';
		}
	},
});

Template.livechat.events({
	'click .livechat-status'() {
		Meteor.call('livechat:changeLivechatStatus', (err /* , results*/) => {
			if (err) {
				return handleError(err);
			}
		});
	},
});

Template.livechat.onCreated(function() {
	this.statusLivechat = new ReactiveVar();
	this.routingConfig = new ReactiveVar({});

	Meteor.call('livechat:getRoutingConfig', (err, config) => {
		if (config) {
			this.routingConfig.set(config);
		}
	});

	this.autorun(() => {
		if (Meteor.userId()) {
			const user = Users.findOne(Meteor.userId(), { fields: { statusLivechat: 1 } });
			this.statusLivechat.set(user.statusLivechat);
		} else {
			this.statusLivechat.set();
		}
	});

	this.subscribe('livechat:inquiry');
});<|MERGE_RESOLUTION|>--- conflicted
+++ resolved
@@ -93,12 +93,7 @@
 		if (!config.showQueue) {
 			return false;
 		}
-<<<<<<< HEAD
-
-		return hasRole(Meteor.userId(), 'livechat-manager') || (Template.instance().statusLivechat.get() === 'available' && settings.get('Livechat_show_queue_list_link'));
-=======
 		return hasPermission(Meteor.userId(), 'view-livechat-queue') || (Template.instance().statusLivechat.get() === 'available' && settings.get('Livechat_show_queue_list_link'));
->>>>>>> ba632afa
 	},
 
 	activeLivechatQueue() {
