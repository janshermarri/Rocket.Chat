import { RoomType } from '@rocket.chat/apps-engine/definition/rooms';
import { Meteor } from 'meteor/meteor';

<<<<<<< HEAD
=======
import { Messages, Rooms, Subscriptions, Users } from '../../../models';
>>>>>>> 36a7059f
import { addUserToRoom } from '../../../lib/server/functions/addUserToRoom';
import { Rooms, Subscriptions, Users } from '../../../models/server';

export class AppRoomBridge {
	constructor(orch) {
		this.orch = orch;
	}

	async create(room, members, appId) {
		this.orch.debugLog(`The App ${ appId } is creating a new room.`, room);

		const rcRoom = this.orch.getConverters().get('rooms').convertAppRoom(room);
		let method;

		switch (room.type) {
			case RoomType.CHANNEL:
				method = 'createChannel';
				break;
			case RoomType.PRIVATE_GROUP:
				method = 'createPrivateGroup';
				break;
			case RoomType.DIRECT_MESSAGE:
				method = 'createDirectMessage';
				break;
			default:
				throw new Error('Only channels, private groups and direct messages can be created.');
		}

		let rid;
		Meteor.runAsUser(room.creator.id, () => {
			const extraData = Object.assign({}, rcRoom);
			delete extraData.name;
			delete extraData.t;
			delete extraData.ro;
			delete extraData.customFields;
			let info;
			if (room.type === RoomType.DIRECT_MESSAGE) {
				info = Meteor.call(method, ...members);
			} else {
				info = Meteor.call(method, rcRoom.name, members, rcRoom.ro, rcRoom.customFields, extraData);
			}
			rid = info.rid;
		});

		return rid;
	}

	async getById(roomId, appId) {
		this.orch.debugLog(`The App ${ appId } is getting the roomById: "${ roomId }"`);

		return this.orch.getConverters().get('rooms').convertById(roomId);
	}

	async getByName(roomName, appId) {
		this.orch.debugLog(`The App ${ appId } is getting the roomByName: "${ roomName }"`);

		return this.orch.getConverters().get('rooms').convertByName(roomName);
	}

	async getCreatorById(roomId, appId) {
		this.orch.debugLog(`The App ${ appId } is getting the room's creator by id: "${ roomId }"`);

		const room = Rooms.findOneById(roomId);

		if (!room || !room.u || !room.u._id) {
			return undefined;
		}

		return this.orch.getConverters().get('users').convertById(room.u._id);
	}

	async getCreatorByName(roomName, appId) {
		this.orch.debugLog(`The App ${ appId } is getting the room's creator by name: "${ roomName }"`);

		const room = Rooms.findOneByName(roomName);

		if (!room || !room.u || !room.u._id) {
			return undefined;
		}

		return this.orch.getConverters().get('users').convertById(room.u._id);
	}

	async getMessages(roomId, appId) {
		this.orch.debugLog(`The App ${ appId } is getting the room's messages by room id: "${ roomId }"`);

		const room = Rooms.findOneById(roomId);
		if (!room) {
			throw new Error(`Room could not be found by id ${ roomId }`);
		}

		return Messages.findVisibleByRoomId(roomId).map((msgObj) => this.orch.getConverters().get('messages').convertMessage(msgObj));
	}

	async getMembers(roomId, appId) {
		this.orch.debugLog(`The App ${ appId } is getting the room's members by room id: "${ roomId }"`);
		const subscriptions = await Subscriptions.findByRoomId(roomId);
		return subscriptions.map((sub) => this.orch.getConverters().get('users').convertById(sub.u && sub.u._id));
	}

	async getDirectByUsernames(usernames, appId) {
		this.orch.debugLog(`The App ${ appId } is getting direct room by usernames: "${ usernames }"`);
		const room = await Rooms.findDirectRoomContainingAllUsernames(usernames);
		if (!room) {
			return undefined;
		}
		return this.orch.getConverters().get('rooms').convertRoom(room);
	}

	async update(room, members = [], appId) {
		this.orch.debugLog(`The App ${ appId } is updating a room.`);

		if (!room.id || !Rooms.findOneById(room.id)) {
			throw new Error('A room must exist to update.');
		}

		const rm = this.orch.getConverters().get('rooms').convertAppRoom(room);

		Rooms.update(rm._id, rm);

		for (const username of members) {
			const member = Users.findOneByUsername(username);

			if (!member) {
				continue;
			}

			addUserToRoom(rm._id, member);
		}
	}

	async createDiscussion(room, parentMessage = null, reply = '', members = [], appId) {
		this.orch.debugLog(`The App ${ appId } is creating a new discussion.`, room);

		const rcRoom = this.orch.getConverters().get('rooms').convertAppRoom(room);

		let rcMessage;
		if (parentMessage) {
			rcMessage = this.orch.getConverters().get('messages').convertAppMessage(parentMessage);
		}

		if (!rcRoom.prid || !Rooms.findOneById(rcRoom.prid)) {
			throw new Error('There must be a parent room to create a discussion.');
		}

		const discussion = {
			prid: rcRoom.prid,
			t_name: rcRoom.fname,
			pmid: rcMessage ? rcMessage._id : undefined,
			reply: reply && reply.trim() !== '' ? reply : undefined,
			users: members.length > 0 ? members : [],
		};

		let rid;
		Meteor.runAsUser(room.creator.id, () => {
			const info = Meteor.call('createDiscussion', discussion);
			rid = info.rid;
		});

		return rid;
	}
}<|MERGE_RESOLUTION|>--- conflicted
+++ resolved
@@ -1,12 +1,8 @@
 import { RoomType } from '@rocket.chat/apps-engine/definition/rooms';
 import { Meteor } from 'meteor/meteor';
 
-<<<<<<< HEAD
-=======
 import { Messages, Rooms, Subscriptions, Users } from '../../../models';
->>>>>>> 36a7059f
 import { addUserToRoom } from '../../../lib/server/functions/addUserToRoom';
-import { Rooms, Subscriptions, Users } from '../../../models/server';
 
 export class AppRoomBridge {
 	constructor(orch) {
