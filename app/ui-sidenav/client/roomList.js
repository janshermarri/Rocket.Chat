--- conflicted
+++ resolved
@@ -155,11 +155,7 @@
 			retention: 1,
 			teamId: 1,
 			teamMain: 1,
-<<<<<<< HEAD
 			msgs: 1,
-=======
-
->>>>>>> 26db22bc
 			onHold: 1,
 			metrics: 1,
 			muted: 1,
