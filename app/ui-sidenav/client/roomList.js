--- conflicted
+++ resolved
@@ -150,19 +150,15 @@
 			v: 1,
 			streamingOptions: 1,
 			usernames: 1,
-<<<<<<< HEAD
 			topic: 1,
 			encrypted: 1,
 			autoTranslate: 1,
 			autoTranslateLanguage: 1,
-=======
 			description: 1,
-			topic: 1,
 			announcement: 1,
 			broadcast: 1,
 			archived: 1,
 			retention: 1,
->>>>>>> f0a33faa
 		},
 	};
 
@@ -184,15 +180,9 @@
 	subscription.lm = subscription.lr ? new Date(Math.max(subscription.lr, lastRoomUpdate)) : lastRoomUpdate;
 	subscription.streamingOptions = room.streamingOptions;
 
-<<<<<<< HEAD
-	subscription.topic = room.topic;
 	subscription.encrypted = room.encrypted;
-
 	subscription.autoTranslate = room.autoTranslate;
 	subscription.autoTranslateLanguage = room.autoTranslateLanguage;
-
-=======
-
 	subscription.description = room.description;
 	subscription.cl = room.cl;
 	subscription.topic = room.topic;
@@ -200,7 +190,6 @@
 	subscription.broadcast = room.broadcast;
 	subscription.archived = room.archived;
 	subscription.retention = room.retention;
->>>>>>> f0a33faa
 	return Object.assign(subscription, getLowerCaseNames(subscription));
 };
 
@@ -213,12 +202,9 @@
 		rid: room._id,
 	}, {
 		$set: {
-<<<<<<< HEAD
 			autoTranslate: room.autoTranslate,
 			autoTranslateLanguage: room.autoTranslateLanguage,
 			encrypted: room.encrypted,
-			...room.topic && { topic: room.topic },
-=======
 			description: room.description,
 			cl: room.cl,
 			topic: room.topic,
@@ -226,7 +212,6 @@
 			broadcast: room.broadcast,
 			archived: room.archived,
 			retention: room.retention,
->>>>>>> f0a33faa
 			...Array.isArray(room.uids) && { uids: room.uids },
 			...Array.isArray(room.uids) && { usernames: room.usernames },
 			...room.v && { v: room.v },
