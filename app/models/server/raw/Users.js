import { BaseRaw } from './BaseRaw';

export class UsersRaw extends BaseRaw {
	findUsersInRoles(roles, scope, options) {
		roles = [].concat(roles);

		const query = {
			roles: { $in: roles },
		};

		return this.find(query, options);
	}

	findUsersInRolesWithQuery(roles, query, options) {
		roles = [].concat(roles);

		Object.assign(query, { roles: { $in: roles } });

		return this.find(query, options);
	}

	isUserInRole(userId, roleName) {
		const query = {
			_id: userId,
			roles: roleName,
		};

		return this.findOne(query, { fields: { roles: 1 } });
	}

	getDistinctFederationDomains() {
		return this.col.distinct('federation.origin', { federation: { $exists: true } });
	}

	async getNextLeastBusyAgent(department) {
		const aggregate = [
			{ $match: { status: { $exists: true, $ne: 'offline' }, statusLivechat: 'available', roles: 'livechat-agent' } },
			{ $lookup: { from: 'view_livechat_queue_status', localField: '_id', foreignField: '_id', as: 'LivechatQueueStatus' } }, // the `view_livechat_queue_status` it's a view created when the server starts
			{ $lookup: { from: 'rocketchat_livechat_department_agents', localField: '_id', foreignField: 'agentId', as: 'departments' } },
			{ $project: { agentId: '$_id', username: 1, lastRoutingTime: 1, departments: 1, queueInfo: { $arrayElemAt: ['$LivechatQueueStatus', 0] } } },
			{ $sort: { 'queueInfo.chats': 1, lastRoutingTime: 1, username: 1 } },
		];

		if (department) {
			aggregate.push({ $unwind: '$departments' });
			aggregate.push({ $match: { 'departments.departmentId': department } });
		}

		aggregate.push({ $limit: 1 });

		const [agent] = await this.col.aggregate(aggregate).toArray();
		if (agent) {
			await this.setLastRoutingTime(agent.agentId);
		}

		return agent;
	}

	setLastRoutingTime(userId) {
		const query = {
			_id: userId,
		};

		const update = {
			$set: {
				lastRoutingTime: new Date(),
			},
		};

		return this.col.updateOne(query, update);
	}

	async getAgentAndAmountOngoingChats(userId) {
		const aggregate = [
			{ $match: { _id: userId, status: { $exists: true, $ne: 'offline' }, statusLivechat: 'available', roles: 'livechat-agent' } },
			{ $lookup: { from: 'view_livechat_queue_status', localField: '_id', foreignField: '_id', as: 'LivechatQueueStatus' } },
			{ $project: { username: 1, queueInfo: { $arrayElemAt: ['$LivechatQueueStatus', 0] } } },
		];

		const [agent] = await this.col.aggregate(aggregate).toArray();
		return agent;
	}

	findAllResumeTokensByUserId(userId) {
		return this.col.aggregate([
			{
				$match: {
					_id: userId,
				},
			},
			{
				$project: {
					tokens: {
						$filter: {
							input: '$services.resume.loginTokens',
							as: 'token',
							cond: {
								$ne: ['$$token.type', 'personalAccessToken'],
							},
						},
					},
				},
			},
			{ $unwind: '$tokens' },
			{ $sort: { 'tokens.when': 1 } },
			{ $group: { _id: '$_id', tokens: { $push: '$tokens' } } },
		]).toArray();
	}

	findActiveByUsernameOrNameRegexWithExceptionsAndConditions(termRegex, exceptions, conditions, options) {
		if (exceptions == null) { exceptions = []; }
		if (conditions == null) { conditions = {}; }
		if (options == null) { options = {}; }
		if (!Array.isArray(exceptions)) {
			exceptions = [exceptions];
		}

		const query = {
			$or: [{
				username: termRegex,
			}, {
				name: termRegex,
			}],
			active: true,
			type: {
				$in: ['user', 'bot'],
			},
			$and: [{
				username: {
					$exists: true,
				},
			}, {
				username: {
					$nin: exceptions,
				},
			}],
			...conditions,
		};

		return this.find(query, options);
	}

	countAllAgentsStatus({ departmentId = undefined }) {
		const match = {
			$match: {
				roles: { $in: ['livechat-agent'] },
			},
		};
		const group = {
			$group: {
				_id: null,
				offline: {
					$sum: {
						$cond: [{
							$or: [{
								$and: [
									{ $eq: ['$status', 'offline'] },
									{ $eq: ['$statusLivechat', 'available'] },
								],
							},
							{ $eq: ['$statusLivechat', 'not-available'] },
							],
						}, 1, 0],
					},
				},
				away: {
					$sum: {
						$cond: [{
							$and: [
								{ $eq: ['$status', 'away'] },
								{ $eq: ['$statusLivechat', 'available'] },
							],
						}, 1, 0],
					},
				},
				busy: {
					$sum: {
						$cond: [{
							$and: [
								{ $eq: ['$status', 'busy'] },
								{ $eq: ['$statusLivechat', 'available'] },
							],
						}, 1, 0],
					},
				},
				available: {
					$sum: {
						$cond: [{
							$and: [
								{ $eq: ['$status', 'online'] },
								{ $eq: ['$statusLivechat', 'available'] },
							],
						}, 1, 0],
					},
				},
			},
		};
		const lookup = {
			$lookup: {
				from: 'rocketchat_livechat_department_agents',
				localField: '_id',
				foreignField: 'agentId',
				as: 'departments',
			},
		};
		const unwind = {
			$unwind: {
				path: '$departments',
				preserveNullAndEmptyArrays: true,
			},
		};
		const departmentsMatch = {
			$match: {
				'departments.departmentId': departmentId,
			},
		};
		const params = [match];
		if (departmentId) {
			params.push(lookup);
			params.push(unwind);
			params.push(departmentsMatch);
		}
		params.push(group);
		return this.col.aggregate(params).toArray();
	}

<<<<<<< HEAD
=======
	getTotalOfRegisteredUsersByDate({ start, end, options = {} }) {
		const params = [
			{
				$match: {
					createdAt: { $gte: start, $lte: end },
				},
			},
			{
				$group: {
					_id: {
						$concat: [
							{ $substr: ['$createdAt', 0, 4] },
							{ $substr: ['$createdAt', 5, 2] },
							{ $substr: ['$createdAt', 8, 2] },
						],
					},
					users: { $sum: 1 },
				},
			},
			{
				$group: {
					_id: {
						$toInt: '$_id',
					},
					users: { $sum: '$users' },
				},
			},
			{
				$project: {
					_id: 0,
					date: '$_id',
					users: 1,
					type: 'users',
				},
			},
		];
		if (options.sort) {
			params.push({ $sort: options.sort });
		}
		if (options.count) {
			params.push({ $limit: options.count });
		}
		return this.col.aggregate(params).toArray();
	}

>>>>>>> 8f2e89e8
	updateStatusText(_id, statusText) {
		const update = {
			$set: {
				statusText,
			},
		};

		return this.update({ _id }, update);
	}

	updateStatusByAppId(appId, status) {
		const query = {
			appId,
			status: { $ne: status },
		};

		const update = {
			$set: {
				status,
			},
		};

		return this.update(query, update, { multi: true });
	}
}<|MERGE_RESOLUTION|>--- conflicted
+++ resolved
@@ -224,8 +224,6 @@
 		return this.col.aggregate(params).toArray();
 	}
 
-<<<<<<< HEAD
-=======
 	getTotalOfRegisteredUsersByDate({ start, end, options = {} }) {
 		const params = [
 			{
@@ -271,7 +269,6 @@
 		return this.col.aggregate(params).toArray();
 	}
 
->>>>>>> 8f2e89e8
 	updateStatusText(_id, statusText) {
 		const update = {
 			$set: {
