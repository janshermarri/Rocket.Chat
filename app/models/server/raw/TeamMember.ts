<<<<<<< HEAD
import { Collection, FindOneOptions, Cursor, UpdateWriteOpResult } from 'mongodb';
=======
import { Collection, FindOneOptions, Cursor, InsertOneWriteOpResult, UpdateWriteOpResult } from 'mongodb';
>>>>>>> ec4869dc

import { BaseRaw } from './BaseRaw';
import { ITeamMember } from '../../../../definition/ITeam';
import { IUser } from '../../../../definition/IUser';

type T = ITeamMember;
export class TeamMemberRaw extends BaseRaw<T> {
	constructor(
		public readonly col: Collection<T>,
		public readonly trash?: Collection<T>,
	) {
		super(col, trash);

		this.col.createIndexes([
			{ key: { teamId: 1 } },
		]);

		// teamId => userId should be unique
		this.col.createIndex({ teamId: 1, userId: 1 }, { unique: true });
	}

	findByUserId(userId: string, options?: FindOneOptions<T>): Cursor<T> {
		return this.col.find({ userId }, options);
	}

	findOneByUserIdAndTeamId(userId: string, teamId: string, options?: FindOneOptions<T>): Promise<T | null> {
		return this.col.findOne({ userId, teamId }, options);
	}

	findByTeamId(teamId: string, options?: FindOneOptions<T>): Cursor<T> {
		return this.col.find({ teamId }, options);
	}

<<<<<<< HEAD
	updateOneByUserIdAndTeamId(userId: string, teamId: string, update: Partial<T>): Promise<UpdateWriteOpResult> {
		return this.col.updateOne({ userId, teamId }, { $set: update });
=======
	createOneByTeamIdAndUserId(teamId: string, userId: string, createdBy: Pick<IUser, '_id' | 'username'>): Promise<InsertOneWriteOpResult<T>> {
		return this.insertOne({
			teamId,
			userId,
			createdAt: new Date(),
			_updatedAt: new Date(),
			createdBy,
		});
	}

	updateRolesByTeamIdAndUserId(teamId: string, userId: string, roles: Array<string>): Promise<UpdateWriteOpResult> {
		return this.col.updateOne({
			teamId,
			userId,
		}, {
			$addToSet: {
				roles: { $each: roles },
			},
		});
	}

	removeRolesByTeamIdAndUserId(teamId: string, userId: string, roles: Array<string>): Promise<UpdateWriteOpResult> {
		return this.col.updateOne({
			teamId,
			userId,
		}, {
			$pull: {
				roles: { $in: roles },
			},
		});
>>>>>>> ec4869dc
	}
}<|MERGE_RESOLUTION|>--- conflicted
+++ resolved
@@ -1,8 +1,4 @@
-<<<<<<< HEAD
-import { Collection, FindOneOptions, Cursor, UpdateWriteOpResult } from 'mongodb';
-=======
 import { Collection, FindOneOptions, Cursor, InsertOneWriteOpResult, UpdateWriteOpResult } from 'mongodb';
->>>>>>> ec4869dc
 
 import { BaseRaw } from './BaseRaw';
 import { ITeamMember } from '../../../../definition/ITeam';
@@ -36,10 +32,10 @@
 		return this.col.find({ teamId }, options);
 	}
 
-<<<<<<< HEAD
 	updateOneByUserIdAndTeamId(userId: string, teamId: string, update: Partial<T>): Promise<UpdateWriteOpResult> {
 		return this.col.updateOne({ userId, teamId }, { $set: update });
-=======
+  }
+
 	createOneByTeamIdAndUserId(teamId: string, userId: string, createdBy: Pick<IUser, '_id' | 'username'>): Promise<InsertOneWriteOpResult<T>> {
 		return this.insertOne({
 			teamId,
@@ -70,6 +66,5 @@
 				roles: { $in: roles },
 			},
 		});
->>>>>>> ec4869dc
 	}
 }