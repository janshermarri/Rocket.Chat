--- conflicted
+++ resolved
@@ -2,10 +2,6 @@
 import toastr from 'toastr';
 import _ from 'underscore';
 import s from 'underscore.string';
-<<<<<<< HEAD
-
-=======
->>>>>>> 57204d21
 import { Meteor } from 'meteor/meteor';
 import { Random } from 'meteor/random';
 import { FlowRouter } from 'meteor/kadira:flow-router';
@@ -417,11 +413,7 @@
 					const invalidCommandMsg = {
 						_id: Random.id(),
 						rid: msgObject.rid,
-<<<<<<< HEAD
-						ts: new Date,
-=======
 						ts: new Date(),
->>>>>>> 57204d21
 						msg: TAPi18n.__('No_such_command', { command: s.escapeHTML(match[1]) }),
 						u: {
 							username: settings.get('InternalHubot_Username'),
