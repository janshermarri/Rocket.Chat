--- conflicted
+++ resolved
@@ -276,11 +276,7 @@
 		const query = {
 			rid,
 			_hidden: { $ne: true },
-<<<<<<< HEAD
-			...((ignoreReplies || modes[viewMode] === 'compact') && { tmid: { $exists: 0 } }),
-=======
 			...(ignoreReplies || modes[viewMode] === 'compact') && { tmid: { $exists: 0 } },
->>>>>>> 57204d21
 		};
 
 		if (hideMessagesOfType.length > 0) {
