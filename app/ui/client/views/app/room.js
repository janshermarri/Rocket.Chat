import _ from 'underscore';
import moment from 'moment';
import { Meteor } from 'meteor/meteor';
import { Tracker } from 'meteor/tracker';
import { ReactiveDict } from 'meteor/reactive-dict';
import { ReactiveVar } from 'meteor/reactive-var';
import { Random } from 'meteor/random';
import { Blaze } from 'meteor/blaze';
import { FlowRouter } from 'meteor/kadira:flow-router';
import { Session } from 'meteor/session';
import { Template } from 'meteor/templating';

import { t, roomTypes, getUserPreference, handleError } from '../../../../utils/client';
import { WebRTC } from '../../../../webrtc/client';
import { ChatMessage, RoomRoles, Users, Subscriptions, Rooms } from '../../../../models';
import {
	fireGlobalEvent,
	RoomHistoryManager,
	RoomManager,
	readMessage,
	modal,
	Layout,
} from '../../../../ui-utils/client';
import { messageContext } from '../../../../ui-utils/client/lib/messageContext';
import { renderMessageBody } from '../../../../../client/lib/renderMessageBody';
import { messageArgs } from '../../../../ui-utils/client/lib/messageArgs';
import { settings } from '../../../../settings';
import { callbacks } from '../../../../callbacks';
import { hasAllPermission, hasRole } from '../../../../authorization';
import { ChatMessages } from '../../lib/chatMessages';
import { fileUpload } from '../../lib/fileUpload';
import { Markdown } from '../../../../markdown/client';
import './room.html';
import { getCommonRoomEvents } from './lib/getCommonRoomEvents';

export const chatMessages = {};

const userCanDrop = (_id) => !roomTypes.readOnly(_id, Users.findOne({ _id: Meteor.userId() }, { fields: { username: 1 } }));


export const openProfileTab = (e, tabBar, username) => {
	e.stopPropagation();

	if (Layout.isEmbedded()) {
		fireGlobalEvent('click-user-card-message', { username });
		e.preventDefault();
		return;
	}

<<<<<<< HEAD
	tabBar.openUserInfo(username);
=======
	const roomData = Session.get(`roomData${ RoomManager.openedRoom }`);
	if (roomTypes.getConfig(roomData.t).enableMembersListProfile()) {
		instance.userDetail.set(username);
	}

	if (roomTypes.roomTypes[roomData.t].openCustomProfileTab(instance, roomData, username)) {
		return;
	}
	instance.groupDetail.set(null);
	instance.tabBar.setTemplate('UserInfoWithData');
	instance.tabBar.setData({ full: true });
	instance.tabBar.open();
};

export const openProfileTabOrOpenDM = (e, instance, username) => {
	// if (settings.get('UI_Click_Direct_Message')) {
	// 	Meteor.call('createDirectMessage', username, (error, result) => {
	// 		if (error) {
	// 			if (error.isClientSafe) {
	// 				openProfileTab(e, instance, username);
	// 			} else {
	// 				handleError(error);
	// 			}
	// 		}

	// 		if (result && result.rid) {
	// 			FlowRouter.go('direct', { rid: result.rid }, FlowRouter.current().queryParams);
	// 		}
	// 	});
	// } else {
	openProfileTab(e, instance, username);
	// }
	e.stopPropagation();
};

const mountPopover = (e, i, outerContext) => {
	let context = $(e.target).parents('.message').data('context');
	if (!context) {
		context = 'message';
	}

	const messageContext = messageArgs(outerContext);

	let menuItems = MessageAction.getButtons(messageContext, context, 'menu').map((item) => ({
		icon: item.icon,
		name: t(item.label),
		type: 'message-action',
		id: item.id,
		modifier: item.color,
	}));

	if (window.matchMedia('(max-width: 500px)').matches) {
		const messageItems = MessageAction.getButtons(messageContext, context, 'message').map((item) => ({
			icon: item.icon,
			name: t(item.label),
			type: 'message-action',
			id: item.id,
			modifier: item.color,
		}));

		menuItems = menuItems.concat(messageItems);
	}

	const [items, deleteItem] = menuItems.reduce((result, value) => { result[value.id === 'delete-message' ? 1 : 0].push(value); return result; }, [[], []]);
	const groups = [{ items }];

	if (deleteItem.length) {
		groups.push({ items: deleteItem });
	}

	const config = {
		columns: [
			{
				groups,
			},
		],
		instance: i,
		currentTarget: e.currentTarget,
		data: outerContext,
		activeElement: $(e.currentTarget).parents('.message')[0],
		onRendered: () => new Clipboard('.rc-popover__item'),
	};

	popover.open(config);
>>>>>>> 19e69678
};

const wipeFailedUploads = () => {
	const uploads = Session.get('uploading');

	if (uploads) {
		Session.set('uploading', uploads.filter((upload) => !upload.error));
	}
};

function roomHasGlobalPurge(room) {
	if (!settings.get('RetentionPolicy_Enabled')) {
		return false;
	}

	switch (room.t) {
		case 'c':
			return settings.get('RetentionPolicy_AppliesToChannels');
		case 'p':
			return settings.get('RetentionPolicy_AppliesToGroups');
		case 'd':
			return settings.get('RetentionPolicy_AppliesToDMs');
	}
	return false;
}

function roomHasPurge(room) {
	if (!room || !settings.get('RetentionPolicy_Enabled')) {
		return false;
	}

	if (room.retention && room.retention.enabled !== undefined) {
		return room.retention.enabled;
	}

	return roomHasGlobalPurge(room);
}

function roomFilesOnly(room) {
	if (!room) {
		return false;
	}

	if (room.retention && room.retention.overrideGlobal) {
		return room.retention.filesOnly;
	}

	return settings.get('RetentionPolicy_FilesOnly');
}

function roomExcludePinned(room) {
	if (!room) {
		return false;
	}

	if (room.retention && room.retention.overrideGlobal) {
		return room.retention.excludePinned;
	}

	return settings.get('RetentionPolicy_DoNotPrunePinned');
}

function roomMaxAge(room) {
	if (!room) {
		return;
	}
	if (!roomHasPurge(room)) {
		return;
	}

	if (room.retention && room.retention.overrideGlobal) {
		return room.retention.maxAge;
	}

	if (room.t === 'c') {
		return settings.get('RetentionPolicy_MaxAge_Channels');
	}
	if (room.t === 'p') {
		return settings.get('RetentionPolicy_MaxAge_Groups');
	}
	if (room.t === 'd') {
		return settings.get('RetentionPolicy_MaxAge_DMs');
	}
}

async function createFileFromUrl(url) {
	let response;
	try {
		response = await fetch(url);
	} catch (error) {
		throw error;
	}

	const data = await response.blob();
	const metadata = {
		type: data.type,
	};
	const { mime } = await import('../../../../utils/lib/mimeTypes');
	const file = new File([data], `File - ${ moment().format(settings.get('Message_TimeAndDateFormat')) }.${ mime.extension(data.type) }`, metadata);
	return file;
}

function addToInput(text) {
	const { input } = chatMessages[RoomManager.openedRoom];
	const initText = input.value.slice(0, input.selectionStart);
	const finalText = input.value.slice(input.selectionEnd, input.value.length);

	input.value = initText + text + finalText;
	$(input).change().trigger('input');
}

callbacks.add('enter-room', wipeFailedUploads);

export const dropzoneHelpers = {
	dragAndDrop() {
		return settings.get('FileUpload_Enabled') && 'dropzone--disabled';
	},

	isDropzoneDisabled() {
		return settings.get('FileUpload_Enabled') ? 'dropzone-overlay--enabled' : 'dropzone-overlay--disabled';
	},

	dragAndDropLabel() {
		if (!userCanDrop(this._id)) {
			return 'error-not-allowed';
		}
		if (!settings.get('FileUpload_Enabled')) {
			return 'FileUpload_Disabled';
		}
		return 'Drop_to_upload_file';
	},
};

Template.roomOld.helpers({
	...dropzoneHelpers,
	tabBar() {
		return Template.instance().tabBar;
	},
	subscribed() {
		const { state } = Template.instance();
		return state.get('subscribed');
	},
	messagesHistory() {
		const showInMainThread = getUserPreference(Meteor.userId(), 'showMessageInMainThread', false);
		const { rid } = Template.instance();
		const room = Rooms.findOne(rid, { fields: { sysMes: 1 } });
		const hideSettings = settings.collection.findOne('Hide_System_Messages') || {};
		const settingValues = Array.isArray(room.sysMes) ? room.sysMes : hideSettings.value || [];
		const hideMessagesOfType = new Set(settingValues.reduce((array, value) => [...array, ...value === 'mute_unmute' ? ['user-muted', 'user-unmuted'] : [value]], []));
		const query = {
			rid,
			_hidden: { $ne: true },
			...!showInMainThread && {
				$or: [
					{ tmid: { $exists: 0 } },
					{ tshow: { $eq: true } },
				],
			},
		};

		if (hideMessagesOfType.size) {
			query.t = { $nin: Array.from(hideMessagesOfType.values()) };
		}

		const options = {
			sort: {
				ts: 1,
			},
		};

		return ChatMessage.find(query, options);
	},

	hasMore() {
		return RoomHistoryManager.hasMore(this._id);
	},

	hasMoreNext() {
		return RoomHistoryManager.hasMoreNext(this._id);
	},

	isLoading() {
		return RoomHistoryManager.isLoading(this._id);
	},

	windowId() {
		return `chat-window-${ this._id }`;
	},

	uploading() {
		return Session.get('uploading');
	},

	roomLeader() {
		const roles = RoomRoles.findOne({ rid: this._id, roles: 'leader', 'u._id': { $ne: Meteor.userId() } });
		if (roles) {
			const leader = Users.findOne({ _id: roles.u._id }, { fields: { status: 1, statusText: 1 } }) || {};

			return {
				...roles.u,
				name: settings.get('UI_Use_Real_Name') ? roles.u.name || roles.u.username : roles.u.username,
				status: leader.status || 'offline',
				statusDisplay: leader.statusText || t(leader.status || 'offline'),
			};
		}
	},

	chatNowLink() {
		return roomTypes.getRouteLink('d', { name: this.username });
	},

	announcement() {
		const announcement = Template.instance().state.get('announcement');
		return announcement ? Markdown.parse(announcement).replace(/^<p>|<\/p>$/, '') : undefined;
	},

	messageboxData() {
		const { sendToBottomIfNecessaryDebounced, subscription } = Template.instance();
		const { _id: rid } = this;
		const isEmbedded = Layout.isEmbedded();
		const showFormattingTips = settings.get('Message_ShowFormattingTips');

		return {
			rid,
			subscription: subscription.get(),
			isEmbedded,
			showFormattingTips: showFormattingTips && !isEmbedded,
			onInputChanged: (input) => {
				if (!chatMessages[rid]) {
					return;
				}

				chatMessages[rid].initializeInput(input, { rid });
			},
			onResize: () => sendToBottomIfNecessaryDebounced && sendToBottomIfNecessaryDebounced(),
			onKeyUp: (...args) => chatMessages[rid] && chatMessages[rid].keyup.apply(chatMessages[rid], args),
			onKeyDown: (...args) => chatMessages[rid] && chatMessages[rid].keydown.apply(chatMessages[rid], args),
			onSend: (...args) => chatMessages[rid] && chatMessages[rid].send.apply(chatMessages[rid], args),
		};
	},

	getAnnouncementStyle() {
		const { room } = Template.instance();
		if (!room) { return ''; }
		return room.announcementDetails && room.announcementDetails.style !== undefined ? room.announcementDetails.style : '';
	},


	maxMessageLength() {
		return settings.get('Message_MaxAllowedSize');
	},

	unreadData() {
		const data = { count: Template.instance().state.get('count') };

		const room = RoomManager.getOpenedRoomByRid(this._id);
		if (room) {
			data.since = room.unreadSince.get();
		}

		return data;
	},

	containerBarsShow(unreadData, uploading) {
		const hasUnreadData = unreadData && (unreadData.count && unreadData.since);
		const isUploading = uploading && uploading.length;

		if (hasUnreadData || isUploading) {
			return 'show';
		}
	},

	formatUnreadSince() {
		if (!this.since) {
			return;
		}

		return moment(this.since).calendar(null, { sameDay: 'LT' });
	},

<<<<<<< HEAD
=======
	flexData() {
		const instace = Template.instance();
		const flexData = {
			tabBar: instace.tabBar,
			data: {
				rid: this._id,
				username: Template.instance().userDetail.get(),
				groupDetail: Template.instance().groupDetail.get(),
				onClose: () => instace.clearUserDetail(),
			},
			...Template.instance().tabBar.getData(),
		};
		return flexData;
	},

>>>>>>> 19e69678
	adminClass() {
		if (hasRole(Meteor.userId(), 'admin')) { return 'admin'; }
	},

	messageViewMode() {
		const viewMode = getUserPreference(Meteor.userId(), 'messageViewMode');
		const modes = ['', 'cozy', 'compact'];
		return modes[viewMode] || modes[0];
	},

	selectable() {
		return Template.instance().selectable.get();
	},

	hideUsername() {
		return getUserPreference(Meteor.userId(), 'hideUsernames') ? 'hide-usernames' : undefined;
	},

	hideAvatar() {
		return getUserPreference(Meteor.userId(), 'hideAvatars') ? 'hide-avatars' : undefined;
	},
	canPreview() {
		const { room, state } = Template.instance();

		if (room && room.t !== 'c') {
			return true;
		}

		if (settings.get('Accounts_AllowAnonymousRead') === true) {
			return true;
		}

		if (hasAllPermission('preview-c-room')) {
			return true;
		}

		return state.get('subscribed');
	},
	hideLeaderHeader() {
		return Template.instance().hideLeaderHeader.get() ? 'animated-hidden' : '';
	},
	hasLeader() {
		if (RoomRoles.findOne({ rid: this._id, roles: 'leader', 'u._id': { $ne: Meteor.userId() } }, { fields: { _id: 1 } })) {
			return 'has-leader';
		}
	},
	hasPurge() {
		const { room } = Template.instance();
		return roomHasPurge(room);
	},
	filesOnly() {
		const { room } = Template.instance();
		return roomFilesOnly(room);
	},
	excludePinned() {
		const { room } = Template.instance();
		return roomExcludePinned(room);
	},
	purgeTimeout() {
		const { room } = Template.instance();
		moment.relativeTimeThreshold('s', 60);
		moment.relativeTimeThreshold('ss', 0);
		moment.relativeTimeThreshold('m', 60);
		moment.relativeTimeThreshold('h', 24);
		moment.relativeTimeThreshold('d', 31);
		moment.relativeTimeThreshold('M', 12);

		return moment.duration(roomMaxAge(room) * 1000 * 60 * 60 * 24).humanize();
	},
	messageContext,
	openedThread() {
		FlowRouter.watchPathChange();
		const tab = FlowRouter.getParam('tab');
		const mid = FlowRouter.getParam('context');
		const rid = Template.currentData()._id;
		const jump = FlowRouter.getQueryParam('jump');
		const subscription = Template.instance().subscription.get();

		if (tab !== 'thread' || !mid || rid !== Session.get('openedRoom')) {
			return;
		}

		const room = Rooms.findOne({ _id: rid }, {
			fields: {
				t: 1,
				usernames: 1,
				uids: 1,
				name: 1,
			},
		});

		return {
			rid,
			mid,
			room,
			jump,
			subscription,
		};
	},
});

let lastScrollTop;


export const dropzoneEvents = {
	'dragenter .dropzone'(e) {
		const types = e.originalEvent && e.originalEvent.dataTransfer && e.originalEvent.dataTransfer.types;

		if (types != null && types.length > 0 && _.some(types, (type) => type.indexOf('text/') === -1 || type.indexOf('text/uri-list') !== -1 || type.indexOf('text/plain') !== -1) && userCanDrop(this._id)) {
			e.currentTarget.classList.add('over');
		}
		e.stopPropagation();
	},

	'dragleave .dropzone-overlay'(e) {
		e.currentTarget.parentNode.classList.remove('over');
		e.stopPropagation();
	},

	'dragover .dropzone-overlay'(e) {
		document.querySelectorAll('.over.dropzone').forEach((dropzone) => {
			if (dropzone !== e.currentTarget.parentNode) {
				dropzone.classList.remove('over');
			}
		});
		e = e.originalEvent || e;
		if (['move', 'linkMove'].includes(e.dataTransfer.effectAllowed)) {
			e.dataTransfer.dropEffect = 'move';
		} else {
			e.dataTransfer.dropEffect = 'copy';
		}
		e.stopPropagation();
	},

	async 'dropped .dropzone-overlay'(event, instance) {
		event.currentTarget.parentNode.classList.remove('over');

		const e = event.originalEvent || event;

		e.stopPropagation();
		e.preventDefault();

		if (!userCanDrop(this._id) || !settings.get('FileUpload_Enabled')) {
			return false;
		}

		let files = (e.dataTransfer && e.dataTransfer.files) || [];

		if (files.length < 1) {
			const transferData = e.dataTransfer.getData('text') || e.dataTransfer.getData('url');

			if (e.dataTransfer.types.includes('text/uri-list')) {
				const url = e.dataTransfer.getData('text/html').match('\<img.+src\=(?:\"|\')(.+?)(?:\"|\')(?:.+?)\>');
				const imgURL = url && url[1];

				if (!imgURL) {
					return;
				}

				const file = await createFileFromUrl(imgURL);
				if (typeof file === 'string') {
					return addToInput(file);
				}
				files = [file];
			}
			if (e.dataTransfer.types.includes('text/plain') && !e.dataTransfer.types.includes('text/x-moz-url')) {
				return addToInput(transferData.trim());
			}
		}
		const { mime } = await import('../../../../utils/lib/mimeTypes');
		const filesToUpload = Array.from(files).map((file) => {
			Object.defineProperty(file, 'type', { value: mime.lookup(file.name) });
			return {
				file,
				name: file.name,
			};
		});

		return instance.onFile && instance.onFile(filesToUpload);
	},
};
Meteor.startup(() => {
	Template.roomOld.events({
		...getCommonRoomEvents(),
		...dropzoneEvents,
		'click .announcement'() {
			const roomData = Session.get(`roomData${ this._id }`);
			if (!roomData) { return false; }
			if (roomData.announcementDetails != null && roomData.announcementDetails.callback != null) {
				return callbacks.run(roomData.announcementDetails.callback, this._id);
			}

			modal.open({
				title: t('Announcement'),
				text: renderMessageBody({ msg: roomData.announcement }),
				html: true,
				showConfirmButton: false,
				showCancelButton: true,
				cancelButtonText: t('Close'),
			});
		},
		'click .toggle-hidden'(e) {
			const id = e.currentTarget.dataset.message;
			document.querySelector(`#${ id }`).classList.toggle('message--ignored');
		},

		'click .message'(e, template) {
			if (template.selectable.get()) {
				(document.selection != null ? document.selection.empty() : undefined) || (typeof window.getSelection === 'function' ? window.getSelection().removeAllRanges() : undefined);
				const data = Blaze.getData(e.currentTarget);
				const { msg: { _id } } = messageArgs(data);

				if (!template.selectablePointer) {
					template.selectablePointer = _id;
				}

				if (!e.shiftKey) {
					template.selectedMessages = template.getSelectedMessages();
					template.selectedRange = [];
					template.selectablePointer = _id;
				}

				template.selectMessages(_id);

				const selectedMessages = $('.messages-box .message.selected').map((i, message) => message.id);
				const removeClass = _.difference(selectedMessages, template.getSelectedMessages());
				const addClass = _.difference(template.getSelectedMessages(), selectedMessages);
				removeClass.forEach((message) => $(`.messages-box #${ message }`).removeClass('selected'));
				addClass.forEach((message) => $(`.messages-box #${ message }`).addClass('selected'));
			}
		},
		'click .jump-recent button'(e, template) {
			e.preventDefault();
			template.atBottom = true;
			RoomHistoryManager.clear(template && template.data && template.data._id);
		},
		'load .gallery-item'(e, template) {
			template.sendToBottomIfNecessaryDebounced();
		},

		'rendered .js-block-wrapper'(e, template) {
			template.sendToBottomIfNecessaryDebounced();
		},
		'click .js-navigate-to-discussion'(event) {
			event.preventDefault();
			const { msg: { drid } } = messageArgs(this);
			FlowRouter.goToRoomById(drid);
		},
		'click .new-message'(event, instance) {
			instance.atBottom = true;
			chatMessages[RoomManager.openedRoom].input.focus();
		},
		'click .upload-progress-close'(e) {
			e.preventDefault();
			Session.set(`uploading-cancel-${ this.id }`, true);
		},
		'click .unread-bar > button.mark-read'(e, t) {
			readMessage.readNow(t.data._id);
		},

		'click .unread-bar > button.jump-to'(e, t) {
			const { _id } = t.data;
			const room = RoomHistoryManager.getRoom(_id);
			let message = room && room.firstUnread.get();
			if (!message) {
				const subscription = Subscriptions.findOne({ rid: _id });
				message = ChatMessage.find({ rid: _id, ts: { $gt: subscription != null ? subscription.ls : undefined } }, { sort: { ts: 1 }, limit: 1 }).fetch()[0];
			}
			RoomHistoryManager.getSurroundingMessages(message, 50);
		},
		'scroll .wrapper': _.throttle(function(e, t) {
			const $roomLeader = $('.room-leader');
			if ($roomLeader.length) {
				if (e.target.scrollTop < lastScrollTop) {
					t.hideLeaderHeader.set(false);
				} else if (t.isAtBottom(100) === false && e.target.scrollTop > $roomLeader.height()) {
					t.hideLeaderHeader.set(true);
				}
			}
			lastScrollTop = e.target.scrollTop;
			const height = e.target.clientHeight;
			const isLoading = RoomHistoryManager.isLoading(this._id);
			const hasMore = RoomHistoryManager.hasMore(this._id);
			const hasMoreNext = RoomHistoryManager.hasMoreNext(this._id);

			if ((isLoading === false && hasMore === true) || hasMoreNext === true) {
				if (hasMore === true && lastScrollTop <= height / 3) {
					RoomHistoryManager.getMore(this._id);
				} else if (hasMoreNext === true && Math.ceil(lastScrollTop) >= e.target.scrollHeight - height) {
					RoomHistoryManager.getMoreNext(this._id);
				}
			}
		}, 300),

		'click .time a'(e) {
			e.preventDefault();
			const { msg } = messageArgs(this);
			const repliedMessageId = msg.attachments[0].message_link.split('?msg=')[1];
			FlowRouter.go(FlowRouter.current().context.pathname, null, { msg: repliedMessageId, hash: Random.id() });
		},
	});

	Template.roomOld.onCreated(function() {
		// this.scrollOnBottom = true
		// this.typing = new msgTyping this.data._id
		const rid = this.data._id;
		this.tabBar = this.data.tabBar;

		this.onFile = (filesToUpload) => {
			fileUpload(filesToUpload, chatMessages[rid].input, { rid });
		};

		this.rid = rid;

		this.subscription = new ReactiveVar();
		this.state = new ReactiveDict();
		this.userDetail = new ReactiveVar('');
		const user = Meteor.user();
		this.autorun((c) => {
			const room = Rooms.findOne({ _id: rid }, {
				fields: {
					t: 1,
					usernames: 1,
					uids: 1,
				},
			});

			if (room.t !== 'd') {
				return c.stop();
			}

			if (roomTypes.getConfig(room.t).isGroupChat(room)) {
				return;
			}
			const usernames = Array.from(new Set(room.usernames));
			this.userDetail.set(this.userDetail.get() || (usernames.length === 1 ? usernames[0] : usernames.filter((username) => username !== user.username)[0]));
		});

		this.autorun(() => {
			const rid = Template.currentData()._id;
			const room = Rooms.findOne({ _id: rid }, { fields: { announcement: 1 } });
			this.state.set('announcement', room.announcement);
		});

		this.autorun(() => {
			const subscription = Subscriptions.findOne({ rid });
			this.subscription.set(subscription);
			this.state.set({
				subscribed: !!subscription,
				autoTranslate: subscription && subscription.autoTranslate,
				autoTranslateLanguage: subscription && subscription.autoTranslateLanguage,
			});
		});

		this.showUsersOffline = new ReactiveVar(false);
		this.atBottom = !FlowRouter.getQueryParam('msg');
		this.unreadCount = new ReactiveVar(0);

		this.selectable = new ReactiveVar(false);
		this.selectedMessages = [];
		this.selectedRange = [];
		this.selectablePointer = null;

		this.flexTemplate = new ReactiveVar();

		this.groupDetail = new ReactiveVar();

		this.hideLeaderHeader = new ReactiveVar(false);

		this.resetSelection = (enabled) => {
			this.selectable.set(enabled);
			$('.messages-box .message.selected').removeClass('selected');
			this.selectedMessages = [];
			this.selectedRange = [];
			this.selectablePointer = null;
		};

		this.selectMessages = (to) => {
			if ((this.selectablePointer === to) && (this.selectedRange.length > 0)) {
				this.selectedRange = [];
			} else {
				const message1 = ChatMessage.findOne(this.selectablePointer);
				const message2 = ChatMessage.findOne(to);

				const minTs = _.min([message1.ts, message2.ts]);
				const maxTs = _.max([message1.ts, message2.ts]);

				this.selectedRange = _.pluck(ChatMessage.find({ rid: message1.rid, ts: { $gte: minTs, $lte: maxTs } }).fetch(), '_id');
			}
		};

		this.getSelectedMessages = () => {
			let previewMessages;
			const messages = this.selectedMessages;
			let addMessages = false;
			for (const message of Array.from(this.selectedRange)) {
				if (messages.indexOf(message) === -1) {
					addMessages = true;
					break;
				}
			}

			if (addMessages) {
				previewMessages = _.compact(_.uniq(this.selectedMessages.concat(this.selectedRange)));
			} else {
				previewMessages = _.compact(_.difference(this.selectedMessages, this.selectedRange));
			}

			return previewMessages;
		};

		this.clearUserDetail = () => {
			this.userDetail.set(null);
			this.tabBar.close();
		};

		Meteor.call('getRoomRoles', this.data._id, function(error, results) {
			if (error) {
				handleError(error);
			}

			return Array.from(results).forEach((record) => {
				delete record._id;
				RoomRoles.upsert({ rid: record.rid, 'u._id': record.u._id }, record);
			});
		});

		this.rolesObserve = RoomRoles.find({ rid: this.data._id }).observe({
			added: (role) => {
				if (!role.u || !role.u._id) {
					return;
				}
				ChatMessage.update({ rid: this.data._id, 'u._id': role.u._id }, { $addToSet: { roles: role._id } }, { multi: true });
			}, // Update message to re-render DOM
			changed: (role) => {
				if (!role.u || !role.u._id) {
					return;
				}
				ChatMessage.update({ rid: this.data._id, 'u._id': role.u._id }, { $inc: { rerender: 1 } }, { multi: true });
			}, // Update message to re-render DOM
			removed: (role) => {
				if (!role.u || !role.u._id) {
					return;
				}
				ChatMessage.update({ rid: this.data._id, 'u._id': role.u._id }, { $pull: { roles: role._id } }, { multi: true });
			},
		});

		this.sendToBottomIfNecessary = () => {
			if (this.atBottom === true) {
				this.sendToBottom();
			}
		};

		this.sendToBottomIfNecessaryDebounced = () => {};
	}); // Update message to re-render DOM

	Template.roomOld.onDestroyed(function() {
		if (this.rolesObserve) {
			this.rolesObserve.stop();
		}

		readMessage.off(this.data._id);

		window.removeEventListener('resize', this.onWindowResize);

<<<<<<< HEAD
		this.observer && this.observer.disconnect();
=======
	this.clearUserDetail = () => {
		this.userDetail.set(null);
		this.tabBar.setData({});
		this.tabBar.close();
	};
>>>>>>> 19e69678

		const chatMessage = chatMessages[this.data._id];
		chatMessage.onDestroyed && chatMessage.onDestroyed(this.data._id);

		callbacks.remove('streamNewMessage', this.data._id);
	});

	Template.roomOld.onRendered(function() {
		const { _id: rid } = this.data;

		if (!chatMessages[rid]) {
			chatMessages[rid] = new ChatMessages();
		}
		chatMessages[rid].initializeWrapper(this.find('.wrapper'));
		chatMessages[rid].initializeInput(this.find('.js-input-message'), { rid });

		const wrapper = this.find('.wrapper');
		const wrapperUl = this.find('.wrapper > ul');
		const newMessage = this.find('.new-message');

		const template = this;

		const messageBox = $('.messages-box');

		template.isAtBottom = function(scrollThreshold = 0) {
			if (wrapper.scrollTop + scrollThreshold >= wrapper.scrollHeight - wrapper.clientHeight) {
				newMessage.className = 'new-message background-primary-action-color color-content-background-color not';
				return true;
			}
			return false;
		};

		template.sendToBottom = function() {
			wrapper.scrollTop = wrapper.scrollHeight - wrapper.clientHeight;
			newMessage.className = 'new-message background-primary-action-color color-content-background-color not';
		};

		template.checkIfScrollIsAtBottom = function() {
			template.atBottom = template.isAtBottom(100);
		};

		template.sendToBottomIfNecessaryDebounced = _.debounce(template.sendToBottomIfNecessary, 150);

		if (window.MutationObserver) {
			template.observer = new MutationObserver(() => template.sendToBottomIfNecessaryDebounced());

			template.observer.observe(wrapperUl, { childList: true });
		} else {
			wrapperUl.addEventListener('DOMSubtreeModified', () => template.sendToBottomIfNecessaryDebounced());
		}

		template.onWindowResize = () => template.sendToBottomIfNecessaryDebounced();

		window.addEventListener('resize', template.onWindowResize);

		const wheelHandler = _.throttle(function() {
			template.checkIfScrollIsAtBottom();
		}, 100);
		wrapper.addEventListener('mousewheel', wheelHandler);

		wrapper.addEventListener('wheel', wheelHandler);

		wrapper.addEventListener('touchstart', () => { template.atBottom = false; });

		wrapper.addEventListener('touchend', function() {
			template.checkIfScrollIsAtBottom();
			setTimeout(() => template.checkIfScrollIsAtBottom(), 1000);
			setTimeout(() => template.checkIfScrollIsAtBottom(), 2000);
		});

		Tracker.afterFlush(() => {
			template.sendToBottomIfNecessary();
			wrapper.addEventListener('scroll', wheelHandler);
		});

		lastScrollTop = $('.messages-box .wrapper').scrollTop();

		const rtl = $('html').hasClass('rtl');

		const getElementFromPoint = function(topOffset = 0) {
			const messageBoxOffset = messageBox.offset();

			let element;
			if (rtl) {
				element = document.elementFromPoint((messageBoxOffset.left + messageBox.width()) - 1, messageBoxOffset.top + topOffset + 1);
			} else {
				element = document.elementFromPoint(messageBoxOffset.left + 1, messageBoxOffset.top + topOffset + 1);
			}

			if (element && element.classList.contains('message')) {
				return element;
			}
		};

		const updateUnreadCount = _.throttle(() => {
			Tracker.afterFlush(() => {
				const lastInvisibleMessageOnScreen = getElementFromPoint(0) || getElementFromPoint(20) || getElementFromPoint(40);

				if (!lastInvisibleMessageOnScreen || !lastInvisibleMessageOnScreen.id) {
					return this.unreadCount.set(0);
				}

				const lastMessage = ChatMessage.findOne(lastInvisibleMessageOnScreen.id);
				if (!lastMessage) {
					return this.unreadCount.set(0);
				}

				this.state.set('lastMessage', lastMessage.ts);
			});
		}, 300);

		const read = _.debounce(function() {
			if (rid !== Session.get('openedRoom')) {
				return;
			}
			readMessage.read(rid);
		}, 500);

		this.autorun(() => {
			if (!Object.values(roomTypes.roomTypes).map(({ route }) => route && route.name).filter(Boolean).includes(FlowRouter.getRouteName())) {
				return;
			}

			if (rid !== Session.get('openedRoom')) {
				return;
			}

			const subscription = Subscriptions.findOne({ rid }, { fields: { alert: 1, unread: 1 } });
			read();
			return subscription && (subscription.alert || subscription.unread) && readMessage.refreshUnreadMark(rid);
		});

		this.autorun(() => {
			const lastMessage = this.state.get('lastMessage');

			const subscription = Subscriptions.findOne({ rid }, { fields: { ls: 1 } });
			if (!subscription) {
				this.unreadCount.set(0);
				return;
			}

			const count = ChatMessage.find({ rid, ts: { $lte: lastMessage, $gt: subscription && subscription.ls } }).count();

			this.unreadCount.set(count);
		});


		this.autorun(() => {
			const count = RoomHistoryManager.getRoom(rid).unreadNotLoaded.get() + this.unreadCount.get();
			this.state.set('count', count);
		});


		this.autorun(() => {
			Rooms.findOne(rid);
			const count = this.state.get('count');
			if (count === 0) {
				return read();
			}
			readMessage.refreshUnreadMark(rid);
		});

		readMessage.on(template.data._id, () => this.unreadCount.set(0));

		wrapper.addEventListener('scroll', updateUnreadCount);
		// salva a data da renderização para exibir alertas de novas mensagens
		$.data(this.firstNode, 'renderedAt', new Date());

		const webrtc = WebRTC.getInstanceByRoomId(template.data._id);
		if (webrtc) {
			this.autorun(() => {
				const remoteItems = webrtc.remoteItems.get();
				if (remoteItems && remoteItems.length > 0) {
					this.tabBar.open('members-list');
				}

				if (webrtc.localUrl.get()) {
					this.tabBar.open('members-list');
				}
			});
		}
		callbacks.add('streamNewMessage', (msg) => {
			if (rid !== msg.rid || msg.editedAt || msg.tmid) {
				return;
			}

			if (msg.u._id === Meteor.userId()) {
				return template.sendToBottom();
			}

			if (!template.isAtBottom()) {
				newMessage.classList.remove('not');
			}
		}, callbacks.priority.MEDIUM, rid);

		this.autorun(function() {
			if (template.data._id !== RoomManager.openedRoom) {
				return;
			}

			const room = Rooms.findOne({ _id: template.data._id });
			if (!room) {
				return FlowRouter.go('home');
			}
		});

		const observer = new ResizeObserver(template.sendToBottomIfNecessary);
		observer.observe(this.firstNode.querySelector('.wrapper ul'));
	});
});


callbacks.add('enter-room', (sub) => {
	if (!sub) {
		return;
	}
	const isAReplyInDMFromChannel = FlowRouter.getQueryParam('reply') && sub.t === 'd';
	if (isAReplyInDMFromChannel && chatMessages[sub.rid]) {
		chatMessages[sub.rid].restoreReplies();
	}
	setTimeout(() => readMessage.read(sub.rid), 1000);
});<|MERGE_RESOLUTION|>--- conflicted
+++ resolved
@@ -47,94 +47,7 @@
 		return;
 	}
 
-<<<<<<< HEAD
 	tabBar.openUserInfo(username);
-=======
-	const roomData = Session.get(`roomData${ RoomManager.openedRoom }`);
-	if (roomTypes.getConfig(roomData.t).enableMembersListProfile()) {
-		instance.userDetail.set(username);
-	}
-
-	if (roomTypes.roomTypes[roomData.t].openCustomProfileTab(instance, roomData, username)) {
-		return;
-	}
-	instance.groupDetail.set(null);
-	instance.tabBar.setTemplate('UserInfoWithData');
-	instance.tabBar.setData({ full: true });
-	instance.tabBar.open();
-};
-
-export const openProfileTabOrOpenDM = (e, instance, username) => {
-	// if (settings.get('UI_Click_Direct_Message')) {
-	// 	Meteor.call('createDirectMessage', username, (error, result) => {
-	// 		if (error) {
-	// 			if (error.isClientSafe) {
-	// 				openProfileTab(e, instance, username);
-	// 			} else {
-	// 				handleError(error);
-	// 			}
-	// 		}
-
-	// 		if (result && result.rid) {
-	// 			FlowRouter.go('direct', { rid: result.rid }, FlowRouter.current().queryParams);
-	// 		}
-	// 	});
-	// } else {
-	openProfileTab(e, instance, username);
-	// }
-	e.stopPropagation();
-};
-
-const mountPopover = (e, i, outerContext) => {
-	let context = $(e.target).parents('.message').data('context');
-	if (!context) {
-		context = 'message';
-	}
-
-	const messageContext = messageArgs(outerContext);
-
-	let menuItems = MessageAction.getButtons(messageContext, context, 'menu').map((item) => ({
-		icon: item.icon,
-		name: t(item.label),
-		type: 'message-action',
-		id: item.id,
-		modifier: item.color,
-	}));
-
-	if (window.matchMedia('(max-width: 500px)').matches) {
-		const messageItems = MessageAction.getButtons(messageContext, context, 'message').map((item) => ({
-			icon: item.icon,
-			name: t(item.label),
-			type: 'message-action',
-			id: item.id,
-			modifier: item.color,
-		}));
-
-		menuItems = menuItems.concat(messageItems);
-	}
-
-	const [items, deleteItem] = menuItems.reduce((result, value) => { result[value.id === 'delete-message' ? 1 : 0].push(value); return result; }, [[], []]);
-	const groups = [{ items }];
-
-	if (deleteItem.length) {
-		groups.push({ items: deleteItem });
-	}
-
-	const config = {
-		columns: [
-			{
-				groups,
-			},
-		],
-		instance: i,
-		currentTarget: e.currentTarget,
-		data: outerContext,
-		activeElement: $(e.currentTarget).parents('.message')[0],
-		onRendered: () => new Clipboard('.rc-popover__item'),
-	};
-
-	popover.open(config);
->>>>>>> 19e69678
 };
 
 const wipeFailedUploads = () => {
@@ -414,25 +327,6 @@
 
 		return moment(this.since).calendar(null, { sameDay: 'LT' });
 	},
-
-<<<<<<< HEAD
-=======
-	flexData() {
-		const instace = Template.instance();
-		const flexData = {
-			tabBar: instace.tabBar,
-			data: {
-				rid: this._id,
-				username: Template.instance().userDetail.get(),
-				groupDetail: Template.instance().groupDetail.get(),
-				onClose: () => instace.clearUserDetail(),
-			},
-			...Template.instance().tabBar.getData(),
-		};
-		return flexData;
-	},
-
->>>>>>> 19e69678
 	adminClass() {
 		if (hasRole(Meteor.userId(), 'admin')) { return 'admin'; }
 	},
@@ -846,6 +740,7 @@
 
 		this.clearUserDetail = () => {
 			this.userDetail.set(null);
+			this.tabBar.setData({});
 			this.tabBar.close();
 		};
 
@@ -899,15 +794,7 @@
 
 		window.removeEventListener('resize', this.onWindowResize);
 
-<<<<<<< HEAD
 		this.observer && this.observer.disconnect();
-=======
-	this.clearUserDetail = () => {
-		this.userDetail.set(null);
-		this.tabBar.setData({});
-		this.tabBar.close();
-	};
->>>>>>> 19e69678
 
 		const chatMessage = chatMessages[this.data._id];
 		chatMessage.onDestroyed && chatMessage.onDestroyed(this.data._id);
