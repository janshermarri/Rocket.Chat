import _ from 'underscore';
import moment from 'moment';
import Clipboard from 'clipboard';
import { Meteor } from 'meteor/meteor';
import { Tracker } from 'meteor/tracker';
import { ReactiveDict } from 'meteor/reactive-dict';
import { ReactiveVar } from 'meteor/reactive-var';
import { Random } from 'meteor/random';
import { Blaze } from 'meteor/blaze';
import { FlowRouter } from 'meteor/kadira:flow-router';
import { Session } from 'meteor/session';
import { Template } from 'meteor/templating';

import { t, roomTypes, getUserPreference, handleError } from '../../../../utils';
import { WebRTC } from '../../../../webrtc/client';
import { ChatMessage, RoomRoles, Users, Subscriptions, Rooms } from '../../../../models';
import {
	fireGlobalEvent,
	RoomHistoryManager,
	RoomManager,
	readMessage,
	popover,
	modal,
	Layout,
	MessageAction,
	RocketChatTabBar,
} from '../../../../ui-utils';
import { messageContext } from '../../../../ui-utils/client/lib/messageContext';
import { renderMessageBody } from '../../../../ui-utils/client/lib/renderMessageBody';
import { messageArgs } from '../../../../ui-utils/client/lib/messageArgs';
import { getConfig } from '../../../../ui-utils/client/config';
import { call } from '../../../../ui-utils/client/lib/callMethod';
import { settings } from '../../../../settings';
import { callbacks } from '../../../../callbacks';
import { promises } from '../../../../promises/client';
import { hasAllPermission, hasRole } from '../../../../authorization';
import { ChatMessages } from '../../lib/chatMessages';
import { fileUpload } from '../../lib/fileUpload';
import { isURL } from '../../../../utils/lib/isURL';
import { mime } from '../../../../utils/lib/mimeTypes';

export const chatMessages = {};

const userCanDrop = (_id) => !roomTypes.readOnly(_id, Users.findOne({ _id: Meteor.userId() }, { fields: { username: 1 } }));

const openMembersListTab = (instance, group) => {
	instance.userDetail.set(null);
	instance.groupDetail.set(group);
	instance.tabBar.setTemplate('membersList');
	instance.tabBar.open();
};

const openProfileTab = (e, instance, username) => {
	if (Layout.isEmbedded()) {
		fireGlobalEvent('click-user-card-message', { username });
		e.preventDefault();
		e.stopPropagation();
		return;
	}

	const roomData = Session.get(`roomData${ RoomManager.openedRoom }`);
	if (roomTypes.roomTypes[roomData.t].enableMembersListProfile()) {
		instance.userDetail.set(username);
	}

	instance.groupDetail.set(null);
	instance.tabBar.setTemplate('membersList');
	instance.tabBar.open();
};

const openProfileTabOrOpenDM = (e, instance, username) => {
	if (settings.get('UI_Click_Direct_Message')) {
		Meteor.call('createDirectMessage', username, (error, result) => {
			if (error) {
				if (error.isClientSafe) {
					openProfileTab(e, instance, username);
				} else {
					handleError(error);
				}
			}

			if (result && result.rid) {
				FlowRouter.go('direct', { username }, FlowRouter.current().queryParams);
			}
		});
	} else {
		openProfileTab(e, instance, username);
	}
	e.stopPropagation();
};

const mountPopover = (e, i, outerContext) => {
	let context = $(e.target).parents('.message').data('context');
	if (!context) {
		context = 'message';
	}

	const messageContext = messageArgs(outerContext);

	let menuItems = MessageAction.getButtons(messageContext, context, 'menu').map((item) => ({
		icon: item.icon,
		name: t(item.label),
		type: 'message-action',
		id: item.id,
		modifier: item.color,
	}));

	if (window.matchMedia('(max-width: 500px)').matches) {
		const messageItems = MessageAction.getButtons(messageContext, context, 'message').map((item) => ({
			icon: item.icon,
			name: t(item.label),
			type: 'message-action',
			id: item.id,
			modifier: item.color,
		}));

		menuItems = menuItems.concat(messageItems);
	}

	const [items, deleteItem] = menuItems.reduce((result, value) => { result[value.id === 'delete-message' ? 1 : 0].push(value); return result; }, [[], []]);
	const groups = [{ items }];

	if (deleteItem.length) {
		groups.push({ items: deleteItem });
	}

	const config = {
		columns: [
			{
				groups,
			},
		],
		instance: i,
		currentTarget: e.currentTarget,
		data: outerContext,
		activeElement: $(e.currentTarget).parents('.message')[0],
		onRendered: () => new Clipboard('.rc-popover__item'),
	};

	popover.open(config);
};

const wipeFailedUploads = () => {
	const uploads = Session.get('uploading');

	if (uploads) {
		Session.set('uploading', uploads.filter((upload) => !upload.error));
	}
};

function roomHasGlobalPurge(room) {
	if (!settings.get('RetentionPolicy_Enabled')) {
		return false;
	}

	switch (room.t) {
		case 'c':
			return settings.get('RetentionPolicy_AppliesToChannels');
		case 'p':
			return settings.get('RetentionPolicy_AppliesToGroups');
		case 'd':
			return settings.get('RetentionPolicy_AppliesToDMs');
	}
	return false;
}

function roomHasPurge(room) {
	if (!room || !settings.get('RetentionPolicy_Enabled')) {
		return false;
	}

	if (room.retention && room.retention.enabled !== undefined) {
		return room.retention.enabled;
	}

	return roomHasGlobalPurge(room);
}

function roomFilesOnly(room) {
	if (!room) {
		return false;
	}

	if (room.retention && room.retention.overrideGlobal) {
		return room.retention.filesOnly;
	}

	return settings.get('RetentionPolicy_FilesOnly');
}

function roomExcludePinned(room) {
	if (!room) {
		return false;
	}

	if (room.retention && room.retention.overrideGlobal) {
		return room.retention.excludePinned;
	}

	return settings.get('RetentionPolicy_ExcludePinned');
}

function roomMaxAge(room) {
	if (!room) {
		return;
	}
	if (!roomHasPurge(room)) {
		return;
	}

	if (room.retention && room.retention.overrideGlobal) {
		return room.retention.maxAge;
	}

	if (room.t === 'c') {
		return settings.get('RetentionPolicy_MaxAge_Channels');
	}
	if (room.t === 'p') {
		return settings.get('RetentionPolicy_MaxAge_Groups');
	}
	if (room.t === 'd') {
		return settings.get('RetentionPolicy_MaxAge_DMs');
	}
}

async function createFileFromUrl(url) {
	let response;
	try {
		response = await fetch(url);
	} catch (error) {
		throw error;
	}

	const data = await response.blob();
	const metadata = {
		type: data.type,
	};
	const file = new File([data], `File - ${ moment().format(settings.get('Message_TimeAndDateFormat')) }.${ mime.extension(data.type) }`, metadata);
	return file;
}

function addToInput(text) {
	const { input } = chatMessages[RoomManager.openedRoom];
	const initText = input.value.slice(0, input.selectionStart);
	const finalText = input.value.slice(input.selectionEnd, input.value.length);

	input.value = initText + text + finalText;
	$(input).change().trigger('input');
}

callbacks.add('enter-room', wipeFailedUploads);

const ignoreReplies = getConfig('ignoreReplies') === 'true';

export const dropzoneHelpers = {
	dragAndDrop() {
		return settings.get('FileUpload_Enabled') && 'dropzone--disabled';
	},

	isDropzoneDisabled() {
		return settings.get('FileUpload_Enabled') ? 'dropzone-overlay--enabled' : 'dropzone-overlay--disabled';
	},

	dragAndDropLabel() {
		if (!userCanDrop(this._id)) {
			return 'error-not-allowed';
		}
		if (!settings.get('FileUpload_Enabled')) {
			return 'FileUpload_Disabled';
		}
		return 'Drop_to_upload_file';
	},
};

Template.room.helpers({
	...dropzoneHelpers,
	isTranslated() {
		const { state } = Template.instance();
		return settings.get('AutoTranslate_Enabled')
			&& (state.get('autoTranslate') === true)
			&& !!state.get('autoTranslateLanguage');
	},

	embeddedVersion() {
		return Layout.isEmbedded();
	},
	showTopNavbar() {
		return !Layout.isEmbedded() || settings.get('UI_Show_top_navbar_embedded_layout');
	},
	subscribed() {
		const { state } = Template.instance();
		return state.get('subscribed');
	},
	messagesHistory() {
		const { rid } = Template.instance();
		const { value: settingValues = [] } = settings.collection.findOne('Hide_System_Messages') || {};
		const hideMessagesOfType = new Set(settingValues.reduce((array, value) => [...array, ...value === 'mute_unmute' ? ['user-muted', 'user-unmuted'] : [value]], []));

		const modes = ['', 'cozy', 'compact'];
		const viewMode = getUserPreference(Meteor.userId(), 'messageViewMode');
		const query = {
			rid,
			_hidden: { $ne: true },
			...(ignoreReplies || modes[viewMode] === 'compact') && { tmid: { $exists: 0 } },
		};

		if (hideMessagesOfType.size) {
			query.t = { $nin: Array.from(hideMessagesOfType.values()) };
		}

		const options = {
			sort: {
				ts: 1,
			},
		};

		return ChatMessage.find(query, options);
	},

	hasMore() {
		return RoomHistoryManager.hasMore(this._id);
	},

	hasMoreNext() {
		return RoomHistoryManager.hasMoreNext(this._id);
	},

	isLoading() {
		return RoomHistoryManager.isLoading(this._id);
	},

	windowId() {
		return `chat-window-${ this._id }`;
	},

	uploading() {
		return Session.get('uploading');
	},

	roomLeader() {
		const roles = RoomRoles.findOne({ rid: this._id, roles: 'leader', 'u._id': { $ne: Meteor.userId() } });
		if (roles) {
			const leader = Users.findOne({ _id: roles.u._id }, { fields: { status: 1, statusText: 1 } }) || {};

			return {
				...roles.u,
				name: settings.get('UI_Use_Real_Name') ? roles.u.name || roles.u.username : roles.u.username,
				status: leader.status || 'offline',
				statusDisplay: leader.statusText || t(leader.status || 'offline'),
			};
		}
	},

	chatNowLink() {
		return roomTypes.getRouteLink('d', { name: this.username });
	},

	announcement() {
		return Template.instance().state.get('announcement');
	},

	messageboxData() {
		const { sendToBottomIfNecessaryDebounced, subscription } = Template.instance();
		const { _id: rid } = this;
		const isEmbedded = Layout.isEmbedded();
		const showFormattingTips = settings.get('Message_ShowFormattingTips');

		return {
			rid,
			subscription: subscription.get(),
			isEmbedded,
			showFormattingTips: showFormattingTips && !isEmbedded,
			onInputChanged: (input) => {
				if (!chatMessages[rid]) {
					return;
				}

				chatMessages[rid].initializeInput(input, { rid });
			},
			onResize: () => sendToBottomIfNecessaryDebounced && sendToBottomIfNecessaryDebounced(),
			onKeyUp: (...args) => chatMessages[rid] && chatMessages[rid].keyup.apply(chatMessages[rid], args),
			onKeyDown: (...args) => chatMessages[rid] && chatMessages[rid].keydown.apply(chatMessages[rid], args),
			onSend: (...args) => chatMessages[rid] && chatMessages[rid].send.apply(chatMessages[rid], args),
		};
	},

	getAnnouncementStyle() {
		const { room } = Template.instance();
		if (!room) { return ''; }
		return room.announcementDetails && room.announcementDetails.style !== undefined ? room.announcementDetails.style : '';
	},

	roomIcon() {
		const { room } = Template.instance();
		if (!(room != null ? room.t : undefined)) { return ''; }

		const roomIcon = roomTypes.getIcon(room);

		// Remove this 'codegueira' on header redesign
		if (!roomIcon) {
			return 'at';
		}

		return roomIcon;
	},

	maxMessageLength() {
		return settings.get('Message_MaxAllowedSize');
	},

	unreadData() {
		const data = { count: Template.instance().state.get('count') };

		const room = RoomManager.getOpenedRoomByRid(this._id);
		if (room) {
			data.since = room.unreadSince.get();
		}

		return data;
	},

	containerBarsShow(unreadData, uploading) {
		const hasUnreadData = unreadData && (unreadData.count && unreadData.since);
		const isUploading = uploading && uploading.length;

		if (hasUnreadData || isUploading) {
			return 'show';
		}
	},

	formatUnreadSince() {
		if (!this.since) {
			return;
		}

		return moment(this.since).calendar(null, { sameDay: 'LT' });
	},

	flexData() {
		const flexData = {
			tabBar: Template.instance().tabBar,
			data: {
				rid: this._id,
				userDetail: Template.instance().userDetail.get(),
				groupDetail: Template.instance().groupDetail.get(),
				clearUserDetail: Template.instance().clearUserDetail,
			},
		};

		return flexData;
	},

	adminClass() {
		if (hasRole(Meteor.userId(), 'admin')) { return 'admin'; }
	},

	showToggleFavorite() {
		const { state } = Template.instace();
		return state.get('subscribed') && settings.get('Favorite_Rooms');
	},

	messageViewMode() {
		const viewMode = getUserPreference(Meteor.userId(), 'messageViewMode');
		const modes = ['', 'cozy', 'compact'];
		return modes[viewMode] || modes[0];
	},

	selectable() {
		return Template.instance().selectable.get();
	},

	hideUsername() {
		return getUserPreference(Meteor.userId(), 'hideUsernames') ? 'hide-usernames' : undefined;
	},

	hideAvatar() {
		return getUserPreference(Meteor.userId(), 'hideAvatars') ? 'hide-avatars' : undefined;
	},

	toolbarButtons() {
		const toolbar = Session.get('toolbarButtons') || { buttons: {} };
		const buttons = Object.keys(toolbar.buttons).map((key) => ({
			id: key,
			...toolbar.buttons[key],
		}));
		return { buttons };
	},

	canPreview() {
		const { room, state } = Template.instance();

		if (room && room.t !== 'c') {
			return true;
		}

		if (settings.get('Accounts_AllowAnonymousRead') === true) {
			return true;
		}

		if (hasAllPermission('preview-c-room')) {
			return true;
		}

		return state.get('subscribed');
	},
	hideLeaderHeader() {
		return Template.instance().hideLeaderHeader.get() ? 'animated-hidden' : '';
	},
	hasLeader() {
		if (RoomRoles.findOne({ rid: this._id, roles: 'leader', 'u._id': { $ne: Meteor.userId() } }, { fields: { _id: 1 } })) {
			return 'has-leader';
		}
	},
	hasPurge() {
		const { room } = Template.instance();
		return roomHasPurge(room);
	},
	filesOnly() {
		const { room } = Template.instance();
		return roomFilesOnly(room);
	},
	excludePinned() {
		const { room } = Template.instance();
		return roomExcludePinned(room);
	},
	purgeTimeout() {
		const { room } = Template.instance();
		moment.relativeTimeThreshold('s', 60);
		moment.relativeTimeThreshold('ss', 0);
		moment.relativeTimeThreshold('m', 60);
		moment.relativeTimeThreshold('h', 24);
		moment.relativeTimeThreshold('d', 31);
		moment.relativeTimeThreshold('M', 12);

		return moment.duration(roomMaxAge(room) * 1000 * 60 * 60 * 24).humanize();
	},
	messageContext,
});

let isSocialSharingOpen = false;
let touchMoved = false;
let lastTouchX = null;
let lastTouchY = null;
let lastScrollTop;

export const dropzoneEvents = {
	'dragenter .dropzone'(e) {
		const types = e.originalEvent && e.originalEvent.dataTransfer && e.originalEvent.dataTransfer.types;

		if (types != null && types.length > 0 && _.some(types, (type) => type.indexOf('text/') === -1 || type.indexOf('text/uri-list') !== -1 || type.indexOf('text/plain') !== -1) && userCanDrop(this._id)) {
			e.currentTarget.classList.add('over');
		}
		e.stopPropagation();
	},

	'dragleave .dropzone-overlay'(e) {
		e.currentTarget.parentNode.classList.remove('over');
		e.stopPropagation();
	},

	'dragover .dropzone-overlay'(e) {
		document.querySelectorAll('.over.dropzone').forEach((dropzone) => {
			if (dropzone !== e.currentTarget.parentNode) {
				dropzone.classList.remove('over');
			}
		});
		e = e.originalEvent || e;
		if (['move', 'linkMove'].includes(e.dataTransfer.effectAllowed)) {
			e.dataTransfer.dropEffect = 'move';
		} else {
			e.dataTransfer.dropEffect = 'copy';
		}
		e.stopPropagation();
	},

	async 'dropped .dropzone-overlay'(event, instance) {
		event.currentTarget.parentNode.classList.remove('over');

		const e = event.originalEvent || event;

		e.stopPropagation();
		e.preventDefault();

		if (!userCanDrop(this._id) || !settings.get('FileUpload_Enabled')) {
			return false;
		}

		let files = (e.dataTransfer && e.dataTransfer.files) || [];

		if (files.length < 1) {
			const transferData = e.dataTransfer.getData('text') || e.dataTransfer.getData('url');

			if (e.dataTransfer.types.includes('text/uri-list')) {
				const dropContext = document.createDocumentFragment();
				const dropContextContent = document.createElement('div');
				dropContextContent.innerHTML = e.dataTransfer.getData('text/html');
				dropContext.appendChild(dropContextContent);
				const imgURL = dropContext.querySelector('img').src;

				if (!imgURL) {
					return addToInput(dropContext.querySelector('a').href);
				}

				const file = await createFileFromUrl(imgURL);
				if (typeof file === 'string') {
					return addToInput(file);
				}
				files = [file];
			}
			if (e.dataTransfer.types.includes('text/plain')) {
				return addToInput(transferData.trim());
			}
		}

		const filesToUpload = Array.from(files).map((file) => {
			Object.defineProperty(file, 'type', { value: mime.lookup(file.name) });
			return {
				file,
				name: file.name,
			};
		});

		return instance.onFile && instance.onFile(filesToUpload);
	},
};

Template.room.events({
	...dropzoneEvents,
	'click [data-message-action]'(event, template) {
		const button = MessageAction.getButtonById(event.currentTarget.dataset.messageAction);
		if ((button != null ? button.action : undefined) != null) {
			button.action.call(this, event, template);
		}
	},
	'click .js-follow-thread'() {
		const { msg } = messageArgs(this);
		call('followMessage', { mid: msg._id });
	},
	'click .js-unfollow-thread'() {
		const { msg } = messageArgs(this);
		call('unfollowMessage', { mid: msg._id });
	},
	'click .js-open-thread'(event) {
		event.preventDefault();
		event.stopPropagation();

		const { tabBar, subscription } = Template.instance();

		const { msg, msg: { rid, _id, tmid } } = messageArgs(this);
		const $flexTab = $('.flex-tab-container .flex-tab');
		$flexTab.attr('template', 'thread');

		tabBar.setData({
			subscription: subscription.get(),
			msg,
			rid,
			jump: tmid && tmid !== _id && _id,
			mid: tmid || _id,
			label: 'Threads',
			icon: 'thread',
		});

		tabBar.open('thread');
	},
	'click .js-reply-broadcast'() {
		const { msg } = messageArgs(this);
		roomTypes.openRouteLink('d', { name: msg.u.username }, { ...FlowRouter.current().queryParams, reply: msg._id });
	},
	'click, touchend'(e, t) {
		setTimeout(() => t.sendToBottomIfNecessaryDebounced && t.sendToBottomIfNecessaryDebounced(), 100);
	},

	'click .messages-container-main'() {
		if (Template.instance().tabBar.getState() === 'opened' && getUserPreference(Meteor.userId(), 'hideFlexTab')) {
			Template.instance().tabBar.close();
		}
	},

	'touchstart .message'(e, t) {
		const { touches } = e.originalEvent;
		if (touches && touches.length) {
			lastTouchX = touches[0].pageX;
			lastTouchY = touches[0].pagey;
		}
		touchMoved = false;
		isSocialSharingOpen = false;
		if (e.originalEvent.touches.length !== 1) {
			return;
		}

		if ($(e.currentTarget).hasClass('system')) {
			return;
		}

		if (e.target && (e.target.nodeName === 'AUDIO')) {
			return;
		}

		if (e.target && (e.target.nodeName === 'A') && isURL(e.target.getAttribute('href'))) {
			e.preventDefault();
			e.stopPropagation();
		}

		const doLongTouch = () => {
			mountPopover(e, t, this);
		};

		clearTimeout(t.touchtime);
		t.touchtime = setTimeout(doLongTouch, 500);
	},

	'click .message img'(e, t) {
		clearTimeout(t.touchtime);
		if ((isSocialSharingOpen === true) || (touchMoved === true)) {
			e.preventDefault();
			e.stopPropagation();
		}
	},

	'touchend .message'(e, t) {
		clearTimeout(t.touchtime);
		if (isSocialSharingOpen === true) {
			e.preventDefault();
			e.stopPropagation();
			return;
		}

		if (e.target && (e.target.nodeName === 'A') && isURL(e.target.getAttribute('href'))) {
			if (touchMoved === true) {
				e.preventDefault();
				e.stopPropagation();
				return;
			}

			window.open(e.target.href);
		}
	},

	'touchmove .message'(e, t) {
		const { touches } = e.originalEvent;
		if (touches && touches.length) {
			const deltaX = Math.abs(lastTouchX - touches[0].pageX);
			const deltaY = Math.abs(lastTouchY - touches[0].pageY);
			if (deltaX > 5 || deltaY > 5) {
				touchMoved = true;
			}
		}
		clearTimeout(t.touchtime);
	},

	'touchcancel .message'(e, t) {
		clearTimeout(t.touchtime);
	},

	'click .upload-progress-close'(e) {
		e.preventDefault();
		Session.set(`uploading-cancel-${ this.id }`, true);
	},

	'click .unread-bar > button.mark-read'(e, t) {
		readMessage.readNow(t.data._id);
	},

	'click .unread-bar > button.jump-to'(e, t) {
		const { _id } = t.data;
		const room = RoomHistoryManager.getRoom(_id);
		let message = room && room.firstUnread.get();
		if (!message) {
			const subscription = Subscriptions.findOne({ rid: _id });
			message = ChatMessage.find({ rid: _id, ts: { $gt: subscription != null ? subscription.ls : undefined } }, { sort: { ts: 1 }, limit: 1 }).fetch()[0];
		}
		RoomHistoryManager.getSurroundingMessages(message, 50);
	},

	'click .toggle-favorite'(event) {
		event.stopPropagation();
		event.preventDefault();
		Meteor.call('toggleFavorite', this._id, !$('i', event.currentTarget).hasClass('favorite-room'), function(err) {
			if (err) {
				handleError(err);
			}
		});
	},

	'click .user-image, click .rc-member-list__user'(e, instance) {
		if (!Meteor.userId()) {
			return;
		}

		openProfileTabOrOpenDM(e, instance, this.user.username);
	},

	'click .user-card-message'(e, instance) {
		const { msg } = messageArgs(this);
		if (!Meteor.userId()) {
			return;
		}

		const { username } = msg.u;

		openProfileTabOrOpenDM(e, instance, username);
	},

	'scroll .wrapper': _.throttle(function(e, t) {
		const $roomLeader = $('.room-leader');
		if ($roomLeader.length) {
			if (e.target.scrollTop < lastScrollTop) {
				t.hideLeaderHeader.set(false);
			} else if (t.isAtBottom(100) === false && e.target.scrollTop > $roomLeader.height()) {
				t.hideLeaderHeader.set(true);
			}
		}
		lastScrollTop = e.target.scrollTop;
		const height = e.target.clientHeight;
		const isLoading = RoomHistoryManager.isLoading(this._id);
		const hasMore = RoomHistoryManager.hasMore(this._id);
		const hasMoreNext = RoomHistoryManager.hasMoreNext(this._id);

		if ((isLoading === false && hasMore === true) || hasMoreNext === true) {
			if (hasMore === true && lastScrollTop <= height / 3) {
				RoomHistoryManager.getMore(this._id);
			} else if (hasMoreNext === true && Math.ceil(lastScrollTop) >= e.target.scrollHeight - height) {
				RoomHistoryManager.getMoreNext(this._id);
			}
		}
	}, 100),

	'click .new-message'(event, instance) {
		instance.atBottom = true;
		chatMessages[RoomManager.openedRoom].input.focus();
	},
	'click .message-actions__menu'(e, i) {
		const messageContext = messageArgs(this);
		const { msg: message, context: ctx } = messageContext;
		const context = ctx || message.context || message.actionContext || 'message';

		const allItems = MessageAction.getButtons(messageContext, context, 'menu').map((item) => ({
			icon: item.icon,
			name: t(item.label),
			type: 'message-action',
			id: item.id,
			modifier: item.color,
		}));

		const itemsBelowDivider = [
			'delete-message',
			'report-message',
		];
		const [items, alertsItem] = allItems.reduce((result, value) => { result[itemsBelowDivider.includes(value.id) ? 1 : 0].push(value); return result; }, [[], []]);
		const groups = [{ items }];

		if (alertsItem.length) {
			groups.push({ items: alertsItem });
		}
		const config = {
			columns: [
				{
					groups,
				},
			],
			instance: i,
			data: this,
			currentTarget: e.currentTarget,
			activeElement: $(e.currentTarget).parents('.message')[0],
			onRendered: () => new Clipboard('.rc-popover__item'),
		};

		popover.open(config);
	},
	'click .time a'(e) {
		e.preventDefault();
		const { msg } = messageArgs(this);
		const repliedMessageId = msg.attachments[0].message_link.split('?msg=')[1];
		FlowRouter.go(FlowRouter.current().context.pathname, null, { msg: repliedMessageId, hash: Random.id() });
	},
	'click .mention-link'(e, instance) {
		if (!Meteor.userId()) {
			return;
		}

		const { currentTarget: { dataset: { channel, group, username } } } = e;

		if (channel) {
			if (Layout.isEmbedded()) {
				fireGlobalEvent('click-mention-link', { path: FlowRouter.path('channel', { name: channel }), channel });
			}
			FlowRouter.goToRoomById(channel);
			return;
		}

		if (group) {
			e.stopPropagation();
			e.preventDefault();
			openMembersListTab(instance, group);
			return;
		}

		if (username) {
			openProfileTabOrOpenDM(e, instance, username);
		}
	},

	'click .image-to-download'(event) {
		const { msg } = messageArgs(this);
		ChatMessage.update({ _id: msg._id, 'urls.url': $(event.currentTarget).data('url') }, { $set: { 'urls.$.downloadImages': true } });
		ChatMessage.update({ _id: msg._id, 'attachments.image_url': $(event.currentTarget).data('url') }, { $set: { 'attachments.$.downloadImages': true } });
	},

	'click .collapse-switch'(e) {
		const { msg: { _id } } = messageArgs(this);
		const index = $(e.currentTarget).data('index');
		const collapsed = $(e.currentTarget).data('collapsed');

		const msg = ChatMessage.findOne(_id);
		if (!msg) {
			return;
		}

		if (msg.attachments) {
			ChatMessage.update({ _id }, { $set: { [`attachments.${ index }.collapsed`]: !collapsed } });
		}

		if (msg.urls) {
			ChatMessage.update({ _id }, { $set: { [`urls.${ index }.collapsed`]: !collapsed } });
		}
	},
	'load .gallery-item'(e, template) {
		template.sendToBottomIfNecessaryDebounced();
	},

	'rendered .js-block-wrapper'(e, i) {
		i.sendToBottomIfNecessaryDebounced();
	},

	'click .jump-recent button'(e, template) {
		e.preventDefault();
		template.atBottom = true;
		RoomHistoryManager.clear(template && template.data && template.data._id);
	},

	'click .message'(e, template) {
		if (template.selectable.get()) {
			(document.selection != null ? document.selection.empty() : undefined) || (typeof window.getSelection === 'function' ? window.getSelection().removeAllRanges() : undefined);
			const data = Blaze.getData(e.currentTarget);
			const { msg: { _id } } = messageArgs(data);

			if (!template.selectablePointer) {
				template.selectablePointer = _id;
			}

			if (!e.shiftKey) {
				template.selectedMessages = template.getSelectedMessages();
				template.selectedRange = [];
				template.selectablePointer = _id;
			}

			template.selectMessages(_id);

			const selectedMessages = $('.messages-box .message.selected').map((i, message) => message.id);
			const removeClass = _.difference(selectedMessages, template.getSelectedMessages());
			const addClass = _.difference(template.getSelectedMessages(), selectedMessages);
			removeClass.forEach((message) => $(`.messages-box #${ message }`).removeClass('selected'));
			addClass.forEach((message) => $(`.messages-box #${ message }`).addClass('selected'));
		}
	},
	'click .announcement'() {
		const roomData = Session.get(`roomData${ this._id }`);
		if (!roomData) { return false; }
		if (roomData.announcementDetails != null && roomData.announcementDetails.callback != null) {
			return callbacks.run(roomData.announcementDetails.callback, this._id);
		}

		modal.open({
			title: t('Announcement'),
			text: renderMessageBody({ msg: roomData.announcement }),
			html: true,
			showConfirmButton: false,
			showCancelButton: true,
			cancelButtonText: t('Close'),
		});
	},
	'click .toggle-hidden'(e) {
		const id = e.currentTarget.dataset.message;
		document.querySelector(`#${ id }`).classList.toggle('message--ignored');
	},
	async 'click .js-actionButton-sendMessage'(event, instance) {
		const rid = instance.data._id;
		const msg = event.currentTarget.value;
		let msgObject = { _id: Random.id(), rid, msg };
		if (!msg) {
			return;
		}

		msgObject = await promises.run('onClientBeforeSendMessage', msgObject);

		const _chatMessages = chatMessages[rid];
		if (_chatMessages && await _chatMessages.processSlashCommand(msgObject)) {
			return;
		}

		await call('sendMessage', msgObject);
	},
	'click .js-actionButton-respondWithMessage'(event, instance) {
		const rid = instance.data._id;
		const msg = event.currentTarget.value;
		if (!msg) {
			return;
		}

		const { input } = chatMessages[rid];
		input.value = msg;
		input.focus();
	},
	'click .js-navigate-to-discussion'(event) {
		event.preventDefault();
		const { msg: { drid } } = messageArgs(this);
		FlowRouter.goToRoomById(drid);
	},
});


Template.room.onCreated(function() {
	// this.scrollOnBottom = true
	// this.typing = new msgTyping this.data._id
	const rid = this.data._id;

	this.onFile = (filesToUpload) => {
		fileUpload(filesToUpload, chatMessages[rid].input, { rid });
	};

	this.rid = rid;

	this.subscription = new ReactiveVar();
	this.state = new ReactiveDict();

	this.autorun(() => {
		const rid = Template.currentData()._id;
		this.state.set('announcement', Rooms.findOne({ _id: rid }, { fields: { announcement: 1 } }).announcement);
	});

	this.autorun(() => {
		const subscription = Subscriptions.findOne({ rid });
		this.subscription.set(subscription);
		this.state.set({
			subscribed: !!subscription,
			autoTranslate: subscription && subscription.autoTranslate,
			autoTranslateLanguage: subscription && subscription.autoTranslateLanguage,
		});
	});

	this.showUsersOffline = new ReactiveVar(false);
	this.atBottom = !FlowRouter.getQueryParam('msg');
	this.unreadCount = new ReactiveVar(0);

	this.selectable = new ReactiveVar(false);
	this.selectedMessages = [];
	this.selectedRange = [];
	this.selectablePointer = null;

	this.flexTemplate = new ReactiveVar();

	this.userDetail = new ReactiveVar(FlowRouter.getParam('username'));
	this.groupDetail = new ReactiveVar();

	this.tabBar = new RocketChatTabBar();
	this.tabBar.showGroup(FlowRouter.current().route.name);

	this.hideLeaderHeader = new ReactiveVar(false);

	this.resetSelection = (enabled) => {
		this.selectable.set(enabled);
		$('.messages-box .message.selected').removeClass('selected');
		this.selectedMessages = [];
		this.selectedRange = [];
		this.selectablePointer = null;
	};

	this.selectMessages = (to) => {
		if ((this.selectablePointer === to) && (this.selectedRange.length > 0)) {
			this.selectedRange = [];
		} else {
			const message1 = ChatMessage.findOne(this.selectablePointer);
			const message2 = ChatMessage.findOne(to);

			const minTs = _.min([message1.ts, message2.ts]);
			const maxTs = _.max([message1.ts, message2.ts]);

			this.selectedRange = _.pluck(ChatMessage.find({ rid: message1.rid, ts: { $gte: minTs, $lte: maxTs } }).fetch(), '_id');
		}
	};

	this.getSelectedMessages = () => {
		let previewMessages;
		const messages = this.selectedMessages;
		let addMessages = false;
		for (const message of Array.from(this.selectedRange)) {
			if (messages.indexOf(message) === -1) {
				addMessages = true;
				break;
			}
		}

		if (addMessages) {
			previewMessages = _.compact(_.uniq(this.selectedMessages.concat(this.selectedRange)));
		} else {
			previewMessages = _.compact(_.difference(this.selectedMessages, this.selectedRange));
		}

		return previewMessages;
	};

	this.setUserDetail = (username) => {
		this.userDetail.set(username);
	};

	this.clearUserDetail = () => {
		this.userDetail.set(null);
	};

	Meteor.call('getRoomRoles', this.data._id, function(error, results) {
		if (error) {
			handleError(error);
		}

		return Array.from(results).forEach((record) => {
			delete record._id;
			RoomRoles.upsert({ rid: record.rid, 'u._id': record.u._id }, record);
		});
	});

	this.rolesObserve = RoomRoles.find({ rid: this.data._id }).observe({
		added: (role) => {
			if (!role.u || !role.u._id) {
				return;
			}
			ChatMessage.update({ rid: this.data._id, 'u._id': role.u._id }, { $addToSet: { roles: role._id } }, { multi: true });
		}, // Update message to re-render DOM
		changed: (role) => {
			if (!role.u || !role.u._id) {
				return;
			}
			ChatMessage.update({ rid: this.data._id, 'u._id': role.u._id }, { $inc: { rerender: 1 } }, { multi: true });
		}, // Update message to re-render DOM
		removed: (role) => {
			if (!role.u || !role.u._id) {
				return;
			}
			ChatMessage.update({ rid: this.data._id, 'u._id': role.u._id }, { $pull: { roles: role._id } }, { multi: true });
		},
	});

	this.sendToBottomIfNecessary = () => {
		if (this.atBottom === true) {
			this.sendToBottom();
		}
	};
}); // Update message to re-render DOM

Template.room.onDestroyed(function() {
	if (this.rolesObserve) {
		this.rolesObserve.stop();
	}

	readMessage.off(this.data._id);

	window.removeEventListener('resize', this.onWindowResize);

	this.observer && this.observer.disconnect();

	const chatMessage = chatMessages[this.data._id];
	chatMessage.onDestroyed && chatMessage.onDestroyed(this.data._id);
});

Template.room.onRendered(function() {
	const { _id: rid } = this.data;

	if (!chatMessages[rid]) {
		chatMessages[rid] = new ChatMessages();
	}
	chatMessages[rid].initializeWrapper(this.find('.wrapper'));
	chatMessages[rid].initializeInput(this.find('.js-input-message'), { rid });

	const wrapper = this.find('.wrapper');
	const wrapperUl = this.find('.wrapper > ul');
	const newMessage = this.find('.new-message');

	const template = this;

	const messageBox = $('.messages-box');

	template.isAtBottom = function(scrollThreshold = 0) {
		if (wrapper.scrollTop + scrollThreshold >= wrapper.scrollHeight - wrapper.clientHeight) {
			newMessage.className = 'new-message background-primary-action-color color-content-background-color not';
			return true;
		}
		return false;
	};

	template.sendToBottom = function() {
		wrapper.scrollTop = wrapper.scrollHeight - wrapper.clientHeight;
		newMessage.className = 'new-message background-primary-action-color color-content-background-color not';
	};

	template.checkIfScrollIsAtBottom = function() {
		template.atBottom = template.isAtBottom(100);
	};

	template.sendToBottomIfNecessaryDebounced = _.debounce(template.sendToBottomIfNecessary, 150);

	if (window.MutationObserver) {
		template.observer = new MutationObserver(() => template.sendToBottomIfNecessaryDebounced());

		template.observer.observe(wrapperUl, { childList: true });
	} else {
		wrapperUl.addEventListener('DOMSubtreeModified', () => template.sendToBottomIfNecessaryDebounced());
	}

	template.onWindowResize = () => template.sendToBottomIfNecessaryDebounced();

	window.addEventListener('resize', template.onWindowResize);

	const wheelHandler = _.throttle(function() {
		template.checkIfScrollIsAtBottom();
	}, 100);
	wrapper.addEventListener('mousewheel', wheelHandler);

	wrapper.addEventListener('wheel', wheelHandler);

	wrapper.addEventListener('touchstart', () => { template.atBottom = false; });

	wrapper.addEventListener('touchend', function() {
		template.checkIfScrollIsAtBottom();
		setTimeout(() => template.checkIfScrollIsAtBottom(), 1000);
		setTimeout(() => template.checkIfScrollIsAtBottom(), 2000);
	});

	Tracker.afterFlush(() => {
		template.sendToBottomIfNecessary();
		wrapper.addEventListener('scroll', wheelHandler);
	});

	lastScrollTop = $('.messages-box .wrapper').scrollTop();

	const rtl = $('html').hasClass('rtl');

	const getElementFromPoint = function(topOffset = 0) {
		const messageBoxOffset = messageBox.offset();

		let element;
		if (rtl) {
			element = document.elementFromPoint((messageBoxOffset.left + messageBox.width()) - 1, messageBoxOffset.top + topOffset + 1);
		} else {
			element = document.elementFromPoint(messageBoxOffset.left + 1, messageBoxOffset.top + topOffset + 1);
		}

		if (element && element.classList.contains('message')) {
			return element;
		}
	};

	const updateUnreadCount = _.throttle(() => {
		Tracker.afterFlush(() => {
			const lastInvisibleMessageOnScreen = getElementFromPoint(0) || getElementFromPoint(20) || getElementFromPoint(40);

			if (!lastInvisibleMessageOnScreen || !lastInvisibleMessageOnScreen.id) {
				return this.unreadCount.set(0);
			}

			const lastMessage = ChatMessage.findOne(lastInvisibleMessageOnScreen.id);
			if (!lastMessage) {
				return this.unreadCount.set(0);
			}

			this.state.set('lastMessage', lastMessage.ts);
		});
	}, 300);

	const read = _.debounce(function() {
<<<<<<< HEAD
=======
		if (rid !== Session.get('openedRoom')) {
			return;
		}
>>>>>>> e4ebac7c
		readMessage.read(rid);
	}, 500);

	this.autorun(() => {
		const subscription = Subscriptions.findOne({ rid }, { fields: { alert: 1, unread: 1 } });
		read();
		return subscription && (subscription.alert || subscription.unread) && readMessage.refreshUnreadMark(rid);
	});

	this.autorun(() => {
		const lastMessage = this.state.get('lastMessage');

		const subscription = Subscriptions.findOne({ rid }, { fields: { ls: 1 } });
		if (!subscription) {
			this.unreadCount.set(0);
			return;
		}

		const count = ChatMessage.find({ rid, ts: { $lte: lastMessage, $gt: subscription && subscription.ls } }).count();

		this.unreadCount.set(count);
	});


	this.autorun(() => {
		const count = RoomHistoryManager.getRoom(rid).unreadNotLoaded.get() + this.unreadCount.get();
		this.state.set('count', count);
	});


	this.autorun(() => {
		Rooms.findOne(rid);
		const count = this.state.get('count');
		if (count === 0) {
			return read();
		}
		readMessage.refreshUnreadMark(rid);
	});

	readMessage.on(template.data._id, () => this.unreadCount.set(0));

	wrapper.addEventListener('scroll', updateUnreadCount);
	// salva a data da renderização para exibir alertas de novas mensagens
	$.data(this.firstNode, 'renderedAt', new Date());

	const webrtc = WebRTC.getInstanceByRoomId(template.data._id);
	if (webrtc) {
		this.autorun(() => {
			const remoteItems = webrtc.remoteItems.get();
			if (remoteItems && remoteItems.length > 0) {
				this.tabBar.setTemplate('membersList');
				this.tabBar.open();
			}

			if (webrtc.localUrl.get()) {
				this.tabBar.setTemplate('membersList');
				this.tabBar.open();
			}
		});
	}
	callbacks.add('streamNewMessage', (msg) => {
		if (rid !== msg.rid || msg.editedAt) {
			return;
		}

		if (msg.u._id === Meteor.userId()) {
			return template.sendToBottom();
		}

		if (!template.isAtBottom()) {
			newMessage.classList.remove('not');
		}
	});

	this.autorun(function() {
		if (template.data._id !== RoomManager.openedRoom) {
			return;
		}

		const room = Rooms.findOne({ _id: template.data._id });
		if (!room) {
			FlowRouter.go('home');
		}
	});
});

callbacks.add('enter-room', (sub) => {
	if (!sub) {
		return;
	}
	const isAReplyInDMFromChannel = FlowRouter.getQueryParam('reply') && sub.t === 'd';
	if (isAReplyInDMFromChannel && chatMessages[sub.rid]) {
		chatMessages[sub.rid].restoreReplies();
	}
	readMessage.refreshUnreadMark(sub.rid);
});<|MERGE_RESOLUTION|>--- conflicted
+++ resolved
@@ -1276,12 +1276,9 @@
 	}, 300);
 
 	const read = _.debounce(function() {
-<<<<<<< HEAD
-=======
 		if (rid !== Session.get('openedRoom')) {
 			return;
 		}
->>>>>>> e4ebac7c
 		readMessage.read(rid);
 	}, 500);
 
