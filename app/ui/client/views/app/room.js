--- conflicted
+++ resolved
@@ -273,10 +273,7 @@
 };
 
 Template.room.helpers({
-<<<<<<< HEAD
-=======
 	...dropzoneHelpers,
->>>>>>> cc34120f
 	isTranslated() {
 		const { state } = Template.instance();
 		return settings.get('AutoTranslate_Enabled')
@@ -946,17 +943,12 @@
 			ChatMessage.update({ _id }, { $set: { [`urls.${ index }.collapsed`]: !collapsed } });
 		}
 	},
-<<<<<<< HEAD
-	'load img'(e, template) {
+	'load .gallery-item'(e, template) {
 		template.sendToBottomIfNecessaryDebounced();
 	},
 
 	'rendered .js-block-wrapper'(e, i) {
 		i.sendToBottomIfNecessaryDebounced();
-=======
-	'load .gallery-item'(e, template) {
-		return template.sendToBottomIfNecessaryDebounced();
->>>>>>> cc34120f
 	},
 
 	'click .jump-recent button'(e, template) {
@@ -1232,21 +1224,7 @@
 		template.atBottom = template.isAtBottom(100);
 	};
 
-<<<<<<< HEAD
-	template.sendToBottomIfNecessary = function() {
-		if (template.atBottom === true) {
-			template.sendToBottom();
-		}
-
-		lazyloadtick();
-	};
-
-	template.sendToBottomIfNecessaryDebounced = _.debounce(template.sendToBottomIfNecessary, 100);
-
-	template.sendToBottomIfNecessary();
-=======
 	template.sendToBottomIfNecessaryDebounced = _.debounce(template.sendToBottomIfNecessary, 150);
->>>>>>> cc34120f
 
 	if (window.MutationObserver) {
 		template.observer = new MutationObserver(() => template.sendToBottomIfNecessaryDebounced());
