--- conflicted
+++ resolved
@@ -2,17 +2,10 @@
 import { Accounts } from 'meteor/accounts-base';
 import { SyncedCron } from 'meteor/littledata:synced-cron';
 import UAParser from 'ua-parser-js';
-<<<<<<< HEAD
+
 import { UAParserMobile, UAParserDesktop } from './UAParserCustom';
 import { Sessions } from '../../../models/server';
 import { Logger } from '../../../logger';
-import { SyncedCron } from 'meteor/littledata:synced-cron';
-=======
-
-import { UAParserMobile, UAParserDesktop } from './UAParserCustom';
-import { Sessions } from '../../../models/server';
-import { Logger } from '../../../logger';
->>>>>>> 57204d21
 import { aggregates } from '../../../models/server/models/Sessions';
 
 const getDateObj = (dateTime = new Date()) => ({
