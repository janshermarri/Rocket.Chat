--- conflicted
+++ resolved
@@ -31,11 +31,7 @@
 
 		readThread({ userId: user._id, rid: thread.rid, tmid });
 
-<<<<<<< HEAD
-		const result = Messages.findVisibleThreadByThreadId(tmid, { ...(skip && { skip }), ...(limit && { limit }), sort: { ts : -1 } }).fetch();
-=======
 		const result = Messages.findVisibleThreadByThreadId(tmid, { ...skip && { skip }, ...limit && { limit }, sort: { ts: -1 } }).fetch();
->>>>>>> 57204d21
 
 		return [thread, ...result];
 	},
