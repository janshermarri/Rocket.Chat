<template name="thread">
	<header class="contextual-bar__header">
		<div class="contextual-bar__header-data">
			{{> icon block="contextual-bar__header-icon" icon='thread'}}
			<h2 class="contextual-bar__header-title">
				<span class="message-body--unstyled">{{{threadTitle}}}</span>
				{{!-- <sub class="contextual-bar__header-description">{{room.fname}}</sub> --}}
			</h2>
		</div>
		<button class="contextual-bar__header-close js-close">
			{{> icon block="contextual-bar__header-close-icon" icon="plus"}}
		</button>
	</header>
	<section class="contextual-bar__content flex-tab threads dropzone">
		<div class="dropzone-overlay background-transparent-darkest color-content-background-color">{{_ "Drop_to_upload_file"}}</div>
		<div class="thread-list js-scroll-thread">
			<ul class="thread">
				{{# with messageContext}}
				{{#if isLoading}}
					<li class="load-more">
						{{> loading}}
					</li>
				{{else}}
<<<<<<< HEAD
						{{> message groupable=false hideRoles=true msg=mainMessage room=room subscription=subscription settings=settings customClass="thread-message" templatePrefix='thread-' customClass="thread-main" u=u}}
=======
						{{> message groupable=false hideRoles=true msg=mainMessage room=room subscription=subscription settings=settings customClass="thread-message" templatePrefix='thread-' customClass="thread-main" u=u ignored=false}}
>>>>>>> 57204d21
						{{#each msg in messages}}
							{{> message hideRoles=true msg=msg room=room subscription=subscription settings=settings templatePrefix='thread-' u=u context="threads"}}
						{{/each}}
					{{/if}}
				{{/with}}
			</ul>
		</div>
		{{> messageBox messageBoxData}}
	</section>
</template><|MERGE_RESOLUTION|>--- conflicted
+++ resolved
@@ -21,11 +21,7 @@
 						{{> loading}}
 					</li>
 				{{else}}
-<<<<<<< HEAD
-						{{> message groupable=false hideRoles=true msg=mainMessage room=room subscription=subscription settings=settings customClass="thread-message" templatePrefix='thread-' customClass="thread-main" u=u}}
-=======
 						{{> message groupable=false hideRoles=true msg=mainMessage room=room subscription=subscription settings=settings customClass="thread-message" templatePrefix='thread-' customClass="thread-main" u=u ignored=false}}
->>>>>>> 57204d21
 						{{#each msg in messages}}
 							{{> message hideRoles=true msg=msg room=room subscription=subscription settings=settings templatePrefix='thread-' u=u context="threads"}}
 						{{/each}}
