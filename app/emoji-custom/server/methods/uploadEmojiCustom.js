import { Meteor } from 'meteor/meteor';
import limax from 'limax';
import sharp from 'sharp';

import { hasPermission } from '../../../authorization';
import { RocketChatFile } from '../../../file';
import { RocketChatFileEmojiCustomInstance } from '../startup/emoji-custom';
import { api } from '../../../../server/sdk/api';

const getFile = async (file, extension) => {
	if (extension !== 'svg+xml') {
		return file;
	}

	return sharp(file)
		.png()
		.toBuffer();
};

Meteor.methods({
	async uploadEmojiCustom(binaryContent, contentType, emojiData) {
		if (!hasPermission(this.userId, 'manage-emoji')) {
			throw new Meteor.Error('not_authorized');
		}

		emojiData.name = limax(emojiData.name, { replacement: '_' });
		// delete aliases for notification purposes. here, it is a string rather than an array
		delete emojiData.aliases;
<<<<<<< HEAD
		const file = Buffer.from(binaryContent, 'binary');
=======

		const file = await getFile(Buffer.from(binaryContent, 'binary'), emojiData.extension);

		emojiData.extension = emojiData.extension === 'svg+xml' ? 'png' : emojiData.extension;
>>>>>>> 281d114c

		const rs = RocketChatFile.bufferToStream(file);
		RocketChatFileEmojiCustomInstance.deleteFile(encodeURIComponent(`${ emojiData.name }.${ emojiData.extension }`));
		const ws = RocketChatFileEmojiCustomInstance.createWriteStream(encodeURIComponent(`${ emojiData.name }.${ emojiData.extension }`), contentType);
		ws.on('end', Meteor.bindEnvironment(() =>
			Meteor.setTimeout(() => api.broadcast('emoji.updateCustom', emojiData), 500),
		));

		rs.pipe(ws);
	},
});<|MERGE_RESOLUTION|>--- conflicted
+++ resolved
@@ -26,14 +26,10 @@
 		emojiData.name = limax(emojiData.name, { replacement: '_' });
 		// delete aliases for notification purposes. here, it is a string rather than an array
 		delete emojiData.aliases;
-<<<<<<< HEAD
-		const file = Buffer.from(binaryContent, 'binary');
-=======
 
 		const file = await getFile(Buffer.from(binaryContent, 'binary'), emojiData.extension);
 
 		emojiData.extension = emojiData.extension === 'svg+xml' ? 'png' : emojiData.extension;
->>>>>>> 281d114c
 
 		const rs = RocketChatFile.bufferToStream(file);
 		RocketChatFileEmojiCustomInstance.deleteFile(encodeURIComponent(`${ emojiData.name }.${ emojiData.extension }`));
