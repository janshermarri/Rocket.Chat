--- conflicted
+++ resolved
@@ -4,11 +4,6 @@
 import { Match } from 'meteor/check';
 import { Tracker } from 'meteor/tracker';
 import { FlowRouter } from 'meteor/kadira:flow-router';
-<<<<<<< HEAD
-import { t, getUserPreference } from '../../utils';
-import { getConfig } from '../../ui-utils/client/config';
-=======
->>>>>>> 57204d21
 import { Session } from 'meteor/session';
 import { Template } from 'meteor/templating';
 
@@ -151,8 +146,6 @@
 	tooltip.init();
 });
 
-
-const skipActiveUsersToBeReady = [getConfig('experimental'), getConfig('skipActiveUsersToBeReady')].includes('true');
 Template.main.helpers({
 	removeSidenav() {
 		return Layout.isEmbedded() && !/^\/admin/.test(FlowRouter.current().route.path);
@@ -177,16 +170,7 @@
 		return iframeEnabled && iframeLogin.reactiveIframeUrl.get();
 	},
 	subsReady() {
-<<<<<<< HEAD
-		const subscriptions = ['userData'];
-		if (!skipActiveUsersToBeReady) {
-			subscriptions.push('activeUsers');
-		}
-		const routerReady = FlowRouter.subsReady.apply(FlowRouter, subscriptions);
-
-=======
 		const routerReady = FlowRouter.subsReady('userData');
->>>>>>> 57204d21
 		const subscriptionsReady = CachedChatSubscription.ready.get();
 		const settingsReady = settings.cachedCollection.ready.get();
 
