{
<<<<<<< HEAD
	"version": "3.5.4"
=======
	"version": "3.6.0-rc.3"
>>>>>>> 4cabdbe5
}<|MERGE_RESOLUTION|>--- conflicted
+++ resolved
@@ -1,7 +1,3 @@
 {
-<<<<<<< HEAD
-	"version": "3.5.4"
-=======
 	"version": "3.6.0-rc.3"
->>>>>>> 4cabdbe5
 }