--- conflicted
+++ resolved
@@ -186,45 +186,6 @@
           overwrite: true
           include-hidden-files: true
 
-<<<<<<< HEAD
-=======
-  deploy-preview:
-    runs-on: ubuntu-latest
-    needs: [release-versions, packages-build]
-    steps:
-      - uses: actions/checkout@v4
-
-      - uses: rharkor/caching-for-turbo@v1.6
-        if: github.event.action != 'closed'
-
-      - name: Setup NodeJS
-        uses: ./.github/actions/setup-node
-        if: github.event.action != 'closed'
-        with:
-          node-version: 22.13.1
-          deno-version: 1.37.1
-          cache-modules: true
-          install: true
-      - name: Restore turbo build
-        uses: actions/download-artifact@v4
-        with:
-          name: turbo-build
-          path: .turbo/cache
-      - name: Build
-        if: github.event.action != 'closed'
-        run: |
-          yarn turbo run build-preview
-          yarn turbo run .:build-preview-move
-          npx indexifier .preview --html  --extensions .html  > .preview/index.html
-
-      - uses: rossjrw/pr-preview-action@v1
-        with:
-          source-dir: .preview
-          preview-branch: gh-pages
-          umbrella-dir: pr-preview
-          action: auto
-
->>>>>>> 5fa1976d
   build:
     name: 📦 Meteor Build - coverage
     needs: [release-versions, packages-build]
