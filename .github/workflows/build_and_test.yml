--- conflicted
+++ resolved
@@ -18,11 +18,12 @@
   MONGO_URL: mongodb://localhost:27017/rocketchat?replicaSet=rs0&directConnection=true
   MONGO_OPLOG_URL: mongodb://mongodb:27017/local?replicaSet=rs0&directConnection=true
   TOOL_NODE_FLAGS: --max_old_space_size=4096
-  TURBO_TEAM: ${{ secrets.TURBO_TEAM }}
+  # TODO: Remove from reference later
   node-version: '14.21.2'
 
 jobs:
   release-versions:
+    name: Variables Setup
     runs-on: ubuntu-latest
     outputs:
       release: ${{ steps.by-tag.outputs.release }}
@@ -34,16 +35,23 @@
       rc-docker-tag: '${{ steps.docker.outputs.gh-docker-tag }}.official'
       rc-dockerfile-alpine: '${{ github.workspace }}/apps/meteor/.docker/Dockerfile.alpine'
       rc-docker-tag-alpine: '${{ steps.docker.outputs.gh-docker-tag }}.alpine'
+      node-version: ${{ steps.var.outputs.node-version }}
       # this is 100% intentional, secrets are not available for forks, so ee-tests will always fail
       # to avoid this, we are using a dummy license, expiring at 2023-06-30
       enterprise-license: Z2Dg0RC3kyxjuklSE6qfqyvD2xSD+oTYcS9OesJG0523r7rSPjv59LTQqPcp5E61qQYM3MOKoW3mDrurw4h78nVbsfrF2DoJZeNjRFQfIbgwcdPwtmnqPpDvAslszHY16VzM7O7EYqAqp/9mlnRzs1iJY+W3w1r6HWBlVMb9u41bl5HBSpX6Nxw8YxL4mizwOpjxewQbPQvNTLJNAW6w0nCzF5A3CKBhD9fziadedVMLOuXBuR8kIl8zbIAfqpHmL8SvakvQAbZEjWWQshmH+C9CKA5PppkmA8Q1DNWQoVtHSiYDK8RRjAEx+0oGflklzFyhJFDvD+ohZduNtNCgrJmxP5VFrVrLSK4BXgTSwwnaSKa2N+Qx0CmuRfu7nCPc1Cf6h6+k2TXvzkE4Z0ZJnDV1khu611glAr99bHdwF+bMX3XZI66bS8KqnHEukCt5xei25iKJ2xrfmGuiAkAuKHKzBmTEmXM0pGhkfDhA9jhxG3Atoj1A5y8vdrs88voF+UuNFZ6k9sKtdvrWIWClnkatPE+41ggbzCsOhFz07BvRWaEtw2Kenipl4Vtag4qmFpUaUfsuouH99M3gDlysDZO3x5aH8yfzvFeL5WDMvsmdEHNLpHl89WsPCONvx0JjRSdwcCA1NrRuVy1Ncu0S0bRByn7HZqoY9u6HPkXKBxQ=
     steps:
+      - uses: actions/checkout@v3
+
       - id: var
         run: |
           LOWERCASE_REPOSITORY=$(echo "${{ github.repository_owner }}" | tr "[:upper:]" "[:lower:]")
 
           echo "LOWERCASE_REPOSITORY: ${LOWERCASE_REPOSITORY}"
           echo "lowercase-repo=${LOWERCASE_REPOSITORY}" >> $GITHUB_OUTPUT
+
+          NODE_VERSION=$(node -p "require('./package.json').volta.node")
+          echo "NODE_VERSION: ${NODE_VERSION}"
+          echo "node-version=${NODE_VERSION}" >> $GITHUB_OUTPUT
 
       - id: by-tag
         run: |
@@ -75,6 +83,7 @@
           echo "gh-docker-tag=${DOCKER_TAG}" >> $GITHUB_OUTPUT
 
   build:
+    name: Build
     runs-on: ubuntu-20.04
 
     steps:
@@ -95,11 +104,8 @@
 
       - uses: actions/checkout@v3
 
-      - name: Use Node.js ${{ env.node-version }}
-        uses: actions/setup-node@v3
-        with:
-          node-version: ${{ env.node-version }}
-          cache: 'yarn'
+      - name: Setup NodeJS
+        uses: ./.github/actions/setup-node
 
       - name: Free disk space
         run: |
@@ -187,52 +193,8 @@
           path: /tmp/Rocket.Chat.tar.gz
 
   checks:
-    runs-on: ubuntu-20.04
-
-    strategy:
-      fail-fast: false
-      matrix:
-        check: ['ts', 'lint']
-
-    steps:
-      - name: Set Swap Space
-        uses: pierotofy/set-swap-space@master
-        with:
-          swap-size-gb: 4
-
-      - uses: actions/checkout@v3
-
-      - name: Use Node.js ${{ env.node-version }}
-        uses: actions/setup-node@v3
-        with:
-          node-version: ${{ env.node-version }}
-          cache: 'yarn'
-
-      - name: Free disk space
-        run: |
-          sudo apt clean
-          docker rmi $(docker image ls -aq)
-          df -h
-
-      - name: Versions
-        run: |
-          npm --versions
-          yarn -v
-          node -v
-          git version
-
-      - name: yarn install
-        run: yarn
-
-      - uses: dtinth/setup-github-actions-caching-for-turbo@v1
-
-      - name: TS typecheck
-        if: matrix.check == 'ts'
-        run: yarn turbo run typecheck
-
-      - name: Lint
-        if: matrix.check == 'lint'
-        run: yarn lint
+    name: Code Check
+    uses: ./.github/workflows/code-check.yml
 
   build-docker-preview:
     runs-on: ubuntu-20.04
@@ -241,11 +203,8 @@
     steps:
       - uses: actions/checkout@v3
 
-      - name: Use Node.js ${{ matrix.node-version }}
-        uses: actions/setup-node@v3
-        with:
-          node-version: ${{ matrix.node-version }}
-          cache: 'yarn'
+      - name: Setup NodeJS
+        uses: ./.github/actions/setup-node
 
       - name: Restore build
         uses: actions/download-artifact@v2
@@ -270,39 +229,12 @@
           password: ${{ secrets.CR_PAT }}
 
   test-unit:
-    name: Test Unit / MongoDB ${{ matrix.mongodb-version }}
-    runs-on: ubuntu-20.04
+    name: Test Unit
     needs: [build, checks, release-versions]
 
-    strategy:
-      matrix:
-        mongodb-version: ['4.4', '5.0', '6.0']
-
-    steps:
-      - name: Launch MongoDB
-        uses: supercharge/mongodb-github-action@1.8.0
-        with:
-          mongodb-version: ${{ matrix.mongodb-version }}
-          mongodb-replica-set: rs0
-
-      - uses: actions/checkout@v3
-
-      - name: Use Node.js ${{ env.node-version }}
-        uses: actions/setup-node@v3
-        with:
-          node-version: ${{ env.node-version }}
-          cache: 'yarn'
-
-      - name: yarn install
-        run: yarn
-
-      - uses: dtinth/setup-github-actions-caching-for-turbo@v1
-
-      - name: Unit Test
-        run: yarn testunit
+    uses: ./.github/workflows/test-unit.yml
 
   test-api:
-<<<<<<< HEAD
     name: Test API (CE)
     needs: [build, checks, release-versions]
 
@@ -310,7 +242,6 @@
     with:
       type: api
       release: ce
-      # node-version: ${{ env.node-version }}
       lowercase-repo: ${{ needs.release-versions.outputs.lowercase-repo }}
       rc-dockerfile: ${{ needs.release-versions.outputs.rc-dockerfile }}
       rc-docker-tag: ${{ needs.release-versions.outputs.rc-docker-tag }}
@@ -318,117 +249,6 @@
       rc-docker-tag-alpine: ${{ needs.release-versions.outputs.rc-docker-tag-alpine }}
       gh-docker-tag: ${{ needs.release-versions.outputs.gh-docker-tag }}
     secrets: inherit
-=======
-    runs-on: ubuntu-20.04
-    needs: [build, lint, ts-typecheck, release-versions]
-    env:
-      LOWERCASE_REPOSITORY: ${{ needs.release-versions.outputs.lowercase-repo }}
-      RC_DOCKERFILE: ${{ matrix.mongodb-version == '6.0' && needs.release-versions.outputs.rc-dockerfile-alpine || needs.release-versions.outputs.rc-dockerfile }}
-      RC_DOCKER_TAG: ${{ matrix.mongodb-version == '6.0' && needs.release-versions.outputs.rc-docker-tag-alpine || needs.release-versions.outputs.rc-docker-tag }}
-      DOCKER_TAG: ${{ needs.release-versions.outputs.gh-docker-tag }}
-
-    strategy:
-      matrix:
-        node-version: ['14.21.2']
-        mongodb-version: ['4.4', '6.0']
-
-    steps:
-      - name: Launch MongoDB
-        uses: supercharge/mongodb-github-action@1.8.0
-        with:
-          mongodb-version: ${{ matrix.mongodb-version }}
-          mongodb-replica-set: rs0
-
-      - uses: actions/checkout@v3
-
-      - name: Use Node.js ${{ matrix.node-version }}
-        uses: actions/setup-node@v3
-        with:
-          node-version: ${{ matrix.node-version }}
-          cache: 'yarn'
-
-      - uses: dtinth/setup-github-actions-caching-for-turbo@v1
-
-      - name: yarn install
-        run: yarn
-
-      - name: yarn build
-        run: yarn build
-
-      - name: Restore build
-        uses: actions/download-artifact@v2
-        with:
-          name: build
-          path: /tmp/build
-
-      - name: Unpack build
-        run: |
-          cd /tmp/build
-          tar xzf Rocket.Chat.tar.gz
-          rm Rocket.Chat.tar.gz
-
-      - name: Start containers
-        env:
-          MONGO_URL: 'mongodb://host.docker.internal:27017/rocketchat?replicaSet=rs0&directConnection=true'
-        run: |
-          docker compose -f docker-compose-ci.yml up -d --build rocketchat
-
-      - name: Login to GitHub Container Registry
-        if: github.event.pull_request.head.repo.full_name == github.repository || github.event_name == 'release' || github.ref == 'refs/heads/develop'
-        uses: docker/login-action@v2
-        with:
-          registry: ghcr.io
-          username: ${{ secrets.CR_USER }}
-          password: ${{ secrets.CR_PAT }}
-
-      - name: Publish Docker images to GitHub Container Registry
-        if: github.event.pull_request.head.repo.full_name == github.repository || github.event_name == 'release' || github.ref == 'refs/heads/develop'
-        run: |
-          docker compose -f docker-compose-ci.yml push rocketchat
-
-          if [[ '${{ matrix.mongodb-version }}' = '4.4' ]]; then
-            IMAGE_NAME_BASE="ghcr.io/${LOWERCASE_REPOSITORY}/rocket.chat:${{ needs.release-versions.outputs.gh-docker-tag }}"
-
-            echo "Push Docker image: ${IMAGE_NAME_BASE}"
-
-            docker tag ${IMAGE_NAME_BASE}.official $IMAGE_NAME_BASE
-            docker push $IMAGE_NAME_BASE
-          fi;
-
-      - name: Wait for Rocket.Chat to start up
-        run: |
-          docker ps
-
-          until echo "$(docker compose -f docker-compose-ci.yml logs rocketchat)" | grep -q "SERVER RUNNING"; do
-            echo "Waiting Rocket.Chat to start up"
-            ((c++)) && ((c==10)) && docker compose -f docker-compose-ci.yml logs rocketchat && exit 1
-            sleep 10
-          done;
-
-      - name: E2E Test API
-        working-directory: ./apps/meteor
-        run: |
-          for i in $(seq 1 5); do
-            npm run testapi && s=0 && break || s=$?
-
-            docker compose -f ../../docker-compose-ci.yml logs rocketchat --tail=100
-
-            docker compose -f ../../docker-compose-ci.yml stop rocketchat
-
-            docker exec mongodb bash -c 'if command -v mongosh ; then mongosh --eval "use rocketchat" --eval "db.dropDatabase()" rocketchat; else mongo rocketchat --eval "db.dropDatabase()"; fi'
-
-            NOW=$(date "+%Y-%m-%dT%H:%M:%S.000Z")
-
-            docker compose -f ../../docker-compose-ci.yml restart rocketchat
-
-            until echo "$(docker compose -f ../../docker-compose-ci.yml logs rocketchat --since $NOW)" | grep -q "SERVER RUNNING"; do
-              echo "Waiting Rocket.Chat to start up"
-              ((c++)) && ((c==10)) && exit 1
-              sleep 10
-            done;
-          done;
-          exit $s
->>>>>>> bd17450b
 
   test-ui:
     name: Test UI (CE)
@@ -442,7 +262,6 @@
       enterprise-license: ${{ needs.release-versions.outputs.enterprise-license }}
       shard: '[1, 2, 3, 4]'
       total-shard: 4
-      # node-version: ${{ env.node-version }}
       lowercase-repo: ${{ needs.release-versions.outputs.lowercase-repo }}
       rc-dockerfile: ${{ needs.release-versions.outputs.rc-dockerfile }}
       rc-docker-tag: ${{ needs.release-versions.outputs.rc-docker-tag }}
@@ -463,7 +282,6 @@
       enterprise-license: ${{ needs.release-versions.outputs.enterprise-license }}
       mongodb-version: "['4.4']"
       publish-container: true
-      # node-version: ${{ env.node-version }}
       lowercase-repo: ${{ needs.release-versions.outputs.lowercase-repo }}
       rc-dockerfile: ${{ needs.release-versions.outputs.rc-dockerfile }}
       rc-docker-tag: ${{ needs.release-versions.outputs.rc-docker-tag }}
@@ -485,7 +303,6 @@
       shard: '[1, 2, 3, 4, 5]'
       total-shard: 5
       mongodb-version: "['4.4']"
-      # node-version: ${{ env.node-version }}
       lowercase-repo: ${{ needs.release-versions.outputs.lowercase-repo }}
       rc-dockerfile: ${{ needs.release-versions.outputs.rc-dockerfile }}
       rc-docker-tag: ${{ needs.release-versions.outputs.rc-docker-tag }}
@@ -496,354 +313,7 @@
 
   tests-done:
     runs-on: ubuntu-20.04
-<<<<<<< HEAD
     needs: [test-unit, test-api, test-ui, test-api-ee, test-ui-ee]
-=======
-    needs: [build, lint, ts-typecheck, release-versions]
-    env:
-      LOWERCASE_REPOSITORY: ${{ needs.release-versions.outputs.lowercase-repo }}
-      RC_DOCKERFILE: ${{ matrix.mongodb-version == '6.0' && needs.release-versions.outputs.rc-dockerfile-alpine || needs.release-versions.outputs.rc-dockerfile }}
-      RC_DOCKER_TAG: ${{ matrix.mongodb-version == '6.0' && needs.release-versions.outputs.rc-docker-tag-alpine || needs.release-versions.outputs.rc-docker-tag }}
-      DOCKER_TAG: ${{ needs.release-versions.outputs.gh-docker-tag }}
-
-    strategy:
-      matrix:
-        node-version: ['14.21.2']
-        mongodb-version: ['4.4', '6.0']
-        shard: [1, 2, 3, 4]
-
-    steps:
-      - name: Launch MongoDB
-        uses: supercharge/mongodb-github-action@1.8.0
-        with:
-          mongodb-version: ${{ matrix.mongodb-version }}
-          mongodb-replica-set: rs0
-
-      - uses: actions/checkout@v3
-
-      - name: Use Node.js ${{ matrix.node-version }}
-        uses: actions/setup-node@v3
-        with:
-          node-version: ${{ matrix.node-version }}
-          cache: 'yarn'
-
-      - uses: dtinth/setup-github-actions-caching-for-turbo@v1
-
-      - name: yarn install
-        run: yarn
-
-      - name: yarn build
-        run: yarn build
-
-      - name: Restore build
-        uses: actions/download-artifact@v2
-        with:
-          name: build
-          path: /tmp/build
-
-      - name: Unpack build
-        run: |
-          cd /tmp/build
-          tar xzf Rocket.Chat.tar.gz
-          rm Rocket.Chat.tar.gz
-
-      - name: Start containers
-        env:
-          MONGO_URL: 'mongodb://host.docker.internal:27017/rocketchat?replicaSet=rs0&directConnection=true'
-        run: |
-          docker compose -f docker-compose-ci.yml up -d --build rocketchat
-
-      - name: Wait for Rocket.Chat to start up
-        run: |
-          docker ps
-
-          until echo "$(docker compose -f docker-compose-ci.yml logs rocketchat)" | grep -q "SERVER RUNNING"; do
-            echo "Waiting Rocket.Chat to start up"
-            ((c++)) && ((c==10)) && docker compose -f docker-compose-ci.yml logs rocketchat && exit 1
-            sleep 10
-          done;
-
-      - name: Cache Playwright binaries
-        uses: actions/cache@v3
-        id: cache-playwright
-        with:
-          path: |
-            ~/.cache/ms-playwright
-          # This is the version of Playwright that we are using, if you are willing to upgrade, you should update this.
-          key: playwright-1.23.1
-
-      - name: Install Playwright
-        if: steps.cache-playwright.outputs.cache-hit != 'true'
-        working-directory: ./apps/meteor
-        run: npx playwright install --with-deps
-
-      - name: Wait for Rocket.Chat to start up
-        uses: cygnetdigital/wait_for_response@v2.0.0
-        with:
-          url: 'http://localhost:3000/health'
-          responseCode: '200'
-          timeout: 10000
-          interval: 500
-
-      - name: E2E Test UI (${{ matrix.shard }}/4)
-        working-directory: ./apps/meteor
-        run: yarn test:e2e --shard=${{ matrix.shard }}/4
-
-      - name: Store playwright test trace
-        uses: actions/upload-artifact@v3
-        if: always()
-        with:
-          name: playwright-test-trace
-          path: ./apps/meteor/tests/e2e/.playwright*
-
-  test-ee-api:
-    runs-on: ubuntu-20.04
-    needs: [build, lint, ts-typecheck, release-versions]
-    env:
-      LOWERCASE_REPOSITORY: ${{ needs.release-versions.outputs.lowercase-repo }}
-      RC_DOCKERFILE: '${{ github.workspace }}/apps/meteor/.docker/Dockerfile'
-      RC_DOCKER_TAG: '${{ needs.release-versions.outputs.gh-docker-tag }}.official'
-      DOCKER_TAG: ${{ needs.release-versions.outputs.gh-docker-tag }}
-      ENTERPRISE_LICENSE: ${{ needs.release-versions.outputs.enterprise-license }}
-      TRANSPORTER: nats://nats:4222
-
-    strategy:
-      matrix:
-        node-version: ['14.21.2']
-        mongodb-version-ee: ['4.4']
-
-    steps:
-      - name: Launch MongoDB
-        uses: supercharge/mongodb-github-action@1.8.0
-        with:
-          mongodb-version: ${{ matrix.mongodb-version-ee }}
-          mongodb-replica-set: rs0
-
-      - uses: actions/checkout@v3
-
-      - name: Use Node.js ${{ matrix.node-version }}
-        uses: actions/setup-node@v3
-        with:
-          node-version: ${{ matrix.node-version }}
-          cache: 'yarn'
-
-      - uses: dtinth/setup-github-actions-caching-for-turbo@v1
-
-      - name: yarn install
-        run: yarn
-
-      - name: yarn build
-        run: yarn build
-
-      - name: Restore build
-        uses: actions/download-artifact@v2
-        with:
-          name: build
-          path: /tmp/build
-
-      - name: Unpack build
-        run: |
-          cd /tmp/build
-          tar xzf Rocket.Chat.tar.gz
-          rm Rocket.Chat.tar.gz
-
-      - name: Start containers
-        env:
-          MONGO_URL: 'mongodb://host.docker.internal:27017/rocketchat?replicaSet=rs0&directConnection=true'
-        run: |
-          docker compose -f docker-compose-ci.yml up -d --build
-
-      - name: Login to GitHub Container Registry
-        if: github.event.pull_request.head.repo.full_name == github.repository || github.event_name == 'release' || github.ref == 'refs/heads/develop'
-        uses: docker/login-action@v2
-        with:
-          registry: ghcr.io
-          username: ${{ secrets.CR_USER }}
-          password: ${{ secrets.CR_PAT }}
-
-      - name: Publish Docker images to GitHub Container Registry
-        if: github.event.pull_request.head.repo.full_name == github.repository || github.event_name == 'release' || github.ref == 'refs/heads/develop'
-        run: |
-          docker compose -f docker-compose-ci.yml push \
-            authorization-service \
-            account-service \
-            ddp-streamer-service \
-            presence-service \
-            stream-hub-service
-
-      - name: Wait services to start up
-        run: |
-          docker ps
-
-          until echo "$(docker compose -f docker-compose-ci.yml logs rocketchat)" | grep -q "SERVER RUNNING"; do
-            echo "Waiting Rocket.Chat to start up"
-            ((c++)) && ((c==10)) && docker compose -f docker-compose-ci.yml logs rocketchat && exit 1
-            sleep 10
-          done;
-
-          until echo "$(docker compose -f docker-compose-ci.yml logs ddp-streamer-service)" | grep -q "NetworkBroker started successfully"; do
-            echo "Waiting 'ddp-streamer' to start up"
-            ((c++)) && ((c==10)) && docker compose -f docker-compose-ci.yml logs ddp-streamer-service && exit 1
-            sleep 10
-          done;
-
-      - name: E2E Test API
-        working-directory: ./apps/meteor
-        run: |
-          for i in $(seq 1 5); do
-            IS_EE=true npm run testapi && s=0 && break || s=$?
-
-            docker compose -f ../../docker-compose-ci.yml logs --tail=100
-
-            docker compose -f ../../docker-compose-ci.yml stop
-
-            docker exec mongodb bash -c 'if command -v mongosh ; then mongosh --eval "use rocketchat" --eval "db.dropDatabase()" rocketchat; else mongo rocketchat --eval "db.dropDatabase()"; fi'
-
-            NOW=$(date "+%Y-%m-%dT%H:%M:%S.000Z")
-
-            docker compose -f ../../docker-compose-ci.yml restart
-
-            until echo "$(docker compose -f ../../docker-compose-ci.yml logs rocketchat --since $NOW)" | grep -q "SERVER RUNNING"; do
-              echo "Waiting Rocket.Chat to start up"
-              ((c++)) && ((c==10)) && exit 1
-              sleep 10
-            done;
-          done;
-          exit $s
-
-  test-ee-ui:
-    runs-on: ubuntu-20.04
-    needs: [build, lint, ts-typecheck, release-versions]
-    env:
-      LOWERCASE_REPOSITORY: ${{ needs.release-versions.outputs.lowercase-repo }}
-      RC_DOCKERFILE: '${{ github.workspace }}/apps/meteor/.docker/Dockerfile'
-      RC_DOCKER_TAG: '${{ needs.release-versions.outputs.gh-docker-tag }}.official'
-      DOCKER_TAG: ${{ needs.release-versions.outputs.gh-docker-tag }}
-      ENTERPRISE_LICENSE: ${{ needs.release-versions.outputs.enterprise-license }}
-      TRANSPORTER: nats://nats:4222
-
-    strategy:
-      matrix:
-        node-version: ['14.21.2']
-        mongodb-version-ee: ['4.4']
-        shard: [1, 2, 3, 4, 5]
-
-    steps:
-      - name: Launch MongoDB
-        uses: supercharge/mongodb-github-action@1.8.0
-        with:
-          mongodb-version: ${{ matrix.mongodb-version-ee }}
-          mongodb-replica-set: rs0
-
-      - uses: actions/checkout@v3
-
-      - name: Use Node.js ${{ matrix.node-version }}
-        uses: actions/setup-node@v3
-        with:
-          node-version: ${{ matrix.node-version }}
-          cache: 'yarn'
-
-      - uses: dtinth/setup-github-actions-caching-for-turbo@v1
-
-      - name: yarn install
-        run: yarn
-
-      - name: yarn build
-        run: yarn build
-
-      - name: Restore build
-        uses: actions/download-artifact@v2
-        with:
-          name: build
-          path: /tmp/build
-
-      - name: Unpack build
-        run: |
-          cd /tmp/build
-          tar xzf Rocket.Chat.tar.gz
-          rm Rocket.Chat.tar.gz
-
-      - name: Start containers
-        env:
-          MONGO_URL: 'mongodb://host.docker.internal:27017/rocketchat?replicaSet=rs0&directConnection=true'
-        run: |
-          docker compose -f docker-compose-ci.yml up -d --build
-
-      - name: Wait services to start up
-        run: |
-          docker ps
-
-          until echo "$(docker compose -f docker-compose-ci.yml logs rocketchat)" | grep -q "SERVER RUNNING"; do
-            echo "Waiting Rocket.Chat to start up"
-            ((c++)) && ((c==10)) && docker compose -f docker-compose-ci.yml logs rocketchat && exit 1
-            sleep 10
-          done;
-
-          until echo "$(docker compose -f docker-compose-ci.yml logs ddp-streamer-service)" | grep -q "NetworkBroker started successfully"; do
-            echo "Waiting 'ddp-streamer' to start up"
-            ((c++)) && ((c==10)) && docker compose -f docker-compose-ci.yml logs ddp-streamer-service && exit 1
-            sleep 10
-          done;
-
-      - name: Cache Playwright binaries
-        uses: actions/cache@v3
-        id: cache-playwright
-        with:
-          path: |
-            ~/.cache/ms-playwright
-          # This is the version of Playwright that we are using, if you are willing to upgrade, you should update this.
-          key: playwright-1.23.1
-
-      - name: Install Playwright
-        working-directory: ./apps/meteor
-        run: npx playwright install --with-deps
-
-      - name: Wait for Rocket.Chat to start up
-        uses: cygnetdigital/wait_for_response@v2.0.0
-        with:
-          url: 'http://localhost:3000/health'
-          responseCode: '200'
-          timeout: 10000
-          interval: 500
-
-      - name: E2E Test UI (${{ matrix.shard }}/4)
-        working-directory: ./apps/meteor
-        env:
-          E2E_COVERAGE: 'true'
-          IS_EE: 'true'
-        run: yarn test:e2e --shard=${{ matrix.shard }}/5
-
-      - name: Show server logs if E2E test failed
-        if: failure()
-        run: docker compose -f docker-compose-ci.yml logs rocketchat
-
-      - name: Store playwright test trace
-        uses: actions/upload-artifact@v3
-        if: always()
-        with:
-          name: e2e-ee-testtrace
-          path: ./apps/meteor/tests/e2e/.playwright*
-
-      - name: Extract e2e:ee:coverage
-        working-directory: ./apps/meteor
-        run: yarn test:e2e:nyc
-
-      - uses: codecov/codecov-action@v3
-        with:
-          directory: ./apps/meteor
-          flags: e2e
-          verbose: true
-
-      - name: Store e2e-ee-coverage
-        uses: actions/upload-artifact@v3
-        with:
-          name: e2e-ee-coverage
-          path: ./apps/meteor/coverage*
-
-  test:
-    runs-on: ubuntu-20.04
-    needs: [test-unit, test-api, test-ui, test-ee-api, test-ee-ui]
->>>>>>> bd17450b
 
     steps:
       - name: Test finish aggregation
@@ -914,7 +384,7 @@
           aws s3 cp $ROCKET_DEPLOY_DIR/ s3://download.rocket.chat/build/ --recursive
 
           curl -H "Content-Type: application/json" -H "X-Update-Token: $UPDATE_TOKEN" -d \
-              "{\"nodeVersion\": \"${{ env.node-version }}\", \"compatibleMongoVersions\": [\"4.4\", \"5.0\", \"6.0\"], \"commit\": \"$GITHUB_SHA\", \"tag\": \"$RC_VERSION\", \"branch\": \"$GIT_BRANCH\", \"artifactName\": \"$ARTIFACT_NAME\", \"releaseType\": \"$RC_RELEASE\"}" \
+              "{\"nodeVersion\": \"${{ needs.release-versions.outputs.node-version }}\", \"compatibleMongoVersions\": [\"4.4\", \"5.0\", \"6.0\"], \"commit\": \"$GITHUB_SHA\", \"tag\": \"$RC_VERSION\", \"branch\": \"$GIT_BRANCH\", \"artifactName\": \"$ARTIFACT_NAME\", \"releaseType\": \"$RC_RELEASE\"}" \
               https://releases.rocket.chat/update
 
           # Makes build fail if the release isn't there
