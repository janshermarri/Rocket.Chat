name: Build and Test

on:
  release:
    types: [published]
  pull_request:
    branches: '**'
  push:
    branches:
      - develop

env:
  CI: true
  MONGO_URL: mongodb://localhost:27017
  TOOL_NODE_FLAGS: --max_old_space_size=4096

jobs:
  build:
    runs-on: ubuntu-latest

    steps:

    - name: Github Info
      run: |
        echo "GITHUB_ACTION: $GITHUB_ACTION"
        echo "GITHUB_ACTOR: $GITHUB_ACTOR"
        echo "GITHUB_REF: $GITHUB_REF"
        echo "GITHUB_HEAD_REF: $GITHUB_HEAD_REF"
        echo "GITHUB_BASE_REF: $GITHUB_BASE_REF"
        echo "github.event_name: ${{ github.event_name }}"
        cat $GITHUB_EVENT_PATH

    - name: Use Node.js 12.18.4
      uses: actions/setup-node@v1
      with:
        node-version: "12.18.4"

    - uses: actions/checkout@v2

    - name: Free disk space
      run: |
        sudo swapoff -a
        sudo rm -f /swapfile
        sudo apt clean
        docker rmi $(docker image ls -aq)
        df -h

    - name: check package-lock
      run: |
        npx package-lock-check

    - name: Cache cypress
      id: cache-cypress
      uses: actions/cache@v1
      with:
        path: /home/runner/.cache/Cypress
        key: ${{ runner.OS }}-cache-cypress-${{ hashFiles('**/package-lock.json') }}-${{ hashFiles('.github/workflows/build_and_test.yml') }}

    - name: Cache node modules
      if: steps.cache-cypress.outputs.cache-hit == 'true'
      id: cache-nodemodules
      uses: actions/cache@v1
      with:
        path: node_modules
        key: ${{ runner.OS }}-node_modules-${{ hashFiles('**/package-lock.json') }}-${{ hashFiles('.github/workflows/build_and_test.yml') }}

    - name: Cache meteor local
      uses: actions/cache@v1
      with:
        path: ./.meteor/local
        key: ${{ runner.OS }}-meteor_cache-${{ hashFiles('.meteor/versions') }}-${{ hashFiles('.github/workflows/build_and_test.yml') }}

    - name: Cache meteor
      uses: actions/cache@v1
      with:
        path: ~/.meteor
        key: ${{ runner.OS }}-meteor-${{ hashFiles('.meteor/release') }}-${{ hashFiles('.github/workflows/build_and_test.yml') }}

    - name: Install Meteor
      run: |
        # Restore bin from cache
        set +e
        METEOR_SYMLINK_TARGET=$(readlink ~/.meteor/meteor)
        METEOR_TOOL_DIRECTORY=$(dirname "$METEOR_SYMLINK_TARGET")
        set -e
        LAUNCHER=$HOME/.meteor/$METEOR_TOOL_DIRECTORY/scripts/admin/launch-meteor
        if [ -e $LAUNCHER ]
        then
          echo "Cached Meteor bin found, restoring it"
          sudo cp "$LAUNCHER" "/usr/local/bin/meteor"
        else
          echo "No cached Meteor bin found."
        fi

        # only install meteor if bin isn't found
        command -v meteor >/dev/null 2>&1 || curl https://install.meteor.com | sed s/--progress-bar/-sL/g | /bin/sh

    - name: Versions
      run: |
        npm --versions
        node -v
        meteor --version
        meteor npm --versions
        meteor node -v
        git version

    - name: npm install
      if: steps.cache-nodemodules.outputs.cache-hit != 'true' || steps.cache-cypress.outputs.cache-hit != 'true'
      run: |
        meteor npm install

    - run: meteor npm run lint

    - run: meteor npm run translation-check

    - name: Launch MongoDB
      uses: wbari/start-mongoDB@v0.2
      with:
        mongoDBVersion: "4.0"

    - run: meteor npm run testunit

    - run: meteor npm run typecheck

    # To reduce memory need during actual build, build the packages solely first
    # - name: Build a Meteor cache
    #   run: |
    #     # to do this we can clear the main files and it build the rest
    #     echo "" > server/main.js
    #     echo "" > client/main.js
    #     sed -i.backup 's/rocketchat:livechat/#rocketchat:livechat/' .meteor/packages
    #     meteor build --server-only --debug --directory /tmp/build-temp
    #     git checkout -- server/main.js client/main.js .meteor/packages

    - name: Reset Meteor
      if: startsWith(github.ref, 'refs/tags/') == 'true' || github.ref == 'refs/heads/develop'
      run: |
        meteor reset

    - name: Build Rocket.Chat From Pull Request
      if: startsWith(github.ref, 'refs/pull/') == true
      env:
        METEOR_PROFILE: 1000
      run: |
        meteor build --server-only --directory --debug /tmp/build-test

    - name: Build Rocket.Chat
      if: startsWith(github.ref, 'refs/pull/') != true
      run: |
        meteor build --server-only --directory /tmp/build-test

    - name: Prepare build
      run: |
        mkdir /tmp/build/
        cd /tmp/build-test
        tar czf /tmp/build/Rocket.Chat.tar.gz bundle
        cd /tmp/build-test/bundle/programs/server
        npm install
        cd /tmp
        tar czf Rocket.Chat.test.tar.gz ./build-test

    - name: Store build for tests
      uses: actions/upload-artifact@v1
      with:
        name: build-test
        path: /tmp/Rocket.Chat.test.tar.gz

    - name: Store build
      uses: actions/upload-artifact@v1
      with:
        name: build
        path: /tmp/build

  test:
    runs-on: ubuntu-16.04
    needs: build

    strategy:
      matrix:
        node-version: ["12.18.4"]
        mongodb-version: ["3.4", "3.6", "4.0"]

    steps:
    - name: Launch MongoDB
      uses: wbari/start-mongoDB@v0.2
      with:
        mongoDBVersion: ${{ matrix.mongodb-version }} --noprealloc --smallfiles --replSet=rs0

    - name: Restore build for tests
      uses: actions/download-artifact@v1
      with:
        name: build-test
        path: /tmp

    - name: Decompress build
      run: |
        cd /tmp
        tar xzf Rocket.Chat.test.tar.gz
        cd -

    - name: Use Node.js ${{ matrix.node-version }}
      uses: actions/setup-node@v1
      with:
        node-version: ${{ matrix.node-version }}

    - name: Setup Chrome
      run: |
        npm i chromedriver

    - name: Configure Replica Set
      run: |
        docker exec mongo mongo --eval 'rs.initiate({_id:"rs0", members: [{"_id":1, "host":"localhost:27017"}]})'
        docker exec mongo mongo --eval 'rs.status()'

    - uses: actions/checkout@v2

    - name: Cache cypress
      id: cache-cypress
      uses: actions/cache@v1
      with:
        path: /home/runner/.cache/Cypress
        key: ${{ runner.OS }}-cache-cypress-${{ hashFiles('**/package-lock.json') }}-${{ hashFiles('.github/workflows/build_and_test.yml') }}

    - name: Cache node modules
      if: steps.cache-cypress.outputs.cache-hit == 'true'
      id: cache-nodemodules
      uses: actions/cache@v1
      with:
        path: node_modules
        key: ${{ runner.OS }}-build-${{ hashFiles('**/package-lock.json') }}-${{ hashFiles('.github/workflows/build_and_test.yml') }}

    - name: NPM install
      if: steps.cache-nodemodules.outputs.cache-hit != 'true' || steps.cache-cypress.outputs.cache-hit != 'true'
      run: |
        npm install

    - name: Test
      env:
        TEST_MODE: "true"
        MONGO_URL: mongodb://localhost:27017/rocketchat
        MONGO_OPLOG_URL: mongodb://localhost:27017/local
      run: |
        echo -e 'pcm.!default {\n type hw\n card 0\n}\n\nctl.!default {\n type hw\n card 0\n}' > ~/.asoundrc
        Xvfb -screen 0 1024x768x24 :99 &
        for i in $(seq 1 5); do (docker exec mongo mongo rocketchat --eval 'db.dropDatabase()') && npm run testci && s=0 && break || s=$? && sleep 1; done; (exit $s)

#   notification:
#     runs-on: ubuntu-latest
#     needs: test

#     steps:
#     - name: Rocket.Chat Notification
#       uses: RocketChat/Rocket.Chat.GitHub.Action.Notification@1.1.1
#       with:
#         type: ${{ job.status }}
#         job_name: '**Build and Test**'
#         url: ${{ secrets.ROCKETCHAT_WEBHOOK }}
#         commit: true
#         token: ${{ secrets.GITHUB_TOKEN }}

<<<<<<< HEAD
=======
  build-image-pr:
    runs-on: ubuntu-latest
    if: github.event.pull_request.head.repo.full_name == github.repository

    steps:
    - uses: actions/checkout@v2

    - name: Free disk space
      run: |
        sudo swapoff -a
        sudo rm -f /swapfile
        sudo apt clean
        docker rmi $(docker image ls -aq)
        df -h

    - name: Cache node modules
      id: cache-nodemodules
      uses: actions/cache@v1
      with:
        path: node_modules
        key: ${{ runner.OS }}-node_modules-${{ hashFiles('**/package-lock.json') }}-${{ hashFiles('.github/workflows/build_and_test.yml') }}

    - name: Cache meteor local
      uses: actions/cache@v1
      with:
        path: ./.meteor/local
        key: ${{ runner.OS }}-meteor_cache-${{ hashFiles('.meteor/versions') }}-${{ hashFiles('.github/workflows/build_and_test.yml') }}

    - name: Cache meteor
      uses: actions/cache@v1
      with:
        path: ~/.meteor
        key: ${{ runner.OS }}-meteor-${{ hashFiles('.meteor/release') }}-${{ hashFiles('.github/workflows/build_and_test.yml') }}

    - name: Use Node.js 12.18.4
      uses: actions/setup-node@v1
      with:
        node-version: "12.18.4"

    - name: Install Meteor
      run: |
        # Restore bin from cache
        set +e
        METEOR_SYMLINK_TARGET=$(readlink ~/.meteor/meteor)
        METEOR_TOOL_DIRECTORY=$(dirname "$METEOR_SYMLINK_TARGET")
        set -e
        LAUNCHER=$HOME/.meteor/$METEOR_TOOL_DIRECTORY/scripts/admin/launch-meteor
        if [ -e $LAUNCHER ]
        then
          echo "Cached Meteor bin found, restoring it"
          sudo cp "$LAUNCHER" "/usr/local/bin/meteor"
        else
          echo "No cached Meteor bin found."
        fi

        # only install meteor if bin isn't found
        command -v meteor >/dev/null 2>&1 || curl https://install.meteor.com | sed s/--progress-bar/-sL/g | /bin/sh

    - name: Versions
      run: |
        npm --versions
        node -v
        meteor --version
        meteor npm --versions
        meteor node -v
        git version
        echo $GITHUB_REF

    - name: npm install
      if: steps.cache-nodemodules.outputs.cache-hit != 'true'
      run: |
        meteor npm install

    # To reduce memory need during actual build, build the packages solely first
    # - name: Build a Meteor cache
    #   run: |
    #     # to do this we can clear the main files and it build the rest
    #     echo "" > server/main.js
    #     echo "" > client/main.js
    #     sed -i.backup 's/rocketchat:livechat/#rocketchat:livechat/' .meteor/packages
    #     meteor build --server-only --debug --directory /tmp/build-temp
    #     git checkout -- server/main.js client/main.js .meteor/packages

    - name: Build Rocket.Chat
      run: |
        meteor build --server-only --directory /tmp/build-pr

    - name: Build Docker image for PRs
      env:
        GITHUB_TOKEN: ${{ secrets.GITHUB_TOKEN }}
        VERSION: pr-${{ github.event.number }}
      run: |
        cd /tmp/build-pr

        docker login docker.pkg.github.com -u "${GITHUB_ACTOR}" -p "${GITHUB_TOKEN}"

        cp $GITHUB_WORKSPACE/.docker/Dockerfile .

        export LOWERCASE_REPOSITORY=$(echo "$GITHUB_REPOSITORY" | tr "[:upper:]" "[:lower:]")

        export IMAGE_NAME="docker.pkg.github.com/${LOWERCASE_REPOSITORY}/rocket.chat:${VERSION}"

        echo "Build official Docker image ${IMAGE_NAME}"

        docker build -t $IMAGE_NAME .
        docker push $IMAGE_NAME

>>>>>>> 707aa1f7
  deploy:
    runs-on: ubuntu-latest
    if: github.event_name == 'release' || github.ref == 'refs/heads/develop'
    needs: test

    steps:
    - uses: actions/checkout@v2

    - name: Restore build
      uses: actions/download-artifact@v1
      with:
        name: build
        path: /tmp/build

    - name: Publish assets
      env:
        AWS_ACCESS_KEY_ID: ${{ secrets.AWS_ACCESS_KEY_ID }}
        AWS_SECRET_ACCESS_KEY: ${{ secrets.AWS_SECRET_ACCESS_KEY }}
        GPG_PASSWORD: ${{ secrets.GPG_PASSWORD }}
        REDHAT_REGISTRY_PID: ${{ secrets.REDHAT_REGISTRY_PID }}
        REDHAT_REGISTRY_KEY: ${{ secrets.REDHAT_REGISTRY_KEY }}
        UPDATE_TOKEN: ${{ secrets.UPDATE_TOKEN }}
      run: |
        if [[ '${{ github.event_name }}' = 'release' ]]; then
          export CIRCLE_TAG="${GITHUB_REF#*tags/}"
          export CIRCLE_BRANCH=""
        else
          export CIRCLE_TAG=""
          export CIRCLE_BRANCH="${GITHUB_REF#*heads/}"
        fi;

        export CIRCLE_SHA1=$GITHUB_SHA
        export CIRCLE_BUILD_NUM=$GITHUB_SHA

        aws s3 cp s3://rocketchat/sign.key.gpg .circleci/sign.key.gpg

        source .circleci/setartname.sh
        source .circleci/setdeploydir.sh
        bash .circleci/setupsig.sh
        bash .circleci/namefiles.sh

        aws s3 cp $ROCKET_DEPLOY_DIR/ s3://download.rocket.chat/build/ --recursive

        bash .circleci/update-releases.sh
        # bash .circleci/snap.sh
        bash .circleci/redhat-registry.sh

  image-build:
    runs-on: ubuntu-latest
    needs: deploy

    strategy:
      matrix:
        release: ["official", "preview"]

    env:
      IMAGE: "rocketchat/rocket.chat"

    steps:
    - uses: actions/checkout@v2

    - name: Restore build
      uses: actions/download-artifact@v1
      with:
        name: build
        path: /tmp/build

    - name: Unpack build
      env:
        DOCKER_USER: ${{ secrets.DOCKER_USER }}
        DOCKER_PASS: ${{ secrets.DOCKER_PASS }}
      run: |
        cd /tmp/build
        tar xzf Rocket.Chat.tar.gz
        rm Rocket.Chat.tar.gz

        export DOCKER_PATH="${GITHUB_WORKSPACE}/.docker"
        if [[ '${{ matrix.release }}' = 'preview' ]]; then
          export DOCKER_PATH="${DOCKER_PATH}-mongo"
        fi;

        echo "Build ${{ matrix.release }} Docker image"
        cp ${DOCKER_PATH}/Dockerfile .
        if [ -e ${DOCKER_PATH}/entrypoint.sh ]; then
          cp ${DOCKER_PATH}/entrypoint.sh .
        fi;

        docker login -u $DOCKER_USER -p $DOCKER_PASS

    - name: Build Docker image for tag
      if: github.event_name == 'release'
      run: |
        cd /tmp/build
        export CIRCLE_TAG="${GITHUB_REF#*tags/}"

        if [[ '${{ matrix.release }}' = 'preview' ]]; then
          export IMAGE="${IMAGE}.preview"
        fi;

        docker build -t ${IMAGE}:$CIRCLE_TAG .
        docker push ${IMAGE}:$CIRCLE_TAG

        if echo "$CIRCLE_TAG" | grep -Eq '^[0-9]+\.[0-9]+\.[0-9]+$' ; then
          export RELEASE="latest"
        elif echo "$CIRCLE_TAG" | grep -Eq '^[0-9]+\.[0-9]+\.[0-9]+-rc\.[0-9]+$' ; then
          export RELEASE="release-candidate"
        fi

        docker tag ${IMAGE}:$CIRCLE_TAG ${IMAGE}:${RELEASE}
        docker push ${IMAGE}:${RELEASE}

    - name: Build Docker image for develop
      if: github.ref == 'refs/heads/develop'
      run: |
        cd /tmp/build

        if [[ '${{ matrix.release }}' = 'preview' ]]; then
          export IMAGE="${IMAGE}.preview"
        fi;

        docker build -t ${IMAGE}:develop .
        docker push ${IMAGE}:develop<|MERGE_RESOLUTION|>--- conflicted
+++ resolved
@@ -258,8 +258,6 @@
 #         commit: true
 #         token: ${{ secrets.GITHUB_TOKEN }}
 
-<<<<<<< HEAD
-=======
   build-image-pr:
     runs-on: ubuntu-latest
     if: github.event.pull_request.head.repo.full_name == github.repository
@@ -367,7 +365,6 @@
         docker build -t $IMAGE_NAME .
         docker push $IMAGE_NAME
 
->>>>>>> 707aa1f7
   deploy:
     runs-on: ubuntu-latest
     if: github.event_name == 'release' || github.ref == 'refs/heads/develop'
