{
  "version": 1,
  "releases": {
    "0.55.0-rc.0": {
      "node_version": "4.7.3",
      "npm_version": "4.1.2",
      "pull_requests": [
        {
          "pr": "6614",
          "title": "Add candidate snap channel",
          "userLogin": "sampaiodiego",
          "milestone": "0.55.0",
          "contributors": [
            "sampaiodiego"
          ]
        },
        {
          "pr": "6597",
          "title": "Add `fname` to subscriptions in memory",
          "userLogin": "rodrigok",
          "milestone": "0.55.0",
          "contributors": [
            "rodrigok",
            "sampaiodiego"
          ]
        },
        {
          "pr": "6608",
          "title": "[New] Switch Snaps to use oplog",
          "userLogin": "geekgonecrazy",
          "contributors": [
            "geekgonecrazy",
            "web-flow"
          ]
        },
        {
          "pr": "6576",
          "title": "Convert Message Pin Package to JS",
          "userLogin": "MartinSchoeler",
          "milestone": "0.55.0",
          "contributors": [
            "MartinSchoeler"
          ]
        },
        {
          "pr": "6585",
          "title": "Move room display name logic to roomType definition",
          "userLogin": "sampaiodiego",
          "milestone": "0.55.0",
          "contributors": [
            "sampaiodiego"
          ]
        },
        {
          "pr": "6598",
          "title": "[FIX] Large files crashed browser when trying to show preview",
          "userLogin": "geekgonecrazy",
          "milestone": "0.55.0",
          "contributors": [
            "geekgonecrazy"
          ]
        },
        {
          "pr": "6600",
          "title": "[FIX] messageBox: put \"joinCodeRequired\" back",
          "userLogin": "karlprieb",
          "contributors": [
            "karlprieb"
          ]
        },
        {
          "pr": "6594",
          "title": "[FIX] Do not add default roles for users without services field",
          "userLogin": "sampaiodiego",
          "milestone": "0.55.0",
          "contributors": [
            "sampaiodiego"
          ]
        },
        {
          "pr": "6596",
          "title": "Only configure LoggerManager on server",
          "userLogin": "sampaiodiego",
          "milestone": "0.55.0",
          "contributors": [
            "sampaiodiego"
          ]
        },
        {
          "pr": "6298",
          "title": "POC Google Natural Language integration",
          "userLogin": "sampaiodiego",
          "milestone": "0.55.0",
          "contributors": [
            "sampaiodiego"
          ]
        },
        {
          "pr": "6591",
          "title": "Fix recently introduced bug: OnePassword not defined",
          "userLogin": "rodrigok",
          "milestone": "0.55.0",
          "contributors": [
            "rodrigok"
          ]
        },
        {
          "pr": "6553",
          "title": "rocketchat-lib part1",
          "userLogin": "ggazzo",
          "milestone": "0.55.0",
          "contributors": [
            "ggazzo"
          ]
        },
        {
          "pr": "6590",
          "title": "[FIX] Accounts from LinkedIn OAuth without name",
          "userLogin": "rodrigok",
          "milestone": "0.55.0",
          "contributors": [
            "rodrigok",
            "web-flow"
          ]
        },
        {
          "pr": "6584",
          "title": "dependencies upgrade",
          "userLogin": "engelgabriel",
          "milestone": "0.55.0",
          "contributors": [
            "engelgabriel"
          ]
        },
        {
          "pr": "6580",
          "title": "fixed typo in readme.md",
          "userLogin": "sezinkarli",
          "milestone": "0.55.0",
          "contributors": [
            "sezinkarli",
            "web-flow"
          ]
        },
        {
          "pr": "6565",
          "title": "[NEW] Add shield.svg api route to generate custom shields/badges",
          "userLogin": "alexbrazier",
          "milestone": "0.55.0",
          "contributors": [
            "alexbrazier"
          ]
        },
        {
          "pr": "6575",
          "title": "[FIX] Usage of subtagged languages",
          "userLogin": "sampaiodiego",
          "contributors": [
            "sampaiodiego"
          ]
        },
        {
          "pr": "3851",
          "title": "Use real name instead of username for messages and direct messages list",
          "userLogin": "alexbrazier",
          "milestone": "0.55.0",
          "contributors": [
            "alexbrazier"
          ]
        },
        {
          "pr": "6561",
          "title": "Convert Ui-Login Package to Js",
          "userLogin": "MartinSchoeler",
          "milestone": "0.55.0",
          "contributors": [
            "MartinSchoeler",
            "web-flow"
          ]
        },
        {
          "pr": "6577",
          "title": "[NEW] resolve merge share function",
          "userLogin": "karlprieb",
          "milestone": "0.55.0",
          "contributors": [
            "tgxn",
            "karlprieb"
          ]
        },
        {
          "pr": "6551",
          "title": "rocketchat-channel-settings coffee to js",
          "userLogin": "ggazzo",
          "milestone": "0.55.0",
          "contributors": [
            "ggazzo",
            "web-flow"
          ]
        },
        {
          "pr": "6571",
          "title": "Move wordpress packages client files to client folder",
          "userLogin": "MartinSchoeler",
          "milestone": "0.55.0",
          "contributors": [
            "MartinSchoeler"
          ]
        },
        {
          "pr": "6539",
          "title": "convert rocketchat-ui part 2",
          "userLogin": "ggazzo",
          "milestone": "0.55.0",
          "contributors": [
            "ggazzo"
          ]
        },
        {
          "pr": "6541",
          "title": "rocketchat-channel-settings-mail-messages coffee to js",
          "userLogin": "ggazzo",
          "milestone": "0.55.0",
          "contributors": [
            "ggazzo"
          ]
        },
        {
          "pr": "6574",
          "title": "LingoHub based on develop",
          "userLogin": "engelgabriel",
          "contributors": [
            "engelgabriel"
          ]
        },
        {
          "pr": "6567",
          "title": "LingoHub based on develop",
          "userLogin": "engelgabriel",
          "contributors": [
            "engelgabriel"
          ]
        },
        {
          "pr": "6562",
          "title": "[FIX] UTC offset missing UTC text when positive",
          "userLogin": "alexbrazier",
          "milestone": "0.55.0",
          "contributors": [
            "alexbrazier"
          ]
        },
        {
          "pr": "6554",
          "title": "[New] Added oauth2 userinfo endpoint",
          "userLogin": "geekgonecrazy",
          "milestone": "0.55.0",
          "contributors": [
            "geekgonecrazy"
          ]
        },
        {
          "pr": "6531",
          "title": "[FIX] can not get access_token when using custom oauth",
          "userLogin": "fengt",
          "milestone": "0.55.0",
          "contributors": [
            "fengt"
          ]
        },
        {
          "pr": "6540",
          "title": "Remove Deprecated Shared Secret Package",
          "userLogin": "MartinSchoeler",
          "milestone": "0.55.0",
          "contributors": [
            "MartinSchoeler"
          ]
        },
        {
          "pr": "6542",
          "title": "Remove coffeescript package from ui-sidenav",
          "userLogin": "Kiran-Rao",
          "milestone": "0.55.0",
          "contributors": [
            "Kiran-Rao",
            "web-flow"
          ]
        },
        {
          "pr": "6543",
          "title": "Remove coffeescript package from ui-flextab",
          "userLogin": "Kiran-Rao",
          "milestone": "0.55.0",
          "contributors": [
            "Kiran-Rao",
            "web-flow"
          ]
        },
        {
          "pr": "6476",
          "title": "[NEW] Two Factor Auth",
          "userLogin": "rodrigok",
          "milestone": "0.55.0",
          "contributors": [
            "sampaiodiego",
            "rodrigok"
          ]
        },
        {
          "pr": "6478",
          "title": "[FIX] Outgoing webhooks which have an error and they're retrying would still retry even if the integration was disabled`",
          "userLogin": "graywolf336",
          "milestone": "0.55.0",
          "contributors": [
            "graywolf336"
          ]
        },
        {
          "pr": "6491",
          "title": "Convert Theme Package to JS",
          "userLogin": "MartinSchoeler",
          "milestone": "0.55.0",
          "contributors": [
            "MartinSchoeler"
          ]
        },
        {
          "pr": "6487",
          "title": "Fix typo of the safari pinned tab label",
          "userLogin": "qge",
          "milestone": "0.55.0",
          "contributors": [
            "qge",
            "web-flow"
          ]
        },
        {
          "pr": "6493",
          "title": "fix channel merge option of user preferences",
          "userLogin": "billtt",
          "milestone": "0.55.0",
          "contributors": [
            "billtt"
          ]
        },
        {
          "pr": "6495",
          "title": "converted Rocketchat logger coffee to js",
          "userLogin": "ggazzo",
          "milestone": "0.55.0",
          "contributors": [
            "ggazzo",
            "web-flow"
          ]
        },
        {
          "pr": "6502",
          "title": "converted rocketchat-integrations coffee to js",
          "userLogin": "ggazzo",
          "milestone": "0.55.0",
          "contributors": [
            "ggazzo"
          ]
        },
        {
          "pr": "6522",
          "title": "'allow reacting' should be a toggle option.otherwise, the style will display an error",
          "userLogin": "szluohua",
          "milestone": "0.55.0",
          "contributors": [
            "szluohua",
            "web-flow"
          ]
        },
        {
          "pr": "6280",
          "title": "Clipboard [Firefox version < 50]",
          "userLogin": "ggazzo",
          "milestone": "0.55.0",
          "contributors": [
            "ggazzo"
          ]
        },
        {
          "pr": "6473",
          "title": "Convert ui-vrecord Package to JS",
          "userLogin": "MartinSchoeler",
          "milestone": "0.55.0",
          "contributors": [
            "MartinSchoeler"
          ]
        },
        {
          "pr": "6474",
          "title": "converted slashcommands-mute coffee to js",
          "userLogin": "ggazzo",
          "milestone": "0.55.0",
          "contributors": [
            "ggazzo"
          ]
        },
        {
          "pr": "6494",
          "title": "Convert Version Package to JS",
          "userLogin": "MartinSchoeler",
          "milestone": "0.55.0",
          "contributors": [
            "MartinSchoeler",
            "rodrigok"
          ]
        },
        {
          "pr": "6498",
          "title": "Convert Ui-Master Package to Js",
          "userLogin": "MartinSchoeler",
          "milestone": "0.55.0",
          "contributors": [
            "MartinSchoeler",
            "rodrigok"
          ]
        },
        {
          "pr": "6500",
          "title": "converted messageAttachment coffee to js",
          "userLogin": "ggazzo",
          "milestone": "0.55.0",
          "contributors": [
            "ggazzo"
          ]
        },
        {
          "pr": "6503",
          "title": "Convert File Package to js",
          "userLogin": "MartinSchoeler",
          "milestone": "0.55.0",
          "contributors": [
            "MartinSchoeler",
            "rodrigok"
          ]
        },
        {
          "pr": "6505",
          "title": "Create groups.addAll endpoint and add activeUsersOnly param.",
          "userLogin": "nathanmarcos",
          "milestone": "0.55.0",
          "contributors": [
            "nathanmarcos",
            null
          ]
        },
        {
          "pr": "6351",
          "title": "New feature: Room announcement",
          "userLogin": "billtt",
          "milestone": "0.55.0",
          "contributors": [
            "billtt"
          ]
        },
        {
          "pr": "6468",
          "title": "converted slashcommand-me coffee to js",
          "userLogin": "ggazzo",
          "milestone": "0.55.0",
          "contributors": [
            "ggazzo",
            "web-flow"
          ]
        },
        {
          "pr": "6469",
          "title": "converted slashcommand-join coffee to js",
          "userLogin": "ggazzo",
          "milestone": "0.55.0",
          "contributors": [
            "ggazzo",
            "web-flow"
          ]
        },
        {
          "pr": "6470",
          "title": "converted slashcommand-leave coffee to js",
          "userLogin": "ggazzo",
          "milestone": "0.55.0",
          "contributors": [
            "ggazzo"
          ]
        },
        {
          "pr": "6471",
          "title": "convert mapview package to js",
          "userLogin": "MartinSchoeler",
          "milestone": "0.55.0",
          "contributors": [
            "MartinSchoeler",
            "web-flow"
          ]
        },
        {
          "pr": "6496",
          "title": "converted getAvatarUrlFromUsername",
          "userLogin": "ggazzo",
          "milestone": "0.55.0",
          "contributors": [
            "ggazzo",
            "web-flow"
          ]
        },
        {
          "pr": "6497",
          "title": "converted slashcommand-invite coffee to js",
          "userLogin": "ggazzo",
          "milestone": "0.55.0",
          "contributors": [
            "ggazzo",
            "web-flow"
          ]
        },
        {
          "pr": "6499",
          "title": "Convert Wordpress Package to js",
          "userLogin": "MartinSchoeler",
          "milestone": "0.55.0",
          "contributors": [
            "MartinSchoeler"
          ]
        },
        {
          "pr": "6501",
          "title": "converted slashcommand-msg coffee to js",
          "userLogin": "ggazzo",
          "milestone": "0.55.0",
          "contributors": [
            "ggazzo",
            "web-flow"
          ]
        },
        {
          "pr": "6504",
          "title": "rocketchat-ui coffee to js part1",
          "userLogin": "ggazzo",
          "milestone": "0.55.0",
          "contributors": [
            "ggazzo"
          ]
        },
        {
          "pr": "6467",
          "title": "converted rocketchat-mentions coffee to js",
          "userLogin": "ggazzo",
          "milestone": "0.55.0",
          "contributors": [
            "ggazzo"
          ]
        },
        {
          "pr": "6479",
          "title": "ESLint add rule `no-void`",
          "userLogin": "rodrigok",
          "milestone": "0.55.0",
          "contributors": [
            "rodrigok"
          ]
        },
        {
          "pr": "6456",
          "title": "Add ESLint rules `prefer-template` and `template-curly-spacing`",
          "userLogin": "rodrigok",
          "milestone": "0.55.0",
          "contributors": [
            "rodrigok",
            "web-flow"
          ]
        },
        {
          "pr": "6466",
          "title": "Fix livechat permissions",
          "userLogin": "rodrigok",
          "contributors": [
            "rodrigok"
          ]
        },
        {
          "pr": "6457",
          "title": "Add ESLint rule `object-shorthand`",
          "userLogin": "rodrigok",
          "milestone": "0.55.0",
          "contributors": [
            "rodrigok",
            "web-flow"
          ]
        },
        {
          "pr": "6459",
          "title": "Add ESLint rules `one-var` and `no-var`",
          "userLogin": "rodrigok",
          "milestone": "0.55.0",
          "contributors": [
            "rodrigok"
          ]
        },
        {
          "pr": "6458",
          "title": "Add ESLint rule `one-var`",
          "userLogin": "rodrigok",
          "milestone": "0.55.0",
          "contributors": [
            "rodrigok"
          ]
        },
        {
          "pr": "6274",
          "title": "Side-nav CoffeeScript to JavaScript III ",
          "userLogin": "MartinSchoeler",
          "milestone": "0.55.0",
          "contributors": [
            "MartinSchoeler",
            "rodrigok",
            "web-flow"
          ]
        },
        {
          "pr": "6277",
          "title": "Flex-Tab CoffeeScript to JavaScript II",
          "userLogin": "MartinSchoeler",
          "milestone": "0.55.0",
          "contributors": [
            "MartinSchoeler",
            "rodrigok",
            "web-flow"
          ]
        },
        {
          "pr": "6430",
          "title": "[NEW] Permission `join-without-join-code` assigned to admins and bots by default",
          "userLogin": "graywolf336",
          "milestone": "0.55.0",
          "contributors": [
            "graywolf336",
            "rodrigok",
            "web-flow"
          ]
        },
        {
          "pr": "6420",
          "title": "[NEW] Integrations, both incoming and outgoing, now have access to the models. Example: `Users.findOneById(id)`",
          "userLogin": "graywolf336",
          "milestone": "0.55.0",
          "contributors": [
            "graywolf336",
            "rodrigok",
            "web-flow"
          ]
        },
        {
          "pr": "6266",
          "title": "Side-nav CoffeeScript to JavaScript II",
          "userLogin": "MartinSchoeler",
          "milestone": "0.55.0",
          "contributors": [
            "MartinSchoeler",
            "rodrigok",
            "web-flow"
          ]
        },
        {
          "pr": "6035",
          "title": "Allow Livechat visitors to switch the department",
          "userLogin": "drallgood",
          "milestone": "0.55.0",
          "contributors": [
            "drallgood",
            "web-flow",
            "sampaiodiego"
          ]
        },
        {
          "pr": "6122",
          "title": "fix livechat widget on small screens",
          "userLogin": "karlprieb",
          "milestone": "0.55.0",
          "contributors": [
            "karlprieb"
          ]
        },
        {
          "pr": "6180",
          "title": "Allow livechat managers to transfer chats",
          "userLogin": "drallgood",
          "milestone": "0.55.0",
          "contributors": [
            "drallgood",
            "web-flow"
          ]
        },
        {
          "pr": "6257",
          "title": "focus first textbox element",
          "userLogin": "a5his",
          "milestone": "0.55.0",
          "contributors": [
            "a5his"
          ]
        },
        {
          "pr": "6268",
          "title": "Join command",
          "userLogin": "ggazzo",
          "milestone": "0.55.0",
          "contributors": [
            "ggazzo"
          ]
        },
        {
          "pr": "6419",
          "title": "Fix visitor ending livechat if multiples still open",
          "userLogin": "sampaiodiego",
          "milestone": "0.55.0",
          "contributors": [
            "sampaiodiego"
          ]
        },
        {
          "pr": "6319",
          "title": "Password reset Cleaner text",
          "userLogin": "MartinSchoeler",
          "milestone": "0.55.0",
          "contributors": [
            "MartinSchoeler",
            "rodrigok",
            "web-flow"
          ]
        },
        {
          "pr": "6400",
          "title": "Add permission check to the import methods and not just the UI",
          "userLogin": "graywolf336",
          "milestone": "0.55.0",
          "contributors": [
            "graywolf336"
          ]
        },
        {
          "pr": "6409",
          "title": "Max textarea height",
          "userLogin": "MartinSchoeler",
          "milestone": "0.55.0",
          "contributors": [
            "MartinSchoeler",
            "web-flow"
          ]
        },
        {
          "pr": "6413",
          "title": "Livechat fix office hours order",
          "userLogin": "sampaiodiego",
          "milestone": "0.55.0",
          "contributors": [
            "sampaiodiego"
          ]
        },
        {
          "pr": "6449",
          "title": "Convert Spotify Package to JS",
          "userLogin": "MartinSchoeler",
          "contributors": [
            "MartinSchoeler",
            "web-flow"
          ]
        },
        {
          "pr": "6422",
          "title": "Make favicon package easier to read.",
          "userLogin": "Kiran-Rao",
          "milestone": "0.55.0",
          "contributors": [
            "Kiran-Rao"
          ]
        },
        {
          "pr": "6426",
          "title": "Just admins can change a Default Channel to Private (the channel will be a non default channel)",
          "userLogin": "ggazzo",
          "milestone": "0.55.0",
          "contributors": [
            "ggazzo"
          ]
        },
        {
          "pr": "6429",
          "title": "Hide email settings on Sandstorm",
          "userLogin": "sampaiodiego",
          "milestone": "0.55.0",
          "contributors": [
            "sampaiodiego"
          ]
        },
        {
          "pr": "6432",
          "title": "Do not show reset button for hidden settings",
          "userLogin": "sampaiodiego",
          "milestone": "0.55.0",
          "contributors": [
            "sampaiodiego"
          ]
        },
        {
          "pr": "6427",
          "title": "Convert Dolphin Package to JavaScript",
          "userLogin": "MartinSchoeler",
          "milestone": "0.55.0",
          "contributors": [
            "MartinSchoeler",
            "rodrigok",
            "web-flow"
          ]
        },
        {
          "pr": "6445",
          "title": "converted rocketchat-message-mark-as-unread coffee/js",
          "userLogin": "ggazzo",
          "milestone": "0.55.0",
          "contributors": [
            "ggazzo",
            "rodrigok",
            "web-flow"
          ]
        },
        {
          "pr": "6453",
          "title": "converted rocketchat-slashcommands-kick coffee to js",
          "userLogin": "ggazzo",
          "milestone": "0.55.0",
          "contributors": [
            "ggazzo",
            "web-flow"
          ]
        },
        {
          "pr": "6450",
          "title": "converted meteor-accounts-saml coffee to js",
          "userLogin": "ggazzo",
          "milestone": "0.55.0",
          "contributors": [
            "ggazzo"
          ]
        },
        {
          "pr": "6447",
          "title": "Convert Statistics Package to JS",
          "userLogin": "MartinSchoeler",
          "milestone": "0.55.0",
          "contributors": [
            "MartinSchoeler",
            "web-flow"
          ]
        },
        {
          "pr": "6425",
          "title": "Convert ChatOps Package to JavaScript",
          "userLogin": "MartinSchoeler",
          "milestone": "0.55.0",
          "contributors": [
            "MartinSchoeler"
          ]
        },
        {
          "pr": "6410",
          "title": "Change all instances of Meteor.Collection for Mongo.Collection",
          "userLogin": "marceloschmidt",
          "milestone": "0.55.0",
          "contributors": [
            "marceloschmidt"
          ]
        },
        {
          "pr": "6278",
          "title": "Flex-Tab CoffeeScript to JavaScript III",
          "userLogin": "MartinSchoeler",
          "milestone": "0.55.0",
          "contributors": [
            "MartinSchoeler",
            "rodrigok"
          ]
        },
        {
          "pr": "6276",
          "title": "Flex-Tab CoffeeScript to JavaScript I ",
          "userLogin": "MartinSchoeler",
          "milestone": "0.55.0",
          "contributors": [
            "MartinSchoeler"
          ]
        },
        {
          "pr": "6264",
          "title": "Side-nav CoffeeScript to JavaScript",
          "userLogin": "MartinSchoeler",
          "milestone": "0.55.0",
          "contributors": [
            "MartinSchoeler",
            "rodrigok",
            "web-flow"
          ]
        },
        {
          "pr": "6446",
          "title": "Convert Tutum Package to JS",
          "userLogin": "MartinSchoeler",
          "milestone": "0.55.0",
          "contributors": [
            "MartinSchoeler"
          ]
        }
      ]
    },
    "0.55.0-rc.1": {
      "node_version": "4.7.3",
      "npm_version": "4.1.2",
      "pull_requests": [
        {
          "pr": "6620",
          "title": "[FIX] Incorrect curl command being generated on incoming integrations",
          "userLogin": "graywolf336",
          "milestone": "0.55.0",
          "contributors": [
            "graywolf336"
          ]
        },
        {
          "pr": "6617",
          "title": "[FIX] arguments logger",
          "userLogin": "ggazzo",
          "milestone": "0.55.0",
          "contributors": [
            "ggazzo"
          ]
        },
        {
          "pr": "6616",
          "title": "[NEW] 'users.resetAvatar' rest api endpoint",
          "userLogin": "graywolf336",
          "milestone": "0.55.0",
          "contributors": [
            "graywolf336"
          ]
        }
      ]
    },
    "0.55.0-rc.2": {
      "node_version": "4.8.0",
      "npm_version": "4.3.0",
      "pull_requests": [
        {
          "pr": "6632",
          "title": "[NEW] Drupal oAuth Integration for Rocketchat",
          "userLogin": "Lawri-van-Buel",
          "milestone": "0.55.0",
          "contributors": [
            "Lawri-van-Buel",
            "engelgabriel",
            "web-flow"
          ]
        },
        {
          "pr": "6634",
          "title": "[NEW] Add monitoring package",
          "userLogin": "sampaiodiego",
          "contributors": [
            "sampaiodiego"
          ]
        },
        {
          "pr": "6650",
          "title": "[FIX] Improve markdown code",
          "userLogin": "rodrigok",
          "contributors": [
            "rodrigok"
          ]
        },
        {
          "pr": "6651",
          "title": "[FIX] Encode avatar url to prevent CSS injection",
          "userLogin": "rodrigok",
          "contributors": [
            "rodrigok"
          ]
        },
        {
          "pr": "6649",
          "title": "Added Deploy method and platform to stats",
          "userLogin": "geekgonecrazy",
          "contributors": [
            "geekgonecrazy",
            "web-flow"
          ]
        },
        {
          "pr": "6648",
          "title": "[FIX] Do not escaping markdown on message attachments",
          "userLogin": "rodrigok",
          "milestone": "0.55.0",
          "contributors": [
            "rodrigok"
          ]
        },
        {
          "pr": "6647",
          "title": "LingoHub based on develop",
          "userLogin": "engelgabriel",
          "milestone": "0.55.0",
          "contributors": [
            "engelgabriel"
          ]
        },
        {
          "pr": "6631",
          "title": "meteor update",
          "userLogin": "engelgabriel",
          "milestone": "0.55.0",
          "contributors": [
            "engelgabriel"
          ]
        }
      ]
    },
    "0.55.0-rc.3": {
      "node_version": "4.8.0",
      "npm_version": "4.3.0",
      "pull_requests": [
        {
          "pr": "6658",
          "title": "[FIX] Revert unwanted UI changes",
          "userLogin": "sampaiodiego",
          "contributors": [
            "sampaiodiego"
          ]
        }
      ]
    },
    "0.55.0-rc.4": {
      "node_version": "4.8.0",
      "npm_version": "4.3.0",
      "pull_requests": [
        {
          "pr": "6682",
          "title": "[FIX] Fix Logger stdout publication",
          "userLogin": "sampaiodiego",
          "milestone": "0.55.0",
          "contributors": [
            "sampaiodiego"
          ]
        },
        {
          "pr": "6680",
          "title": "[FIX] Downgrade email package to from 1.2.0 to 1.1.18",
          "userLogin": "sampaiodiego",
          "milestone": "0.55.0",
          "contributors": [
            "rodrigok"
          ]
        },
        {
          "pr": "6681",
          "title": "[NEW] Expose Livechat to Incoming Integrations and allow response",
          "userLogin": "rodrigok",
          "milestone": "0.55.0",
          "contributors": [
            "rodrigok"
          ]
        },
        {
          "pr": "6659",
          "title": "[FIX] Administrators being rate limited when editing users data",
          "userLogin": "graywolf336",
          "milestone": "0.55.0",
          "contributors": [
            "graywolf336"
          ]
        },
        {
          "pr": "6674",
          "title": "[FIX] Make sure username exists in findByActiveUsersExcept",
          "userLogin": "geekgonecrazy",
          "milestone": "0.55.0",
          "contributors": [
            "geekgonecrazy"
          ]
        }
      ]
    },
    "0.55.0-rc.5": {
      "node_version": "4.8.0",
      "npm_version": "4.3.0",
      "pull_requests": [
        {
          "pr": "6686",
          "title": "[FIX] Update server cache indexes on record updates",
          "userLogin": "rodrigok",
          "milestone": "0.55.0",
          "contributors": [
            "rodrigok"
          ]
        },
        {
          "pr": "6684",
          "title": "[FIX] Allow question on OAuth token path",
          "userLogin": "sampaiodiego",
          "milestone": "0.55.0",
          "contributors": [
            "sampaiodiego"
          ]
        },
        {
          "pr": "6163",
          "title": "Env override initial setting",
          "userLogin": "mrsimpson",
          "milestone": "0.55.0",
          "contributors": [
            "mrsimpson",
            "web-flow"
          ]
        },
        {
          "pr": "6683",
          "title": "[FIX] Error when returning undefined from incoming intergation’s script",
          "userLogin": "rodrigok",
          "milestone": "0.55.0",
          "contributors": [
            "rodrigok"
          ]
        }
      ]
    },
    "0.55.0-rc.6": {
      "node_version": "4.8.0",
      "npm_version": "4.3.0",
      "pull_requests": [
        {
          "pr": "6704",
          "title": "[FIX] Fix message types",
          "userLogin": "sampaiodiego",
          "milestone": "0.55.0",
          "contributors": [
            "sampaiodiego"
          ]
        }
      ]
    },
    "0.55.0": {
      "node_version": "4.8.0",
      "npm_version": "4.3.0",
      "pull_requests": [
        {
          "pr": "6709",
          "title": "[FIX] emoji picker exception",
          "userLogin": "gdelavald",
          "milestone": "0.55.0",
          "contributors": [
            "gdelavald",
            "rodrigok",
            "web-flow"
          ]
        }
      ]
    },
    "0.55.1": {
      "node_version": "4.8.0",
      "npm_version": "4.3.0",
      "pull_requests": [
        {
          "pr": "6734",
          "title": "[Fix] Bug with incoming integration (0.55.1)",
          "userLogin": "rodrigok",
          "milestone": "0.55.1",
          "contributors": [
            "rodrigok"
          ]
        }
      ]
    },
    "0.56.0-rc.0": {
      "node_version": "4.8.2",
      "npm_version": "4.5.0",
      "pull_requests": [
        {
          "pr": "6881",
          "title": "[NEW] Add a pointer cursor to message images",
          "userLogin": "MartinSchoeler",
          "milestone": "0.56.0",
          "contributors": [
            "MartinSchoeler",
            "web-flow"
          ]
        },
        {
          "pr": "6842",
          "title": "[New] Snap arm support",
          "userLogin": "geekgonecrazy",
          "milestone": "0.56.0",
          "contributors": [
            "geekgonecrazy",
            "web-flow"
          ]
        },
        {
          "pr": "6861",
          "title": "[FIX] start/unstar message",
          "userLogin": "karlprieb",
          "milestone": "0.56.0",
          "contributors": [
            null
          ]
        },
        {
          "pr": "6858",
          "title": "Meteor update",
          "userLogin": "engelgabriel",
          "milestone": "0.56.0",
          "contributors": [
            "engelgabriel"
          ]
        },
        {
          "pr": "6845",
          "title": "[FIX] Added helper for testing if the current user matches the params",
          "userLogin": "abrom",
          "milestone": "0.56.0",
          "contributors": [
            "abrom"
          ]
        },
        {
          "pr": "6827",
          "title": "[NEW] Make channels.info accept roomName, just like groups.info",
          "userLogin": "reist",
          "milestone": "0.56.0",
          "contributors": [
            "reist"
          ]
        },
        {
          "pr": "6672",
          "title": "Converted rocketchat-lib 3",
          "userLogin": "ggazzo",
          "milestone": "0.56.0",
          "contributors": [
            "ggazzo"
          ]
        },
        {
          "pr": "6781",
          "title": "Convert Message-Star Package to js ",
          "userLogin": "MartinSchoeler",
          "milestone": "0.57.0",
          "contributors": [
            "MartinSchoeler",
            "web-flow"
          ]
        },
        {
          "pr": "6780",
          "title": "Convert Mailer Package to Js",
          "userLogin": "MartinSchoeler",
          "milestone": "0.56.0",
          "contributors": [
            "MartinSchoeler"
          ]
        },
        {
          "pr": "6796",
          "title": "[FIX] REST API user.update throwing error due to rate limiting",
          "userLogin": "graywolf336",
          "milestone": "0.56.0",
          "contributors": [
            "graywolf336"
          ]
        },
        {
          "pr": "6797",
          "title": "[NEW] Option to allow to signup as anonymous",
          "userLogin": "rodrigok",
          "milestone": "0.56.0",
          "contributors": [
            "rodrigok",
            "web-flow"
          ]
        },
        {
          "pr": "6816",
          "title": "LingoHub based on develop",
          "userLogin": "engelgabriel",
          "milestone": "0.56.0",
          "contributors": [
            "engelgabriel"
          ]
        },
        {
          "pr": "6807",
          "title": "[NEW] create a method 'create token'",
          "userLogin": "ggazzo",
          "milestone": "0.56.0",
          "contributors": [
            "ggazzo"
          ]
        },
        {
          "pr": "6804",
          "title": "Missing useful fields in admin user list #5110",
          "userLogin": "vlogic",
          "milestone": "0.56.0",
          "contributors": [
            null,
            "vlogic"
          ]
        },
        {
          "pr": "6790",
          "title": "[FIX] fix german translation",
          "userLogin": "sscholl",
          "milestone": "0.56.0",
          "contributors": [
            "sscholl",
            "web-flow"
          ]
        },
        {
          "pr": "6793",
          "title": "[FIX] Improve and correct Iframe Integration help text",
          "userLogin": "antgel",
          "milestone": "0.56.0",
          "contributors": [
            null
          ]
        },
        {
          "pr": "6800",
          "title": "[FIX] Quoted and replied messages not retaining the original message's alias",
          "userLogin": "graywolf336",
          "milestone": "0.56.0",
          "contributors": [
            "graywolf336"
          ]
        },
        {
          "pr": "6798",
          "title": "[FIX] Fix iframe wise issues",
          "userLogin": "sampaiodiego",
          "milestone": "0.56.0",
          "contributors": [
            "sampaiodiego"
          ]
        },
        {
          "pr": "6747",
          "title": "[FIX] Incorrect error message when creating channel",
          "userLogin": "gdelavald",
          "milestone": "0.56.0",
          "contributors": [
            "gdelavald"
          ]
        },
        {
          "pr": "6760",
          "title": "[FIX] Hides nav buttons when selecting own profile",
          "userLogin": "gdelavald",
          "milestone": "0.56.0",
          "contributors": [
            "gdelavald"
          ]
        },
        {
          "pr": "6767",
          "title": "[FIX] Search full name on client side",
          "userLogin": "alexbrazier",
          "milestone": "0.56.0",
          "contributors": [
            "alexbrazier"
          ]
        },
        {
          "pr": "6758",
          "title": "[FIX] Sort by real name if use real name setting is enabled",
          "userLogin": "alexbrazier",
          "milestone": "0.56.0",
          "contributors": [
            "alexbrazier"
          ]
        },
        {
          "pr": "6671",
          "title": "Convert Katex Package to Js",
          "userLogin": "MartinSchoeler",
          "milestone": "0.56.0",
          "contributors": [
            "MartinSchoeler"
          ]
        },
        {
          "pr": "6688",
          "title": "Convert Oembed Package to Js",
          "userLogin": "MartinSchoeler",
          "milestone": "0.56.0",
          "contributors": [
            "MartinSchoeler"
          ]
        },
        {
          "pr": "6689",
          "title": "Convert Mentions-Flextab Package to Js",
          "userLogin": "MartinSchoeler",
          "milestone": "0.56.0",
          "contributors": [
            "MartinSchoeler"
          ]
        },
        {
          "pr": "6768",
          "title": "[FIX] CSV importer: require that there is some data in the zip, not ALL data",
          "userLogin": "reist",
          "milestone": "0.56.0",
          "contributors": [
            "reist"
          ]
        },
        {
          "pr": "5986",
          "title": "Anonymous use",
          "userLogin": "rodrigok",
          "milestone": "0.56.0",
          "contributors": [
            "rodrigok"
          ]
        },
        {
          "pr": "6368",
          "title": "Breaking long URLS to prevent overflow",
          "userLogin": "robertdown",
          "milestone": "0.56.0",
          "contributors": [
            "robertdown"
          ]
        },
        {
          "pr": "6737",
          "title": "[FIX] Archiving Direct Messages",
          "userLogin": "graywolf336",
          "milestone": "0.56.0",
          "contributors": [
            "graywolf336"
          ]
        },
        {
          "pr": "5373",
          "title": "[NEW] Add option on Channel Settings: Hide Notifications and Hide Unread Room Status (#2707, #2143)",
          "userLogin": "marceloschmidt",
          "milestone": "0.56.0",
          "contributors": [
            "marceloschmidt",
            "rodrigok",
            "web-flow"
          ]
        },
        {
          "pr": "6593",
          "title": "Rocketchat lib2",
          "userLogin": "ggazzo",
          "milestone": "0.56.0",
          "contributors": [
            "ggazzo"
          ]
        },
        {
          "pr": "6734",
          "title": "[Fix] Bug with incoming integration (0.55.1)",
          "userLogin": "rodrigok",
          "milestone": "0.55.1",
          "contributors": [
            "rodrigok"
          ]
        },
        {
          "pr": "6722",
          "title": "[NEW] Remove lesshat",
          "userLogin": "karlprieb",
          "milestone": "0.56.0",
          "contributors": [
            "karlprieb"
          ]
        },
        {
          "pr": "6654",
          "title": "disable proxy configuration",
          "userLogin": "glehmann",
          "milestone": "0.56.0",
          "contributors": [
            "glehmann"
          ]
        },
        {
          "pr": "6721",
          "title": "[FIX] Fix Caddy by forcing go 1.7 as needed by one of caddy's dependencies",
          "userLogin": "geekgonecrazy",
          "contributors": [
            "geekgonecrazy"
          ]
        },
        {
          "pr": "6694",
          "title": "Convert markdown to js",
          "userLogin": "ehkasper",
          "milestone": "0.56.0",
          "contributors": [
            "ehkasper"
          ]
        },
        {
          "pr": "6715",
          "title": "LingoHub based on develop",
          "userLogin": "engelgabriel",
          "milestone": "0.56.0",
          "contributors": [
            "engelgabriel"
          ]
        },
        {
          "pr": "6709",
          "title": "[FIX] emoji picker exception",
          "userLogin": "gdelavald",
          "milestone": "0.55.0",
          "contributors": [
            "gdelavald",
            "rodrigok",
            "web-flow"
          ]
        },
        {
          "pr": "6692",
          "title": "[NEW] Use tokenSentVia parameter for clientid/secret to token endpoint",
          "userLogin": "intelradoux",
          "milestone": "0.56.0",
          "contributors": [
            "intelradoux"
          ]
        },
        {
          "pr": "6706",
          "title": "meteor update to 1.4.4",
          "userLogin": "engelgabriel",
          "milestone": "0.56.0",
          "contributors": [
            "engelgabriel"
          ]
        },
        {
          "pr": "6704",
          "title": "[FIX] Fix message types",
          "userLogin": "sampaiodiego",
          "milestone": "0.55.0",
          "contributors": [
            "sampaiodiego"
          ]
        },
        {
          "pr": "6703",
          "title": "LingoHub based on develop",
          "userLogin": "engelgabriel",
          "contributors": [
            "engelgabriel"
          ]
        },
        {
          "pr": "6615",
          "title": "[NEW] Add a setting to not run outgoing integrations on message edits",
          "userLogin": "graywolf336",
          "milestone": "0.56.0",
          "contributors": [
            "graywolf336"
          ]
        },
        {
          "pr": "6734",
          "title": "[Fix] Bug with incoming integration (0.55.1)",
          "userLogin": "rodrigok",
          "milestone": "0.55.1",
          "contributors": [
            "rodrigok"
          ]
        }
      ]
    },
    "0.56.0-rc.1": {
      "node_version": "4.8.2",
      "npm_version": "4.5.0",
      "pull_requests": [
        {
          "pr": "6896",
          "title": "[FIX] Users status on main menu always offline",
          "userLogin": "rodrigok",
          "milestone": "0.56.0",
          "contributors": [
            "rodrigok"
          ]
        }
      ]
    },
    "0.56.0-rc.2": {
      "node_version": "4.8.2",
      "npm_version": "4.5.0",
      "pull_requests": [
        {
          "pr": "6923",
          "title": "[FIX] Not showing unread count on electron app’s icon",
          "userLogin": "rodrigok",
          "milestone": "0.56.0",
          "contributors": [
            "rodrigok"
          ]
        }
      ]
    },
    "0.56.0-rc.3": {
      "node_version": "4.8.2",
      "npm_version": "4.5.0",
      "pull_requests": [
        {
          "pr": "6939",
          "title": "[FIX] Compile CSS color variables",
          "userLogin": "karlprieb",
          "milestone": "0.56.0",
          "contributors": [
            null
          ]
        },
        {
          "pr": "6938",
          "title": "[NEW] Improve CI/Docker build/release",
          "userLogin": "rodrigok",
          "milestone": "0.56.0",
          "contributors": [
            "rodrigok",
            "sampaiodiego",
            "web-flow"
          ]
        },
        {
          "pr": "6940",
          "title": "[NEW] Add SMTP settings for Protocol and Pool",
          "userLogin": "rodrigok",
          "milestone": "0.56.0",
          "contributors": [
            "rodrigok"
          ]
        }
      ]
    },
    "0.56.0-rc.4": {
      "node_version": "4.8.2",
      "npm_version": "4.5.0",
      "pull_requests": [
        {
          "pr": "6953",
          "title": "[NEW] Show info about multiple instances at admin page",
          "userLogin": "rodrigok",
          "milestone": "0.56.0",
          "contributors": [
            "rodrigok"
          ]
        }
      ]
    },
    "0.56.0-rc.5": {
      "node_version": "4.8.2",
      "npm_version": "4.5.0",
      "pull_requests": [
        {
          "pr": "6955",
          "title": "[FIX] Remove spaces from env PORT and INSTANCE_IP",
          "userLogin": "rodrigok",
          "milestone": "0.56.0",
          "contributors": [
            "rodrigok"
          ]
        },
        {
          "pr": "6935",
          "title": "[Fix] Error when trying to show preview of undefined filetype",
          "userLogin": "geekgonecrazy",
          "milestone": "0.57.0",
          "contributors": [
            "geekgonecrazy"
          ]
        }
      ]
    },
    "0.56.0-rc.6": {
      "node_version": "4.8.2",
      "npm_version": "4.5.0",
      "pull_requests": []
    },
    "0.56.0-rc.7": {
      "node_version": "4.8.2",
      "npm_version": "4.5.0",
      "pull_requests": [
        {
          "pr": "6968",
          "title": "[FIX] make channels.create API check for create-c",
          "userLogin": "reist",
          "milestone": "0.56.0",
          "contributors": [
            "reist"
          ]
        }
      ]
    },
    "0.56.0": {
      "node_version": "4.8.2",
      "npm_version": "4.5.0",
      "pull_requests": [
        {
          "pr": "6734",
          "title": "[Fix] Bug with incoming integration (0.55.1)",
          "userLogin": "rodrigok",
          "milestone": "0.55.1",
          "contributors": [
            "rodrigok"
          ]
        }
      ]
    },
    "0.57.0-rc.0": {
      "node_version": "4.8.2",
      "npm_version": "4.5.0",
      "pull_requests": [
        {
          "pr": "7146",
          "title": "Convert hipchat importer to js",
          "userLogin": "rodrigok",
          "milestone": "0.57.0",
          "contributors": [
            "rodrigok",
            "geekgonecrazy",
            "sampaiodiego",
            "ggazzo",
            "web-flow"
          ]
        },
        {
          "pr": "7145",
          "title": "Convert file unsubscribe.coffee to js",
          "userLogin": "rodrigok",
          "milestone": "0.57.0",
          "contributors": [
            "rodrigok"
          ]
        },
        {
          "pr": "6991",
          "title": "[FIX] Fix highlightjs bug",
          "userLogin": "geekgonecrazy",
          "milestone": "0.57.0",
          "contributors": [
            "geekgonecrazy",
            "web-flow"
          ]
        },
        {
          "pr": "6788",
          "title": "[NEW] New avatar storage types",
          "userLogin": "sampaiodiego",
          "milestone": "0.57.0",
          "contributors": [
            "sampaiodiego",
            "rodrigok"
          ]
        },
        {
          "pr": "7095",
          "title": "[BREAK] Internal hubot does not load hubot-scripts anymore, it loads scripts from custom folders",
          "userLogin": "ggazzo",
          "milestone": "0.57.0",
          "contributors": [
            "ggazzo",
            "sampaiodiego",
            "web-flow"
          ]
        },
        {
          "pr": "6690",
          "title": "[NEW] Show full name in mentions if use full name setting enabled",
          "userLogin": "alexbrazier",
          "milestone": "0.57.0",
          "contributors": [
            "alexbrazier"
          ]
        },
        {
          "pr": "7017",
          "title": "Convert oauth2-server-config package  to js",
          "userLogin": "MartinSchoeler",
          "milestone": "0.57.0",
          "contributors": [
            "MartinSchoeler",
            "ggazzo",
            "web-flow"
          ]
        },
        {
          "pr": "7022",
          "title": "Convert irc package to js",
          "userLogin": "MartinSchoeler",
          "milestone": "0.57.0",
          "contributors": [
            "MartinSchoeler",
            "ggazzo",
            "web-flow"
          ]
        },
        {
          "pr": "7055",
          "title": "Ldap: User_Data_FieldMap description",
          "userLogin": "bbrauns",
          "milestone": "0.57.0",
          "contributors": [
            "bbrauns"
          ]
        },
        {
          "pr": "7030",
          "title": "[FIX] do only store password if LDAP_Login_Fallback is on",
          "userLogin": "pmb0",
          "milestone": "0.57.0",
          "contributors": [
            "pmb0"
          ]
        },
        {
          "pr": "7059",
          "title": "[NEW] Increase unread message count on @here mention",
          "userLogin": "sampaiodiego",
          "milestone": "0.57.0",
          "contributors": [
            "sampaiodiego"
          ]
        },
        {
          "pr": "7062",
          "title": "Remove Useless Jasmine Tests ",
          "userLogin": "MartinSchoeler",
          "milestone": "0.57.0",
          "contributors": [
            "MartinSchoeler"
          ]
        },
        {
          "pr": "7121",
          "title": "[FIX] fix bug in preview image",
          "userLogin": "ggazzo",
          "milestone": "0.57.0",
          "contributors": [
            "ggazzo"
          ]
        },
        {
          "pr": "7094",
          "title": "[FIX]Fix the failing tests ",
          "userLogin": "MartinSchoeler",
          "milestone": "0.57.0",
          "contributors": [
            "MartinSchoeler"
          ]
        },
        {
          "pr": "7085",
          "title": "[NEW] API method and REST Endpoint for getting a single message by id",
          "userLogin": "graywolf336",
          "milestone": "0.57.0",
          "contributors": [
            "graywolf336"
          ]
        },
        {
          "pr": "7084",
          "title": "[FIX] Add option to ignore TLS in SMTP server settings",
          "userLogin": "colin-campbell",
          "milestone": "0.57.0",
          "contributors": [
            "colin-campbell"
          ]
        },
        {
          "pr": "7072",
          "title": "[FIX] Add support for carriage return in markdown code blocks",
          "userLogin": "jm-factorin",
          "milestone": "0.57.0",
          "contributors": [
            "jm-factorin"
          ]
        },
        {
          "pr": "7014",
          "title": "[FIX] Parse HTML on admin setting's descriptions",
          "userLogin": "sampaiodiego",
          "milestone": "0.57.0",
          "contributors": [
            "sampaiodiego"
          ]
        },
        {
          "pr": "7018",
          "title": "converted rocketchat-importer",
          "userLogin": "ggazzo",
          "milestone": "0.57.0",
          "contributors": [
            "ggazzo"
          ]
        },
        {
          "pr": "7114",
          "title": "LingoHub based on develop",
          "userLogin": "engelgabriel",
          "contributors": [
            "engelgabriel"
          ]
        },
        {
          "pr": "7105",
          "title": "[FIX] edit button on firefox",
          "userLogin": "karlprieb",
          "milestone": "0.57.0",
          "contributors": [
            null
          ]
        },
        {
          "pr": "7104",
          "title": "[FIX] Fix missing CSS files on production builds",
          "userLogin": "sampaiodiego",
          "contributors": [
            "sampaiodiego",
            null
          ]
        },
        {
          "pr": "7103",
          "title": "[FIX] clipboard (permalink, copy, pin, star buttons)",
          "userLogin": "karlprieb",
          "contributors": [
            null
          ]
        },
        {
          "pr": "7096",
          "title": "Convert Livechat from Coffeescript to JavaScript",
          "userLogin": "sampaiodiego",
          "contributors": [
            "sampaiodiego"
          ]
        },
        {
          "pr": "7092",
          "title": "[FIX]Fixed typo hmtl -> html",
          "userLogin": "jautero",
          "contributors": [
            "jautero"
          ]
        },
        {
          "pr": "7080",
          "title": "[NEW] Migration to add <html> tags to email header and footer",
          "userLogin": "karlprieb",
          "milestone": "0.57.0",
          "contributors": [
            null
          ]
        },
        {
          "pr": "7025",
          "title": "[FIX] Add <html> and </html> to header and footer",
          "userLogin": "ExTechOp",
          "milestone": "0.57.0",
          "contributors": [
            "ExTechOp",
            "web-flow"
          ]
        },
        {
          "pr": "7033",
          "title": "[FIX] Prevent Ctrl key on message field from reloading messages list",
          "userLogin": "ggazzo",
          "contributors": [
            "ggazzo"
          ]
        },
        {
          "pr": "7044",
          "title": "[FIX] New screen sharing Chrome extension checking method",
          "userLogin": "sampaiodiego",
          "milestone": "0.57.0",
          "contributors": [
            "sampaiodiego"
          ]
        },
        {
          "pr": "6982",
          "title": "[NEW] postcss parser and cssnext implementation",
          "userLogin": "karlprieb",
          "contributors": [
            null,
            "rodrigok",
            "web-flow",
            "MartinSchoeler"
          ]
        },
        {
          "pr": "7049",
          "title": "[FIX] Improve Tests",
          "userLogin": "MartinSchoeler",
          "contributors": [
            "MartinSchoeler"
          ]
        },
        {
          "pr": "7045",
          "title": "[FIX] Fix avatar upload via users.setAvatar REST endpoint",
          "userLogin": "sampaiodiego",
          "milestone": "0.57.0",
          "contributors": [
            "sampaiodiego"
          ]
        },
        {
          "pr": "7023",
          "title": "[FIX] Sidenav roomlist",
          "userLogin": "karlprieb",
          "contributors": [
            null,
            "sampaiodiego"
          ]
        },
        {
          "pr": "7012",
          "title": "[FIX] video message recording dialog is shown in an incorrect position",
          "userLogin": "flaviogrossi",
          "milestone": "0.57.0",
          "contributors": [
            "flaviogrossi"
          ]
        },
        {
          "pr": "7006",
          "title": "Rocketchat ui3",
          "userLogin": "ggazzo",
          "contributors": [
            "ggazzo"
          ]
        },
        {
          "pr": "6836",
          "title": "converted rocketchat-ui coffee to js part 2",
          "userLogin": "ggazzo",
          "contributors": [
            "ggazzo"
          ]
        },
        {
          "pr": "6912",
          "title": "[FIX] Remove room from roomPick setting",
          "userLogin": "marceloschmidt",
          "milestone": "0.57.0",
          "contributors": [
            "marceloschmidt",
            "web-flow",
            "rodrigok"
          ]
        },
        {
          "pr": "6605",
          "title": "[NEW] Start running unit tests",
          "userLogin": "ggazzo",
          "milestone": "0.57.0",
          "contributors": [
            "ggazzo",
            "web-flow",
            "rodrigok",
            "engelgabriel"
          ]
        },
        {
          "pr": "6997",
          "title": "[FIX] Parse markdown links last",
          "userLogin": "sampaiodiego",
          "milestone": "0.57.0",
          "contributors": [
            "sampaiodiego"
          ]
        },
        {
          "pr": "6999",
          "title": "[FIX] overlapping text for users-typing-message",
          "userLogin": "darkv",
          "milestone": "0.57.0",
          "contributors": [
            "darkv"
          ]
        },
        {
          "pr": "7005",
          "title": "LingoHub based on develop",
          "userLogin": "engelgabriel",
          "contributors": [
            "engelgabriel"
          ]
        },
        {
          "pr": "6735",
          "title": "rocketchat-lib[4] coffee to js",
          "userLogin": "ggazzo",
          "milestone": "0.57.0",
          "contributors": [
            "ggazzo"
          ]
        },
        {
          "pr": "6987",
          "title": "rocketchat-importer-slack coffee to js",
          "userLogin": "ggazzo",
          "contributors": [
            "ggazzo"
          ]
        },
        {
          "pr": "6911",
          "title": "Convert ui-admin package to js",
          "userLogin": "MartinSchoeler",
          "milestone": "0.57.0",
          "contributors": [
            "MartinSchoeler",
            "web-flow"
          ]
        },
        {
          "pr": "6857",
          "title": "[NEW] Make channel/group delete call answer to roomName",
          "userLogin": "reist",
          "milestone": "0.57.0",
          "contributors": [
            "reist"
          ]
        },
        {
          "pr": "6903",
          "title": "[FIX] Updating Incoming Integration Post As Field Not Allowed",
          "userLogin": "graywolf336",
          "milestone": "0.57.0",
          "contributors": [
            "graywolf336"
          ]
        },
        {
          "pr": "6972",
          "title": "[FIX] Fix error handling for non-valid avatar URL",
          "userLogin": "sampaiodiego",
          "milestone": "0.57.0",
          "contributors": [
            "sampaiodiego"
          ]
        },
        {
          "pr": "6914",
          "title": "Rocketchat ui message",
          "userLogin": "ggazzo",
          "milestone": "0.57.0",
          "contributors": [
            "ggazzo"
          ]
        },
        {
          "pr": "6921",
          "title": "[New] LDAP: Use variables in User_Data_FieldMap for name mapping",
          "userLogin": "bbrauns",
          "milestone": "0.57.0",
          "contributors": [
            "bbrauns"
          ]
        },
        {
          "pr": "6961",
          "title": "[FIX] SAML: Only set KeyDescriptor when non empty",
          "userLogin": "sathieu",
          "milestone": "0.57.0",
          "contributors": [
            "sathieu"
          ]
        },
        {
          "pr": "6986",
          "title": "[FIX] Fix the other tests failing due chimp update",
          "userLogin": "MartinSchoeler",
          "milestone": "0.57.0",
          "contributors": [
            "MartinSchoeler"
          ]
        },
        {
          "pr": "6936",
          "title": "Convert meteor-autocomplete package to js",
          "userLogin": "MartinSchoeler",
          "milestone": "0.57.0",
          "contributors": [
            "MartinSchoeler"
          ]
        },
        {
          "pr": "6795",
          "title": "Convert Ui Account Package to Js",
          "userLogin": "MartinSchoeler",
          "milestone": "0.57.0",
          "contributors": [
            "MartinSchoeler"
          ]
        },
        {
          "pr": "6950",
          "title": "[FIX] Fix badge counter on iOS push notifications",
          "userLogin": "sampaiodiego",
          "milestone": "0.57.0",
          "contributors": [
            "sampaiodiego"
          ]
        },
        {
          "pr": "6974",
          "title": "[FIX] Fix login with Meteor saving an object as email address",
          "userLogin": "sampaiodiego",
          "milestone": "0.57.0",
          "contributors": [
            "sampaiodiego"
          ]
        },
        {
          "pr": "6840",
          "title": "[FIX] Check that username is not in the room when being muted / unmuted",
          "userLogin": "matthewshirley",
          "milestone": "0.57.0",
          "contributors": [
            "matthewshirley",
            "web-flow"
          ]
        },
        {
          "pr": "6947",
          "title": "[FIX] Use AWS Signature Version 4 signed URLs for uploads",
          "userLogin": "sampaiodiego",
          "milestone": "0.57.0",
          "contributors": [
            "sampaiodiego"
          ]
        },
        {
          "pr": "6978",
          "title": "LingoHub based on develop",
          "userLogin": "engelgabriel",
          "milestone": "0.57.0",
          "contributors": [
            "engelgabriel"
          ]
        },
        {
          "pr": "6976",
          "title": "fix the crashing tests",
          "userLogin": "MartinSchoeler",
          "milestone": "0.57.0",
          "contributors": [
            "MartinSchoeler",
            "web-flow"
          ]
        },
        {
          "pr": "6968",
          "title": "[FIX] make channels.create API check for create-c",
          "userLogin": "reist",
          "milestone": "0.56.0",
          "contributors": [
            "reist"
          ]
        },
        {
          "pr": "6775",
          "title": "Convert WebRTC Package to Js",
          "userLogin": "MartinSchoeler",
          "milestone": "0.57.0",
          "contributors": [
            "MartinSchoeler"
          ]
        },
        {
          "pr": "6935",
          "title": "[Fix] Error when trying to show preview of undefined filetype",
          "userLogin": "geekgonecrazy",
          "milestone": "0.57.0",
          "contributors": [
            "geekgonecrazy"
          ]
        },
        {
          "pr": "6953",
          "title": "[NEW] Show info about multiple instances at admin page",
          "userLogin": "rodrigok",
          "milestone": "0.56.0",
          "contributors": [
            "rodrigok"
          ]
        },
        {
          "pr": "6938",
          "title": "[NEW] Improve CI/Docker build/release",
          "userLogin": "rodrigok",
          "milestone": "0.56.0",
          "contributors": [
            "rodrigok",
            "sampaiodiego",
            "web-flow"
          ]
        },
        {
          "pr": "6919",
          "title": "[NEW] Feature/delete any message permission",
          "userLogin": "phutchins",
          "milestone": "0.57.0",
          "contributors": [
            "phutchins"
          ]
        },
        {
          "pr": "6904",
          "title": "[FIX] Bugs in `isUserFromParams` helper",
          "userLogin": "abrom",
          "milestone": "0.57.0",
          "contributors": [
            "abrom"
          ]
        },
        {
          "pr": "6910",
          "title": "[FIX] Allow image insert from slack through slackbridge",
          "userLogin": "marceloschmidt",
          "milestone": "0.57.0",
          "contributors": [
            "marceloschmidt"
          ]
        },
        {
          "pr": "6913",
          "title": "[FIX] Slackbridge text replacements",
          "userLogin": "marceloschmidt",
          "milestone": "0.57.0",
          "contributors": [
            "marceloschmidt"
          ]
        }
      ]
    },
    "0.57.0-rc.1": {
      "node_version": "4.8.2",
      "npm_version": "4.5.0",
      "pull_requests": [
        {
          "pr": "7157",
          "title": "[FIX] Fix all reactions having the same username",
          "userLogin": "MartinSchoeler",
          "contributors": [
            "MartinSchoeler",
            "web-flow"
          ]
        },
        {
          "pr": "7154",
          "title": "Remove missing CoffeeScript dependencies",
          "userLogin": "sampaiodiego",
          "contributors": [
            "sampaiodiego"
          ]
        },
        {
          "pr": "7158",
          "title": "Switch logic of artifact name",
          "userLogin": "geekgonecrazy",
          "contributors": [
            "geekgonecrazy",
            "web-flow"
          ]
        }
      ]
    },
    "0.57.0-rc.2": {
      "node_version": "4.8.2",
      "npm_version": "4.5.0",
      "pull_requests": [
        {
          "pr": "7200",
          "title": "[FIX] Fix editing others messages",
          "userLogin": "sampaiodiego",
          "contributors": [
            "sampaiodiego"
          ]
        },
        {
          "pr": "7208",
          "title": "[FIX] Fix oembed previews not being shown",
          "userLogin": "sampaiodiego",
          "contributors": [
            "sampaiodiego"
          ]
        },
        {
          "pr": "7215",
          "title": "Fix the Zapier oAuth return url to the new one",
          "userLogin": "graywolf336",
          "contributors": [
            "graywolf336"
          ]
        },
        {
          "pr": "7209",
          "title": "[FIX] \"requirePasswordChange\" property not being saved when set to false",
          "userLogin": "graywolf336",
          "contributors": [
            "graywolf336"
          ]
        },
        {
          "pr": "7196",
          "title": "Fix the admin oauthApps view not working",
          "userLogin": "graywolf336",
          "milestone": "0.57.0",
          "contributors": [
            "graywolf336"
          ]
        },
        {
          "pr": "7160",
          "title": "[FIX] Removing the kadira package install from example build script.",
          "userLogin": "JSzaszvari",
          "contributors": [
            "JSzaszvari",
            "web-flow"
          ]
        },
        {
          "pr": "7159",
          "title": "Fix forbidden error on setAvatar REST endpoint",
          "userLogin": "sampaiodiego",
          "contributors": [
            "sampaiodiego"
          ]
        },
        {
          "pr": "7196",
          "title": "Fix the admin oauthApps view not working",
          "userLogin": "graywolf336",
          "milestone": "0.57.0",
          "contributors": [
            "graywolf336"
          ]
        },
        {
          "pr": "7177",
          "title": "Fix mobile avatars",
          "userLogin": "rodrigok",
          "contributors": [
            "rodrigok"
          ]
        }
      ]
    },
    "0.57.0-rc.3": {
      "node_version": "4.8.2",
      "npm_version": "4.5.0",
      "pull_requests": [
        {
          "pr": "7358",
          "title": "[FIX] Fix user's customFields not being saved correctly",
          "userLogin": "sampaiodiego",
          "milestone": "0.57.0",
          "contributors": [
            "sampaiodiego"
          ]
        },
        {
          "pr": "7352",
          "title": "[FIX] Improve avatar migration",
          "userLogin": "sampaiodiego",
          "milestone": "0.57.0",
          "contributors": [
            "sampaiodiego"
          ]
        },
        {
          "pr": "7311",
          "title": "[NEW] Force use of MongoDB for spotlight queries",
          "userLogin": "sampaiodiego",
          "milestone": "0.57.0",
          "contributors": [
            "sampaiodiego"
          ]
        },
        {
          "pr": "7320",
          "title": "[FIX] Fix jump to unread button",
          "userLogin": "MartinSchoeler",
          "milestone": "0.57.0",
          "contributors": [
            "MartinSchoeler"
          ]
        },
        {
          "pr": "7345",
          "title": "[FIX] click on image in a message",
          "userLogin": "ggazzo",
          "milestone": "0.57.0",
          "contributors": [
            "ggazzo"
          ]
        },
        {
          "pr": "7304",
          "title": "[FIX] Proxy upload to correct instance",
          "userLogin": "rodrigok",
          "milestone": "0.57.0",
          "contributors": [
            "rodrigok"
          ]
        },
        {
          "pr": "7321",
          "title": "[FIX] Fix Secret Url",
          "userLogin": "MartinSchoeler",
          "milestone": "0.57.0",
          "contributors": [
            "MartinSchoeler"
          ]
        }
      ]
    },
    "0.57.0": {
      "node_version": "4.8.2",
      "npm_version": "4.5.0",
      "pull_requests": [
        {
          "pr": "7379",
          "title": "[FIX] Message being displayed unescaped",
          "userLogin": "gdelavald",
          "milestone": "0.58.0",
          "contributors": [
            "gdelavald"
          ]
        },
        {
          "pr": "7102",
          "title": "add server methods getRoomNameById",
          "userLogin": "thinkeridea",
          "milestone": "0.57.0",
          "contributors": [
            "thinkeridea"
          ]
        }
      ]
    },
    "0.57.1": {
      "node_version": "4.8.2",
      "npm_version": "4.5.0",
      "pull_requests": [
        {
          "pr": "7428",
          "title": "[FIX] Fix migration of avatars from version 0.57.0",
          "userLogin": "rodrigok",
          "milestone": "0.57.1",
          "contributors": [
            "sampaiodiego",
            "rodrigok"
          ]
        }
      ]
    },
    "0.57.2": {
      "node_version": "4.8.2",
      "npm_version": "4.5.0",
      "pull_requests": [
        {
          "pr": "7431",
          "title": "[FIX] Fix Emails in User Admin View",
          "userLogin": "MartinSchoeler",
          "milestone": "0.57.2",
          "contributors": [
            "MartinSchoeler"
          ]
        },
        {
          "pr": "7472",
          "title": "[FIX] Always set LDAP properties on login",
          "userLogin": "sampaiodiego",
          "milestone": "0.57.2",
          "contributors": [
            "sampaiodiego"
          ]
        },
        {
          "pr": "7403",
          "title": "[FIX] Fix Unread Bar Disappearing",
          "userLogin": "MartinSchoeler",
          "milestone": "0.57.2",
          "contributors": [
            "MartinSchoeler"
          ]
        },
        {
          "pr": "7469",
          "title": "[FIX] Fix file upload on Slack import",
          "userLogin": "sampaiodiego",
          "milestone": "0.57.2",
          "contributors": [
            "sampaiodiego"
          ]
        },
        {
          "pr": "7432",
          "title": "[FIX] Fix Private Channel List Submit",
          "userLogin": "MartinSchoeler",
          "milestone": "0.57.2",
          "contributors": [
            "MartinSchoeler"
          ]
        },
        {
          "pr": "7443",
          "title": "[FIX] S3 uploads not working for custom URLs",
          "userLogin": "rodrigok",
          "milestone": "0.57.2",
          "contributors": [
            "rodrigok"
          ]
        }
      ]
    },
    "0.57.3": {
      "node_version": "4.8.2",
      "npm_version": "4.5.0",
      "pull_requests": [
        {
          "pr": "7212",
          "title": "[Fix] Users and Channels list not respecting permissions",
          "userLogin": "graywolf336",
          "milestone": "0.57.3",
          "contributors": [
            "graywolf336"
          ]
        },
        {
          "pr": "7325",
          "title": "[FIX] Modernize rate limiting of sendMessage",
          "userLogin": "jangmarker",
          "milestone": "0.57.3",
          "contributors": [
            "jangmarker"
          ]
        },
        {
          "pr": "7390",
          "title": "[FIX] custom soundEdit.html",
          "userLogin": "rasos",
          "milestone": "0.57.3",
          "contributors": [
            "rasos",
            "web-flow"
          ]
        },
        {
          "pr": "7394",
          "title": "[FIX] Use UTF8 setting for /create command",
          "userLogin": "MartinSchoeler",
          "milestone": "0.57.3",
          "contributors": [
            "MartinSchoeler"
          ]
        },
        {
          "pr": "7395",
          "title": "[FIX] file upload broken when running in subdirectory https://github.com…",
          "userLogin": "ryoshimizu",
          "milestone": "0.57.3",
          "contributors": [
            "ryoshimizu"
          ]
        },
        {
          "pr": "7444",
          "title": "[FIX] Fix Anonymous User",
          "userLogin": "MartinSchoeler",
          "milestone": "0.57.3",
          "contributors": [
            "MartinSchoeler"
          ]
        },
        {
          "pr": "7533",
          "title": "[FIX] Missing eventName in unUser",
          "userLogin": "Darkneon",
          "milestone": "0.57.3",
          "contributors": [
            "Darkneon"
          ]
        },
        {
          "pr": "7535",
          "title": "[FIX] Fix Join Channel Without Preview Room Permission",
          "userLogin": "MartinSchoeler",
          "milestone": "0.57.3",
          "contributors": [
            "MartinSchoeler"
          ]
        },
        {
          "pr": "7555",
          "title": "[FIX] Improve build script example",
          "userLogin": "sampaiodiego",
          "milestone": "0.57.3",
          "contributors": [
            "sampaiodiego"
          ]
        }
      ]
    },
    "0.57.4": {
      "node_version": "4.8.2",
      "npm_version": "4.5.0",
      "pull_requests": [
        {
          "pr": "8390",
          "title": "[FIX] Slack import failing and not being able to be restarted",
          "userLogin": "graywolf336",
          "milestone": "0.59.0-rc.12",
          "contributors": [
            "graywolf336"
          ]
        },
        {
          "pr": "8408",
          "title": "[FIX] Duplicate code in rest api letting in a few bugs with the rest api",
          "userLogin": "graywolf336",
          "milestone": "0.59.0-rc.12",
          "contributors": [
            "graywolf336"
          ]
        },
        {
          "pr": "8389",
          "title": "[FIX] Add needed dependency for snaps",
          "userLogin": "geekgonecrazy",
          "milestone": "0.59.0-rc.12",
          "contributors": [
            "geekgonecrazy"
          ]
        }
      ]
    },
    "0.58.0-rc.0": {
      "node_version": "4.8.4",
      "npm_version": "4.6.1",
      "pull_requests": [
        {
          "pr": "8390",
          "title": "[FIX] Slack import failing and not being able to be restarted",
          "userLogin": "graywolf336",
          "milestone": "0.59.0-rc.12",
          "contributors": [
            "graywolf336"
          ]
        },
        {
          "pr": "8408",
          "title": "[FIX] Duplicate code in rest api letting in a few bugs with the rest api",
          "userLogin": "graywolf336",
          "milestone": "0.59.0-rc.12",
          "contributors": [
            "graywolf336"
          ]
        },
        {
          "pr": "8389",
          "title": "[FIX] Add needed dependency for snaps",
          "userLogin": "geekgonecrazy",
          "milestone": "0.59.0-rc.12",
          "contributors": [
            "geekgonecrazy"
          ]
        },
        {
          "pr": "7212",
          "title": "[Fix] Users and Channels list not respecting permissions",
          "userLogin": "graywolf336",
          "milestone": "0.57.3",
          "contributors": [
            "graywolf336"
          ]
        },
        {
          "pr": "7325",
          "title": "[FIX] Modernize rate limiting of sendMessage",
          "userLogin": "jangmarker",
          "milestone": "0.57.3",
          "contributors": [
            "jangmarker"
          ]
        },
        {
          "pr": "7390",
          "title": "[FIX] custom soundEdit.html",
          "userLogin": "rasos",
          "milestone": "0.57.3",
          "contributors": [
            "rasos",
            "web-flow"
          ]
        },
        {
          "pr": "7394",
          "title": "[FIX] Use UTF8 setting for /create command",
          "userLogin": "MartinSchoeler",
          "milestone": "0.57.3",
          "contributors": [
            "MartinSchoeler"
          ]
        },
        {
          "pr": "7395",
          "title": "[FIX] file upload broken when running in subdirectory https://github.com…",
          "userLogin": "ryoshimizu",
          "milestone": "0.57.3",
          "contributors": [
            "ryoshimizu"
          ]
        },
        {
          "pr": "7444",
          "title": "[FIX] Fix Anonymous User",
          "userLogin": "MartinSchoeler",
          "milestone": "0.57.3",
          "contributors": [
            "MartinSchoeler"
          ]
        },
        {
          "pr": "7533",
          "title": "[FIX] Missing eventName in unUser",
          "userLogin": "Darkneon",
          "milestone": "0.57.3",
          "contributors": [
            "Darkneon"
          ]
        },
        {
          "pr": "7535",
          "title": "[FIX] Fix Join Channel Without Preview Room Permission",
          "userLogin": "MartinSchoeler",
          "milestone": "0.57.3",
          "contributors": [
            "MartinSchoeler"
          ]
        },
        {
          "pr": "7555",
          "title": "[FIX] Improve build script example",
          "userLogin": "sampaiodiego",
          "milestone": "0.57.3",
          "contributors": [
            "sampaiodiego"
          ]
        },
        {
          "pr": "7624",
          "title": "[FIX] Error when updating message with an empty attachment array",
          "userLogin": "graywolf336",
          "milestone": "0.58.0",
          "contributors": [
            "graywolf336"
          ]
        },
        {
          "pr": "7623",
          "title": "[FIX] Uploading an unknown file type erroring out",
          "userLogin": "graywolf336",
          "milestone": "0.58.0",
          "contributors": [
            "graywolf336"
          ]
        },
        {
          "pr": "7622",
          "title": "[FIX] Error when acessing settings before ready",
          "userLogin": "rodrigok",
          "milestone": "0.58.0",
          "contributors": [
            "rodrigok"
          ]
        },
        {
          "pr": "7608",
          "title": "Add missing parts of `one click to direct message`",
          "userLogin": "rodrigok",
          "milestone": "0.58.0",
          "contributors": [
            "rodrigok"
          ]
        },
        {
          "pr": "7621",
          "title": "[FIX] Message box on safari",
          "userLogin": "rodrigok",
          "milestone": "0.58.0",
          "contributors": [
            "rodrigok"
          ]
        },
        {
          "pr": "7620",
          "title": "[FIX] The username not being allowed to be passed into the user.setAvatar",
          "userLogin": "graywolf336",
          "milestone": "0.58.0",
          "contributors": [
            "graywolf336"
          ]
        },
        {
          "pr": "7613",
          "title": "LingoHub based on develop",
          "userLogin": "engelgabriel",
          "contributors": [
            "engelgabriel"
          ]
        },
        {
          "pr": "7617",
          "title": "[FIX] Fix Custom Fields Crashing on Register",
          "userLogin": "MartinSchoeler",
          "milestone": "0.58.0",
          "contributors": [
            "MartinSchoeler"
          ]
        },
        {
          "pr": "7615",
          "title": "Improve link parser using tokens",
          "userLogin": "rodrigok",
          "milestone": "0.58.0",
          "contributors": [
            "rodrigok"
          ]
        },
        {
          "pr": "7616",
          "title": "Improve login error messages",
          "userLogin": "rodrigok",
          "milestone": "0.58.0",
          "contributors": [
            "rodrigok"
          ]
        },
        {
          "pr": "7595",
          "title": "[NEW] Allow special chars on room names",
          "userLogin": "sampaiodiego",
          "milestone": "0.58.0",
          "contributors": [
            "sampaiodiego"
          ]
        },
        {
          "pr": "7594",
          "title": "LingoHub based on develop",
          "userLogin": "engelgabriel",
          "milestone": "0.58.0",
          "contributors": [
            "engelgabriel"
          ]
        },
        {
          "pr": "7479",
          "title": "[NEW] Add admin and user setting for notifications #4339",
          "userLogin": "stalley",
          "milestone": "0.58.0",
          "contributors": [
            "stalley",
            "web-flow",
            "rodrigok"
          ]
        },
        {
          "pr": "7309",
          "title": "[NEW] Edit user permissions",
          "userLogin": "MartinSchoeler",
          "milestone": "0.58.0",
          "contributors": [
            "MartinSchoeler",
            "rodrigok"
          ]
        },
        {
          "pr": "7324",
          "title": "[NEW] Adding support for piwik sub domain settings",
          "userLogin": "ruKurz",
          "milestone": "0.58.0",
          "contributors": [
            "ruKurz"
          ]
        },
        {
          "pr": "7578",
          "title": "Improve room leader",
          "userLogin": "sampaiodiego",
          "milestone": "0.58.0",
          "contributors": [
            "sampaiodiego"
          ]
        },
        {
          "pr": "7582",
          "title": "[FIX] Fix admin room list show the correct i18n type",
          "userLogin": "ccfang",
          "milestone": "0.58.0",
          "contributors": [
            "ccfang",
            "rodrigok"
          ]
        },
        {
          "pr": "6753",
          "title": "[NEW] Add setting to change User Agent of OEmbed calls",
          "userLogin": "AhmetS",
          "milestone": "0.58.0",
          "contributors": [
            "AhmetS",
            "web-flow",
            "rodrigok"
          ]
        },
        {
          "pr": "7517",
          "title": "[NEW] Configurable Volume for Notifications #6087",
          "userLogin": "lindoelio",
          "milestone": "0.58.0",
          "contributors": [
            "lindoelio"
          ]
        },
        {
          "pr": "7590",
          "title": "Develop sync",
          "userLogin": "rodrigok",
          "contributors": [
            "rodrigok",
            "engelgabriel",
            "web-flow"
          ]
        },
        {
          "pr": "6564",
          "title": "[NEW] Add customFields in rooms/get method",
          "userLogin": "borsden",
          "milestone": "0.58.0",
          "contributors": [
            "borsden"
          ]
        },
        {
          "pr": "7589",
          "title": "[NEW] Option to select unread count style",
          "userLogin": "rodrigok",
          "milestone": "0.58.0",
          "contributors": [
            "rodrigok"
          ]
        },
        {
          "pr": "7580",
          "title": "[NEW] Show different shape for alert numbers when have mentions",
          "userLogin": "rodrigok",
          "milestone": "0.58.0",
          "contributors": [
            "rodrigok"
          ]
        },
        {
          "pr": "7533",
          "title": "[FIX] Missing eventName in unUser",
          "userLogin": "Darkneon",
          "milestone": "0.57.3",
          "contributors": [
            "Darkneon"
          ]
        },
        {
          "pr": "7569",
          "title": "[NEW] Add reaction to the last message when get the shortcut +:",
          "userLogin": "danilomiranda",
          "milestone": "0.58.0",
          "contributors": [
            "danilomiranda",
            "rodrigok",
            "web-flow"
          ]
        },
        {
          "pr": "7513",
          "title": "[Fix] Don't save user to DB when a custom field is invalid",
          "userLogin": "Darkneon",
          "milestone": "0.58.0",
          "contributors": [
            "Darkneon"
          ]
        },
        {
          "pr": "7538",
          "title": "[FIX] URL parse error fix for issue #7169",
          "userLogin": "satyapramodh",
          "milestone": "0.58.0",
          "contributors": [
            "satyapramodh",
            "rodrigok",
            "web-flow"
          ]
        },
        {
          "pr": "7559",
          "title": "[NEW] Show emojis and file uploads on notifications",
          "userLogin": "MartinSchoeler",
          "milestone": "0.58.0",
          "contributors": [
            "MartinSchoeler",
            "web-flow"
          ]
        },
        {
          "pr": "7561",
          "title": "[NEW] Closes tab bar on mobile when leaving room",
          "userLogin": "gdelavald",
          "milestone": "0.58.0",
          "contributors": [
            "gdelavald"
          ]
        },
        {
          "pr": "7572",
          "title": "[FIX] User avatar image background",
          "userLogin": "filipedelimabrito",
          "milestone": "0.58.0",
          "contributors": [
            "filipedelimabrito",
            "sampaiodiego",
            "web-flow"
          ]
        },
        {
          "pr": "7564",
          "title": "[NEW] Adds preference to one-click-to-direct-message and basic functionality",
          "userLogin": "gdelavald",
          "milestone": "0.58.0",
          "contributors": [
            "gdelavald"
          ]
        },
        {
          "pr": "7555",
          "title": "[FIX] Improve build script example",
          "userLogin": "sampaiodiego",
          "milestone": "0.57.3",
          "contributors": [
            "sampaiodiego"
          ]
        },
        {
          "pr": "7535",
          "title": "[FIX] Fix Join Channel Without Preview Room Permission",
          "userLogin": "MartinSchoeler",
          "milestone": "0.57.3",
          "contributors": [
            "MartinSchoeler"
          ]
        },
        {
          "pr": "7334",
          "title": "[NEW] Search users also by email in toolbar",
          "userLogin": "shahar3012",
          "milestone": "0.58.0",
          "contributors": [
            "shahar3012"
          ]
        },
        {
          "pr": "7326",
          "title": "[NEW] Do not rate limit bots on createDirectMessage",
          "userLogin": "jangmarker",
          "milestone": "0.58.0",
          "contributors": [
            "jangmarker"
          ]
        },
        {
          "pr": "7214",
          "title": "[NEW] Allow channel property in the integrations returned content",
          "userLogin": "graywolf336",
          "milestone": "0.58.0",
          "contributors": [
            "graywolf336"
          ]
        },
        {
          "pr": "7212",
          "title": "[Fix] Users and Channels list not respecting permissions",
          "userLogin": "graywolf336",
          "milestone": "0.57.3",
          "contributors": [
            "graywolf336"
          ]
        },
        {
          "pr": "7554",
          "title": "[FIX] Look for livechat visitor IP address on X-Forwarded-For header",
          "userLogin": "sampaiodiego",
          "milestone": "0.58.0",
          "contributors": [
            "sampaiodiego"
          ]
        },
        {
          "pr": "7556",
          "title": "[BREAK] Remove Sandstorm login method",
          "userLogin": "sampaiodiego",
          "milestone": "0.58.0",
          "contributors": [
            "sampaiodiego"
          ]
        },
        {
          "pr": "7557",
          "title": "[FIX] Revert emojione package version upgrade",
          "userLogin": "sampaiodiego",
          "milestone": "0.58.0",
          "contributors": [
            "sampaiodiego"
          ]
        },
        {
          "pr": "7562",
          "title": "[FIX] Stop logging mentions object to console",
          "userLogin": "gdelavald",
          "milestone": "0.58.0",
          "contributors": [
            "gdelavald"
          ]
        },
        {
          "pr": "7500",
          "title": "Develop sync",
          "userLogin": "rodrigok",
          "milestone": "0.58.0",
          "contributors": [
            "thinkeridea",
            "rodrigok",
            "web-flow"
          ]
        },
        {
          "pr": "7520",
          "title": "[NEW] Add room type identifier to room list header",
          "userLogin": "danischreiber",
          "milestone": "0.58.0",
          "contributors": [
            "danischreiber",
            "sampaiodiego"
          ]
        },
        {
          "pr": "7523",
          "title": "[NEW] Room type and recipient data for global event",
          "userLogin": "danischreiber",
          "milestone": "0.58.0",
          "contributors": [
            "danischreiber"
          ]
        },
        {
          "pr": "7526",
          "title": "[NEW] Show room leader at top of chat when user scrolls down. Set and unset leader as admin.",
          "userLogin": "danischreiber",
          "milestone": "0.58.0",
          "contributors": [
            "danischreiber"
          ]
        },
        {
          "pr": "7525",
          "title": "[NEW] Add toolbar buttons for iframe API",
          "userLogin": "sampaiodiego",
          "milestone": "0.58.0",
          "contributors": [
            "sampaiodiego"
          ]
        },
        {
          "pr": "7492",
          "title": "Better Issue Template",
          "userLogin": "MartinSchoeler",
          "milestone": "0.58.0",
          "contributors": [
            "MartinSchoeler",
            "web-flow",
            "geekgonecrazy"
          ]
        },
        {
          "pr": "7529",
          "title": "[NEW] Add close button to flex tabs",
          "userLogin": "sampaiodiego",
          "milestone": "0.58.0",
          "contributors": [
            "sampaiodiego"
          ]
        },
        {
          "pr": "7496",
          "title": "[NEW] Update meteor to 1.5.1",
          "userLogin": "engelgabriel",
          "milestone": "0.58.0",
          "contributors": [
            "engelgabriel",
            "MartinSchoeler",
            "rodrigok"
          ]
        },
        {
          "pr": "7486",
          "title": "[FIX] Fix hiding flex-tab on embedded view",
          "userLogin": "sampaiodiego",
          "milestone": "0.58.0",
          "contributors": [
            "sampaiodiego"
          ]
        },
        {
          "pr": "7195",
          "title": "[FIX] Fix emoji picker translations",
          "userLogin": "MartinSchoeler",
          "milestone": "0.58.0",
          "contributors": [
            "MartinSchoeler"
          ]
        },
        {
          "pr": "7325",
          "title": "[FIX] Modernize rate limiting of sendMessage",
          "userLogin": "jangmarker",
          "milestone": "0.57.3",
          "contributors": [
            "jangmarker"
          ]
        },
        {
          "pr": "7390",
          "title": "[FIX] custom soundEdit.html",
          "userLogin": "rasos",
          "milestone": "0.57.3",
          "contributors": [
            "rasos",
            "web-flow"
          ]
        },
        {
          "pr": "7394",
          "title": "[FIX] Use UTF8 setting for /create command",
          "userLogin": "MartinSchoeler",
          "milestone": "0.57.3",
          "contributors": [
            "MartinSchoeler"
          ]
        },
        {
          "pr": "7395",
          "title": "[FIX] file upload broken when running in subdirectory https://github.com…",
          "userLogin": "ryoshimizu",
          "milestone": "0.57.3",
          "contributors": [
            "ryoshimizu"
          ]
        },
        {
          "pr": "7444",
          "title": "[FIX] Fix Anonymous User",
          "userLogin": "MartinSchoeler",
          "milestone": "0.57.3",
          "contributors": [
            "MartinSchoeler"
          ]
        },
        {
          "pr": "7471",
          "title": "[FIX] Issue #7365: added check for the existence of a parameter in the CAS URL",
          "userLogin": "wsw70",
          "milestone": "0.58.0",
          "contributors": [
            "wsw70"
          ]
        },
        {
          "pr": "7392",
          "title": "[FIX] Fix Word Placement Anywhere on WebHooks",
          "userLogin": "MartinSchoeler",
          "milestone": "0.58.0",
          "contributors": [
            "MartinSchoeler"
          ]
        },
        {
          "pr": "7487",
          "title": "[FIX] Prevent new room status from playing when user status changes",
          "userLogin": "sampaiodiego",
          "milestone": "0.58.0",
          "contributors": [
            "sampaiodiego"
          ]
        },
        {
          "pr": "7443",
          "title": "[FIX] S3 uploads not working for custom URLs",
          "userLogin": "rodrigok",
          "milestone": "0.57.2",
          "contributors": [
            "rodrigok"
          ]
        },
        {
          "pr": "7432",
          "title": "[FIX] Fix Private Channel List Submit",
          "userLogin": "MartinSchoeler",
          "milestone": "0.57.2",
          "contributors": [
            "MartinSchoeler"
          ]
        },
        {
          "pr": "7469",
          "title": "[FIX] Fix file upload on Slack import",
          "userLogin": "sampaiodiego",
          "milestone": "0.57.2",
          "contributors": [
            "sampaiodiego"
          ]
        },
        {
          "pr": "7403",
          "title": "[FIX] Fix Unread Bar Disappearing",
          "userLogin": "MartinSchoeler",
          "milestone": "0.57.2",
          "contributors": [
            "MartinSchoeler"
          ]
        },
        {
          "pr": "7472",
          "title": "[FIX] Always set LDAP properties on login",
          "userLogin": "sampaiodiego",
          "milestone": "0.57.2",
          "contributors": [
            "sampaiodiego"
          ]
        },
        {
          "pr": "7448",
          "title": "[NEW] flex-tab now is side by side with message list",
          "userLogin": "ggazzo",
          "milestone": "0.58.0",
          "contributors": [
            "ggazzo",
            "karlprieb",
            "MartinSchoeler"
          ]
        },
        {
          "pr": "7477",
          "title": "[NEW] Option to select unread count behavior",
          "userLogin": "rodrigok",
          "milestone": "0.58.0",
          "contributors": [
            "rodrigok"
          ]
        },
        {
          "pr": "7205",
          "title": "[FIX] url click events in the cordova app open in external browser or not at all",
          "userLogin": "flaviogrossi",
          "milestone": "0.58.0",
          "contributors": [
            "flaviogrossi"
          ]
        },
        {
          "pr": "7431",
          "title": "[FIX] Fix Emails in User Admin View",
          "userLogin": "MartinSchoeler",
          "milestone": "0.57.2",
          "contributors": [
            "MartinSchoeler"
          ]
        },
        {
          "pr": "7428",
          "title": "[FIX] Fix migration of avatars from version 0.57.0",
          "userLogin": "rodrigok",
          "milestone": "0.57.1",
          "contributors": [
            "sampaiodiego",
            "rodrigok"
          ]
        },
        {
          "pr": "6340",
          "title": "Add helm chart kubernetes deployment",
          "userLogin": "pierreozoux",
          "milestone": "0.58.0",
          "contributors": [
            "pierreozoux"
          ]
        },
        {
          "pr": "7404",
          "title": "[FIX] sweetalert alignment on mobile",
          "userLogin": "karlprieb",
          "milestone": "0.58.0",
          "contributors": [
            "karlprieb"
          ]
        },
        {
          "pr": "7376",
          "title": "[FIX] Sweet-Alert modal popup position on mobile devices",
          "userLogin": "Oliver84",
          "milestone": "0.58.0",
          "contributors": [
            "Oliver84",
            "web-flow"
          ]
        },
        {
          "pr": "7355",
          "title": "[FIX] Update node-engine in Snap to latest v4 LTS relase: 4.8.3",
          "userLogin": "al3x",
          "milestone": "0.58.0",
          "contributors": [
            "al3x"
          ]
        },
        {
          "pr": "7354",
          "title": "[FIX] Remove warning about 2FA support being unavailable in mobile apps",
          "userLogin": "al3x",
          "milestone": "0.58.0",
          "contributors": [
            "al3x"
          ]
        },
        {
          "pr": "7363",
          "title": "Develop sync",
          "userLogin": "rodrigok",
          "milestone": "0.58.0",
          "contributors": [
            "rodrigok",
            "geekgonecrazy",
            "JSzaszvari",
            "MartinSchoeler",
            "graywolf336",
            "sampaiodiego",
            "ggazzo",
            "web-flow"
          ]
        },
        {
          "pr": "7308",
          "title": "Escape error messages",
          "userLogin": "rodrigok",
          "milestone": "0.57.0",
          "contributors": [
            "rodrigok",
            "web-flow"
          ]
        },
        {
          "pr": "7322",
          "title": "[FIX] Fix geolocation button",
          "userLogin": "MartinSchoeler",
          "milestone": "0.58.0",
          "contributors": [
            "MartinSchoeler"
          ]
        },
        {
          "pr": "7207",
          "title": "[FIX] Fix Block Delete Message After (n) Minutes",
          "userLogin": "MartinSchoeler",
          "milestone": "0.57.0",
          "contributors": [
            "MartinSchoeler"
          ]
        },
        {
          "pr": "7311",
          "title": "[NEW] Force use of MongoDB for spotlight queries",
          "userLogin": "sampaiodiego",
          "milestone": "0.57.0",
          "contributors": [
            "sampaiodiego"
          ]
        },
        {
          "pr": "7320",
          "title": "[FIX] Fix jump to unread button",
          "userLogin": "MartinSchoeler",
          "milestone": "0.57.0",
          "contributors": [
            "MartinSchoeler"
          ]
        },
        {
          "pr": "7321",
          "title": "[FIX] Fix Secret Url",
          "userLogin": "MartinSchoeler",
          "milestone": "0.57.0",
          "contributors": [
            "MartinSchoeler"
          ]
        },
        {
          "pr": "7199",
          "title": "[FIX] Use I18n on \"File Uploaded\"",
          "userLogin": "MartinSchoeler",
          "milestone": "0.58.0",
          "contributors": [
            "MartinSchoeler"
          ]
        },
        {
          "pr": "7287",
          "title": "update meteor to 1.5.0",
          "userLogin": "engelgabriel",
          "milestone": "0.58.0",
          "contributors": [
            "engelgabriel",
            "rodrigok"
          ]
        },
        {
          "pr": "7215",
          "title": "Fix the Zapier oAuth return url to the new one",
          "userLogin": "graywolf336",
          "contributors": [
            "graywolf336"
          ]
        },
        {
          "pr": "7209",
          "title": "[FIX] \"requirePasswordChange\" property not being saved when set to false",
          "userLogin": "graywolf336",
          "contributors": [
            "graywolf336"
          ]
        },
        {
          "pr": "7211",
          "title": "[New] Add instance id to response headers",
          "userLogin": "geekgonecrazy",
          "contributors": [
            "geekgonecrazy"
          ]
        },
        {
          "pr": "7184",
          "title": "[NEW] Add healthchecks in OpenShift templates",
          "userLogin": "jfchevrette",
          "contributors": [
            "jfchevrette"
          ]
        },
        {
          "pr": "7208",
          "title": "[FIX] Fix oembed previews not being shown",
          "userLogin": "sampaiodiego",
          "contributors": [
            "sampaiodiego"
          ]
        },
        {
          "pr": "7200",
          "title": "[FIX] Fix editing others messages",
          "userLogin": "sampaiodiego",
          "contributors": [
            "sampaiodiego"
          ]
        },
        {
          "pr": "7187",
          "title": "[FIX] Fix error on image preview due to undefined description|title ",
          "userLogin": "ggazzo",
          "contributors": [
            "ggazzo"
          ]
        }
      ]
    },
    "0.58.0-rc.1": {
      "node_version": "4.8.4",
      "npm_version": "4.6.1",
      "pull_requests": [
        {
          "pr": "7629",
          "title": "[FIX] Fix messagebox growth",
          "userLogin": "sampaiodiego",
          "milestone": "0.58.0-rc.1",
          "contributors": [
            "sampaiodiego"
          ]
        },
        {
          "pr": "7630",
          "title": "[FIX] Wrong render of snippet’s name",
          "userLogin": "rodrigok",
          "milestone": "0.58.0-rc.1",
          "contributors": [
            "rodrigok"
          ]
        },
        {
          "pr": "7658",
          "title": "[NEW] Add unread options for direct messages",
          "userLogin": "sampaiodiego",
          "milestone": "0.58.0-rc.1",
          "contributors": [
            "sampaiodiego"
          ]
        },
        {
          "pr": "7687",
          "title": "[FIX] Fix room load on first hit",
          "userLogin": "sampaiodiego",
          "milestone": "0.58.0-rc.1",
          "contributors": [
            "sampaiodiego"
          ]
        },
        {
          "pr": "7644",
          "title": "[FIX] Markdown noopener/noreferrer: use correct HTML attribute",
          "userLogin": "jangmarker",
          "milestone": "0.58.0-rc.1",
          "contributors": [
            "jangmarker"
          ]
        },
        {
          "pr": "7652",
          "title": "Only use \"File Uploaded\" prefix on files",
          "userLogin": "MartinSchoeler",
          "milestone": "0.58.0-rc.1",
          "contributors": [
            "MartinSchoeler",
            "web-flow"
          ]
        },
        {
          "pr": "7639",
          "title": "[FIX] Wrong email subject when \"All Messages\" setting enabled",
          "userLogin": "MartinSchoeler",
          "milestone": "0.58.0-rc.1",
          "contributors": [
            "MartinSchoeler",
            "rodrigok"
          ]
        }
      ]
    },
    "0.58.0-rc.2": {
      "node_version": "4.8.4",
      "npm_version": "4.6.1",
      "pull_requests": [
        {
          "pr": "7456",
          "title": "[FIX] Csv importer: work with more problematic data",
          "userLogin": "reist",
          "milestone": "0.58.0-rc.2",
          "contributors": [
            "reist"
          ]
        }
      ]
    },
    "0.58.0-rc.3": {
      "node_version": "4.8.4",
      "npm_version": "4.6.1",
      "pull_requests": [
        {
          "pr": "7738",
          "title": "[FIX] make flex-tab visible again when reduced width",
          "userLogin": "geekgonecrazy",
          "milestone": "0.58.0-rc.3",
          "contributors": [
            "geekgonecrazy"
          ]
        }
      ]
    },
    "0.58.0": {
      "node_version": "4.8.4",
      "npm_version": "4.6.1",
      "pull_requests": [
        {
          "pr": "7752",
          "title": "Release 0.58.0",
          "userLogin": "rodrigok",
          "contributors": [
            "ryoshimizu",
            "rodrigok",
            "web-flow",
            "MartinSchoeler",
            "karlprieb",
            "engelgabriel",
            "sampaiodiego",
            "pierreozoux",
            "geekgonecrazy",
            "jangmarker",
            "flaviogrossi",
            "ggazzo"
          ]
        },
        {
          "pr": "7690",
          "title": "Sync Master with 0.57.3",
          "userLogin": "rodrigok",
          "contributors": [
            "rodrigok"
          ]
        },
        {
          "pr": "7212",
          "title": "[Fix] Users and Channels list not respecting permissions",
          "userLogin": "graywolf336",
          "milestone": "0.57.3",
          "contributors": [
            "graywolf336"
          ]
        },
        {
          "pr": "7325",
          "title": "[FIX] Modernize rate limiting of sendMessage",
          "userLogin": "jangmarker",
          "milestone": "0.57.3",
          "contributors": [
            "jangmarker"
          ]
        },
        {
          "pr": "7390",
          "title": "[FIX] custom soundEdit.html",
          "userLogin": "rasos",
          "milestone": "0.57.3",
          "contributors": [
            "rasos",
            "web-flow"
          ]
        },
        {
          "pr": "7394",
          "title": "[FIX] Use UTF8 setting for /create command",
          "userLogin": "MartinSchoeler",
          "milestone": "0.57.3",
          "contributors": [
            "MartinSchoeler"
          ]
        },
        {
          "pr": "7395",
          "title": "[FIX] file upload broken when running in subdirectory https://github.com…",
          "userLogin": "ryoshimizu",
          "milestone": "0.57.3",
          "contributors": [
            "ryoshimizu"
          ]
        },
        {
          "pr": "7444",
          "title": "[FIX] Fix Anonymous User",
          "userLogin": "MartinSchoeler",
          "milestone": "0.57.3",
          "contributors": [
            "MartinSchoeler"
          ]
        },
        {
          "pr": "7533",
          "title": "[FIX] Missing eventName in unUser",
          "userLogin": "Darkneon",
          "milestone": "0.57.3",
          "contributors": [
            "Darkneon"
          ]
        },
        {
          "pr": "7535",
          "title": "[FIX] Fix Join Channel Without Preview Room Permission",
          "userLogin": "MartinSchoeler",
          "milestone": "0.57.3",
          "contributors": [
            "MartinSchoeler"
          ]
        },
        {
          "pr": "7555",
          "title": "[FIX] Improve build script example",
          "userLogin": "sampaiodiego",
          "milestone": "0.57.3",
          "contributors": [
            "sampaiodiego"
          ]
        }
      ]
    },
    "0.58.1": {
      "node_version": "4.8.4",
      "npm_version": "4.6.1",
      "pull_requests": [
        {
          "pr": "7782",
          "title": "Release 0.58.1",
          "userLogin": "rodrigok",
          "contributors": [
            "rodrigok"
          ]
        },
        {
          "pr": "7781",
          "title": "[FIX] Fix flex tab not opening and getting offscreen",
          "userLogin": "MartinSchoeler",
          "contributors": [
            "MartinSchoeler"
          ]
        }
      ]
    },
    "0.58.2": {
      "node_version": "4.8.4",
      "npm_version": "4.6.1",
      "pull_requests": [
        {
          "pr": "7841",
          "title": "Release 0.58.2",
          "userLogin": "geekgonecrazy",
          "milestone": "0.58.2",
          "contributors": [
            "snoozan",
            "geekgonecrazy"
          ]
        }
      ]
    },
    "0.58.3": {
      "node_version": "4.8.4",
      "npm_version": "4.6.1",
      "pull_requests": []
    },
    "0.58.4": {
      "node_version": "4.8.4",
      "npm_version": "4.6.1",
      "pull_requests": [
        {
          "pr": "8408",
          "title": "[FIX] Duplicate code in rest api letting in a few bugs with the rest api",
          "userLogin": "graywolf336",
          "milestone": "0.59.0-rc.12",
          "contributors": [
            "graywolf336"
          ]
        },
        {
          "pr": "8390",
          "title": "[FIX] Slack import failing and not being able to be restarted",
          "userLogin": "graywolf336",
          "milestone": "0.59.0-rc.12",
          "contributors": [
            "graywolf336"
          ]
        },
        {
          "pr": "8389",
          "title": "[FIX] Add needed dependency for snaps",
          "userLogin": "geekgonecrazy",
          "milestone": "0.59.0-rc.12",
          "contributors": [
            "geekgonecrazy"
          ]
        }
      ]
    },
    "0.59.0-rc.0": {
      "node_version": "4.8.4",
      "npm_version": "4.6.1",
      "pull_requests": [
        {
          "pr": "8408",
          "title": "[FIX] Duplicate code in rest api letting in a few bugs with the rest api",
          "userLogin": "graywolf336",
          "milestone": "0.59.0-rc.12",
          "contributors": [
            "graywolf336"
          ]
        },
        {
          "pr": "8390",
          "title": "[FIX] Slack import failing and not being able to be restarted",
          "userLogin": "graywolf336",
          "milestone": "0.59.0-rc.12",
          "contributors": [
            "graywolf336"
          ]
        },
        {
          "pr": "8389",
          "title": "[FIX] Add needed dependency for snaps",
          "userLogin": "geekgonecrazy",
          "milestone": "0.59.0-rc.12",
          "contributors": [
            "geekgonecrazy"
          ]
        },
        {
          "pr": "7864",
          "title": "[NEW] Replace message cog for vertical menu",
          "userLogin": "karlprieb",
          "milestone": "0.59.0",
          "contributors": [
            "karlprieb",
            "rodrigok"
          ]
        },
        {
          "pr": "7865",
          "title": "Mobile sidenav",
          "userLogin": "ggazzo",
          "contributors": [
            "ggazzo"
          ]
        },
        {
          "pr": "7830",
          "title": "[NEW] block users to mention unknow users",
          "userLogin": "ggazzo",
          "milestone": "0.59.0",
          "contributors": [
            "ggazzo"
          ]
        },
        {
          "pr": "7614",
          "title": "[NEW] Allow ldap mapping of customFields",
          "userLogin": "goiaba",
          "milestone": "0.59.0",
          "contributors": [
            "goiaba",
            "web-flow"
          ]
        },
        {
          "pr": "7853",
          "title": "[NEW] Create a standard for our svg icons",
          "userLogin": "karlprieb",
          "contributors": [
            "karlprieb"
          ]
        },
        {
          "pr": "7565",
          "title": "[NEW] Allows admin to list all groups with API",
          "userLogin": "mboudet",
          "contributors": [
            "mboudet",
            "web-flow"
          ]
        },
        {
          "pr": "7855",
          "title": "[FIX] File upload on multi-instances using a path prefix",
          "userLogin": "Darkneon",
          "milestone": "0.59.0",
          "contributors": [
            "Darkneon"
          ]
        },
        {
          "pr": "7863",
          "title": "[FIX] Fix migration 100",
          "userLogin": "ggazzo",
          "milestone": "0.59.0",
          "contributors": [
            "ggazzo",
            "web-flow"
          ]
        },
        {
          "pr": "7852",
          "title": "[NEW] Add markdown parser \"marked\"",
          "userLogin": "rodrigok",
          "milestone": "0.59.0",
          "contributors": [
            "nishimaki10",
            "rodrigok",
            "sampaiodiego"
          ]
        },
        {
          "pr": "7817",
          "title": "[NEW] Audio Notification updated in sidebar",
          "userLogin": "aditya19496",
          "milestone": "0.59.0",
          "contributors": [
            "maarten-v",
            "web-flow",
            "aditya19496",
            "engelgabriel",
            "ggazzo"
          ]
        },
        {
          "pr": "7846",
          "title": "[FIX] Email message forward error",
          "userLogin": "rodrigok",
          "milestone": "0.59.0",
          "contributors": [
            "rodrigok"
          ]
        },
        {
          "pr": "7854",
          "title": "[FIX] Add CSS support for Safari versions > 7",
          "userLogin": "sampaiodiego",
          "milestone": "0.59.0",
          "contributors": [
            "sampaiodiego"
          ]
        },
        {
          "pr": "7612",
          "title": "[NEW] Search users by fields defined by admin",
          "userLogin": "goiaba",
          "milestone": "0.59.0",
          "contributors": [
            "goiaba"
          ]
        },
        {
          "pr": "7688",
          "title": "[NEW] Template to show Custom Fields in user info view",
          "userLogin": "goiaba",
          "milestone": "0.59.0",
          "contributors": [
            "goiaba"
          ]
        },
        {
          "pr": "7842",
          "title": "npm deps update",
          "userLogin": "engelgabriel",
          "milestone": "0.59.0",
          "contributors": [
            "engelgabriel"
          ]
        },
        {
          "pr": "7168",
          "title": "[FIX] Fix black background on transparent avatars",
          "userLogin": "ggazzo",
          "milestone": "0.59.0",
          "contributors": [
            "ggazzo",
            "sampaiodiego",
            "rodrigok"
          ]
        },
        {
          "pr": "7711",
          "title": "[NEW] Add room type as a class to the ul-group of rooms",
          "userLogin": "danischreiber",
          "milestone": "0.59.0",
          "contributors": [
            "danischreiber",
            "engelgabriel",
            "web-flow"
          ]
        },
        {
          "pr": "7636",
          "title": "[NEW] Add classes to notification menu so they can be hidden in css",
          "userLogin": "danischreiber",
          "milestone": "0.59.0",
          "contributors": [
            "danischreiber"
          ]
        },
        {
          "pr": "5902",
          "title": "[NEW] Adds a Keyboard Shortcut option to the flextab",
          "userLogin": "cnash",
          "milestone": "0.59.0",
          "contributors": [
            "cnash",
            "web-flow",
            "karlprieb",
            "rodrigok"
          ]
        },
        {
          "pr": "7342",
          "title": "[NEW] Integrated personal email gateway (GSoC'17)",
          "userLogin": "pkgodara",
          "milestone": "0.59.0",
          "contributors": [
            "pkgodara",
            "web-flow"
          ]
        },
        {
          "pr": "7803",
          "title": "LingoHub based on develop",
          "userLogin": "engelgabriel",
          "milestone": "0.59.0",
          "contributors": [
            "engelgabriel"
          ]
        },
        {
          "pr": "7825",
          "title": "[FIX] Google vision NSFW tag",
          "userLogin": "marceloschmidt",
          "milestone": "0.59.0",
          "contributors": [
            "marceloschmidt"
          ]
        },
        {
          "pr": "7793",
          "title": "Additions to the REST API",
          "userLogin": "graywolf336",
          "milestone": "0.59.0",
          "contributors": [
            "graywolf336"
          ]
        },
        {
          "pr": "6301",
          "title": "[NEW] Add tags to uploaded images using Google Cloud Vision API",
          "userLogin": "marceloschmidt",
          "milestone": "0.59.0",
          "contributors": [
            "marceloschmidt",
            "karlprieb",
            "engelgabriel",
            "web-flow",
            "sampaiodiego",
            "rodrigok"
          ]
        },
        {
          "pr": "6700",
          "title": "[NEW] Package to render issue numbers into links to an issue tracker.",
          "userLogin": "TobiasKappe",
          "milestone": "0.59.0",
          "contributors": [
            "TobiasKappe",
            "TAdeJong"
          ]
        },
        {
          "pr": "7721",
          "title": "[FIX] meteor-accounts-saml issue with ns0,ns1 namespaces, makes it compatible with pysaml2 lib",
          "userLogin": "arminfelder",
          "milestone": "0.59.0",
          "contributors": [
            "arminfelder"
          ]
        },
        {
          "pr": "7823",
          "title": "[FIX] Fix new-message button showing on search",
          "userLogin": "sampaiodiego",
          "milestone": "0.59.0",
          "contributors": [
            "ggazzo"
          ]
        },
        {
          "pr": "7350",
          "title": "[NEW] Automatically select the first channel",
          "userLogin": "antaryami-sahoo",
          "milestone": "0.59.0",
          "contributors": [
            "antaryami-sahoo",
            "web-flow",
            "rodrigok"
          ]
        },
        {
          "pr": "7779",
          "title": "[FIX] Settings not getting applied from Meteor.settings and process.env ",
          "userLogin": "Darkneon",
          "milestone": "0.59.0",
          "contributors": [
            "Darkneon"
          ]
        },
        {
          "pr": "7748",
          "title": "[FIX] scroll on flex-tab",
          "userLogin": "ggazzo",
          "milestone": "0.59.0",
          "contributors": [
            "ggazzo"
          ]
        },
        {
          "pr": "7755",
          "title": "npm deps update",
          "userLogin": "engelgabriel",
          "milestone": "0.59.0",
          "contributors": [
            "engelgabriel"
          ]
        },
        {
          "pr": "7728",
          "title": "FIX: Error when starting local development environment",
          "userLogin": "rdebeasi",
          "milestone": "0.59.0",
          "contributors": [
            "rdebeasi"
          ]
        },
        {
          "pr": "7815",
          "title": "[FIX] Dutch translations",
          "userLogin": "maarten-v",
          "contributors": [
            "maarten-v",
            "web-flow"
          ]
        },
        {
          "pr": "7814",
          "title": "[FIX] Fix Dutch translation",
          "userLogin": "maarten-v",
          "contributors": [
            "maarten-v",
            "web-flow"
          ]
        },
        {
          "pr": "7778",
          "title": "[FIX] Update Snap links",
          "userLogin": "MichaelGooden",
          "contributors": [
            "MichaelGooden",
            "web-flow"
          ]
        },
        {
          "pr": "7809",
          "title": "[FIX] Remove redundant \"do\" in \"Are you sure ...?\" messages.",
          "userLogin": "xurizaemon",
          "contributors": [
            "xurizaemon"
          ]
        },
        {
          "pr": "7758",
          "title": "[FIX] Fixed function closure syntax allowing validation emails to be sent.",
          "userLogin": "snoozan",
          "milestone": "0.58.2",
          "contributors": [
            "snoozan"
          ]
        },
        {
          "pr": "7739",
          "title": "Remove CircleCI",
          "userLogin": "sampaiodiego",
          "contributors": [
            "sampaiodiego"
          ]
        },
        {
          "pr": "7643",
          "title": "[NEW] Rocket.Chat UI Redesign",
          "userLogin": "MartinSchoeler",
          "contributors": [
            null,
            "ggazzo",
            "sampaiodiego"
          ]
        },
        {
          "pr": "7677",
          "title": "Meteor packages and npm dependencies update",
          "userLogin": "engelgabriel",
          "milestone": "0.59.0",
          "contributors": [
            "engelgabriel"
          ]
        },
        {
          "pr": "7456",
          "title": "[FIX] Csv importer: work with more problematic data",
          "userLogin": "reist",
          "milestone": "0.58.0-rc.2",
          "contributors": [
            "reist"
          ]
        },
        {
          "pr": "7656",
          "title": "[FIX] Fix avatar upload fail on Cordova app",
          "userLogin": "ccfang",
          "milestone": "0.58.0",
          "contributors": [
            "ccfang"
          ]
        },
        {
          "pr": "7679",
          "title": "[FIX] Make link inside YouTube preview open in new tab",
          "userLogin": "1lann",
          "milestone": "0.59.0",
          "contributors": [
            "1lann",
            "web-flow"
          ]
        },
        {
          "pr": "7664",
          "title": "[MOVE] Client folder rocketchat-colors",
          "userLogin": "Kiran-Rao",
          "milestone": "0.59.0",
          "contributors": [
            "Kiran-Rao"
          ]
        },
        {
          "pr": "7665",
          "title": "[MOVE] Client folder rocketchat-custom-oauth",
          "userLogin": "Kiran-Rao",
          "milestone": "0.59.0",
          "contributors": [
            "Kiran-Rao"
          ]
        },
        {
          "pr": "7666",
          "title": "[MOVE] Client folder rocketchat-tooltip",
          "userLogin": "Kiran-Rao",
          "milestone": "0.59.0",
          "contributors": [
            "Kiran-Rao"
          ]
        },
        {
          "pr": "7667",
          "title": "[MOVE] Client folder rocketchat-autolinker",
          "userLogin": "Kiran-Rao",
          "milestone": "0.59.0",
          "contributors": [
            "Kiran-Rao"
          ]
        },
        {
          "pr": "7668",
          "title": "[MOVE] Client folder rocketchat-cas",
          "userLogin": "Kiran-Rao",
          "milestone": "0.59.0",
          "contributors": [
            "Kiran-Rao"
          ]
        },
        {
          "pr": "7669",
          "title": "[MOVE] Client folder rocketchat-highlight-words",
          "userLogin": "Kiran-Rao",
          "milestone": "0.59.0",
          "contributors": [
            "Kiran-Rao"
          ]
        },
        {
          "pr": "7670",
          "title": "[MOVE] Client folder rocketchat-custom-sounds",
          "userLogin": "Kiran-Rao",
          "milestone": "0.59.0",
          "contributors": [
            "Kiran-Rao"
          ]
        },
        {
          "pr": "7671",
          "title": "[MOVE] Client folder rocketchat-emoji",
          "userLogin": "Kiran-Rao",
          "milestone": "0.59.0",
          "contributors": [
            "Kiran-Rao"
          ]
        },
        {
          "pr": "7672",
          "title": "[FIX] Remove references to non-existent tests",
          "userLogin": "Kiran-Rao",
          "milestone": "0.59.0",
          "contributors": [
            "Kiran-Rao"
          ]
        },
        {
          "pr": "7673",
          "title": "[FIX] Example usage of unsubscribe.js",
          "userLogin": "Kiran-Rao",
          "milestone": "0.59.0",
          "contributors": [
            "Kiran-Rao"
          ]
        },
        {
          "pr": "7639",
          "title": "[FIX] Wrong email subject when \"All Messages\" setting enabled",
          "userLogin": "MartinSchoeler",
          "milestone": "0.58.0-rc.1",
          "contributors": [
            "MartinSchoeler",
            "rodrigok"
          ]
        },
        {
          "pr": "7652",
          "title": "Only use \"File Uploaded\" prefix on files",
          "userLogin": "MartinSchoeler",
          "milestone": "0.58.0-rc.1",
          "contributors": [
            "MartinSchoeler",
            "web-flow"
          ]
        },
        {
          "pr": "7644",
          "title": "[FIX] Markdown noopener/noreferrer: use correct HTML attribute",
          "userLogin": "jangmarker",
          "milestone": "0.58.0-rc.1",
          "contributors": [
            "jangmarker"
          ]
        },
        {
          "pr": "7687",
          "title": "[FIX] Fix room load on first hit",
          "userLogin": "sampaiodiego",
          "milestone": "0.58.0-rc.1",
          "contributors": [
            "sampaiodiego"
          ]
        },
        {
          "pr": "7658",
          "title": "[NEW] Add unread options for direct messages",
          "userLogin": "sampaiodiego",
          "milestone": "0.58.0-rc.1",
          "contributors": [
            "sampaiodiego"
          ]
        },
        {
          "pr": "7661",
          "title": "Fix typo in generated URI",
          "userLogin": "Rohlik",
          "contributors": [
            "Rohlik",
            "web-flow"
          ]
        },
        {
          "pr": "7625",
          "title": "Bump version to 0.59.0-develop",
          "userLogin": "rodrigok",
          "contributors": [
            "rodrigok"
          ]
        },
        {
          "pr": "7630",
          "title": "[FIX] Wrong render of snippet’s name",
          "userLogin": "rodrigok",
          "milestone": "0.58.0-rc.1",
          "contributors": [
            "rodrigok"
          ]
        },
        {
          "pr": "7629",
          "title": "[FIX] Fix messagebox growth",
          "userLogin": "sampaiodiego",
          "milestone": "0.58.0-rc.1",
          "contributors": [
            "sampaiodiego"
          ]
        },
        {
          "pr": "2",
          "title": "implemented new page-loader animated icon",
          "userLogin": "rcaferati",
          "contributors": [
            null
          ]
        }
      ]
    },
    "0.59.0-rc.1": {
      "node_version": "4.8.4",
      "npm_version": "4.6.1",
      "pull_requests": [
        {
          "pr": "7880",
          "title": "[FIX] sidebar paddings",
          "userLogin": "karlprieb",
          "milestone": "0.59.0-rc.1",
          "contributors": [
            "karlprieb"
          ]
        },
        {
          "pr": "7878",
          "title": "[FIX] Adds default search text padding for emoji search",
          "userLogin": "gdelavald",
          "milestone": "0.59.0-rc.1",
          "contributors": [
            "gdelavald"
          ]
        },
        {
          "pr": "7881",
          "title": "[FIX] search results position on sidebar",
          "userLogin": "karlprieb",
          "milestone": "0.59.0-rc.1",
          "contributors": [
            "karlprieb"
          ]
        },
        {
          "pr": "7882",
          "title": "[FIX] hyperlink style on sidebar footer",
          "userLogin": "karlprieb",
          "milestone": "0.59.0-rc.1",
          "contributors": [
            "karlprieb"
          ]
        },
        {
          "pr": "7883",
          "title": "[FIX] popover position on mobile",
          "userLogin": "karlprieb",
          "milestone": "0.59.0-rc.1",
          "contributors": [
            "karlprieb"
          ]
        },
        {
          "pr": "7885",
          "title": "[FIX] message actions over unread bar",
          "userLogin": "karlprieb",
          "milestone": "0.59.0-rc.1",
          "contributors": [
            "karlprieb"
          ]
        },
        {
          "pr": "7886",
          "title": "[FIX] livechat icon",
          "userLogin": "karlprieb",
          "milestone": "0.59.0-rc.1",
          "contributors": [
            "karlprieb"
          ]
        },
        {
          "pr": "7887",
          "title": "[FIX] Makes text action menu width based on content size",
          "userLogin": "gdelavald",
          "milestone": "0.59.0-rc.1",
          "contributors": [
            "gdelavald"
          ]
        },
        {
          "pr": "7888",
          "title": "[FIX] sidebar buttons and badge paddings",
          "userLogin": "karlprieb",
          "milestone": "0.59.0-rc.1",
          "contributors": [
            "karlprieb"
          ]
        }
      ]
    },
    "0.59.0-rc.2": {
      "node_version": "4.8.4",
      "npm_version": "4.6.1",
      "pull_requests": [
        {
          "pr": "7912",
          "title": "[FIX] Fix google play logo on repo README",
          "userLogin": "luizbills",
          "milestone": "0.59.0-rc.2",
          "contributors": [
            "luizbills",
            "web-flow"
          ]
        },
        {
          "pr": "7904",
          "title": "[FIX] Fix livechat toggle UI issue",
          "userLogin": "sampaiodiego",
          "milestone": "0.59.0-rc.2",
          "contributors": [
            "sampaiodiego"
          ]
        },
        {
          "pr": "7895",
          "title": "[FIX] Remove break change in Realtime API",
          "userLogin": "rodrigok",
          "milestone": "0.59.0-rc.2",
          "contributors": [
            "rodrigok"
          ]
        },
        {
          "pr": "7894",
          "title": "Hide flex-tab close button",
          "userLogin": "karlprieb",
          "milestone": "0.59.0-rc.2",
          "contributors": [
            "karlprieb"
          ]
        },
        {
          "pr": "7893",
          "title": "[FIX] Window exception when parsing Markdown on server",
          "userLogin": "rodrigok",
          "milestone": "0.59.0-rc.2",
          "contributors": [
            "rodrigok"
          ]
        }
      ]
    },
    "0.59.0-rc.3": {
      "node_version": "4.8.4",
      "npm_version": "4.6.1",
      "pull_requests": [
        {
          "pr": "7985",
          "title": "[FIX] Text area buttons and layout on mobile ",
          "userLogin": "ggazzo",
          "milestone": "0.59.0-rc.3",
          "contributors": [
            "ggazzo"
          ]
        },
        {
          "pr": "7927",
          "title": "[FIX] Double scroll on 'keyboard shortcuts' menu in sidepanel",
          "userLogin": "aditya19496",
          "milestone": "0.59.0-rc.3",
          "contributors": [
            "aditya19496"
          ]
        },
        {
          "pr": "7944",
          "title": "[FIX] Broken embedded view layout",
          "userLogin": "karlprieb",
          "milestone": "0.59.0-rc.3",
          "contributors": [
            "karlprieb"
          ]
        },
        {
          "pr": "7986",
          "title": "[FIX] Textarea on firefox",
          "userLogin": "MartinSchoeler",
          "milestone": "0.59.0-rc.3",
          "contributors": [
            "MartinSchoeler",
            "ggazzo",
            "web-flow"
          ]
        },
        {
          "pr": "7984",
          "title": "[FIX] Chat box no longer auto-focuses when typing",
          "userLogin": "rodrigok",
          "milestone": "0.59.0-rc.3",
          "contributors": [
            "rodrigok"
          ]
        },
        {
          "pr": "7971",
          "title": "[FIX] Add padding on messages to allow space to the action buttons",
          "userLogin": "engelgabriel",
          "milestone": "0.59.0-rc.3",
          "contributors": [
            "engelgabriel"
          ]
        },
        {
          "pr": "7970",
          "title": "[FIX] Small alignment fixes",
          "userLogin": "engelgabriel",
          "milestone": "0.59.0-rc.3",
          "contributors": [
            "engelgabriel"
          ]
        },
        {
          "pr": "7965",
          "title": "[FIX] Markdown being rendered in code tags",
          "userLogin": "rodrigok",
          "milestone": "0.59.0-rc.3",
          "contributors": [
            "rodrigok"
          ]
        },
        {
          "pr": "7963",
          "title": "[FIX] Fix the status on the members list",
          "userLogin": "MartinSchoeler",
          "milestone": "0.59.0-rc.3",
          "contributors": [
            "MartinSchoeler"
          ]
        },
        {
          "pr": "7960",
          "title": "[FIX] status and active room colors on sidebar",
          "userLogin": "karlprieb",
          "milestone": "0.59.0-rc.3",
          "contributors": [
            "karlprieb"
          ]
        },
        {
          "pr": "7954",
          "title": "[FIX] OTR buttons padding",
          "userLogin": "karlprieb",
          "milestone": "0.59.0-rc.3",
          "contributors": [
            "karlprieb"
          ]
        },
        {
          "pr": "7953",
          "title": "[FIX] username ellipsis on firefox",
          "userLogin": "karlprieb",
          "milestone": "0.59.0-rc.3",
          "contributors": [
            "karlprieb"
          ]
        },
        {
          "pr": "7948",
          "title": "[FIX] Document README.md. Drupal repo out of date",
          "userLogin": "Lawri-van-Buel",
          "milestone": "0.59.0-rc.3",
          "contributors": [
            "Lawri-van-Buel"
          ]
        },
        {
          "pr": "7945",
          "title": "[FIX] Fix placeholders in account profile",
          "userLogin": "josiasds",
          "milestone": "0.59.0-rc.3",
          "contributors": [
            "josiasds"
          ]
        },
        {
          "pr": "7943",
          "title": "[FIX] Broken emoji picker on firefox",
          "userLogin": "karlprieb",
          "milestone": "0.59.0-rc.3",
          "contributors": [
            "karlprieb"
          ]
        },
        {
          "pr": "7942",
          "title": "[FIX] Create channel button on Firefox",
          "userLogin": "karlprieb",
          "milestone": "0.59.0-rc.3",
          "contributors": [
            "karlprieb"
          ]
        },
        {
          "pr": "7941",
          "title": "Update BlackDuck URL",
          "userLogin": "engelgabriel",
          "milestone": "0.59.0-rc.3",
          "contributors": [
            "engelgabriel",
            "web-flow"
          ]
        },
        {
          "pr": "7909",
          "title": "[DOCS] Add native mobile app links into README and update button images",
          "userLogin": "rafaelks",
          "milestone": "0.59.0-rc.3",
          "contributors": [
            "rafaelks",
            "web-flow"
          ]
        },
        {
          "pr": "7712",
          "title": "[FIX] Show leader on first load",
          "userLogin": "danischreiber",
          "milestone": "0.59.0-rc.3",
          "contributors": [
            "danischreiber",
            "rodrigok"
          ]
        }
      ]
    },
    "0.59.0-rc.4": {
      "node_version": "4.8.4",
      "npm_version": "4.6.1",
      "pull_requests": [
        {
          "pr": "7988",
          "title": "[FIX] Vertical menu on flex-tab",
          "userLogin": "karlprieb",
          "milestone": "0.59.0-rc.4",
          "contributors": [
            "ggazzo",
            "karlprieb"
          ]
        },
        {
          "pr": "8048",
          "title": "[FIX] Invisible leader bar on hover",
          "userLogin": "MartinSchoeler",
          "milestone": "0.59.0-rc.4",
          "contributors": [
            "MartinSchoeler"
          ]
        },
        {
          "pr": "8046",
          "title": "[FIX] Prevent autotranslate tokens race condition",
          "userLogin": "sampaiodiego",
          "milestone": "0.59.0-rc.4",
          "contributors": [
            "sampaiodiego"
          ]
        },
        {
          "pr": "8039",
          "title": "[FIX] copy to clipboard and update clipboard.js library",
          "userLogin": "karlprieb",
          "milestone": "0.59.0-rc.4",
          "contributors": [
            "karlprieb"
          ]
        },
        {
          "pr": "8019",
          "title": "[FIX] message-box autogrow",
          "userLogin": "karlprieb",
          "milestone": "0.59.0-rc.4",
          "contributors": [
            "karlprieb"
          ]
        },
        {
          "pr": "8018",
          "title": "[FIX] search results height",
          "userLogin": "karlprieb",
          "milestone": "0.59.0-rc.4",
          "contributors": [
            "karlprieb",
            "gdelavald"
          ]
        },
        {
          "pr": "8017",
          "title": "[FIX] room icon on header",
          "userLogin": "karlprieb",
          "milestone": "0.59.0-rc.4",
          "contributors": [
            "karlprieb"
          ]
        },
        {
          "pr": "8014",
          "title": "[FIX] Hide scrollbar on login page if not necessary",
          "userLogin": "alexbrazier",
          "milestone": "0.59.0-rc.4",
          "contributors": [
            "alexbrazier"
          ]
        },
        {
          "pr": "8001",
          "title": "[FIX] Error when translating message",
          "userLogin": "rodrigok",
          "milestone": "0.59.0-rc.4",
          "contributors": [
            "rodrigok"
          ]
        },
        {
          "pr": "7998",
          "title": "[FIX] Recent emojis not updated when adding via text",
          "userLogin": "rodrigok",
          "milestone": "0.59.0-rc.4",
          "contributors": [
            "rodrigok"
          ]
        },
        {
          "pr": "7989",
          "title": "[FIX][PL] Polish translation",
          "userLogin": "Rzeszow",
          "milestone": "0.59.0-rc.4",
          "contributors": [
            "Rzeszow",
            "web-flow"
          ]
        },
        {
          "pr": "7754",
          "title": "[FIX] Fix email on mention",
          "userLogin": "MartinSchoeler",
          "milestone": "0.59.0-rc.4",
          "contributors": [
            "MartinSchoeler"
          ]
        }
      ]
    },
    "0.59.0-rc.5": {
      "node_version": "4.8.4",
      "npm_version": "4.6.1",
      "pull_requests": [
        {
          "pr": "8112",
          "title": "[FIX] RTL",
          "userLogin": "ggazzo",
          "milestone": "0.59.0-rc.5",
          "contributors": [
            "ggazzo"
          ]
        },
        {
          "pr": "8101",
          "title": "[FIX] Dynamic popover",
          "userLogin": "karlprieb",
          "milestone": "0.59.0-rc.5",
          "contributors": [
            "karlprieb"
          ]
        },
        {
          "pr": "8122",
          "title": "[FIX] Settings description not showing",
          "userLogin": "rodrigok",
          "milestone": "0.59.0-rc.5",
          "contributors": [
            "rodrigok"
          ]
        },
        {
          "pr": "8099",
          "title": "[FIX] Fix setting user avatar on LDAP login",
          "userLogin": "sampaiodiego",
          "milestone": "0.59.0-rc.5",
          "contributors": [
            "sampaiodiego"
          ]
        },
        {
          "pr": "8059",
          "title": "[FIX] Not sending email to mentioned users with unchanged preference",
          "userLogin": "MartinSchoeler",
          "milestone": "0.59.0-rc.5",
          "contributors": [
            "MartinSchoeler",
            "sampaiodiego"
          ]
        },
        {
          "pr": "8054",
          "title": "Remove unnecessary returns in cors common",
          "userLogin": "Kiran-Rao",
          "milestone": "0.59.0-rc.5",
          "contributors": [
            "Kiran-Rao",
            "web-flow"
          ]
        },
        {
          "pr": "8047",
          "title": "[FIX] Scroll on messagebox",
          "userLogin": "MartinSchoeler",
          "milestone": "0.59.0-rc.5",
          "contributors": [
            "MartinSchoeler"
          ]
        }
      ]
    },
    "0.59.0-rc.6": {
      "node_version": "4.8.4",
      "npm_version": "4.6.1",
      "pull_requests": [
        {
          "pr": "8172",
          "title": "[FIX] Allow unknown file types if no allowed whitelist has been set (#7074)",
          "userLogin": "TriPhoenix",
          "milestone": "0.59.0-rc.6",
          "contributors": [
            "TriPhoenix"
          ]
        },
        {
          "pr": "8167",
          "title": "[FIX] Issue #8166 where empty analytics setting breaks to load Piwik script",
          "userLogin": "ruKurz",
          "milestone": "0.59.0-rc.6",
          "contributors": [
            "ruKurz"
          ]
        },
        {
          "pr": "8154",
          "title": "[FIX] Sidebar and RTL alignments",
          "userLogin": "karlprieb",
          "milestone": "0.59.0-rc.6",
          "contributors": [
            "karlprieb"
          ]
        },
        {
          "pr": "8147",
          "title": "[FIX] \"*.members\" rest api being useless and only returning usernames",
          "userLogin": "graywolf336",
          "milestone": "0.59.0-rc.6",
          "contributors": [
            "graywolf336"
          ]
        },
        {
          "pr": "8146",
          "title": "[FIX] Fix iframe login API response (issue #8145)",
          "userLogin": "astax-t",
          "milestone": "0.59.0-rc.6",
          "contributors": [
            "astax-t"
          ]
        },
        {
          "pr": "8159",
          "title": "[FIX] Text area lost text when page reloads",
          "userLogin": "rodrigok",
          "milestone": "0.59.0-rc.6",
          "contributors": [
            "rodrigok"
          ]
        },
        {
          "pr": "8144",
          "title": "[FIX] Fix new room sound being played too much",
          "userLogin": "sampaiodiego",
          "milestone": "0.59.0-rc.6",
          "contributors": [
            "sampaiodiego"
          ]
        },
        {
          "pr": "8094",
          "title": "[FIX] Add admin audio preferences translations",
          "userLogin": "sampaiodiego",
          "milestone": "0.59.0-rc.6",
          "contributors": [
            "sampaiodiego"
          ]
        },
        {
          "pr": "8073",
          "title": "[NEW] Upgrade to meteor 1.5.2",
          "userLogin": "engelgabriel",
          "milestone": "0.59.0-rc.6",
          "contributors": [
            "engelgabriel"
          ]
        }
      ]
    },
    "0.59.0-rc.7": {
      "node_version": "4.8.4",
      "npm_version": "4.6.1",
      "pull_requests": [
        {
          "pr": "8213",
          "title": "[FIX] Leave and hide buttons was removed",
          "userLogin": "karlprieb",
          "milestone": "0.59.0-rc.7",
          "contributors": [
            "karlprieb"
          ]
        },
        {
          "pr": "8211",
          "title": "[FIX] Incorrect URL for login terms when using prefix",
          "userLogin": "Darkneon",
          "milestone": "0.59.0-rc.7",
          "contributors": [
            "Darkneon"
          ]
        },
        {
          "pr": "8210",
          "title": "[FIX] User avatar in DM list.",
          "userLogin": "ggazzo",
          "milestone": "0.59.0-rc.7",
          "contributors": [
            "ggazzo"
          ]
        },
        {
          "pr": "8197",
          "title": "npm deps update",
          "userLogin": "engelgabriel",
          "milestone": "0.59.0-rc.7",
          "contributors": [
            "engelgabriel"
          ]
        },
        {
          "pr": "8194",
          "title": "Fix more rtl issues",
          "userLogin": "karlprieb",
          "milestone": "0.59.0-rc.7",
          "contributors": [
            "karlprieb"
          ]
        },
        {
          "pr": "8190",
          "title": "[FIX] Scrollbar not using new style",
          "userLogin": "ggazzo",
          "milestone": "0.59.0-rc.7",
          "contributors": [
            "ggazzo",
            "rodrigok"
          ]
        }
      ]
    },
    "0.59.0-rc.8": {
      "node_version": "4.8.4",
      "npm_version": "4.6.1",
      "pull_requests": [
        {
          "pr": "8253",
          "title": "readme-file: fix broken link",
          "userLogin": "vcapretz",
          "milestone": "0.59.0-rc.8",
          "contributors": [
            "vcapretz"
          ]
        },
        {
          "pr": "8257",
          "title": "[FIX] sidenav colors, hide and leave, create channel on safari",
          "userLogin": "ggazzo",
          "milestone": "0.59.0-rc.8",
          "contributors": [
            "ggazzo",
            "karlprieb",
            "web-flow",
            "rodrigok"
          ]
        },
        {
          "pr": "8262",
          "title": "[FIX] make sidebar item animation fast",
          "userLogin": "karlprieb",
          "milestone": "0.59.0-rc.8",
          "contributors": [
            "karlprieb"
          ]
        },
        {
          "pr": "8261",
          "title": "[FIX] RTL on reply",
          "userLogin": "karlprieb",
          "milestone": "0.59.0-rc.8",
          "contributors": [
            "karlprieb"
          ]
        },
        {
          "pr": "8260",
          "title": "[NEW] Enable read only channel creation",
          "userLogin": "karlprieb",
          "milestone": "0.59.0-rc.8",
          "contributors": [
            "karlprieb"
          ]
        },
        {
          "pr": "8259",
          "title": "[FIX] clipboard and permalink on new popover",
          "userLogin": "karlprieb",
          "milestone": "0.59.0-rc.8",
          "contributors": [
            "karlprieb"
          ]
        },
        {
          "pr": "8252",
          "title": "[FIX] sidenav mentions on hover",
          "userLogin": "ggazzo",
          "milestone": "0.59.0-rc.8",
          "contributors": [
            "ggazzo",
            "karlprieb"
          ]
        },
        {
          "pr": "8244",
          "title": "Disable perfect scrollbar",
          "userLogin": "rodrigok",
          "milestone": "0.59.0-rc.8",
          "contributors": [
            "rodrigok"
          ]
        },
        {
          "pr": "8243",
          "title": "Fix `leave and hide` click, color and position",
          "userLogin": "karlprieb",
          "milestone": "0.59.0-rc.8",
          "contributors": [
            "karlprieb"
          ]
        },
        {
          "pr": "8241",
          "title": "[FIX] Api groups.files is always returning empty",
          "userLogin": "rodrigok",
          "milestone": "0.59.0-rc.8",
          "contributors": [
            "rodrigok",
            "web-flow"
          ]
        },
        {
          "pr": "8216",
          "title": "[FIX] Case insensitive SAML email check",
          "userLogin": "arminfelder",
          "milestone": "0.59.0-rc.8",
          "contributors": [
            "arminfelder"
          ]
        }
      ]
    },
    "0.59.0-rc.9": {
      "node_version": "4.8.4",
      "npm_version": "4.6.1",
      "pull_requests": [
        {
          "pr": "8310",
          "title": "[FIX] Execute meteor reset on TRAVIS_TAG builds",
          "userLogin": "engelgabriel",
          "milestone": "0.59.0-rc.9",
          "contributors": [
            "engelgabriel"
          ]
        },
        {
          "pr": "8307",
          "title": "[FIX] Call buttons with wrong margin on RTL",
          "userLogin": "karlprieb",
          "milestone": "0.59.0-rc.9",
          "contributors": [
            "karlprieb"
          ]
        },
        {
          "pr": "8304",
          "title": "[NEW] Add RD Station integration to livechat",
          "userLogin": "sampaiodiego",
          "milestone": "0.59.0-rc.9",
          "contributors": [
            "sampaiodiego"
          ]
        },
        {
          "pr": "8300",
          "title": "[FIX] Emoji Picker hidden for reactions in RTL",
          "userLogin": "karlprieb",
          "milestone": "0.59.0-rc.9",
          "contributors": [
            "karlprieb"
          ]
        },
        {
          "pr": "8299",
          "title": " [FIX] Amin menu not showing all items & File list breaking line",
          "userLogin": "ggazzo",
          "milestone": "0.59.0-rc.9",
          "contributors": [
            "ggazzo",
            "karlprieb",
            "web-flow"
          ]
        },
        {
          "pr": "8298",
          "title": "[FIX] TypeError: Cannot read property 't' of undefined",
          "userLogin": "rodrigok",
          "milestone": "0.59.0-rc.9",
          "contributors": [
            "rodrigok"
          ]
        },
        {
          "pr": "8296",
          "title": "[FIX] Wrong file name when upload to AWS S3",
          "userLogin": "rodrigok",
          "milestone": "0.59.0-rc.9",
          "contributors": [
            "rodrigok"
          ]
        },
        {
          "pr": "8295",
          "title": "[FIX] Check attachments is defined before accessing first element",
          "userLogin": "Darkneon",
          "milestone": "0.59.0-rc.9",
          "contributors": [
            "Darkneon"
          ]
        },
        {
          "pr": "8286",
          "title": "[FIX] Missing placeholder translations",
          "userLogin": "engelgabriel",
          "milestone": "0.59.0-rc.9",
          "contributors": [
            "engelgabriel"
          ]
        },
        {
          "pr": "8282",
          "title": "[FIX] fix color on unread messages",
          "userLogin": "ggazzo",
          "milestone": "0.59.0-rc.9",
          "contributors": [
            "ggazzo"
          ]
        },
        {
          "pr": "8278",
          "title": "[FIX] \"Cancel button\" on modal in RTL in Firefox 55",
          "userLogin": "cyclops24",
          "milestone": "0.59.0-rc.9",
          "contributors": [
            "cyclops24"
          ]
        },
        {
          "pr": "8273",
          "title": "Deps update",
          "userLogin": "engelgabriel",
          "milestone": "0.59.0-rc.9",
          "contributors": [
            "engelgabriel"
          ]
        },
        {
          "pr": "8271",
          "title": "[FIX] Attachment icons alignment in LTR and RTL",
          "userLogin": "cyclops24",
          "milestone": "0.59.0-rc.9",
          "contributors": [
            "cyclops24"
          ]
        },
        {
          "pr": "8270",
          "title": "[FIX] [i18n] My Profile & README.md links",
          "userLogin": "Rzeszow",
          "milestone": "0.59.0-rc.9",
          "contributors": [
            "Rzeszow",
            "engelgabriel",
            "web-flow"
          ]
        },
        {
          "pr": "8269",
          "title": "[FIX] some placeholder and phrase traslation fix",
          "userLogin": "cyclops24",
          "milestone": "0.59.0-rc.9",
          "contributors": [
            "cyclops24"
          ]
        },
        {
          "pr": "8266",
          "title": "[FIX] \"Channel Setting\" buttons alignment in RTL",
          "userLogin": "cyclops24",
          "milestone": "0.59.0-rc.9",
          "contributors": [
            "cyclops24"
          ]
        },
        {
          "pr": "8237",
          "title": "[FIX] Removing pipe and commas from custom emojis (#8168)",
          "userLogin": "matheusml",
          "milestone": "0.59.0-rc.9",
          "contributors": [
            "matheusml"
          ]
        }
      ]
    },
    "0.59.0-rc.10": {
      "node_version": "4.8.4",
      "npm_version": "4.6.1",
      "pull_requests": [
        {
          "pr": "8355",
          "title": "Update meteor to 1.5.2.2-rc.0",
          "userLogin": "rodrigok",
          "milestone": "0.59.0-rc.10",
          "contributors": [
            "rodrigok"
          ]
        },
        {
          "pr": "8314",
          "title": "[FIX] After deleting the room, cache is not synchronizing",
          "userLogin": "szluohua",
          "milestone": "0.59.0-rc.10",
          "contributors": [
            "szluohua"
          ]
        },
        {
          "pr": "8334",
          "title": "[FIX] Remove sidebar header on admin embedded version",
          "userLogin": "karlprieb",
          "milestone": "0.59.0-rc.10",
          "contributors": [
            "karlprieb",
            "web-flow"
          ]
        },
        {
          "pr": "8331",
          "title": "[FIX-RC] Mobile file upload not working",
          "userLogin": "karlprieb",
          "milestone": "0.59.0-rc.10",
          "contributors": [
            "karlprieb"
          ]
        },
        {
          "pr": "8317",
          "title": "[FIX] Email Subjects not being sent",
          "userLogin": "MartinSchoeler",
          "milestone": "0.59.0-rc.10",
          "contributors": [
            "MartinSchoeler",
            "web-flow"
          ]
        },
        {
          "pr": "8315",
          "title": "[FIX] Put delete action on another popover group",
          "userLogin": "karlprieb",
          "milestone": "0.59.0-rc.10",
          "contributors": [
            "karlprieb"
          ]
        },
        {
          "pr": "8316",
          "title": "[FIX] Mention unread indicator was removed",
          "userLogin": "rodrigok",
          "milestone": "0.59.0-rc.10",
          "contributors": [
            "rodrigok"
          ]
        }
      ]
    },
    "0.59.0-rc.11": {
      "node_version": "4.8.4",
      "npm_version": "4.6.1",
      "pull_requests": [
        {
          "pr": "8375",
          "title": "LingoHub based on develop",
          "userLogin": "engelgabriel",
          "milestone": "0.59.0-rc.11",
          "contributors": [
            "rodrigok"
          ]
        },
        {
          "pr": "8372",
          "title": "[FIX] Various LDAP issues & Missing pagination",
          "userLogin": "rodrigok",
          "milestone": "0.59.0-rc.11",
          "contributors": [
            "rodrigok"
          ]
        },
        {
          "pr": "8364",
          "title": "Update Meteor to 1.5.2.2",
          "userLogin": "engelgabriel",
          "milestone": "0.59.0-rc.11",
          "contributors": [
            "engelgabriel"
          ]
        },
        {
          "pr": "8363",
          "title": "Sync translations from LingoHub",
          "userLogin": "engelgabriel",
          "milestone": "0.59.0-rc.11",
          "contributors": [
            "engelgabriel"
          ]
        },
        {
          "pr": "8358",
          "title": "[FIX] remove accountBox from admin menu",
          "userLogin": "engelgabriel",
          "milestone": "0.59.0-rc.11",
          "contributors": [
            "engelgabriel",
            "karlprieb",
            "web-flow"
          ]
        },
        {
          "pr": "8361",
          "title": "[NEW] Unify unread and mentions badge",
          "userLogin": "karlprieb",
          "milestone": "0.59.0-rc.11",
          "contributors": [
            "karlprieb"
          ]
        },
        {
          "pr": "8362",
          "title": "[NEW] make sidebar item width 100%",
          "userLogin": "karlprieb",
          "milestone": "0.59.0-rc.11",
          "contributors": [
            "karlprieb"
          ]
        },
        {
          "pr": "8360",
          "title": "[NEW] Smaller accountBox",
          "userLogin": "karlprieb",
          "milestone": "0.59.0-rc.11",
          "contributors": [
            "karlprieb"
          ]
        },
        {
          "pr": "8357",
          "title": "[FIX] Missing i18n translations",
          "userLogin": "MartinSchoeler",
          "milestone": "0.59.0-rc.11",
          "contributors": [
            "MartinSchoeler"
          ]
        },
        {
          "pr": "8345",
          "title": "Remove field `lastActivity` from subscription data",
          "userLogin": "ggazzo",
          "milestone": "0.59.0-rc.11",
          "contributors": [
            "ggazzo"
          ]
        }
      ]
    },
    "0.59.0-rc.12": {
      "node_version": "4.8.4",
      "npm_version": "4.6.1",
      "pull_requests": [
        {
          "pr": "8416",
          "title": "Fix: Account menu position on RTL",
          "userLogin": "karlprieb",
          "milestone": "0.59.0-rc.12",
          "contributors": [
            "karlprieb"
          ]
        },
        {
          "pr": "8417",
          "title": "Fix: Missing LDAP option to show internal logs",
          "userLogin": "rodrigok",
          "milestone": "0.59.0-rc.12",
          "contributors": [
            "rodrigok"
          ]
        },
        {
          "pr": "8414",
          "title": "Fix: Missing LDAP reconnect setting",
          "userLogin": "rodrigok",
          "milestone": "0.59.0-rc.12",
          "contributors": [
            "rodrigok"
          ]
        },
        {
          "pr": "8389",
          "title": "[FIX] Add needed dependency for snaps",
          "userLogin": "geekgonecrazy",
          "milestone": "0.59.0-rc.12",
          "contributors": [
            "geekgonecrazy"
          ]
        },
        {
          "pr": "8390",
          "title": "[FIX] Slack import failing and not being able to be restarted",
          "userLogin": "graywolf336",
          "milestone": "0.59.0-rc.12",
          "contributors": [
            "graywolf336"
          ]
        },
        {
          "pr": "8397",
          "title": "[FIX] Sidebar item menu position in RTL",
          "userLogin": "cyclops24",
          "milestone": "0.59.0-rc.12",
          "contributors": [
            "cyclops24"
          ]
        },
        {
          "pr": "8386",
          "title": "[FIX] disabled katex tooltip on messageBox",
          "userLogin": "ggazzo",
          "milestone": "0.59.0-rc.12",
          "contributors": [
            "ggazzo"
          ]
        },
        {
          "pr": "8394",
          "title": "Add i18n Title to snippet messages",
          "userLogin": "MartinSchoeler",
          "milestone": "0.59.0-rc.12",
          "contributors": [
            "MartinSchoeler",
            "web-flow"
          ]
        },
        {
          "pr": "8408",
          "title": "[FIX] Duplicate code in rest api letting in a few bugs with the rest api",
          "userLogin": "graywolf336",
          "milestone": "0.59.0-rc.12",
          "contributors": [
            "graywolf336"
          ]
        },
        {
          "pr": "8398",
          "title": "Fix: Missing settings to configure LDAP size and page limits",
          "userLogin": "rodrigok",
          "milestone": "0.59.0-rc.12",
          "contributors": [
            "rodrigok"
          ]
        }
      ]
    },
    "0.59.0-rc.13": {
      "node_version": "4.8.4",
      "npm_version": "4.6.1",
      "pull_requests": [
        {
          "pr": "8459",
          "title": "[NEW] Setting to disable MarkDown and enable AutoLinker",
          "userLogin": "rodrigok",
          "milestone": "0.59.0-rc.13",
          "contributors": [
            "rodrigok"
          ]
        },
        {
          "pr": "8457",
          "title": "[FIX] LDAP memory issues when pagination is not available",
          "userLogin": "rodrigok",
          "milestone": "0.59.0-rc.13",
          "contributors": [
            "rodrigok"
          ]
        },
        {
          "pr": "8451",
          "title": "Improve markdown parser code",
          "userLogin": "rodrigok",
          "milestone": "0.59.0-rc.13",
          "contributors": [
            "rodrigok"
          ]
        }
      ]
    },
    "0.59.0-rc.14": {
      "node_version": "4.8.4",
      "npm_version": "4.6.1",
      "pull_requests": [
        {
          "pr": "8515",
          "title": "Change artifact path",
          "userLogin": "geekgonecrazy",
          "contributors": [
            "geekgonecrazy"
          ]
        },
        {
          "pr": "8463",
          "title": "Color variables migration",
          "userLogin": "ggazzo",
          "milestone": "0.59.0-rc.14",
          "contributors": [
            "ggazzo",
            "rodrigok",
            "karlprieb"
          ]
        },
        {
          "pr": "8516",
          "title": "Fix: Change password not working in new UI",
          "userLogin": "rodrigok",
          "milestone": "0.59.0-rc.14",
          "contributors": [
            "rodrigok"
          ]
        },
        {
          "pr": "8514",
          "title": "[FIX] Uncessary route reload break some routes",
          "userLogin": "rodrigok",
          "milestone": "0.59.0-rc.14",
          "contributors": [
            "rodrigok"
          ]
        },
        {
          "pr": "8491",
          "title": "[FIX] Invalid Code message for password protected channel",
          "userLogin": "rodrigok",
          "milestone": "0.59.0-rc.14",
          "contributors": [
            "rodrigok"
          ]
        },
        {
          "pr": "8489",
          "title": "[FIX] Wrong message when reseting password and 2FA is enabled",
          "userLogin": "rodrigok",
          "milestone": "0.59.0-rc.14",
          "contributors": [
            "rodrigok"
          ]
        },
        {
          "pr": "8490",
          "title": "Enable AutoLinker back",
          "userLogin": "rodrigok",
          "milestone": "0.59.0-rc.14",
          "contributors": [
            "rodrigok"
          ]
        }
      ]
    },
    "0.59.0-rc.15": {
      "node_version": "4.8.4",
      "npm_version": "4.6.1",
      "pull_requests": [
        {
          "pr": "8518",
          "title": "Fix artifact path",
          "userLogin": "geekgonecrazy",
          "contributors": [
            "geekgonecrazy"
          ]
        },
        {
          "pr": "8520",
          "title": "Fix high CPU load when sending messages on large rooms (regression)",
          "userLogin": "rodrigok",
          "contributors": [
            "rodrigok"
          ]
        }
      ]
    },
    "0.59.0-rc.16": {
      "node_version": "4.8.4",
      "npm_version": "4.6.1",
      "pull_requests": [
        {
          "pr": "8527",
          "title": "[FIX] Do not send joinCode field to clients",
          "userLogin": "sampaiodiego",
          "contributors": [
            "sampaiodiego"
          ]
        }
      ]
    },
    "0.59.0-rc.17": {
      "node_version": "4.8.4",
      "npm_version": "4.6.1",
      "pull_requests": [
        {
          "pr": "8529",
          "title": "Improve room sync speed",
          "userLogin": "rodrigok",
          "contributors": [
            "rodrigok"
          ]
        }
      ]
    },
    "0.59.0": {
      "node_version": "4.8.4",
      "npm_version": "4.6.1",
      "pull_requests": [
        {
          "pr": "8420",
          "title": "Merge 0.58.4 to master",
          "userLogin": "rodrigok",
          "contributors": [
            "rodrigok",
            "web-flow"
          ]
        },
        {
          "pr": "8335",
          "title": "0.58.3",
          "userLogin": "rodrigok",
          "contributors": [
            "rodrigok"
          ]
        },
        {
          "pr": "8408",
          "title": "[FIX] Duplicate code in rest api letting in a few bugs with the rest api",
          "userLogin": "graywolf336",
          "milestone": "0.59.0-rc.12",
          "contributors": [
            "graywolf336"
          ]
        },
        {
          "pr": "8390",
          "title": "[FIX] Slack import failing and not being able to be restarted",
          "userLogin": "graywolf336",
          "milestone": "0.59.0-rc.12",
          "contributors": [
            "graywolf336"
          ]
        },
        {
          "pr": "8389",
          "title": "[FIX] Add needed dependency for snaps",
          "userLogin": "geekgonecrazy",
          "milestone": "0.59.0-rc.12",
          "contributors": [
            "geekgonecrazy"
          ]
        }
      ]
    },
    "0.59.1": {
      "node_version": "4.8.4",
      "npm_version": "4.6.1",
      "pull_requests": [
        {
          "pr": "8543",
          "title": "[FIX] Color reset when default value editor is different",
          "userLogin": "rodrigok",
          "milestone": "0.59.1",
          "contributors": [
            "rodrigok",
            "sampaiodiego"
          ]
        },
        {
          "pr": "8547",
          "title": "[FIX] Wrong colors after migration 103",
          "userLogin": "rodrigok",
          "milestone": "0.59.1",
          "contributors": [
            "rodrigok"
          ]
        },
        {
          "pr": "8541",
          "title": "[FIX] LDAP login error regression at 0.59.0",
          "userLogin": "rodrigok",
          "milestone": "0.59.1",
          "contributors": [
            "rodrigok"
          ]
        },
        {
          "pr": "8544",
          "title": "[FIX] Migration 103 wrong converting primrary colors",
          "userLogin": "rodrigok",
          "milestone": "0.59.1",
          "contributors": [
            "rodrigok"
          ]
        }
      ]
    },
    "0.59.2": {
      "node_version": "4.8.4",
      "npm_version": "4.6.1",
      "pull_requests": [
        {
          "pr": "8637",
          "title": "[FIX] Missing scroll at create channel page",
          "userLogin": "karlprieb",
          "milestone": "0.59.2",
          "contributors": [
            "karlprieb"
          ]
        },
        {
          "pr": "8634",
          "title": "[FIX] Message popup menu on mobile/cordova",
          "userLogin": "karlprieb",
          "milestone": "0.59.2",
          "contributors": [
            "karlprieb"
          ]
        },
        {
          "pr": "8635",
          "title": "[FIX] API channel/group.members not sorting",
          "userLogin": "rodrigok",
          "milestone": "0.59.2",
          "contributors": [
            "rodrigok"
          ]
        },
        {
          "pr": "8613",
          "title": "[FIX] LDAP not merging existent users && Wrong id link generation",
          "userLogin": "rodrigok",
          "milestone": "0.59.2",
          "contributors": [
            "rodrigok"
          ]
        },
        {
          "pr": "8551",
          "title": "[FIX] encode filename in url to prevent links breaking",
          "userLogin": "joesitton",
          "milestone": "0.59.2",
          "contributors": [
            "joesitton",
            "web-flow"
          ]
        },
        {
          "pr": "8577",
          "title": "[FIX] Fix guest pool inquiry taking",
          "userLogin": "sampaiodiego",
          "milestone": "0.59.2",
          "contributors": [
            "sampaiodiego"
          ]
        }
      ]
    },
    "0.59.3": {
      "node_version": "4.8.4",
      "npm_version": "4.6.1",
      "pull_requests": [
        {
          "pr": "8593",
          "title": "[FIX] AmazonS3: Quote file.name for ContentDisposition for files with commas",
          "userLogin": "xenithorb",
          "milestone": "0.59.3",
          "contributors": [
            "xenithorb"
          ]
        },
        {
          "pr": "8434",
          "title": "removing a duplicate line",
          "userLogin": "vikaskedia",
          "milestone": "0.59.3",
          "contributors": [
            "vikaskedia",
            "web-flow",
            "rodrigok"
          ]
        },
        {
          "pr": "8645",
          "title": "[FIX] Fix e-mail message forward",
          "userLogin": "sampaiodiego",
          "milestone": "0.59.3",
          "contributors": [
            "sampaiodiego",
            "web-flow"
          ]
        },
        {
          "pr": "8648",
          "title": "[FIX] Audio message icon",
          "userLogin": "karlprieb",
          "milestone": "0.59.3",
          "contributors": [
            "karlprieb"
          ]
        },
        {
          "pr": "8431",
          "title": "[FIX] Highlighted color height issue",
          "userLogin": "cyclops24",
          "milestone": "0.59.3",
          "contributors": [
            "cyclops24"
          ]
        },
        {
          "pr": "8655",
          "title": "[FIX] Update pt-BR translation",
          "userLogin": "rodorgas",
          "milestone": "0.59.3",
          "contributors": [
            "rodorgas"
          ]
        },
        {
          "pr": "8679",
          "title": "[FIX] Fix typos",
          "userLogin": "sampaiodiego",
          "milestone": "0.59.3",
          "contributors": [
            "sampaiodiego",
            "web-flow"
          ]
        },
        {
          "pr": "8653",
          "title": "install grpc package manually to fix snap armhf build",
          "userLogin": "geekgonecrazy",
          "milestone": "0.59.3",
          "contributors": [
            "geekgonecrazy"
          ]
        },
        {
          "pr": "8691",
          "title": "[FIX] LDAP not respecting UTF8 characters & Sync Interval not working",
          "userLogin": "rodrigok",
          "milestone": "0.59.3",
          "contributors": [
            "rodrigok"
          ]
        }
      ]
    },
    "0.59.4": {
      "node_version": "4.8.4",
      "npm_version": "4.6.1",
      "pull_requests": [
        {
          "pr": "8967",
          "title": "Release/0.59.4",
          "userLogin": "geekgonecrazy",
          "contributors": [
            "cpitman",
            "geekgonecrazy",
            "karlprieb",
            "rodrigok",
            "sampaiodiego"
          ]
        },
        {
          "pr": "8685",
          "title": "Add CircleCI",
          "userLogin": "rodrigok",
          "contributors": [
            "sampaiodiego",
            "web-flow",
            "rodrigok"
          ]
        },
        {
          "pr": "8753",
          "title": "[FIX] Channel settings buttons",
          "userLogin": "karlprieb",
          "milestone": "0.60.0",
          "contributors": [
            "karlprieb",
            "geekgonecrazy",
            "web-flow",
            "rodrigok"
          ]
        }
      ]
    },
    "0.59.5": {
      "node_version": "4.8.4",
      "npm_version": "4.6.1",
      "pull_requests": [
        {
          "pr": "8972",
          "title": "Fix CircleCI deploy filter",
          "userLogin": "sampaiodiego",
          "contributors": [
            "sampaiodiego"
          ]
        }
      ]
    },
    "0.59.6": {
      "node_version": "4.8.4",
      "npm_version": "4.6.1",
      "pull_requests": [
        {
          "pr": "8973",
          "title": "Fix tag build",
          "userLogin": "sampaiodiego",
          "contributors": [
            "sampaiodiego"
          ]
        }
      ]
    },
    "0.60.0-rc.0": {
      "node_version": "8.9.3",
      "npm_version": "5.5.1",
      "pull_requests": [
        {
          "pr": "9084",
          "title": "Fix tag build",
          "userLogin": "sampaiodiego",
          "milestone": "0.60.0",
          "contributors": [
            "sampaiodiego"
          ]
        },
        {
          "pr": "7285",
          "title": "[NEW] Allow user's default preferences configuration",
          "userLogin": "goiaba",
          "milestone": "0.60.0",
          "contributors": [
            "goiaba",
            "web-flow"
          ]
        },
        {
          "pr": "8925",
          "title": "[FIX] Can't react on Read Only rooms even when enabled",
          "userLogin": "karlprieb",
          "milestone": "0.60.0",
          "contributors": [
            "karlprieb",
            "geekgonecrazy",
            "web-flow"
          ]
        },
        {
          "pr": "9068",
          "title": "Turn off prettyJson if the node environment isn't development",
          "userLogin": "graywolf336",
          "milestone": "0.60.0",
          "contributors": [
            "graywolf336"
          ]
        },
        {
          "pr": "9049",
          "title": "Fix api regression (exception when deleting user)",
          "userLogin": "rodrigok",
          "milestone": "0.60.0",
          "contributors": [
            "rodrigok"
          ]
        },
        {
          "pr": "8654",
          "title": "[FIX] CAS does not share secrets when operating multiple server instances",
          "userLogin": "AmShaegar13",
          "milestone": "0.60.0",
          "contributors": [
            "AmShaegar13"
          ]
        },
        {
          "pr": "8937",
          "title": "[FIX] Snippetted messages not working",
          "userLogin": "karlprieb",
          "milestone": "0.60.0",
          "contributors": [
            "karlprieb",
            "rodrigok",
            "web-flow"
          ]
        },
        {
          "pr": "8915",
          "title": "[NEW]  Add \"Favorites\" and \"Mark as read\" options to the room list",
          "userLogin": "karlprieb",
          "milestone": "0.60.0",
          "contributors": [
            "karlprieb"
          ]
        },
        {
          "pr": "8807",
          "title": "[NEW] Facebook livechat integration",
          "userLogin": "sampaiodiego",
          "milestone": "0.60.0",
          "contributors": [
            "sampaiodiego",
            "ggazzo",
            "rodrigok",
            "web-flow"
          ]
        },
        {
          "pr": "9022",
          "title": "[FIX] Added afterUserCreated trigger after first CAS login",
          "userLogin": "AmShaegar13",
          "milestone": "0.60.0",
          "contributors": [
            "AmShaegar13"
          ]
        },
        {
          "pr": "8902",
          "title": "[NEW] Added support for Dataporten's userid-feide scope",
          "userLogin": "torgeirl",
          "milestone": "0.60.0",
          "contributors": [
            "torgeirl",
            "web-flow"
          ]
        },
        {
          "pr": "8828",
          "title": "[FIX] Notification is not sent when a video conference start",
          "userLogin": "seainside75",
          "milestone": "0.60.0",
          "contributors": [
            "stefanoverducci",
            "deepseainside75"
          ]
        },
        {
          "pr": "8868",
          "title": "[FIX] long filename overlaps cancel button in progress bar",
          "userLogin": "joesitton",
          "milestone": "0.60.0",
          "contributors": [
            "joesitton",
            "web-flow"
          ]
        },
        {
          "pr": "8924",
          "title": "[NEW] Describe file uploads when notifying by email",
          "userLogin": "sampaiodiego",
          "milestone": "0.60.0",
          "contributors": [
            "sampaiodiego"
          ]
        },
        {
          "pr": "9012",
          "title": "[FIX] Changed oembedUrlWidget to prefer og:image and twitter:image over msapplication-TileImage",
          "userLogin": "wferris722",
          "milestone": "0.60.0",
          "contributors": [
            "wferris722",
            "web-flow"
          ]
        },
        {
          "pr": "9046",
          "title": "[FIX] Update insecure moment.js dependency",
          "userLogin": "robbyoconnor",
          "milestone": "0.60.0",
          "contributors": [
            "robbyoconnor"
          ]
        },
        {
          "pr": "8149",
          "title": "[NEW] Feature/livechat hide email",
          "userLogin": "icosamuel",
          "milestone": "0.60.0",
          "contributors": [
            "sarbasamuel",
            "icosamuel",
            "web-flow",
            "sampaiodiego"
          ]
        },
        {
          "pr": "7999",
          "title": "[NEW] Sender's name in email notifications.",
          "userLogin": "pkgodara",
          "milestone": "0.60.0",
          "contributors": [
            "pkgodara",
            "rodrigok",
            "web-flow"
          ]
        },
        {
          "pr": "7922",
          "title": "Use real names for user and room in emails",
          "userLogin": "danischreiber",
          "milestone": "0.60.0",
          "contributors": [
            "danischreiber",
            "rodrigok",
            "web-flow"
          ]
        },
        {
          "pr": "9034",
          "title": "[FIX] Custom OAuth: Not able to set different token place for routes",
          "userLogin": "rodrigok",
          "milestone": "0.60.0",
          "contributors": [
            "rodrigok"
          ]
        },
        {
          "pr": "9044",
          "title": "[FIX] Can't use OAuth login against a Rocket.Chat OAuth server",
          "userLogin": "geekgonecrazy",
          "milestone": "0.60.0",
          "contributors": [
            "geekgonecrazy",
            "graywolf336",
            "web-flow"
          ]
        },
        {
          "pr": "9042",
          "title": "[FIX] Notification sound is not disabling when busy",
          "userLogin": "geekgonecrazy",
          "milestone": "0.60.0",
          "contributors": [
            "geekgonecrazy",
            "web-flow",
            "rodrigok"
          ]
        },
        {
          "pr": "8739",
          "title": "[NEW] Add \"real name change\" setting",
          "userLogin": "AmShaegar13",
          "milestone": "0.60.0",
          "contributors": [
            "AmShaegar13"
          ]
        },
        {
          "pr": "8433",
          "title": "[NEW] Use enter separator rather than comma in highlight preferences + Auto refresh after change highlighted words",
          "userLogin": "cyclops24",
          "milestone": "0.60.0",
          "contributors": [
            "cyclops24",
            "web-flow",
            "rodrigok"
          ]
        },
        {
          "pr": "7641",
          "title": "[NEW] Adds admin option to globally set mobile devices to always be notified regardless of presence status.",
          "userLogin": "stalley",
          "milestone": "0.60.0",
          "contributors": [
            "stalley",
            "web-flow",
            "rodrigok"
          ]
        },
        {
          "pr": "9024",
          "title": "[FIX] Use encodeURI in AmazonS3 contentDisposition file.name to prevent fail",
          "userLogin": "paulovitin",
          "milestone": "0.60.0",
          "contributors": [
            "paulovitin",
            "geekgonecrazy",
            "web-flow"
          ]
        },
        {
          "pr": "9029",
          "title": "[FIX] snap install by setting grpc package used by google/vision to 1.6.6",
          "userLogin": "geekgonecrazy",
          "milestone": "0.60.0",
          "contributors": [
            "geekgonecrazy",
            "web-flow"
          ]
        },
        {
          "pr": "8142",
          "title": "[MOVE] Move mentions files to client/server",
          "userLogin": "vcapretz",
          "milestone": "0.60.0",
          "contributors": [
            "vcapretz",
            "rodrigok",
            "web-flow"
          ]
        },
        {
          "pr": "8947",
          "title": "[NEW] Add new API endpoints",
          "userLogin": "rodrigok",
          "milestone": "0.60.0",
          "contributors": [
            "rodrigok",
            "graywolf336",
            "web-flow"
          ]
        },
        {
          "pr": "8671",
          "title": "[FIX] Enable CORS for Restivus",
          "userLogin": "mrsimpson",
          "milestone": "0.60.0",
          "contributors": [
            "mrsimpson",
            "engelgabriel",
            "web-flow",
            "rodrigok"
          ]
        },
        {
          "pr": "8966",
          "title": "[FIX] Importers failing when usernames exists but cases don't match and improve the importer framework's performance",
          "userLogin": "graywolf336",
          "milestone": "0.60.0",
          "contributors": [
            "graywolf336",
            "geekgonecrazy",
            "web-flow",
            "rodrigok"
          ]
        },
        {
          "pr": "9023",
          "title": "[FIX] Error when saving integration with symbol as only trigger",
          "userLogin": "graywolf336",
          "milestone": "0.60.0",
          "contributors": [
            "graywolf336"
          ]
        },
        {
          "pr": "8006",
          "title": "[FIX] Sync of non existent field throws exception",
          "userLogin": "goiaba",
          "milestone": "0.60.0",
          "contributors": [
            "goiaba",
            "web-flow"
          ]
        },
        {
          "pr": "9018",
          "title": "Update multiple-instance-status package",
          "userLogin": "sampaiodiego",
          "milestone": "0.60.0",
          "contributors": [
            "sampaiodiego"
          ]
        },
        {
          "pr": "9007",
          "title": "Use redhat official image with openshift",
          "userLogin": "geekgonecrazy",
          "milestone": "0.60.0",
          "contributors": [
            "geekgonecrazy",
            "web-flow"
          ]
        },
        {
          "pr": "8107",
          "title": "[FIX] Autoupdate of CSS does not work when using a prefix",
          "userLogin": "Darkneon",
          "milestone": "0.60.0",
          "contributors": [
            "Darkneon",
            "rodrigok",
            "web-flow"
          ]
        },
        {
          "pr": "8656",
          "title": "[FIX] Contextual errors for this and RegExp declarations in IRC module",
          "userLogin": "Pharserror",
          "milestone": "0.60.0",
          "contributors": [
            "Pharserror",
            "web-flow",
            "rodrigok"
          ]
        },
        {
          "pr": "8029",
          "title": "[NEW] Option to enable/disable auto away and configure timer",
          "userLogin": "armand1m",
          "milestone": "0.60.0",
          "contributors": [
            "armand1m",
            null,
            "rodrigok",
            "web-flow"
          ]
        },
        {
          "pr": "9013",
          "title": "[FIX] Wrong room counter name",
          "userLogin": "karlprieb",
          "milestone": "0.60.0",
          "contributors": [
            "karlprieb"
          ]
        },
        {
          "pr": "8975",
          "title": "Added d2c.io to deployment",
          "userLogin": "mastappl",
          "contributors": [
            "mastappl",
            "web-flow",
            "geekgonecrazy"
          ]
        },
        {
          "pr": "8882",
          "title": "[NEW] New Modal component",
          "userLogin": "ggazzo",
          "milestone": "0.60.0",
          "contributors": [
            "ggazzo",
            "web-flow",
            "karlprieb"
          ]
        },
        {
          "pr": "8932",
          "title": "[FIX] Message-box autogrow flick",
          "userLogin": "karlprieb",
          "milestone": "0.60.0",
          "contributors": [
            "karlprieb",
            "rodrigok",
            "web-flow"
          ]
        },
        {
          "pr": "9009",
          "title": "[NEW] Improve room types API and usages",
          "userLogin": "graywolf336",
          "milestone": "0.60.0",
          "contributors": [
            "mrsimpson",
            "graywolf336"
          ]
        },
        {
          "pr": "8812",
          "title": "[FIX] Don't strip trailing slash on autolinker urls",
          "userLogin": "jwilkins",
          "milestone": "0.60.0",
          "contributors": [
            "jwilkins",
            "web-flow"
          ]
        },
        {
          "pr": "8831",
          "title": "LingoHub based on develop",
          "userLogin": "engelgabriel",
          "milestone": "0.60.0",
          "contributors": [
            "engelgabriel"
          ]
        },
        {
          "pr": "8866",
          "title": "[NEW] Room counter sidebar preference",
          "userLogin": "karlprieb",
          "milestone": "0.60.0",
          "contributors": [
            "karlprieb"
          ]
        },
        {
          "pr": "8883",
          "title": "[FIX] Change the unread messages style",
          "userLogin": "karlprieb",
          "milestone": "0.60.0",
          "contributors": [
            "karlprieb"
          ]
        },
        {
          "pr": "8884",
          "title": "[FIX] Missing sidebar footer padding",
          "userLogin": "karlprieb",
          "milestone": "0.60.0",
          "contributors": [
            "karlprieb"
          ]
        },
        {
          "pr": "8907",
          "title": "[FIX] Long room announcement cut off",
          "userLogin": "karlprieb",
          "milestone": "0.60.0",
          "contributors": [
            "karlprieb"
          ]
        },
        {
          "pr": "8917",
          "title": "[FIX] DM email notifications always being sent regardless of account setting",
          "userLogin": "ashward",
          "milestone": "0.60.0",
          "contributors": [
            null,
            "ashward",
            "web-flow"
          ]
        },
        {
          "pr": "8938",
          "title": "[FIX] Typo Fix",
          "userLogin": "seangeleno",
          "milestone": "0.60.0",
          "contributors": [
            "seangeleno",
            "web-flow"
          ]
        },
        {
          "pr": "8948",
          "title": "[FIX] Katex markdown link changed",
          "userLogin": "mritunjaygoutam12",
          "milestone": "0.60.0",
          "contributors": [
            "mritunjaygoutam12",
            "web-flow"
          ]
        },
        {
          "pr": "8979",
          "title": "[NEW] Save room's last message",
          "userLogin": "sampaiodiego",
          "milestone": "0.60.0",
          "contributors": [
            "sampaiodiego",
            "karlprieb",
            "geekgonecrazy",
            "web-flow"
          ]
        },
        {
          "pr": "9000",
          "title": "[FIX] if ogImage exists use it over image in oembedUrlWidget",
          "userLogin": "satyapramodh",
          "milestone": "0.60.0",
          "contributors": [
            "satyapramodh"
          ]
        },
        {
          "pr": "8060",
          "title": "[NEW] Token Controlled Access channels",
          "userLogin": "sampaiodiego",
          "milestone": "0.60.0",
          "contributors": [
            "lindoelio",
            "sampaiodiego",
            "web-flow",
            "karlprieb"
          ]
        },
        {
          "pr": "8889",
          "title": "[FIX] Cannot edit or delete custom sounds",
          "userLogin": "ccfang",
          "milestone": "0.60.0",
          "contributors": [
            "ccfang",
            "web-flow"
          ]
        },
        {
          "pr": "8928",
          "title": "[FIX] Change old 'rocketbot' username to 'InternalHubot_Username' setting",
          "userLogin": "ramrami",
          "milestone": "0.60.0",
          "contributors": [
            "ramrami",
            "web-flow"
          ]
        },
        {
          "pr": "8985",
          "title": "[FIX] Link for channels are not rendering correctly",
          "userLogin": "karlprieb",
          "milestone": "0.60.0",
          "contributors": [
            "karlprieb",
            "web-flow"
          ]
        },
        {
          "pr": "8968",
          "title": "[FIX]  Xenforo [BD]API for 'user.user_id; instead of 'id'",
          "userLogin": "wesnspace",
          "milestone": "0.60.0",
          "contributors": [
            "wesnspace",
            "web-flow"
          ]
        },
        {
          "pr": "8994",
          "title": "[FIX] flextab height on smaller screens",
          "userLogin": "karlprieb",
          "milestone": "0.60.0",
          "contributors": [
            "karlprieb"
          ]
        },
        {
          "pr": "8931",
          "title": "[FIX] Check for mention-all permission in room scope",
          "userLogin": "sampaiodiego",
          "milestone": "0.60.0",
          "contributors": [
            "sampaiodiego"
          ]
        },
        {
          "pr": "8905",
          "title": "[NEW] Send category and title fields to iOS push notification",
          "userLogin": "sampaiodiego",
          "milestone": "0.60.0",
          "contributors": [
            "sampaiodiego"
          ]
        },
        {
          "pr": "8981",
          "title": "Fix snap download url",
          "userLogin": "geekgonecrazy",
          "milestone": "0.60.0",
          "contributors": [
            "geekgonecrazy",
            "web-flow"
          ]
        },
        {
          "pr": "8753",
          "title": "[FIX] Channel settings buttons",
          "userLogin": "karlprieb",
          "milestone": "0.60.0",
          "contributors": [
            "karlprieb",
            "geekgonecrazy",
            "web-flow",
            "rodrigok"
          ]
        },
        {
          "pr": "8906",
          "title": "Add a few dots in readme.md",
          "userLogin": "dusta",
          "contributors": [
            "dusta",
            "web-flow"
          ]
        },
        {
          "pr": "8872",
          "title": "Changed wording for \"Maximum Allowed Message Size\"",
          "userLogin": "HammyHavoc",
          "contributors": [
            "HammyHavoc",
            "web-flow"
          ]
        },
        {
          "pr": "8822",
          "title": "[FIX] fix emoji package path so they show up correctly in browser",
          "userLogin": "ryoshimizu",
          "milestone": "0.60.0",
          "contributors": [
            "ryoshimizu"
          ]
        },
        {
          "pr": "8857",
          "title": "[NEW] code to get the updated messages",
          "userLogin": "ggazzo",
          "contributors": [
            "ggazzo"
          ]
        },
        {
          "pr": "8862",
          "title": "Fix Docker image build",
          "userLogin": "sampaiodiego",
          "contributors": [
            "sampaiodiego"
          ]
        },
        {
          "pr": "8531",
          "title": "[NEW] Rest API endpoints to list, get, and run commands",
          "userLogin": "graywolf336",
          "milestone": "0.60.0",
          "contributors": [
            "graywolf336",
            "rodrigok",
            "web-flow"
          ]
        },
        {
          "pr": "8830",
          "title": "[FIX] Set correct Twitter link",
          "userLogin": "jotafeldmann",
          "contributors": [
            "jotafeldmann",
            "web-flow"
          ]
        },
        {
          "pr": "8829",
          "title": "Fix link to .asc file on S3",
          "userLogin": "sampaiodiego",
          "contributors": [
            "sampaiodiego"
          ]
        },
        {
          "pr": "8820",
          "title": "Bump version to 0.60.0-develop",
          "userLogin": "geekgonecrazy",
          "contributors": [
            "rodrigok",
            "karlprieb",
            "gdelavald",
            "ggazzo",
            "engelgabriel"
          ]
        },
        {
          "pr": "8819",
          "title": "Update path for s3 redirect in circle ci",
          "userLogin": "geekgonecrazy",
          "contributors": [
            "geekgonecrazy",
            "web-flow"
          ]
        },
        {
          "pr": "8810",
          "title": "[FIX] User email settings on DM",
          "userLogin": "karlprieb",
          "milestone": "0.60.0",
          "contributors": [
            "karlprieb"
          ]
        },
        {
          "pr": "8721",
          "title": "[FIX] i18n'd Resend_verification_mail, username_initials, upload avatar",
          "userLogin": "arungalva",
          "milestone": "0.60.0",
          "contributors": [
            "arungalva",
            "web-flow",
            "rodrigok"
          ]
        },
        {
          "pr": "8716",
          "title": "[FIX] Username clipping on firefox",
          "userLogin": "karlprieb",
          "milestone": "0.60.0",
          "contributors": [
            "karlprieb",
            "rodrigok",
            "web-flow"
          ]
        },
        {
          "pr": "8742",
          "title": "Remove chatops package",
          "userLogin": "engelgabriel",
          "milestone": "0.60.0",
          "contributors": [
            "engelgabriel",
            "web-flow"
          ]
        },
        {
          "pr": "8743",
          "title": "Removed tmeasday:crypto-md5",
          "userLogin": "engelgabriel",
          "milestone": "0.60.0",
          "contributors": [
            "engelgabriel",
            "web-flow"
          ]
        },
        {
          "pr": "8802",
          "title": "Update meteor package to 1.8.1",
          "userLogin": "engelgabriel",
          "milestone": "0.60.0",
          "contributors": [
            "engelgabriel",
            "web-flow"
          ]
        },
        {
          "pr": "8795",
          "title": "[FIX] Improved grammar and made it clearer to the user",
          "userLogin": "HammyHavoc",
          "milestone": "0.60.0",
          "contributors": [
            "HammyHavoc",
            "web-flow"
          ]
        },
        {
          "pr": "8705",
          "title": "Fix typo",
          "userLogin": "rmetzler",
          "milestone": "0.60.0",
          "contributors": [
            "rmetzler",
            "geekgonecrazy",
            "web-flow",
            "engelgabriel"
          ]
        },
        {
          "pr": "8718",
          "title": "[FIX] Show real name of current user at top of side nav if setting enabled",
          "userLogin": "alexbrazier",
          "milestone": "0.60.0",
          "contributors": [
            "alexbrazier",
            "rodrigok",
            "web-flow"
          ]
        },
        {
          "pr": "8441",
          "title": "[FIX] Range Slider Value label has bug in RTL",
          "userLogin": "cyclops24",
          "milestone": "0.60.0",
          "contributors": [
            "cyclops24",
            "rodrigok",
            "web-flow"
          ]
        },
        {
          "pr": "8413",
          "title": "[Fix] Store Outgoing Integration Result as String in Mongo",
          "userLogin": "cpitman",
          "milestone": "0.60.0",
          "contributors": [
            "cpitman",
            "graywolf336",
            "web-flow"
          ]
        },
        {
          "pr": "8708",
          "title": "[FIX] Add historic chats icon in Livechat",
          "userLogin": "mrsimpson",
          "milestone": "0.60.0",
          "contributors": [
            "mrsimpson",
            "engelgabriel",
            "web-flow"
          ]
        },
        {
          "pr": "8717",
          "title": "[FIX] Sort direct messages by full name if show real names setting enabled",
          "userLogin": "alexbrazier",
          "milestone": "0.60.0",
          "contributors": [
            "alexbrazier",
            "rodrigok",
            "web-flow"
          ]
        },
        {
          "pr": "8793",
          "title": "Update DEMO to OPEN links",
          "userLogin": "engelgabriel",
          "milestone": "0.60.0",
          "contributors": [
            "engelgabriel",
            "rodrigok",
            "web-flow"
          ]
        },
        {
          "pr": "8796",
          "title": "[FIX] Improving consistency of UX",
          "userLogin": "HammyHavoc",
          "milestone": "0.60.0",
          "contributors": [
            "HammyHavoc",
            "web-flow"
          ]
        },
        {
          "pr": "8787",
          "title": "[FIX] fixed some typos",
          "userLogin": "TheReal1604",
          "milestone": "0.60.0",
          "contributors": [
            "TheReal1604",
            "web-flow",
            "engelgabriel"
          ]
        },
        {
          "pr": "8715",
          "title": "[NEW] Upgrade Meteor to 1.6",
          "userLogin": "rodrigok",
          "milestone": "0.60.0",
          "contributors": [
            "rodrigok",
            "geekgonecrazy",
            "karlprieb",
            "engelgabriel",
            "web-flow"
          ]
        },
        {
          "pr": "8685",
          "title": "Add CircleCI",
          "userLogin": "rodrigok",
          "contributors": [
            "sampaiodiego",
            "web-flow",
            "rodrigok"
          ]
        },
        {
          "pr": "8750",
          "title": "Fix Travis CI build",
          "userLogin": "sampaiodiego",
          "contributors": [
            "sampaiodiego"
          ]
        },
        {
          "pr": "8719",
          "title": "Updated comments.",
          "userLogin": "jasonjyu",
          "contributors": [
            "jasonjyu",
            "web-flow"
          ]
        },
        {
          "pr": "8434",
          "title": "removing a duplicate line",
          "userLogin": "vikaskedia",
          "milestone": "0.59.3",
          "contributors": [
            "vikaskedia",
            "web-flow",
            "rodrigok"
          ]
        },
        {
          "pr": "8645",
          "title": "[FIX] Fix e-mail message forward",
          "userLogin": "sampaiodiego",
          "milestone": "0.59.3",
          "contributors": [
            "sampaiodiego",
            "web-flow"
          ]
        },
        {
          "pr": "8648",
          "title": "[FIX] Audio message icon",
          "userLogin": "karlprieb",
          "milestone": "0.59.3",
          "contributors": [
            "karlprieb"
          ]
        },
        {
          "pr": "8431",
          "title": "[FIX] Highlighted color height issue",
          "userLogin": "cyclops24",
          "milestone": "0.59.3",
          "contributors": [
            "cyclops24"
          ]
        },
        {
          "pr": "8593",
          "title": "[FIX] AmazonS3: Quote file.name for ContentDisposition for files with commas",
          "userLogin": "xenithorb",
          "milestone": "0.59.3",
          "contributors": [
            "xenithorb"
          ]
        },
        {
          "pr": "8655",
          "title": "[FIX] Update pt-BR translation",
          "userLogin": "rodorgas",
          "milestone": "0.59.3",
          "contributors": [
            "rodorgas"
          ]
        },
        {
          "pr": "8679",
          "title": "[FIX] Fix typos",
          "userLogin": "sampaiodiego",
          "milestone": "0.59.3",
          "contributors": [
            "sampaiodiego",
            "web-flow"
          ]
        },
        {
          "pr": "8653",
          "title": "install grpc package manually to fix snap armhf build",
          "userLogin": "geekgonecrazy",
          "milestone": "0.59.3",
          "contributors": [
            "geekgonecrazy"
          ]
        },
        {
          "pr": "8691",
          "title": "[FIX] LDAP not respecting UTF8 characters & Sync Interval not working",
          "userLogin": "rodrigok",
          "milestone": "0.59.3",
          "contributors": [
            "rodrigok"
          ]
        },
        {
          "pr": "8637",
          "title": "[FIX] Missing scroll at create channel page",
          "userLogin": "karlprieb",
          "milestone": "0.59.2",
          "contributors": [
            "karlprieb"
          ]
        },
        {
          "pr": "8634",
          "title": "[FIX] Message popup menu on mobile/cordova",
          "userLogin": "karlprieb",
          "milestone": "0.59.2",
          "contributors": [
            "karlprieb"
          ]
        },
        {
          "pr": "8635",
          "title": "[FIX] API channel/group.members not sorting",
          "userLogin": "rodrigok",
          "milestone": "0.59.2",
          "contributors": [
            "rodrigok"
          ]
        },
        {
          "pr": "8613",
          "title": "[FIX] LDAP not merging existent users && Wrong id link generation",
          "userLogin": "rodrigok",
          "milestone": "0.59.2",
          "contributors": [
            "rodrigok"
          ]
        },
        {
          "pr": "8551",
          "title": "[FIX] encode filename in url to prevent links breaking",
          "userLogin": "joesitton",
          "milestone": "0.59.2",
          "contributors": [
            "joesitton",
            "web-flow"
          ]
        },
        {
          "pr": "8577",
          "title": "[FIX] Fix guest pool inquiry taking",
          "userLogin": "sampaiodiego",
          "milestone": "0.59.2",
          "contributors": [
            "sampaiodiego"
          ]
        },
        {
          "pr": "8589",
          "title": "Fix community links in readme",
          "userLogin": "geekgonecrazy",
          "contributors": [
            "geekgonecrazy",
            "web-flow"
          ]
        },
        {
          "pr": "8588",
          "title": "[FIX] Changed all rocket.chat/docs/ to docs.rocket.chat/",
          "userLogin": "RekkyRek",
          "contributors": [
            "RekkyRek",
            "web-flow"
          ]
        },
        {
          "pr": "8543",
          "title": "[FIX] Color reset when default value editor is different",
          "userLogin": "rodrigok",
          "milestone": "0.59.1",
          "contributors": [
            "rodrigok",
            "sampaiodiego"
          ]
        },
        {
          "pr": "8547",
          "title": "[FIX] Wrong colors after migration 103",
          "userLogin": "rodrigok",
          "milestone": "0.59.1",
          "contributors": [
            "rodrigok"
          ]
        },
        {
          "pr": "8541",
          "title": "[FIX] LDAP login error regression at 0.59.0",
          "userLogin": "rodrigok",
          "milestone": "0.59.1",
          "contributors": [
            "rodrigok"
          ]
        },
        {
          "pr": "8544",
          "title": "[FIX] Migration 103 wrong converting primrary colors",
          "userLogin": "rodrigok",
          "milestone": "0.59.1",
          "contributors": [
            "rodrigok"
          ]
        },
        {
          "pr": "8529",
          "title": "Improve room sync speed",
          "userLogin": "rodrigok",
          "contributors": [
            "rodrigok"
          ]
        },
        {
          "pr": "8527",
          "title": "[FIX] Do not send joinCode field to clients",
          "userLogin": "sampaiodiego",
          "contributors": [
            "sampaiodiego"
          ]
        },
        {
          "pr": "8520",
          "title": "Fix high CPU load when sending messages on large rooms (regression)",
          "userLogin": "rodrigok",
          "contributors": [
            "rodrigok"
          ]
        },
        {
          "pr": "8515",
          "title": "Change artifact path",
          "userLogin": "geekgonecrazy",
          "contributors": [
            "geekgonecrazy"
          ]
        },
        {
          "pr": "8463",
          "title": "Color variables migration",
          "userLogin": "ggazzo",
          "milestone": "0.59.0-rc.14",
          "contributors": [
            "ggazzo",
            "rodrigok",
            "karlprieb"
          ]
        },
        {
          "pr": "8516",
          "title": "Fix: Change password not working in new UI",
          "userLogin": "rodrigok",
          "milestone": "0.59.0-rc.14",
          "contributors": [
            "rodrigok"
          ]
        },
        {
          "pr": "8514",
          "title": "[FIX] Uncessary route reload break some routes",
          "userLogin": "rodrigok",
          "milestone": "0.59.0-rc.14",
          "contributors": [
            "rodrigok"
          ]
        },
        {
          "pr": "8491",
          "title": "[FIX] Invalid Code message for password protected channel",
          "userLogin": "rodrigok",
          "milestone": "0.59.0-rc.14",
          "contributors": [
            "rodrigok"
          ]
        },
        {
          "pr": "8489",
          "title": "[FIX] Wrong message when reseting password and 2FA is enabled",
          "userLogin": "rodrigok",
          "milestone": "0.59.0-rc.14",
          "contributors": [
            "rodrigok"
          ]
        },
        {
          "pr": "8490",
          "title": "Enable AutoLinker back",
          "userLogin": "rodrigok",
          "milestone": "0.59.0-rc.14",
          "contributors": [
            "rodrigok"
          ]
        },
        {
          "pr": "8459",
          "title": "[NEW] Setting to disable MarkDown and enable AutoLinker",
          "userLogin": "rodrigok",
          "milestone": "0.59.0-rc.13",
          "contributors": [
            "rodrigok"
          ]
        },
        {
          "pr": "8457",
          "title": "[FIX] LDAP memory issues when pagination is not available",
          "userLogin": "rodrigok",
          "milestone": "0.59.0-rc.13",
          "contributors": [
            "rodrigok"
          ]
        },
        {
          "pr": "8451",
          "title": "Improve markdown parser code",
          "userLogin": "rodrigok",
          "milestone": "0.59.0-rc.13",
          "contributors": [
            "rodrigok"
          ]
        },
        {
          "pr": "8066",
          "title": "[NEW] Add settings for allow user direct messages to yourself",
          "userLogin": "lindoelio",
          "milestone": "0.60.0",
          "contributors": [
            "lindoelio"
          ]
        },
        {
          "pr": "8108",
          "title": "[NEW] Add sweet alert to video call tab",
          "userLogin": "MartinSchoeler",
          "milestone": "0.60.0",
          "contributors": [
            "MartinSchoeler"
          ]
        },
        {
          "pr": "8143",
          "title": "[NEW] Displays QR code for manually entering when enabling 2fa",
          "userLogin": "marceloschmidt",
          "milestone": "0.60.0",
          "contributors": [
            "marceloschmidt"
          ]
        },
        {
          "pr": "8077",
          "title": "[MOVE] Move favico to client folder",
          "userLogin": "vcapretz",
          "milestone": "0.60.0",
          "contributors": [
            "vcapretz"
          ]
        },
        {
          "pr": "8078",
          "title": "[MOVE] Move files from emojione to client/server folders",
          "userLogin": "vcapretz",
          "milestone": "0.60.0",
          "contributors": [
            "vcapretz"
          ]
        },
        {
          "pr": "8084",
          "title": "[MOVE] Move files from slashcommands-unarchive to client/server folders",
          "userLogin": "vcapretz",
          "milestone": "0.60.0",
          "contributors": [
            "vcapretz"
          ]
        },
        {
          "pr": "8132",
          "title": "[MOVE] Move slashcommands-open to client folder",
          "userLogin": "vcapretz",
          "milestone": "0.60.0",
          "contributors": [
            "vcapretz"
          ]
        },
        {
          "pr": "8135",
          "title": "[MOVE] Move kick command to client/server folders",
          "userLogin": "vcapretz",
          "milestone": "0.60.0",
          "contributors": [
            "vcapretz"
          ]
        },
        {
          "pr": "8136",
          "title": "[MOVE] Move join command to client/server folder",
          "userLogin": "vcapretz",
          "milestone": "0.60.0",
          "contributors": [
            "vcapretz"
          ]
        },
        {
          "pr": "8137",
          "title": "[MOVE] Move inviteall command to client/server folder",
          "userLogin": "vcapretz",
          "milestone": "0.60.0",
          "contributors": [
            "vcapretz"
          ]
        },
        {
          "pr": "8138",
          "title": "[MOVE] Move invite command to client/server folder",
          "userLogin": "vcapretz",
          "milestone": "0.60.0",
          "contributors": [
            "vcapretz"
          ]
        },
        {
          "pr": "8139",
          "title": "[MOVE] Move create command to client/server folder",
          "userLogin": "vcapretz",
          "milestone": "0.60.0",
          "contributors": [
            "vcapretz"
          ]
        },
        {
          "pr": "8140",
          "title": "[MOVE] Move archiveroom command to client/server folders",
          "userLogin": "vcapretz",
          "milestone": "0.60.0",
          "contributors": [
            "vcapretz"
          ]
        },
        {
          "pr": "8141",
          "title": "[MOVE] Move slackbridge to client/server folders",
          "userLogin": "vcapretz",
          "milestone": "0.60.0",
          "contributors": [
            "vcapretz"
          ]
        },
        {
          "pr": "8150",
          "title": "[MOVE] Move logger files to client/server folders",
          "userLogin": "vcapretz",
          "milestone": "0.60.0",
          "contributors": [
            "vcapretz"
          ]
        },
        {
          "pr": "8152",
          "title": "[MOVE] Move timesync files to client/server folders",
          "userLogin": "vcapretz",
          "milestone": "0.60.0",
          "contributors": [
            "vcapretz"
          ]
        },
        {
          "pr": "8416",
          "title": "Fix: Account menu position on RTL",
          "userLogin": "karlprieb",
          "milestone": "0.59.0-rc.12",
          "contributors": [
            "karlprieb"
          ]
        },
        {
          "pr": "8417",
          "title": "Fix: Missing LDAP option to show internal logs",
          "userLogin": "rodrigok",
          "milestone": "0.59.0-rc.12",
          "contributors": [
            "rodrigok"
          ]
        },
        {
          "pr": "8414",
          "title": "Fix: Missing LDAP reconnect setting",
          "userLogin": "rodrigok",
          "milestone": "0.59.0-rc.12",
          "contributors": [
            "rodrigok"
          ]
        },
        {
          "pr": "8389",
          "title": "[FIX] Add needed dependency for snaps",
          "userLogin": "geekgonecrazy",
          "milestone": "0.59.0-rc.12",
          "contributors": [
            "geekgonecrazy"
          ]
        },
        {
          "pr": "8390",
          "title": "[FIX] Slack import failing and not being able to be restarted",
          "userLogin": "graywolf336",
          "milestone": "0.59.0-rc.12",
          "contributors": [
            "graywolf336"
          ]
        },
        {
          "pr": "8397",
          "title": "[FIX] Sidebar item menu position in RTL",
          "userLogin": "cyclops24",
          "milestone": "0.59.0-rc.12",
          "contributors": [
            "cyclops24"
          ]
        },
        {
          "pr": "8386",
          "title": "[FIX] disabled katex tooltip on messageBox",
          "userLogin": "ggazzo",
          "milestone": "0.59.0-rc.12",
          "contributors": [
            "ggazzo"
          ]
        },
        {
          "pr": "8394",
          "title": "Add i18n Title to snippet messages",
          "userLogin": "MartinSchoeler",
          "milestone": "0.59.0-rc.12",
          "contributors": [
            "MartinSchoeler",
            "web-flow"
          ]
        },
        {
          "pr": "8408",
          "title": "[FIX] Duplicate code in rest api letting in a few bugs with the rest api",
          "userLogin": "graywolf336",
          "milestone": "0.59.0-rc.12",
          "contributors": [
            "graywolf336"
          ]
        },
        {
          "pr": "8398",
          "title": "Fix: Missing settings to configure LDAP size and page limits",
          "userLogin": "rodrigok",
          "milestone": "0.59.0-rc.12",
          "contributors": [
            "rodrigok"
          ]
        },
        {
          "pr": "8375",
          "title": "LingoHub based on develop",
          "userLogin": "engelgabriel",
          "milestone": "0.59.0-rc.11",
          "contributors": [
            "rodrigok"
          ]
        },
        {
          "pr": "8372",
          "title": "[FIX] Various LDAP issues & Missing pagination",
          "userLogin": "rodrigok",
          "milestone": "0.59.0-rc.11",
          "contributors": [
            "rodrigok"
          ]
        },
        {
          "pr": "8364",
          "title": "Update Meteor to 1.5.2.2",
          "userLogin": "engelgabriel",
          "milestone": "0.59.0-rc.11",
          "contributors": [
            "engelgabriel"
          ]
        },
        {
          "pr": "8363",
          "title": "Sync translations from LingoHub",
          "userLogin": "engelgabriel",
          "milestone": "0.59.0-rc.11",
          "contributors": [
            "engelgabriel"
          ]
        },
        {
          "pr": "8358",
          "title": "[FIX] remove accountBox from admin menu",
          "userLogin": "engelgabriel",
          "milestone": "0.59.0-rc.11",
          "contributors": [
            "engelgabriel",
            "karlprieb",
            "web-flow"
          ]
        },
        {
          "pr": "8361",
          "title": "[NEW] Unify unread and mentions badge",
          "userLogin": "karlprieb",
          "milestone": "0.59.0-rc.11",
          "contributors": [
            "karlprieb"
          ]
        },
        {
          "pr": "8362",
          "title": "[NEW] make sidebar item width 100%",
          "userLogin": "karlprieb",
          "milestone": "0.59.0-rc.11",
          "contributors": [
            "karlprieb"
          ]
        },
        {
          "pr": "8360",
          "title": "[NEW] Smaller accountBox",
          "userLogin": "karlprieb",
          "milestone": "0.59.0-rc.11",
          "contributors": [
            "karlprieb"
          ]
        },
        {
          "pr": "8357",
          "title": "[FIX] Missing i18n translations",
          "userLogin": "MartinSchoeler",
          "milestone": "0.59.0-rc.11",
          "contributors": [
            "MartinSchoeler"
          ]
        },
        {
          "pr": "8345",
          "title": "Remove field `lastActivity` from subscription data",
          "userLogin": "ggazzo",
          "milestone": "0.59.0-rc.11",
          "contributors": [
            "ggazzo"
          ]
        },
        {
          "pr": "8355",
          "title": "Update meteor to 1.5.2.2-rc.0",
          "userLogin": "rodrigok",
          "milestone": "0.59.0-rc.10",
          "contributors": [
            "rodrigok"
          ]
        },
        {
          "pr": "8314",
          "title": "[FIX] After deleting the room, cache is not synchronizing",
          "userLogin": "szluohua",
          "milestone": "0.59.0-rc.10",
          "contributors": [
            "szluohua"
          ]
        },
        {
          "pr": "8334",
          "title": "[FIX] Remove sidebar header on admin embedded version",
          "userLogin": "karlprieb",
          "milestone": "0.59.0-rc.10",
          "contributors": [
            "karlprieb",
            "web-flow"
          ]
        },
        {
          "pr": "8331",
          "title": "[FIX-RC] Mobile file upload not working",
          "userLogin": "karlprieb",
          "milestone": "0.59.0-rc.10",
          "contributors": [
            "karlprieb"
          ]
        },
        {
          "pr": "8317",
          "title": "[FIX] Email Subjects not being sent",
          "userLogin": "MartinSchoeler",
          "milestone": "0.59.0-rc.10",
          "contributors": [
            "MartinSchoeler",
            "web-flow"
          ]
        },
        {
          "pr": "8315",
          "title": "[FIX] Put delete action on another popover group",
          "userLogin": "karlprieb",
          "milestone": "0.59.0-rc.10",
          "contributors": [
            "karlprieb"
          ]
        },
        {
          "pr": "8316",
          "title": "[FIX] Mention unread indicator was removed",
          "userLogin": "rodrigok",
          "milestone": "0.59.0-rc.10",
          "contributors": [
            "rodrigok"
          ]
        },
        {
          "pr": "8304",
          "title": "[NEW] Add RD Station integration to livechat",
          "userLogin": "sampaiodiego",
          "milestone": "0.59.0-rc.9",
          "contributors": [
            "sampaiodiego"
          ]
        },
        {
          "pr": "8310",
          "title": "[FIX] Execute meteor reset on TRAVIS_TAG builds",
          "userLogin": "engelgabriel",
          "milestone": "0.59.0-rc.9",
          "contributors": [
            "engelgabriel"
          ]
        },
        {
          "pr": "8296",
          "title": "[FIX] Wrong file name when upload to AWS S3",
          "userLogin": "rodrigok",
          "milestone": "0.59.0-rc.9",
          "contributors": [
            "rodrigok"
          ]
        },
        {
          "pr": "8298",
          "title": "[FIX] TypeError: Cannot read property 't' of undefined",
          "userLogin": "rodrigok",
          "milestone": "0.59.0-rc.9",
          "contributors": [
            "rodrigok"
          ]
        },
        {
          "pr": "8295",
          "title": "[FIX] Check attachments is defined before accessing first element",
          "userLogin": "Darkneon",
          "milestone": "0.59.0-rc.9",
          "contributors": [
            "Darkneon"
          ]
        },
        {
          "pr": "8299",
          "title": " [FIX] Amin menu not showing all items & File list breaking line",
          "userLogin": "ggazzo",
          "milestone": "0.59.0-rc.9",
          "contributors": [
            "ggazzo",
            "karlprieb",
            "web-flow"
          ]
        },
        {
          "pr": "8307",
          "title": "[FIX] Call buttons with wrong margin on RTL",
          "userLogin": "karlprieb",
          "milestone": "0.59.0-rc.9",
          "contributors": [
            "karlprieb"
          ]
        },
        {
          "pr": "8300",
          "title": "[FIX] Emoji Picker hidden for reactions in RTL",
          "userLogin": "karlprieb",
          "milestone": "0.59.0-rc.9",
          "contributors": [
            "karlprieb"
          ]
        },
        {
          "pr": "8273",
          "title": "Deps update",
          "userLogin": "engelgabriel",
          "milestone": "0.59.0-rc.9",
          "contributors": [
            "engelgabriel"
          ]
        },
        {
          "pr": "8282",
          "title": "[FIX] fix color on unread messages",
          "userLogin": "ggazzo",
          "milestone": "0.59.0-rc.9",
          "contributors": [
            "ggazzo"
          ]
        },
        {
          "pr": "8286",
          "title": "[FIX] Missing placeholder translations",
          "userLogin": "engelgabriel",
          "milestone": "0.59.0-rc.9",
          "contributors": [
            "engelgabriel"
          ]
        },
        {
          "pr": "8278",
          "title": "[FIX] \"Cancel button\" on modal in RTL in Firefox 55",
          "userLogin": "cyclops24",
          "milestone": "0.59.0-rc.9",
          "contributors": [
            "cyclops24"
          ]
        },
        {
          "pr": "8271",
          "title": "[FIX] Attachment icons alignment in LTR and RTL",
          "userLogin": "cyclops24",
          "milestone": "0.59.0-rc.9",
          "contributors": [
            "cyclops24"
          ]
        },
        {
          "pr": "8270",
          "title": "[FIX] [i18n] My Profile & README.md links",
          "userLogin": "Rzeszow",
          "milestone": "0.59.0-rc.9",
          "contributors": [
            "Rzeszow",
            "engelgabriel",
            "web-flow"
          ]
        },
        {
          "pr": "8211",
          "title": "[FIX] Incorrect URL for login terms when using prefix",
          "userLogin": "Darkneon",
          "milestone": "0.59.0-rc.7",
          "contributors": [
            "Darkneon"
          ]
        },
        {
          "pr": "8194",
          "title": "Fix more rtl issues",
          "userLogin": "karlprieb",
          "milestone": "0.59.0-rc.7",
          "contributors": [
            "karlprieb"
          ]
        },
        {
          "pr": "8190",
          "title": "[FIX] Scrollbar not using new style",
          "userLogin": "ggazzo",
          "milestone": "0.59.0-rc.7",
          "contributors": [
            "ggazzo",
            "rodrigok"
          ]
        },
        {
          "pr": "8210",
          "title": "[FIX] User avatar in DM list.",
          "userLogin": "ggazzo",
          "milestone": "0.59.0-rc.7",
          "contributors": [
            "ggazzo"
          ]
        },
        {
          "pr": "8197",
          "title": "npm deps update",
          "userLogin": "engelgabriel",
          "milestone": "0.59.0-rc.7",
          "contributors": [
            "engelgabriel"
          ]
        },
        {
          "pr": "8146",
          "title": "[FIX] Fix iframe login API response (issue #8145)",
          "userLogin": "astax-t",
          "milestone": "0.59.0-rc.6",
          "contributors": [
            "astax-t"
          ]
        },
        {
          "pr": "8167",
          "title": "[FIX] Issue #8166 where empty analytics setting breaks to load Piwik script",
          "userLogin": "ruKurz",
          "milestone": "0.59.0-rc.6",
          "contributors": [
            "ruKurz"
          ]
        },
        {
          "pr": "8154",
          "title": "[FIX] Sidebar and RTL alignments",
          "userLogin": "karlprieb",
          "milestone": "0.59.0-rc.6",
          "contributors": [
            "karlprieb"
          ]
        },
        {
          "pr": "8147",
          "title": "[FIX] \"*.members\" rest api being useless and only returning usernames",
          "userLogin": "graywolf336",
          "milestone": "0.59.0-rc.6",
          "contributors": [
            "graywolf336"
          ]
        },
        {
          "pr": "8159",
          "title": "[FIX] Text area lost text when page reloads",
          "userLogin": "rodrigok",
          "milestone": "0.59.0-rc.6",
          "contributors": [
            "rodrigok"
          ]
        },
        {
          "pr": "8094",
          "title": "[FIX] Add admin audio preferences translations",
          "userLogin": "sampaiodiego",
          "milestone": "0.59.0-rc.6",
          "contributors": [
            "sampaiodiego"
          ]
        },
        {
          "pr": "8073",
          "title": "[NEW] Upgrade to meteor 1.5.2",
          "userLogin": "engelgabriel",
          "milestone": "0.59.0-rc.6",
          "contributors": [
            "engelgabriel"
          ]
        },
        {
          "pr": "8112",
          "title": "[FIX] RTL",
          "userLogin": "ggazzo",
          "milestone": "0.59.0-rc.5",
          "contributors": [
            "ggazzo"
          ]
        },
        {
          "pr": "8122",
          "title": "[FIX] Settings description not showing",
          "userLogin": "rodrigok",
          "milestone": "0.59.0-rc.5",
          "contributors": [
            "rodrigok"
          ]
        },
        {
          "pr": "8059",
          "title": "[FIX] Not sending email to mentioned users with unchanged preference",
          "userLogin": "MartinSchoeler",
          "milestone": "0.59.0-rc.5",
          "contributors": [
            "MartinSchoeler",
            "sampaiodiego"
          ]
        },
        {
          "pr": "8101",
          "title": "[FIX] Dynamic popover",
          "userLogin": "karlprieb",
          "milestone": "0.59.0-rc.5",
          "contributors": [
            "karlprieb"
          ]
        },
        {
          "pr": "8099",
          "title": "[FIX] Fix setting user avatar on LDAP login",
          "userLogin": "sampaiodiego",
          "milestone": "0.59.0-rc.5",
          "contributors": [
            "sampaiodiego"
          ]
        },
        {
          "pr": "8054",
          "title": "Remove unnecessary returns in cors common",
          "userLogin": "Kiran-Rao",
          "milestone": "0.59.0-rc.5",
          "contributors": [
            "Kiran-Rao",
            "web-flow"
          ]
        },
        {
          "pr": "8047",
          "title": "[FIX] Scroll on messagebox",
          "userLogin": "MartinSchoeler",
          "milestone": "0.59.0-rc.5",
          "contributors": [
            "MartinSchoeler"
          ]
        },
        {
          "pr": "8048",
          "title": "[FIX] Invisible leader bar on hover",
          "userLogin": "MartinSchoeler",
          "milestone": "0.59.0-rc.4",
          "contributors": [
            "MartinSchoeler"
          ]
        },
        {
          "pr": "7754",
          "title": "[FIX] Fix email on mention",
          "userLogin": "MartinSchoeler",
          "milestone": "0.59.0-rc.4",
          "contributors": [
            "MartinSchoeler"
          ]
        },
        {
          "pr": "8046",
          "title": "[FIX] Prevent autotranslate tokens race condition",
          "userLogin": "sampaiodiego",
          "milestone": "0.59.0-rc.4",
          "contributors": [
            "sampaiodiego"
          ]
        },
        {
          "pr": "7988",
          "title": "[FIX] Vertical menu on flex-tab",
          "userLogin": "karlprieb",
          "milestone": "0.59.0-rc.4",
          "contributors": [
            "ggazzo",
            "karlprieb"
          ]
        },
        {
          "pr": "8019",
          "title": "[FIX] message-box autogrow",
          "userLogin": "karlprieb",
          "milestone": "0.59.0-rc.4",
          "contributors": [
            "karlprieb"
          ]
        },
        {
          "pr": "8039",
          "title": "[FIX] copy to clipboard and update clipboard.js library",
          "userLogin": "karlprieb",
          "milestone": "0.59.0-rc.4",
          "contributors": [
            "karlprieb"
          ]
        },
        {
          "pr": "8037",
          "title": "[NEW] Add yunohost.org installation method to Readme.md",
          "userLogin": "selamanse",
          "contributors": [
            "selamanse",
            "web-flow"
          ]
        },
        {
          "pr": "8036",
          "title": "Adding: How to Install in WeDeploy",
          "userLogin": "thompsonemerson",
          "contributors": [
            "thompsonemerson",
            "web-flow"
          ]
        },
        {
          "pr": "7998",
          "title": "[FIX] Recent emojis not updated when adding via text",
          "userLogin": "rodrigok",
          "milestone": "0.59.0-rc.4",
          "contributors": [
            "rodrigok"
          ]
        },
        {
          "pr": "7989",
          "title": "[FIX][PL] Polish translation",
          "userLogin": "Rzeszow",
          "milestone": "0.59.0-rc.4",
          "contributors": [
            "Rzeszow",
            "web-flow"
          ]
        },
        {
          "pr": "7984",
          "title": "[FIX] Chat box no longer auto-focuses when typing",
          "userLogin": "rodrigok",
          "milestone": "0.59.0-rc.3",
          "contributors": [
            "rodrigok"
          ]
        },
        {
          "pr": "7963",
          "title": "[FIX] Fix the status on the members list",
          "userLogin": "MartinSchoeler",
          "milestone": "0.59.0-rc.3",
          "contributors": [
            "MartinSchoeler"
          ]
        },
        {
          "pr": "7965",
          "title": "[FIX] Markdown being rendered in code tags",
          "userLogin": "rodrigok",
          "milestone": "0.59.0-rc.3",
          "contributors": [
            "rodrigok"
          ]
        },
        {
          "pr": "7983",
          "title": "Revert \"npm deps update\"",
          "userLogin": "sampaiodiego",
          "contributors": [
            "sampaiodiego",
            "web-flow"
          ]
        },
        {
          "pr": "7923",
          "title": "[FIX] Email verification indicator added",
          "userLogin": "aditya19496",
          "milestone": "0.59.0-rc.3",
          "contributors": [
            "aditya19496",
            "rodrigok",
            "web-flow"
          ]
        },
        {
          "pr": "7712",
          "title": "[FIX] Show leader on first load",
          "userLogin": "danischreiber",
          "milestone": "0.59.0-rc.3",
          "contributors": [
            "danischreiber",
            "rodrigok"
          ]
        },
        {
          "pr": "7909",
          "title": "[DOCS] Add native mobile app links into README and update button images",
          "userLogin": "rafaelks",
          "milestone": "0.59.0-rc.3",
          "contributors": [
            "rafaelks",
            "web-flow"
          ]
        },
        {
          "pr": "7971",
          "title": "[FIX] Add padding on messages to allow space to the action buttons",
          "userLogin": "engelgabriel",
          "milestone": "0.59.0-rc.3",
          "contributors": [
            "engelgabriel"
          ]
        },
        {
          "pr": "7970",
          "title": "[FIX] Small alignment fixes",
          "userLogin": "engelgabriel",
          "milestone": "0.59.0-rc.3",
          "contributors": [
            "engelgabriel"
          ]
        },
        {
          "pr": "7969",
          "title": "npm deps update",
          "userLogin": "engelgabriel",
          "milestone": "0.60.0",
          "contributors": [
            "engelgabriel"
          ]
        },
        {
          "pr": "7953",
          "title": "[FIX] username ellipsis on firefox",
          "userLogin": "karlprieb",
          "milestone": "0.59.0-rc.3",
          "contributors": [
            "karlprieb"
          ]
        },
        {
          "pr": "7948",
          "title": "[FIX] Document README.md. Drupal repo out of date",
          "userLogin": "Lawri-van-Buel",
          "milestone": "0.59.0-rc.3",
          "contributors": [
            "Lawri-van-Buel"
          ]
        },
        {
          "pr": "7927",
          "title": "[FIX] Double scroll on 'keyboard shortcuts' menu in sidepanel",
          "userLogin": "aditya19496",
          "milestone": "0.59.0-rc.3",
          "contributors": [
            "aditya19496"
          ]
        },
        {
          "pr": "7943",
          "title": "[FIX] Broken emoji picker on firefox",
          "userLogin": "karlprieb",
          "milestone": "0.59.0-rc.3",
          "contributors": [
            "karlprieb"
          ]
        },
        {
          "pr": "7944",
          "title": "[FIX] Broken embedded view layout",
          "userLogin": "karlprieb",
          "milestone": "0.59.0-rc.3",
          "contributors": [
            "karlprieb"
          ]
        },
        {
          "pr": "7945",
          "title": "[FIX] Fix placeholders in account profile",
          "userLogin": "josiasds",
          "milestone": "0.59.0-rc.3",
          "contributors": [
            "josiasds"
          ]
        },
        {
          "pr": "7954",
          "title": "[FIX] OTR buttons padding",
          "userLogin": "karlprieb",
          "milestone": "0.59.0-rc.3",
          "contributors": [
            "karlprieb"
          ]
        },
        {
          "pr": "7960",
          "title": "[FIX] status and active room colors on sidebar",
          "userLogin": "karlprieb",
          "milestone": "0.59.0-rc.3",
          "contributors": [
            "karlprieb"
          ]
        },
        {
          "pr": "7941",
          "title": "Update BlackDuck URL",
          "userLogin": "engelgabriel",
          "milestone": "0.59.0-rc.3",
          "contributors": [
            "engelgabriel",
            "web-flow"
          ]
        },
        {
          "pr": "7912",
          "title": "[FIX] Fix google play logo on repo README",
          "userLogin": "luizbills",
          "milestone": "0.59.0-rc.2",
          "contributors": [
            "luizbills",
            "web-flow"
          ]
        },
        {
          "pr": "7904",
          "title": "[FIX] Fix livechat toggle UI issue",
          "userLogin": "sampaiodiego",
          "milestone": "0.59.0-rc.2",
          "contributors": [
            "sampaiodiego"
          ]
        },
        {
          "pr": "7895",
          "title": "[FIX] Remove break change in Realtime API",
          "userLogin": "rodrigok",
          "milestone": "0.59.0-rc.2",
          "contributors": [
            "rodrigok"
          ]
        },
        {
          "pr": "7893",
          "title": "[FIX] Window exception when parsing Markdown on server",
          "userLogin": "rodrigok",
          "milestone": "0.59.0-rc.2",
          "contributors": [
            "rodrigok"
          ]
        },
        {
          "pr": "7894",
          "title": "Hide flex-tab close button",
          "userLogin": "karlprieb",
          "milestone": "0.59.0-rc.2",
          "contributors": [
            "karlprieb"
          ]
        },
        {
          "pr": "7888",
          "title": "[FIX] sidebar buttons and badge paddings",
          "userLogin": "karlprieb",
          "milestone": "0.59.0-rc.1",
          "contributors": [
            "karlprieb"
          ]
        },
        {
          "pr": "7882",
          "title": "[FIX] hyperlink style on sidebar footer",
          "userLogin": "karlprieb",
          "milestone": "0.59.0-rc.1",
          "contributors": [
            "karlprieb"
          ]
        },
        {
          "pr": "7886",
          "title": "[FIX] livechat icon",
          "userLogin": "karlprieb",
          "milestone": "0.59.0-rc.1",
          "contributors": [
            "karlprieb"
          ]
        },
        {
          "pr": "7887",
          "title": "[FIX] Makes text action menu width based on content size",
          "userLogin": "gdelavald",
          "milestone": "0.59.0-rc.1",
          "contributors": [
            "gdelavald"
          ]
        },
        {
          "pr": "7885",
          "title": "[FIX] message actions over unread bar",
          "userLogin": "karlprieb",
          "milestone": "0.59.0-rc.1",
          "contributors": [
            "karlprieb"
          ]
        },
        {
          "pr": "7883",
          "title": "[FIX] popover position on mobile",
          "userLogin": "karlprieb",
          "milestone": "0.59.0-rc.1",
          "contributors": [
            "karlprieb"
          ]
        },
        {
          "pr": "7881",
          "title": "[FIX] search results position on sidebar",
          "userLogin": "karlprieb",
          "milestone": "0.59.0-rc.1",
          "contributors": [
            "karlprieb"
          ]
        },
        {
          "pr": "7880",
          "title": "[FIX] sidebar paddings",
          "userLogin": "karlprieb",
          "milestone": "0.59.0-rc.1",
          "contributors": [
            "karlprieb"
          ]
        },
        {
          "pr": "7878",
          "title": "[FIX] Adds default search text padding for emoji search",
          "userLogin": "gdelavald",
          "milestone": "0.59.0-rc.1",
          "contributors": [
            "gdelavald"
          ]
        },
        {
          "pr": "6606",
          "title": "Added RocketChatLauncher (SaaS)",
          "userLogin": "designgurudotorg",
          "milestone": "0.59.0",
          "contributors": [
            "designgurudotorg",
            "web-flow"
          ]
        },
        {
          "pr": "7866",
          "title": "Develop sync",
          "userLogin": "rodrigok",
          "contributors": [
            "rodrigok",
            "web-flow",
            "geekgonecrazy",
            "engelgabriel",
            "MartinSchoeler"
          ]
        },
        {
          "pr": "8973",
          "title": "Fix tag build",
          "userLogin": "sampaiodiego",
          "contributors": [
            "sampaiodiego"
          ]
        },
        {
          "pr": "8972",
          "title": "Fix CircleCI deploy filter",
          "userLogin": "sampaiodiego",
          "contributors": [
            "sampaiodiego"
          ]
        },
        {
          "pr": "8967",
          "title": "Release/0.59.4",
          "userLogin": "geekgonecrazy",
          "contributors": [
            "cpitman",
            "geekgonecrazy",
            "karlprieb",
            "rodrigok",
            "sampaiodiego"
          ]
        },
        {
          "pr": "8685",
          "title": "Add CircleCI",
          "userLogin": "rodrigok",
          "contributors": [
            "sampaiodiego",
            "web-flow",
            "rodrigok"
          ]
        },
        {
          "pr": "8753",
          "title": "[FIX] Channel settings buttons",
          "userLogin": "karlprieb",
          "milestone": "0.60.0",
          "contributors": [
            "karlprieb",
            "geekgonecrazy",
            "web-flow",
            "rodrigok"
          ]
        }
      ]
    },
    "0.60.0-rc.1": {
      "node_version": "8.9.3",
      "npm_version": "5.5.1",
      "pull_requests": [
        {
          "pr": "9092",
          "title": "[NEW] Modal",
          "userLogin": "karlprieb",
          "milestone": "0.60.0",
          "contributors": [
            "karlprieb",
            "web-flow"
          ]
        },
        {
          "pr": "9111",
          "title": "Fix: users listed as online after API login",
          "userLogin": "rodrigok",
          "milestone": "0.60.0",
          "contributors": [
            "rodrigok"
          ]
        },
        {
          "pr": "9110",
          "title": "Fix regression in api channels.members",
          "userLogin": "rodrigok",
          "milestone": "0.60.0",
          "contributors": [
            "rodrigok"
          ]
        },
        {
          "pr": "9108",
          "title": "[FIX] REST API file upload not respecting size limit",
          "userLogin": "rodrigok",
          "milestone": "0.60.0",
          "contributors": [
            "rodrigok"
          ]
        },
        {
          "pr": "9109",
          "title": "[FIX] Creating channels on Firefox",
          "userLogin": "karlprieb",
          "milestone": "0.60.0",
          "contributors": [
            "karlprieb"
          ]
        },
        {
          "pr": "9095",
          "title": "[FIX] Some UI problems on 0.60",
          "userLogin": "karlprieb",
          "milestone": "0.60.0",
          "contributors": [
            "karlprieb"
          ]
        },
        {
          "pr": "9094",
          "title": "[FIX] Update rocketchat:streamer to be compatible with previous version",
          "userLogin": "sampaiodiego",
          "milestone": "0.60.0",
          "contributors": [
            "sampaiodiego"
          ]
        }
      ]
    },
    "0.60.0-rc.2": {
      "node_version": "8.9.3",
      "npm_version": "5.5.1",
      "pull_requests": [
        {
          "pr": "9137",
          "title": "Fix: Clear all unreads modal not closing after confirming",
          "userLogin": "rodrigok",
          "milestone": "0.60.0",
          "contributors": [
            "rodrigok",
            "web-flow"
          ]
        },
        {
          "pr": "9138",
          "title": "Fix: Message action quick buttons drops if \"new message\" divider is being shown",
          "userLogin": "rodrigok",
          "milestone": "0.60.0",
          "contributors": [
            "rodrigok"
          ]
        },
        {
          "pr": "9136",
          "title": "Fix: Confirmation modals showing `Send` button",
          "userLogin": "rodrigok",
          "milestone": "0.60.0",
          "contributors": [
            "rodrigok"
          ]
        },
        {
          "pr": "9134",
          "title": "[FIX] Importers not recovering when an error occurs",
          "userLogin": "graywolf336",
          "milestone": "0.60.0",
          "contributors": [
            "graywolf336",
            "geekgonecrazy",
            "web-flow"
          ]
        },
        {
          "pr": "9121",
          "title": "[FIX] Do not block room while loading history",
          "userLogin": "rodrigok",
          "milestone": "0.60.0",
          "contributors": [
            "rodrigok"
          ]
        },
        {
          "pr": "9120",
          "title": "Fix: Multiple unread indicators",
          "userLogin": "rodrigok",
          "milestone": "0.60.0",
          "contributors": [
            "rodrigok"
          ]
        },
        {
          "pr": "9091",
          "title": "[FIX] Channel page error",
          "userLogin": "ggrish",
          "milestone": "0.60.0",
          "contributors": [
            "ggrish",
            "web-flow"
          ]
        }
      ]
    },
    "0.60.0-rc.3": {
      "node_version": "8.9.3",
      "npm_version": "5.5.1",
      "pull_requests": [
        {
          "pr": "9144",
          "title": "Fix: Messages being displayed in reverse order",
          "userLogin": "sampaiodiego",
          "milestone": "0.60.0",
          "contributors": [
            "sampaiodiego"
          ]
        },
        {
          "pr": "9062",
          "title": "[FIX] Update Rocket.Chat for sandstorm",
          "userLogin": "peterlee0127",
          "milestone": "0.60.0",
          "contributors": [
            "peterlee0127",
            "web-flow"
          ]
        }
      ]
    },
    "0.60.0-rc.4": {
      "node_version": "8.9.3",
      "npm_version": "5.5.1",
      "pull_requests": [
        {
          "pr": "9171",
          "title": "[FIX] modal data on enter and modal style for file preview",
          "userLogin": "karlprieb",
          "milestone": "0.60.0",
          "contributors": [
            "karlprieb"
          ]
        },
        {
          "pr": "9170",
          "title": "[FIX] show oauth logins when adblock is used",
          "userLogin": "karlprieb",
          "milestone": "0.60.0",
          "contributors": [
            "karlprieb"
          ]
        },
        {
          "pr": "9169",
          "title": "[FIX] Last sent message reoccurs in textbox",
          "userLogin": "rodrigok",
          "milestone": "0.60.0",
          "contributors": [
            "rodrigok"
          ]
        },
        {
          "pr": "9166",
          "title": "Fix: UI: Descenders of glyphs are cut off",
          "userLogin": "rodrigok",
          "milestone": "0.60.0",
          "contributors": [
            "rodrigok"
          ]
        },
        {
          "pr": "9165",
          "title": "Fix: Click on channel name - hover area bigger than link area",
          "userLogin": "rodrigok",
          "milestone": "0.60.0",
          "contributors": [
            "rodrigok"
          ]
        },
        {
          "pr": "9162",
          "title": "Fix: Can’t login using LDAP via REST",
          "userLogin": "rodrigok",
          "milestone": "0.60.0",
          "contributors": [
            "rodrigok"
          ]
        },
        {
          "pr": "9149",
          "title": "Fix: Unread line",
          "userLogin": "rodrigok",
          "milestone": "0.60.0",
          "contributors": [
            "rodrigok"
          ]
        },
        {
          "pr": "9146",
          "title": "Fix test without oplog by waiting a successful login on changing users",
          "userLogin": "sampaiodiego",
          "milestone": "0.60.0",
          "contributors": [
            "sampaiodiego"
          ]
        }
      ]
    },
    "0.60.0-rc.5": {
      "node_version": "8.9.3",
      "npm_version": "5.5.1",
      "pull_requests": [
        {
          "pr": "9200",
          "title": "Replace postcss-nesting with postcss-nested",
          "userLogin": "engelgabriel",
          "milestone": "0.60.0",
          "contributors": [
            "engelgabriel"
          ]
        },
        {
          "pr": "9197",
          "title": "Dependencies Update",
          "userLogin": "engelgabriel",
          "milestone": "0.60.0",
          "contributors": [
            "engelgabriel"
          ]
        },
        {
          "pr": "9196",
          "title": "Fix: Rooms and users are using different avatar style",
          "userLogin": "rodrigok",
          "milestone": "0.60.0",
          "contributors": [
            "rodrigok"
          ]
        },
        {
          "pr": "9193",
          "title": "[FIX] Made welcome emails more readable",
          "userLogin": "HammyHavoc",
          "milestone": "0.60.0",
          "contributors": [
            "HammyHavoc",
            "web-flow"
          ]
        },
        {
          "pr": "9190",
          "title": "Typo: German language file",
          "userLogin": "TheReal1604",
          "milestone": "0.60.0",
          "contributors": [
            "TheReal1604"
          ]
        },
        {
          "pr": "9188",
          "title": "[FIX] Unread bar position when room have announcement",
          "userLogin": "karlprieb",
          "milestone": "0.60.0",
          "contributors": [
            "karlprieb"
          ]
        },
        {
          "pr": "9186",
          "title": "[FIX] Emoji size on last message preview",
          "userLogin": "karlprieb",
          "milestone": "0.60.0",
          "contributors": [
            "karlprieb"
          ]
        },
        {
          "pr": "9185",
          "title": "[FIX] Cursor position when reply on safari",
          "userLogin": "karlprieb",
          "milestone": "0.60.0",
          "contributors": [
            "karlprieb"
          ]
        },
        {
          "pr": "9184",
          "title": "Fix: Snippet name to not showing in snippet list",
          "userLogin": "karlprieb",
          "milestone": "0.60.0",
          "contributors": [
            "karlprieb"
          ]
        },
        {
          "pr": "9183",
          "title": "Fix/api me only return verified",
          "userLogin": "geekgonecrazy",
          "milestone": "0.60.0",
          "contributors": [
            "geekgonecrazy",
            "web-flow"
          ]
        },
        {
          "pr": "9182",
          "title": "[FIX] \"Use Emoji\" preference not working",
          "userLogin": "karlprieb",
          "milestone": "0.60.0",
          "contributors": [
            "karlprieb"
          ]
        },
        {
          "pr": "9181",
          "title": "Fix: UI: Descenders of glyphs are cut off",
          "userLogin": "rodrigok",
          "milestone": "0.60.0",
          "contributors": [
            "rodrigok"
          ]
        },
        {
          "pr": "9176",
          "title": "[FIX] make the cross icon on user selection at channel creation page work",
          "userLogin": "vitor-nagao",
          "milestone": "0.60.0",
          "contributors": [
            "vitor-nagao",
            "karlprieb",
            "web-flow",
            "rodrigok"
          ]
        },
        {
          "pr": "9172",
          "title": "[FIX] go to replied message",
          "userLogin": "karlprieb",
          "milestone": "0.60.0",
          "contributors": [
            "karlprieb"
          ]
        },
        {
          "pr": "9168",
          "title": "[FIX] channel create scroll on small screens",
          "userLogin": "karlprieb",
          "milestone": "0.60.0",
          "contributors": [
            "karlprieb"
          ]
        },
        {
          "pr": "9066",
          "title": "[NEW] Make Custom oauth accept nested usernameField",
          "userLogin": "pierreozoux",
          "milestone": "0.60.0",
          "contributors": [
            "pierreozoux",
            "web-flow",
            "geekgonecrazy"
          ]
        },
        {
          "pr": "9040",
          "title": "[FIX] Error when user roles is missing or is invalid",
          "userLogin": "paulovitin",
          "milestone": "0.60.0",
          "contributors": [
            "paulovitin",
            "rodrigok",
            "web-flow"
          ]
        },
        {
          "pr": "8922",
          "title": "[FIX] Make mentions and menu icons color darker",
          "userLogin": "karlprieb",
          "milestone": "0.60.0",
          "contributors": [
            "karlprieb",
            "rodrigok",
            "web-flow"
          ]
        }
      ]
    },
    "0.60.0-rc.6": {
      "node_version": "8.9.3",
      "npm_version": "5.5.1",
      "pull_requests": [
        {
          "pr": "9241",
          "title": "[FIX] Show modal with announcement",
          "userLogin": "karlprieb",
          "milestone": "0.60.0",
          "contributors": [
            "karlprieb"
          ]
        },
        {
          "pr": "9240",
          "title": "Fix: Unneeded warning in payload of REST API calls",
          "userLogin": "rodrigok",
          "milestone": "0.60.0",
          "contributors": [
            "rodrigok"
          ]
        },
        {
          "pr": "9229",
          "title": "Fix: Missing option to set user's avatar from a url",
          "userLogin": "ggazzo",
          "milestone": "0.60.0",
          "contributors": [
            "ggazzo"
          ]
        },
        {
          "pr": "9227",
          "title": "Fix: updating last message on message edit or delete",
          "userLogin": "sampaiodiego",
          "milestone": "0.60.0",
          "contributors": [
            "sampaiodiego"
          ]
        },
        {
          "pr": "9217",
          "title": "Fix: Username find is matching partially",
          "userLogin": "rodrigok",
          "milestone": "0.60.0",
          "contributors": [
            "rodrigok"
          ]
        },
        {
          "pr": "9215",
          "title": "Fix: Upload access control too distributed",
          "userLogin": "rodrigok",
          "milestone": "0.60.0",
          "contributors": [
            "rodrigok"
          ]
        },
        {
          "pr": "9206",
          "title": "[FIX] File upload not working on IE and weird on Chrome",
          "userLogin": "karlprieb",
          "milestone": "0.60.0",
          "contributors": [
            "karlprieb"
          ]
        },
        {
          "pr": "9194",
          "title": "[FIX] \"Enter usernames\" placeholder is cutting in \"create channel\" view",
          "userLogin": "TheReal1604",
          "milestone": "0.60.0",
          "contributors": [
            "TheReal1604"
          ]
        }
      ]
    },
    "0.60.0-rc.7": {
      "node_version": "8.9.3",
      "npm_version": "5.5.1",
      "pull_requests": [
        {
          "pr": "9243",
          "title": "[FIX] Move emojipicker css to theme package",
          "userLogin": "karlprieb",
          "milestone": "0.60.0",
          "contributors": [
            "karlprieb"
          ]
        }
      ]
    },
    "0.60.0-rc.8": {
      "node_version": "8.9.3",
      "npm_version": "5.5.1",
      "pull_requests": [
        {
          "pr": "9257",
          "title": "Do not change room icon color when room is unread",
          "userLogin": "rodrigok",
          "milestone": "0.60.0",
          "contributors": [
            "rodrigok"
          ]
        },
        {
          "pr": "9256",
          "title": "LingoHub based on develop",
          "userLogin": "engelgabriel",
          "milestone": "0.60.0",
          "contributors": [
            "engelgabriel"
          ]
        },
        {
          "pr": "9248",
          "title": "Add curl, its missing on worker nodes so has to be explicitly added",
          "userLogin": "geekgonecrazy",
          "milestone": "0.60.0",
          "contributors": [
            "geekgonecrazy"
          ]
        },
        {
          "pr": "9247",
          "title": "Fix: Sidebar item on rtl and small devices",
          "userLogin": "karlprieb",
          "milestone": "0.60.0",
          "contributors": [
            "karlprieb"
          ]
        }
      ]
    },
    "0.60.0": {
      "node_version": "8.9.3",
      "npm_version": "5.5.1",
      "pull_requests": [
        {
          "pr": "9259",
          "title": "Release 0.60.0",
          "userLogin": "rodrigok",
          "milestone": "0.60.0",
          "contributors": [
            "graywolf336",
            "rodrigok",
            "web-flow"
          ]
        },
        {
          "pr": "8973",
          "title": "Fix tag build",
          "userLogin": "sampaiodiego",
          "contributors": [
            "sampaiodiego"
          ]
        },
        {
          "pr": "8972",
          "title": "Fix CircleCI deploy filter",
          "userLogin": "sampaiodiego",
          "contributors": [
            "sampaiodiego"
          ]
        },
        {
          "pr": "8967",
          "title": "Release/0.59.4",
          "userLogin": "geekgonecrazy",
          "contributors": [
            "cpitman",
            "geekgonecrazy",
            "karlprieb",
            "rodrigok",
            "sampaiodiego"
          ]
        },
        {
          "pr": "8685",
          "title": "Add CircleCI",
          "userLogin": "rodrigok",
          "contributors": [
            "sampaiodiego",
            "web-flow",
            "rodrigok"
          ]
        },
        {
          "pr": "8753",
          "title": "[FIX] Channel settings buttons",
          "userLogin": "karlprieb",
          "milestone": "0.60.0",
          "contributors": [
            "karlprieb",
            "geekgonecrazy",
            "web-flow",
            "rodrigok"
          ]
        }
      ]
    },
    "0.60.1": {
      "node_version": "8.9.3",
      "npm_version": "5.5.1",
      "pull_requests": [
        {
          "pr": "9262",
          "title": "[FIX] File access not working when passing credentials via querystring",
          "userLogin": "rodrigok",
          "milestone": "0.60.1",
          "contributors": [
            "rodrigok"
          ]
        }
      ]
    },
    "0.60.2": {
      "node_version": "8.9.3",
      "npm_version": "5.5.1",
      "pull_requests": [
        {
          "pr": "9280",
          "title": "Release 0.60.2",
          "userLogin": "rodrigok",
          "milestone": "0.60.2",
          "contributors": [
            "rodrigok"
          ]
        },
        {
          "pr": "9277",
          "title": "[FIX] Restore translations from other languages",
          "userLogin": "rodrigok",
          "milestone": "0.60.2",
          "contributors": [
            "rodrigok"
          ]
        },
        {
          "pr": "9274",
          "title": "[FIX] Remove sweetalert from livechat facebook integration page",
          "userLogin": "sampaiodiego",
          "milestone": "0.60.2",
          "contributors": [
            "sampaiodiego"
          ]
        },
        {
          "pr": "9272",
          "title": "[FIX] Missing translations",
          "userLogin": "rodrigok",
          "milestone": "0.60.2",
          "contributors": [
            "rodrigok"
          ]
        }
      ]
    },
    "0.60.3": {
      "node_version": "8.9.3",
      "npm_version": "5.5.1",
      "pull_requests": [
        {
          "pr": "9320",
          "title": "Release 0.60.3",
          "userLogin": "rodrigok",
          "contributors": [
            "rodrigok",
            "HammyHavoc"
          ]
        },
        {
          "pr": "9314",
          "title": "[FIX] custom emoji size on sidebar item",
          "userLogin": "karlprieb",
          "milestone": "0.60.3",
          "contributors": [
            "karlprieb"
          ]
        },
        {
          "pr": "9311",
          "title": "[FIX] svg render on firefox",
          "userLogin": "karlprieb",
          "milestone": "0.60.3",
          "contributors": [
            "karlprieb"
          ]
        },
        {
          "pr": "9249",
          "title": "[FIX] sidebar footer padding",
          "userLogin": "karlprieb",
          "milestone": "0.60.3",
          "contributors": [
            "karlprieb"
          ]
        },
        {
          "pr": "9309",
          "title": "[FIX] LDAP/AD is not importing all users",
          "userLogin": "rodrigok",
          "milestone": "0.60.3",
          "contributors": [
            "rodrigok"
          ]
        },
        {
          "pr": "9299",
          "title": "Fix: English language improvements",
          "userLogin": "HammyHavoc",
          "milestone": "0.60.3",
          "contributors": [
            "HammyHavoc",
            "web-flow"
          ]
        },
        {
          "pr": "9291",
          "title": "Fix: Change 'Wordpress' to 'WordPress",
          "userLogin": "HammyHavoc",
          "milestone": "0.60.3",
          "contributors": [
            "HammyHavoc",
            "web-flow"
          ]
        },
        {
          "pr": "9290",
          "title": "Fix: Improved README.md",
          "userLogin": "HammyHavoc",
          "milestone": "0.60.3",
          "contributors": [
            "HammyHavoc",
            "web-flow"
          ]
        },
        {
          "pr": "9289",
          "title": "[FIX] Wrong position of notifications alert in accounts preference page",
          "userLogin": "HammyHavoc",
          "milestone": "0.60.3",
          "contributors": [
            "HammyHavoc",
            "web-flow"
          ]
        },
        {
          "pr": "9286",
          "title": "Fix: README typo",
          "userLogin": "HammyHavoc",
          "milestone": "0.60.3",
          "contributors": [
            "HammyHavoc",
            "web-flow"
          ]
        },
        {
          "pr": "9285",
          "title": "[FIX] English Typos",
          "userLogin": "HammyHavoc",
          "milestone": "0.60.3",
          "contributors": [
            "HammyHavoc",
            "web-flow"
          ]
        }
      ]
    },
    "0.60.4-rc.0": {
      "node_version": "8.9.3",
      "npm_version": "5.5.1",
      "pull_requests": [
        {
          "pr": "9343",
          "title": "[FIX] LDAP TLS not working in some cases",
          "userLogin": "rodrigok",
          "milestone": "0.60.4",
          "contributors": [
            "rodrigok"
          ]
        },
        {
          "pr": "9320",
          "title": "Release 0.60.3",
          "userLogin": "rodrigok",
          "contributors": [
            "rodrigok",
            "HammyHavoc"
          ]
        }
      ]
    },
    "0.60.4-rc.1": {
      "node_version": "8.9.3",
      "npm_version": "5.5.1",
      "pull_requests": [
        {
          "pr": "9328",
          "title": "[FIX] popover on safari for iOS",
          "userLogin": "karlprieb",
          "milestone": "0.60.4",
          "contributors": [
            "karlprieb"
          ]
        },
        {
          "pr": "9330",
          "title": "[FIX] announcement hyperlink color",
          "userLogin": "karlprieb",
          "milestone": "0.60.4",
          "contributors": [
            "karlprieb"
          ]
        },
        {
          "pr": "9335",
          "title": "[FIX] Deleting message with store last message not removing",
          "userLogin": "sampaiodiego",
          "milestone": "0.60.4",
          "contributors": [
            "sampaiodiego"
          ]
        },
        {
          "pr": "9345",
          "title": "[FIX] last message cutting on bottom",
          "userLogin": "karlprieb",
          "milestone": "0.60.4",
          "contributors": [
            "karlprieb"
          ]
        },
        {
          "pr": "9346",
          "title": "Update Marked dependecy to 0.3.9",
          "userLogin": "rodrigok",
          "milestone": "0.60.4",
          "contributors": [
            "rodrigok"
          ]
        }
      ]
    },
    "0.60.4": {
      "node_version": "8.9.3",
      "npm_version": "5.5.1",
      "pull_requests": [
        {
          "pr": "9377",
          "title": "Release 0.60.4",
          "userLogin": "rodrigok",
          "milestone": "0.60.4",
          "contributors": [
            "rodrigok",
            "web-flow"
          ]
        },
        {
          "pr": "9320",
          "title": "Release 0.60.3",
          "userLogin": "rodrigok",
          "contributors": [
            "rodrigok",
            "HammyHavoc"
          ]
        }
      ]
    },
    "0.61.0-rc.0": {
      "node_version": "8.9.3",
      "npm_version": "5.5.1",
      "pull_requests": [
        {
          "pr": "8411",
          "title": "[NEW] Contextual Bar Redesign",
          "userLogin": "ggazzo",
          "milestone": "0.61.0",
          "contributors": [
            "geekgonecrazy",
            "sampaiodiego",
            "MartinSchoeler",
            "ggazzo",
            "karlprieb"
          ]
        },
        {
          "pr": "9369",
          "title": "[FIX][i18n] add room type translation support for room-changed-privacy message",
          "userLogin": "cyclops24",
          "milestone": "0.61.0",
          "contributors": [
            "cyclops24"
          ]
        },
        {
          "pr": "9442",
          "title": "[NEW] Update documentation: provide example for multiple basedn",
          "userLogin": "rndmh3ro",
          "milestone": "0.61.0",
          "contributors": [
            "rndmh3ro"
          ]
        },
        {
          "pr": "9452",
          "title": "[FIX] Fix livechat register form",
          "userLogin": "sampaiodiego",
          "milestone": "0.61.0",
          "contributors": [
            "sampaiodiego",
            "rodrigok",
            "web-flow"
          ]
        },
        {
          "pr": "9451",
          "title": "[FIX] Fix livechat build",
          "userLogin": "sampaiodiego",
          "milestone": "0.61.0",
          "contributors": [
            "sampaiodiego"
          ]
        },
        {
          "pr": "9164",
          "title": "[FIX] Fix closing livechat inquiry",
          "userLogin": "sampaiodiego",
          "milestone": "0.61.0",
          "contributors": [
            "sampaiodiego"
          ]
        },
        {
          "pr": "9439",
          "title": "Add community bot",
          "userLogin": "rodrigok",
          "contributors": [
            "rodrigok"
          ]
        },
        {
          "pr": "9435",
          "title": "[FIX] Slash command 'unarchive' throws exception if the channel does not exist ",
          "userLogin": "ramrami",
          "milestone": "0.61.0",
          "contributors": [
            "ramrami",
            "web-flow"
          ]
        },
        {
          "pr": "9428",
          "title": "[FIX] Slash command 'archive' throws exception if the channel does not exist",
          "userLogin": "ramrami",
          "milestone": "0.61.0",
          "contributors": [
            "ramrami",
            "web-flow"
          ]
        },
        {
          "pr": "9432",
          "title": "[FIX] Subscriptions not removed when removing user",
          "userLogin": "rodrigok",
          "milestone": "0.61.0",
          "contributors": [
            "rodrigok"
          ]
        },
        {
          "pr": "9216",
          "title": "[NEW] Sidebar menu option to mark room as unread",
          "userLogin": "karlprieb",
          "milestone": "0.61.0",
          "contributors": [
            "karlprieb"
          ]
        },
        {
          "pr": "9228",
          "title": "[NEW] Add mention-here permission #7631",
          "userLogin": "ryjones",
          "milestone": "0.61.0",
          "contributors": [
            "ryjones",
            "engelgabriel",
            "web-flow"
          ]
        },
        {
          "pr": "9234",
          "title": "[NEW] Indicate the Self DM room",
          "userLogin": "rodrigok",
          "milestone": "0.61.0",
          "contributors": [
            "rodrigok"
          ]
        },
        {
          "pr": "9245",
          "title": "[NEW] new layout for emojipicker",
          "userLogin": "karlprieb",
          "milestone": "0.61.0",
          "contributors": [
            "karlprieb",
            "web-flow"
          ]
        },
        {
          "pr": "9364",
          "title": "[FIX] Highlight setting not working correctly",
          "userLogin": "cyclops24",
          "milestone": "0.60.4",
          "contributors": [
            "cyclops24"
          ]
        },
        {
          "pr": "9366",
          "title": "[NEW] add /home link to sidenav footer logo",
          "userLogin": "cyclops24",
          "contributors": [
            "cyclops24"
          ]
        },
        {
          "pr": "9356",
          "title": "Use correct version of Mailparser module",
          "userLogin": "rodrigok",
          "milestone": "0.61.0",
          "contributors": [
            "rodrigok"
          ]
        },
        {
          "pr": "9330",
          "title": "[FIX] announcement hyperlink color",
          "userLogin": "karlprieb",
          "milestone": "0.60.4",
          "contributors": [
            "karlprieb"
          ]
        },
        {
          "pr": "9328",
          "title": "[FIX] popover on safari for iOS",
          "userLogin": "karlprieb",
          "milestone": "0.60.4",
          "contributors": [
            "karlprieb"
          ]
        },
        {
          "pr": "9345",
          "title": "[FIX] last message cutting on bottom",
          "userLogin": "karlprieb",
          "milestone": "0.60.4",
          "contributors": [
            "karlprieb"
          ]
        },
        {
          "pr": "9346",
          "title": "Update Marked dependecy to 0.3.9",
          "userLogin": "rodrigok",
          "milestone": "0.60.4",
          "contributors": [
            "rodrigok"
          ]
        },
        {
          "pr": "9335",
          "title": "[FIX] Deleting message with store last message not removing",
          "userLogin": "sampaiodiego",
          "milestone": "0.60.4",
          "contributors": [
            "sampaiodiego"
          ]
        },
        {
          "pr": "9314",
          "title": "[FIX] custom emoji size on sidebar item",
          "userLogin": "karlprieb",
          "milestone": "0.60.3",
          "contributors": [
            "karlprieb"
          ]
        },
        {
          "pr": "9311",
          "title": "[FIX] svg render on firefox",
          "userLogin": "karlprieb",
          "milestone": "0.60.3",
          "contributors": [
            "karlprieb"
          ]
        },
        {
          "pr": "9249",
          "title": "[FIX] sidebar footer padding",
          "userLogin": "karlprieb",
          "milestone": "0.60.3",
          "contributors": [
            "karlprieb"
          ]
        },
        {
          "pr": "9309",
          "title": "[FIX] LDAP/AD is not importing all users",
          "userLogin": "rodrigok",
          "milestone": "0.60.3",
          "contributors": [
            "rodrigok"
          ]
        },
        {
          "pr": "9299",
          "title": "Fix: English language improvements",
          "userLogin": "HammyHavoc",
          "milestone": "0.60.3",
          "contributors": [
            "HammyHavoc",
            "web-flow"
          ]
        },
        {
          "pr": "9291",
          "title": "Fix: Change 'Wordpress' to 'WordPress",
          "userLogin": "HammyHavoc",
          "milestone": "0.60.3",
          "contributors": [
            "HammyHavoc",
            "web-flow"
          ]
        },
        {
          "pr": "9290",
          "title": "Fix: Improved README.md",
          "userLogin": "HammyHavoc",
          "milestone": "0.60.3",
          "contributors": [
            "HammyHavoc",
            "web-flow"
          ]
        },
        {
          "pr": "9289",
          "title": "[FIX] Wrong position of notifications alert in accounts preference page",
          "userLogin": "HammyHavoc",
          "milestone": "0.60.3",
          "contributors": [
            "HammyHavoc",
            "web-flow"
          ]
        },
        {
          "pr": "9286",
          "title": "Fix: README typo",
          "userLogin": "HammyHavoc",
          "milestone": "0.60.3",
          "contributors": [
            "HammyHavoc",
            "web-flow"
          ]
        },
        {
          "pr": "9285",
          "title": "[FIX] English Typos",
          "userLogin": "HammyHavoc",
          "milestone": "0.60.3",
          "contributors": [
            "HammyHavoc",
            "web-flow"
          ]
        },
        {
          "pr": "9277",
          "title": "[FIX] Restore translations from other languages",
          "userLogin": "rodrigok",
          "milestone": "0.60.2",
          "contributors": [
            "rodrigok"
          ]
        },
        {
          "pr": "9274",
          "title": "[FIX] Remove sweetalert from livechat facebook integration page",
          "userLogin": "sampaiodiego",
          "milestone": "0.60.2",
          "contributors": [
            "sampaiodiego"
          ]
        },
        {
          "pr": "9272",
          "title": "[FIX] Missing translations",
          "userLogin": "rodrigok",
          "milestone": "0.60.2",
          "contributors": [
            "rodrigok"
          ]
        },
        {
          "pr": "9264",
          "title": "[FIX] File access not working when passing credentials via querystring",
          "userLogin": "rodrigok",
          "milestone": "0.60.1",
          "contributors": [
            "rodrigok"
          ]
        },
        {
          "pr": "9135",
          "title": "[NEW] Livechat extract lead data from message",
          "userLogin": "sampaiodiego",
          "contributors": [
            "sampaiodiego"
          ]
        },
        {
          "pr": "9107",
          "title": "[NEW] Add impersonate option for livechat triggers",
          "userLogin": "sampaiodiego",
          "contributors": [
            "sampaiodiego"
          ]
        },
        {
          "pr": "9053",
          "title": "[NEW] Add support to external livechat queue service provider",
          "userLogin": "sampaiodiego",
          "contributors": [
            "sampaiodiego",
            "web-flow"
          ]
        },
        {
          "pr": "9048",
          "title": "[BREAK] Decouple livechat visitors from regular users",
          "userLogin": "sampaiodiego",
          "contributors": [
            "sampaiodiego"
          ]
        },
        {
          "pr": "9260",
          "title": "Develop sync - Bump version to 0.61.0-develop",
          "userLogin": "rodrigok",
          "contributors": [
            "cpitman",
            "geekgonecrazy",
            "karlprieb",
            "rodrigok",
            "sampaiodiego",
            "web-flow"
          ]
        },
        {
          "pr": "9257",
          "title": "Do not change room icon color when room is unread",
          "userLogin": "rodrigok",
          "milestone": "0.60.0",
          "contributors": [
            "rodrigok"
          ]
        },
        {
          "pr": "9256",
          "title": "LingoHub based on develop",
          "userLogin": "engelgabriel",
          "milestone": "0.60.0",
          "contributors": [
            "engelgabriel"
          ]
        },
        {
          "pr": "9247",
          "title": "Fix: Sidebar item on rtl and small devices",
          "userLogin": "karlprieb",
          "milestone": "0.60.0",
          "contributors": [
            "karlprieb"
          ]
        },
        {
          "pr": "9248",
          "title": "Add curl, its missing on worker nodes so has to be explicitly added",
          "userLogin": "geekgonecrazy",
          "milestone": "0.60.0",
          "contributors": [
            "geekgonecrazy"
          ]
        },
        {
          "pr": "9243",
          "title": "[FIX] Move emojipicker css to theme package",
          "userLogin": "karlprieb",
          "milestone": "0.60.0",
          "contributors": [
            "karlprieb"
          ]
        },
        {
          "pr": "9241",
          "title": "[FIX] Show modal with announcement",
          "userLogin": "karlprieb",
          "milestone": "0.60.0",
          "contributors": [
            "karlprieb"
          ]
        },
        {
          "pr": "9240",
          "title": "Fix: Unneeded warning in payload of REST API calls",
          "userLogin": "rodrigok",
          "milestone": "0.60.0",
          "contributors": [
            "rodrigok"
          ]
        },
        {
          "pr": "9229",
          "title": "Fix: Missing option to set user's avatar from a url",
          "userLogin": "ggazzo",
          "milestone": "0.60.0",
          "contributors": [
            "ggazzo"
          ]
        },
        {
          "pr": "9215",
          "title": "Fix: Upload access control too distributed",
          "userLogin": "rodrigok",
          "milestone": "0.60.0",
          "contributors": [
            "rodrigok"
          ]
        },
        {
          "pr": "9217",
          "title": "Fix: Username find is matching partially",
          "userLogin": "rodrigok",
          "milestone": "0.60.0",
          "contributors": [
            "rodrigok"
          ]
        },
        {
          "pr": "9227",
          "title": "Fix: updating last message on message edit or delete",
          "userLogin": "sampaiodiego",
          "milestone": "0.60.0",
          "contributors": [
            "sampaiodiego"
          ]
        },
        {
          "pr": "9194",
          "title": "[FIX] \"Enter usernames\" placeholder is cutting in \"create channel\" view",
          "userLogin": "TheReal1604",
          "milestone": "0.60.0",
          "contributors": [
            "TheReal1604"
          ]
        },
        {
          "pr": "9206",
          "title": "[FIX] File upload not working on IE and weird on Chrome",
          "userLogin": "karlprieb",
          "milestone": "0.60.0",
          "contributors": [
            "karlprieb"
          ]
        },
        {
          "pr": "9176",
          "title": "[FIX] make the cross icon on user selection at channel creation page work",
          "userLogin": "vitor-nagao",
          "milestone": "0.60.0",
          "contributors": [
            "vitor-nagao",
            "karlprieb",
            "web-flow",
            "rodrigok"
          ]
        },
        {
          "pr": "9196",
          "title": "Fix: Rooms and users are using different avatar style",
          "userLogin": "rodrigok",
          "milestone": "0.60.0",
          "contributors": [
            "rodrigok"
          ]
        },
        {
          "pr": "9200",
          "title": "Replace postcss-nesting with postcss-nested",
          "userLogin": "engelgabriel",
          "milestone": "0.60.0",
          "contributors": [
            "engelgabriel"
          ]
        },
        {
          "pr": "9197",
          "title": "Dependencies Update",
          "userLogin": "engelgabriel",
          "milestone": "0.60.0",
          "contributors": [
            "engelgabriel"
          ]
        },
        {
          "pr": "9193",
          "title": "[FIX] Made welcome emails more readable",
          "userLogin": "HammyHavoc",
          "milestone": "0.60.0",
          "contributors": [
            "HammyHavoc",
            "web-flow"
          ]
        },
        {
          "pr": "9190",
          "title": "Typo: German language file",
          "userLogin": "TheReal1604",
          "milestone": "0.60.0",
          "contributors": [
            "TheReal1604"
          ]
        },
        {
          "pr": "9184",
          "title": "Fix: Snippet name to not showing in snippet list",
          "userLogin": "karlprieb",
          "milestone": "0.60.0",
          "contributors": [
            "karlprieb"
          ]
        },
        {
          "pr": "9183",
          "title": "Fix/api me only return verified",
          "userLogin": "geekgonecrazy",
          "milestone": "0.60.0",
          "contributors": [
            "geekgonecrazy",
            "web-flow"
          ]
        },
        {
          "pr": "9185",
          "title": "[FIX] Cursor position when reply on safari",
          "userLogin": "karlprieb",
          "milestone": "0.60.0",
          "contributors": [
            "karlprieb"
          ]
        },
        {
          "pr": "9186",
          "title": "[FIX] Emoji size on last message preview",
          "userLogin": "karlprieb",
          "milestone": "0.60.0",
          "contributors": [
            "karlprieb"
          ]
        },
        {
          "pr": "9188",
          "title": "[FIX] Unread bar position when room have announcement",
          "userLogin": "karlprieb",
          "milestone": "0.60.0",
          "contributors": [
            "karlprieb"
          ]
        },
        {
          "pr": "9040",
          "title": "[FIX] Error when user roles is missing or is invalid",
          "userLogin": "paulovitin",
          "milestone": "0.60.0",
          "contributors": [
            "paulovitin",
            "rodrigok",
            "web-flow"
          ]
        },
        {
          "pr": "8922",
          "title": "[FIX] Make mentions and menu icons color darker",
          "userLogin": "karlprieb",
          "milestone": "0.60.0",
          "contributors": [
            "karlprieb",
            "rodrigok",
            "web-flow"
          ]
        },
        {
          "pr": "9182",
          "title": "[FIX] \"Use Emoji\" preference not working",
          "userLogin": "karlprieb",
          "milestone": "0.60.0",
          "contributors": [
            "karlprieb"
          ]
        },
        {
          "pr": "9181",
          "title": "Fix: UI: Descenders of glyphs are cut off",
          "userLogin": "rodrigok",
          "milestone": "0.60.0",
          "contributors": [
            "rodrigok"
          ]
        },
        {
          "pr": "9066",
          "title": "[NEW] Make Custom oauth accept nested usernameField",
          "userLogin": "pierreozoux",
          "milestone": "0.60.0",
          "contributors": [
            "pierreozoux",
            "web-flow",
            "geekgonecrazy"
          ]
        },
        {
          "pr": "9168",
          "title": "[FIX] channel create scroll on small screens",
          "userLogin": "karlprieb",
          "milestone": "0.60.0",
          "contributors": [
            "karlprieb"
          ]
        },
        {
          "pr": "9172",
          "title": "[FIX] go to replied message",
          "userLogin": "karlprieb",
          "milestone": "0.60.0",
          "contributors": [
            "karlprieb"
          ]
        },
        {
          "pr": "9173",
          "title": "[Fix] oauth not working because of email array",
          "userLogin": "geekgonecrazy",
          "milestone": "0.60.0",
          "contributors": [
            "geekgonecrazy",
            "web-flow"
          ]
        },
        {
          "pr": "9171",
          "title": "[FIX] modal data on enter and modal style for file preview",
          "userLogin": "karlprieb",
          "milestone": "0.60.0",
          "contributors": [
            "karlprieb"
          ]
        },
        {
          "pr": "9170",
          "title": "[FIX] show oauth logins when adblock is used",
          "userLogin": "karlprieb",
          "milestone": "0.60.0",
          "contributors": [
            "karlprieb"
          ]
        },
        {
          "pr": "9165",
          "title": "Fix: Click on channel name - hover area bigger than link area",
          "userLogin": "rodrigok",
          "milestone": "0.60.0",
          "contributors": [
            "rodrigok"
          ]
        },
        {
          "pr": "9166",
          "title": "Fix: UI: Descenders of glyphs are cut off",
          "userLogin": "rodrigok",
          "milestone": "0.60.0",
          "contributors": [
            "rodrigok"
          ]
        },
        {
          "pr": "9169",
          "title": "[FIX] Last sent message reoccurs in textbox",
          "userLogin": "rodrigok",
          "milestone": "0.60.0",
          "contributors": [
            "rodrigok"
          ]
        },
        {
          "pr": "9162",
          "title": "Fix: Can’t login using LDAP via REST",
          "userLogin": "rodrigok",
          "milestone": "0.60.0",
          "contributors": [
            "rodrigok"
          ]
        },
        {
          "pr": "9149",
          "title": "Fix: Unread line",
          "userLogin": "rodrigok",
          "milestone": "0.60.0",
          "contributors": [
            "rodrigok"
          ]
        },
        {
          "pr": "9146",
          "title": "Fix test without oplog by waiting a successful login on changing users",
          "userLogin": "sampaiodiego",
          "milestone": "0.60.0",
          "contributors": [
            "sampaiodiego"
          ]
        },
        {
          "pr": "9062",
          "title": "[FIX] Update Rocket.Chat for sandstorm",
          "userLogin": "peterlee0127",
          "milestone": "0.60.0",
          "contributors": [
            "peterlee0127",
            "web-flow"
          ]
        },
        {
          "pr": "9144",
          "title": "Fix: Messages being displayed in reverse order",
          "userLogin": "sampaiodiego",
          "milestone": "0.60.0",
          "contributors": [
            "sampaiodiego"
          ]
        },
        {
          "pr": "9137",
          "title": "Fix: Clear all unreads modal not closing after confirming",
          "userLogin": "rodrigok",
          "milestone": "0.60.0",
          "contributors": [
            "rodrigok",
            "web-flow"
          ]
        },
        {
          "pr": "9138",
          "title": "Fix: Message action quick buttons drops if \"new message\" divider is being shown",
          "userLogin": "rodrigok",
          "milestone": "0.60.0",
          "contributors": [
            "rodrigok"
          ]
        },
        {
          "pr": "9136",
          "title": "Fix: Confirmation modals showing `Send` button",
          "userLogin": "rodrigok",
          "milestone": "0.60.0",
          "contributors": [
            "rodrigok"
          ]
        },
        {
          "pr": "9134",
          "title": "[FIX] Importers not recovering when an error occurs",
          "userLogin": "graywolf336",
          "milestone": "0.60.0",
          "contributors": [
            "graywolf336",
            "geekgonecrazy",
            "web-flow"
          ]
        },
        {
          "pr": "9121",
          "title": "[FIX] Do not block room while loading history",
          "userLogin": "rodrigok",
          "milestone": "0.60.0",
          "contributors": [
            "rodrigok"
          ]
        },
        {
          "pr": "9120",
          "title": "Fix: Multiple unread indicators",
          "userLogin": "rodrigok",
          "milestone": "0.60.0",
          "contributors": [
            "rodrigok"
          ]
        },
        {
          "pr": "9091",
          "title": "[FIX] Channel page error",
          "userLogin": "ggrish",
          "milestone": "0.60.0",
          "contributors": [
            "ggrish",
            "web-flow"
          ]
        },
        {
          "pr": "9377",
          "title": "Release 0.60.4",
          "userLogin": "rodrigok",
          "milestone": "0.60.4",
          "contributors": [
            "rodrigok",
            "web-flow"
          ]
        },
        {
          "pr": "9320",
          "title": "Release 0.60.3",
          "userLogin": "rodrigok",
          "contributors": [
            "rodrigok",
            "HammyHavoc"
          ]
        },
        {
          "pr": "9277",
          "title": "[FIX] Restore translations from other languages",
          "userLogin": "rodrigok",
          "milestone": "0.60.2",
          "contributors": [
            "rodrigok"
          ]
        },
        {
          "pr": "9274",
          "title": "[FIX] Remove sweetalert from livechat facebook integration page",
          "userLogin": "sampaiodiego",
          "milestone": "0.60.2",
          "contributors": [
            "sampaiodiego"
          ]
        },
        {
          "pr": "9272",
          "title": "[FIX] Missing translations",
          "userLogin": "rodrigok",
          "milestone": "0.60.2",
          "contributors": [
            "rodrigok"
          ]
        },
        {
          "pr": "9262",
          "title": "[FIX] File access not working when passing credentials via querystring",
          "userLogin": "rodrigok",
          "milestone": "0.60.1",
          "contributors": [
            "rodrigok"
          ]
        }
      ]
    },
    "0.61.0-rc.1": {
      "node_version": "8.9.3",
      "npm_version": "5.5.1",
      "pull_requests": [
        {
          "pr": "9469",
          "title": "[DOCS] Update the links of our Mobile Apps in Features topic",
          "userLogin": "rafaelks",
          "contributors": [
            "rafaelks",
            "web-flow"
          ]
        },
        {
          "pr": "9490",
          "title": "Update license",
          "userLogin": "frdmn",
          "contributors": [
            "frdmn",
            "web-flow"
          ]
        },
        {
          "pr": "9481",
          "title": "[FIX] Contextual bar redesign",
          "userLogin": "ggazzo",
          "milestone": "0.61.0",
          "contributors": [
            "ggazzo",
            "karlprieb",
            "gdelavald"
          ]
        },
        {
          "pr": "9456",
          "title": "[FIX] mention-here is missing i18n text #9455",
          "userLogin": "ryjones",
          "contributors": [
            "ryjones"
          ]
        }
      ]
    },
    "0.61.0-rc.2": {
      "node_version": "8.9.3",
      "npm_version": "5.5.1",
      "pull_requests": [
        {
          "pr": "9506",
          "title": "[FIX] Fix livechat visitor edit",
          "userLogin": "sampaiodiego",
          "milestone": "0.61.0",
          "contributors": [
            "sampaiodiego"
          ]
        },
        {
          "pr": "9510",
          "title": "[NEW] Contextual bar mail messages",
          "userLogin": "karlprieb",
          "milestone": "0.61.0",
          "contributors": [
            "karlprieb",
            "rodrigok"
          ]
        },
        {
          "pr": "9504",
          "title": "Prevent NPM package-lock inside livechat",
          "userLogin": "rodrigok",
          "milestone": "0.61.0",
          "contributors": [
            "rodrigok"
          ]
        },
        {
          "pr": "9493",
          "title": "[FIX] large names on userinfo, and admin user bug on users with no usernames",
          "userLogin": "ggazzo",
          "milestone": "0.61.0",
          "contributors": [
            "ggazzo",
            "web-flow",
            "gdelavald"
          ]
        }
      ]
    },
    "0.61.0": {
      "node_version": "8.9.3",
      "npm_version": "5.5.1",
      "pull_requests": [
        {
          "pr": "9533",
          "title": "Release 0.61.0",
          "userLogin": "rodrigok",
          "milestone": "0.61.0",
          "contributors": [
            "rodrigok",
            "karlprieb",
            "web-flow",
            "geekgonecrazy",
            "engelgabriel",
            "sampaiodiego",
            "ryjones"
          ]
        },
        {
          "pr": "9377",
          "title": "Release 0.60.4",
          "userLogin": "rodrigok",
          "milestone": "0.60.4",
          "contributors": [
            "rodrigok",
            "web-flow"
          ]
        },
        {
          "pr": "9320",
          "title": "Release 0.60.3",
          "userLogin": "rodrigok",
          "contributors": [
            "rodrigok",
            "HammyHavoc"
          ]
        },
        {
          "pr": "9277",
          "title": "[FIX] Restore translations from other languages",
          "userLogin": "rodrigok",
          "milestone": "0.60.2",
          "contributors": [
            "rodrigok"
          ]
        },
        {
          "pr": "9274",
          "title": "[FIX] Remove sweetalert from livechat facebook integration page",
          "userLogin": "sampaiodiego",
          "milestone": "0.60.2",
          "contributors": [
            "sampaiodiego"
          ]
        },
        {
          "pr": "9272",
          "title": "[FIX] Missing translations",
          "userLogin": "rodrigok",
          "milestone": "0.60.2",
          "contributors": [
            "rodrigok"
          ]
        },
        {
          "pr": "9262",
          "title": "[FIX] File access not working when passing credentials via querystring",
          "userLogin": "rodrigok",
          "milestone": "0.60.1",
          "contributors": [
            "rodrigok"
          ]
        }
      ]
    },
    "0.61.1": {
      "node_version": "8.9.3",
      "npm_version": "5.5.1",
      "pull_requests": [
        {
          "pr": "9721",
          "title": "Release 0.61.1",
          "userLogin": "rodrigok",
          "contributors": [
            "rodrigok"
          ]
        }
      ]
    },
    "0.61.2": {
      "node_version": "8.9.3",
      "npm_version": "5.5.1",
      "pull_requests": [
        {
          "pr": "9786",
          "title": "Release 0.61.2",
          "userLogin": "sampaiodiego",
          "contributors": [
            "sampaiodiego",
            "rodrigok"
          ]
        },
        {
          "pr": "9750",
          "title": "[FIX] Livechat issues on external queue and lead capture",
          "userLogin": "sampaiodiego",
          "milestone": "0.61.2",
          "contributors": [
            "sampaiodiego"
          ]
        },
        {
          "pr": "9776",
          "title": "[FIX] Emoji rendering on last message",
          "userLogin": "ggazzo",
          "milestone": "0.61.2",
          "contributors": [
            "ggazzo",
            "web-flow"
          ]
        },
        {
          "pr": "9772",
          "title": "[FIX] Livechat conversation not receiving messages when start without form",
          "userLogin": "sampaiodiego",
          "milestone": "0.61.2",
          "contributors": [
            "sampaiodiego"
          ]
        }
      ]
    },
    "0.62.0-rc.0": {
      "node_version": "8.9.4",
      "npm_version": "5.6.0",
      "pull_requests": [
        {
          "pr": "9796",
          "title": "Sync from Master",
          "userLogin": "rodrigok",
          "contributors": [
            "rodrigok",
            "web-flow",
            "HammyHavoc"
          ]
        },
        {
          "pr": "9793",
          "title": "[NEW] Version update check",
          "userLogin": "rodrigok",
          "milestone": "0.62.0",
          "contributors": [
            "rodrigok"
          ]
        },
        {
          "pr": "9778",
          "title": "[NEW] General alert banner",
          "userLogin": "ggazzo",
          "milestone": "0.62.0",
          "contributors": [
            "ggazzo",
            "web-flow"
          ]
        },
        {
          "pr": "9642",
          "title": "[NEW] Browse more channels / Directory",
          "userLogin": "ggazzo",
          "milestone": "0.62.0",
          "contributors": [
            "ggazzo",
            "karlprieb"
          ]
        },
        {
          "pr": "9665",
          "title": "[FIX] Wrong behavior of rooms info's *Read Only* and *Collaborative* buttons",
          "userLogin": "karlprieb",
          "milestone": "0.62.0",
          "contributors": [
            "karlprieb"
          ]
        },
        {
          "pr": "9457",
          "title": "[NEW] Add user settings / preferences API endpoint",
          "userLogin": "jgtoriginal",
          "milestone": "0.62.0",
          "contributors": [
            "jgtoriginal",
            "MarcosSpessatto",
            "rodrigok",
            "web-flow"
          ]
        },
        {
          "pr": "9608",
          "title": "[NEW] New sidebar layout",
          "userLogin": "ggazzo",
          "milestone": "0.62.0",
          "contributors": [
            "karlprieb",
            "ggazzo",
            "engelgabriel",
            "web-flow"
          ]
        },
        {
          "pr": "9662",
          "title": "[FIX] Close button on file upload bar was not working",
          "userLogin": "karlprieb",
          "milestone": "0.62.0",
          "contributors": [
            "karlprieb"
          ]
        },
        {
          "pr": "9717",
          "title": "[NEW] Message read receipts",
          "userLogin": "sampaiodiego",
          "milestone": "0.62.0",
          "contributors": [
            "sampaiodiego"
          ]
        },
        {
          "pr": "7098",
          "title": "[NEW] Alert admins when user requires approval & alert users when the account is approved/activated/deactivated",
          "userLogin": "luisfn",
          "milestone": "0.62.0",
          "contributors": [
            "luisfn"
          ]
        },
        {
          "pr": "9666",
          "title": "[OTHER] Rocket.Chat Apps",
          "userLogin": "graywolf336",
          "milestone": "0.62.0",
          "contributors": [
            "graywolf336"
          ]
        },
        {
          "pr": "9772",
          "title": "[FIX] Livechat conversation not receiving messages when start without form",
          "userLogin": "sampaiodiego",
          "milestone": "0.61.2",
          "contributors": [
            "sampaiodiego"
          ]
        },
        {
          "pr": "9776",
          "title": "[FIX] Emoji rendering on last message",
          "userLogin": "ggazzo",
          "milestone": "0.61.2",
          "contributors": [
            "ggazzo",
            "web-flow"
          ]
        },
        {
          "pr": "9753",
          "title": "Move NRR package to inside the project and convert from CoffeeScript",
          "userLogin": "rodrigok",
          "milestone": "0.62.0",
          "contributors": [
            "rodrigok",
            "engelgabriel",
            "web-flow"
          ]
        },
        {
          "pr": "9527",
          "title": "[NEW] Allow configuration of SAML logout behavior",
          "userLogin": "mrsimpson",
          "milestone": "0.62.0",
          "contributors": [
            "mrsimpson",
            "web-flow",
            "rodrigok"
          ]
        },
        {
          "pr": "9560",
          "title": "[FIX] Chrome 64 breaks jitsi-meet iframe",
          "userLogin": "speedy01",
          "milestone": "0.62.0",
          "contributors": [
            "speedy01",
            "web-flow"
          ]
        },
        {
          "pr": "9697",
          "title": "[FIX] Harmonize channel-related actions",
          "userLogin": "mrsimpson",
          "milestone": "0.62.0",
          "contributors": [
            "mrsimpson",
            "engelgabriel",
            "web-flow",
            "rodrigok"
          ]
        },
        {
          "pr": "9676",
          "title": "[FIX] Custom emoji was cropping sometimes",
          "userLogin": "anu-007",
          "milestone": "0.62.0",
          "contributors": [
            "anu-007"
          ]
        },
        {
          "pr": "9696",
          "title": "[FIX] Show custom room types icon in channel header",
          "userLogin": "mrsimpson",
          "milestone": "0.62.0",
          "contributors": [
            "mrsimpson",
            "engelgabriel",
            "web-flow"
          ]
        },
        {
          "pr": "8933",
          "title": "[NEW] Internal hubot support for Direct Messages and Private Groups",
          "userLogin": "ramrami",
          "milestone": "0.62.0",
          "contributors": [
            "ramrami",
            "web-flow",
            "geekgonecrazy"
          ]
        },
        {
          "pr": "9424",
          "title": "[FIX] 'Query' support for channels.list.joined, groups.list, groups.listAll, im.list",
          "userLogin": "xbolshe",
          "milestone": "0.62.0",
          "contributors": [
            "xbolshe",
            "web-flow"
          ]
        },
        {
          "pr": "9298",
          "title": "[NEW] Improved default welcome message",
          "userLogin": "HammyHavoc",
          "milestone": "0.62.0",
          "contributors": [
            "HammyHavoc",
            "web-flow",
            "engelgabriel",
            "graywolf336"
          ]
        },
        {
          "pr": "9750",
          "title": "[FIX] Livechat issues on external queue and lead capture",
          "userLogin": "sampaiodiego",
          "milestone": "0.61.2",
          "contributors": [
            "sampaiodiego"
          ]
        },
        {
          "pr": "9746",
          "title": "[NEW] Makes shield icon configurable",
          "userLogin": "c0dzilla",
          "milestone": "0.62.0",
          "contributors": [
            "c0dzilla",
            "geekgonecrazy",
            "web-flow"
          ]
        },
        {
          "pr": "9747",
          "title": "[FIX] DeprecationWarning: prom-client ... when starting Rocket Chat server",
          "userLogin": "jgtoriginal",
          "milestone": "0.62.0",
          "contributors": [
            "jgtoriginal",
            "geekgonecrazy",
            "web-flow"
          ]
        },
        {
          "pr": "9737",
          "title": "[FIX] API to retrive rooms was returning empty objects",
          "userLogin": "rodrigok",
          "milestone": "0.62.0",
          "contributors": [
            "rodrigok",
            "engelgabriel",
            "web-flow"
          ]
        },
        {
          "pr": "9687",
          "title": "[NEW] Global message search (beta: disabled by default)",
          "userLogin": "rodrigok",
          "milestone": "0.62.0",
          "contributors": [
            "cyberhck",
            "savikko",
            "web-flow",
            "rodrigok"
          ]
        },
        {
          "pr": "9487",
          "title": "[FIX] Chat Message Reactions REST API End Point",
          "userLogin": "jgtoriginal",
          "milestone": "0.62.0",
          "contributors": [
            "jgtoriginal",
            "MarcosSpessatto"
          ]
        },
        {
          "pr": "9312",
          "title": "[NEW] Allow sounds when conversation is focused",
          "userLogin": "RationalCoding",
          "milestone": "0.62.0",
          "contributors": [
            "RationalCoding",
            "graywolf336"
          ]
        },
        {
          "pr": "9519",
          "title": "[NEW] API to fetch permissions & user roles",
          "userLogin": "rafaelks",
          "milestone": "0.62.0",
          "contributors": [
            "rafaelks",
            "MarcosSpessatto"
          ]
        },
        {
          "pr": "9509",
          "title": "[NEW] REST API to use Spotlight",
          "userLogin": "rafaelks",
          "milestone": "0.62.0",
          "contributors": [
            "rafaelks",
            "MarcosSpessatto"
          ]
        },
        {
          "pr": "9546",
          "title": "Update to meteor 1.6.1",
          "userLogin": "engelgabriel",
          "milestone": "0.62.0",
          "contributors": [
            "engelgabriel",
            "rodrigok",
            "web-flow"
          ]
        },
        {
          "pr": "9720",
          "title": "[FIX] Messages can't be quoted sometimes",
          "userLogin": "geekgonecrazy",
          "milestone": "0.61.1",
          "contributors": [
            "geekgonecrazy",
            "web-flow"
          ]
        },
        {
          "pr": "9716",
          "title": "[FIX] GitLab OAuth does not work when GitLab’s URL ends with slash",
          "userLogin": "rodrigok",
          "milestone": "0.61.1",
          "contributors": [
            "rodrigok"
          ]
        },
        {
          "pr": "9714",
          "title": "[FIX] Close Livechat conversation by visitor not working in version 0.61.0",
          "userLogin": "renatobecker",
          "milestone": "0.61.1",
          "contributors": [
            "renatobecker"
          ]
        },
        {
          "pr": "9067",
          "title": "[FIX] Formal pronouns and some small mistakes in German texts",
          "userLogin": "AmShaegar13",
          "milestone": "0.61.1",
          "contributors": [
            "AmShaegar13"
          ]
        },
        {
          "pr": "9640",
          "title": "[FIX] Facebook integration in livechat not working on version 0.61.0",
          "userLogin": "sampaiodiego",
          "milestone": "0.61.1",
          "contributors": [
            "sampaiodiego",
            "web-flow",
            "renatobecker"
          ]
        },
        {
          "pr": "9623",
          "title": "[FIX] Weird rendering of emojis at sidebar when `last message` is activated",
          "userLogin": "ggazzo",
          "milestone": "0.61.1",
          "contributors": [
            "ggazzo"
          ]
        },
        {
          "pr": "9699",
          "title": "[NEW] Option to proxy files and avatars through the server",
          "userLogin": "rodrigok",
          "milestone": "0.62.0",
          "contributors": [
            "rodrigok",
            "web-flow"
          ]
        },
        {
          "pr": "9711",
          "title": "[BREAK] Remove Graphics/Image Magick support",
          "userLogin": "rodrigok",
          "milestone": "0.62.0",
          "contributors": [
            "rodrigok"
          ]
        },
        {
          "pr": "8193",
          "title": "[NEW] Allow request avatar placeholders as PNG or JPG instead of SVG",
          "userLogin": "lindoelio",
          "milestone": "0.62.0",
          "contributors": [
            "lindoelio",
            "rodrigok",
            "web-flow"
          ]
        },
        {
          "pr": "9218",
          "title": " [NEW] Image preview as 32x32 base64 jpeg",
          "userLogin": "jorgeluisrezende",
          "milestone": "0.62.0",
          "contributors": [
            "jorgeluisrezende",
            "web-flow",
            "rodrigok"
          ]
        },
        {
          "pr": "9520",
          "title": "[FIX] Rest API helpers only applying to v1",
          "userLogin": "graywolf336",
          "milestone": "0.62.0",
          "contributors": [
            "graywolf336"
          ]
        },
        {
          "pr": "9639",
          "title": "[FIX] Desktop notification not showing when avatar came from external storage service",
          "userLogin": "rodrigok",
          "milestone": "0.61.1",
          "contributors": [
            "rodrigok"
          ]
        },
        {
          "pr": "9454",
          "title": "[FIX] Missing link Site URLs in enrollment e-mails",
          "userLogin": "kemitchell",
          "milestone": "0.62.0",
          "contributors": [
            "kemitchell"
          ]
        },
        {
          "pr": "9610",
          "title": "[FIX] Missing string 'Username_already_exist' on the accountProfile page",
          "userLogin": "lunaticmonk",
          "milestone": "0.62.0",
          "contributors": [
            "lunaticmonk"
          ]
        },
        {
          "pr": "9507",
          "title": "[NEW] New REST API to mark channel as read",
          "userLogin": "rafaelks",
          "milestone": "0.62.0",
          "contributors": [
            "rafaelks",
            "web-flow"
          ]
        },
        {
          "pr": "9549",
          "title": "[NEW] Add route to get user shield/badge",
          "userLogin": "kb0304",
          "milestone": "0.62.0",
          "contributors": [
            "kb0304",
            "graywolf336"
          ]
        },
        {
          "pr": "9570",
          "title": "[FIX] SVG avatars are not been displayed correctly when load in non HTML containers",
          "userLogin": "filipedelimabrito",
          "milestone": "0.62.0",
          "contributors": [
            "filipedelimabrito"
          ]
        },
        {
          "pr": "9599",
          "title": "[FIX] Livechat is not working when running in a sub path",
          "userLogin": "rodrigok",
          "milestone": "0.62.0",
          "contributors": [
            "rodrigok"
          ]
        },
        {
          "pr": "8158",
          "title": "[NEW] GraphQL API",
          "userLogin": "kamilkisiela",
          "milestone": "0.62.0",
          "contributors": [
            "kamilkisiela",
            "web-flow"
          ]
        },
        {
          "pr": "9255",
          "title": "[NEW] Livestream tab",
          "userLogin": "gdelavald",
          "milestone": "0.62.0",
          "contributors": [
            "gdelavald"
          ]
        }
      ]
    },
    "0.62.0-rc.1": {
      "node_version": "8.9.4",
      "npm_version": "5.6.0",
      "pull_requests": [
        {
          "pr": "9843",
          "title": "Regression: Avatar now open account related options",
          "userLogin": "karlprieb",
          "milestone": "0.62.0",
          "contributors": [
            "karlprieb"
          ]
        },
        {
          "pr": "9837",
          "title": "Regression: Open search using ctrl/cmd + p and ctrl/cmd + k",
          "userLogin": "karlprieb",
          "milestone": "0.62.0",
          "contributors": [
            "karlprieb"
          ]
        },
        {
          "pr": "9839",
          "title": "Regression: Search bar is now full width",
          "userLogin": "karlprieb",
          "milestone": "0.62.0",
          "contributors": [
            "karlprieb"
          ]
        },
        {
          "pr": "9658",
          "title": "[NEW] Add documentation requirement to PRs",
          "userLogin": "SeanPackham",
          "contributors": [
            "SeanPackham",
            "web-flow",
            "MartinSchoeler"
          ]
        },
        {
          "pr": "9807",
          "title": "[NEW] Request mongoDB version in github issue template",
          "userLogin": "TwizzyDizzy",
          "contributors": [
            "TwizzyDizzy",
            "web-flow",
            "engelgabriel"
          ]
        },
        {
          "pr": "9802",
          "title": "[FIX] Not receiving sound notifications in rooms created by new LiveChats",
          "userLogin": "renatobecker",
          "milestone": "0.62.0",
          "contributors": [
            "renatobecker"
          ]
        },
        {
          "pr": "9811",
          "title": "Dependencies update",
          "userLogin": "engelgabriel",
          "milestone": "0.62.0",
          "contributors": [
            "engelgabriel"
          ]
        },
        {
          "pr": "9821",
          "title": "Fix: Custom fields not showing on user info panel",
          "userLogin": "ggazzo",
          "milestone": "0.62.0",
          "contributors": [
            "ggazzo"
          ]
        },
        {
          "pr": "9804",
          "title": "Regression: Page was not respecting the window height on Firefox",
          "userLogin": "MartinSchoeler",
          "milestone": "0.62.0",
          "contributors": [
            "MartinSchoeler",
            "web-flow"
          ]
        },
        {
          "pr": "9784",
          "title": "Update bot-config.yml",
          "userLogin": "JSzaszvari",
          "contributors": [
            "JSzaszvari",
            "web-flow",
            "geekgonecrazy"
          ]
        },
        {
          "pr": "9797",
          "title": "Develop fix sync from master",
          "userLogin": "rodrigok",
          "contributors": [
            "rodrigok"
          ]
        }
      ]
    },
    "0.62.0-rc.2": {
      "node_version": "8.9.4",
      "npm_version": "5.6.0",
      "pull_requests": [
        {
          "pr": "9851",
          "title": "Regression: Change create channel icon",
          "userLogin": "karlprieb",
          "milestone": "0.62.0",
          "contributors": [
            "karlprieb"
          ]
        },
        {
          "pr": "9852",
          "title": "Regression: Fix channel icons on safari",
          "userLogin": "karlprieb",
          "milestone": "0.62.0",
          "contributors": [
            "karlprieb"
          ]
        },
        {
          "pr": "9845",
          "title": "Regression: Fix admin/user settings item text",
          "userLogin": "karlprieb",
          "milestone": "0.62.0",
          "contributors": [
            "karlprieb",
            "web-flow"
          ]
        },
        {
          "pr": "9858",
          "title": "[FIX] Silence the update check error message",
          "userLogin": "graywolf336",
          "milestone": "0.62.0",
          "contributors": [
            "graywolf336"
          ]
        }
      ]
    },
    "0.62.0-rc.3": {
      "node_version": "8.9.4",
      "npm_version": "5.6.0",
      "pull_requests": [
        {
          "pr": "9905",
          "title": "Regression: Improve sidebar filter",
          "userLogin": "karlprieb",
          "milestone": "0.62.0",
          "contributors": [
            "karlprieb"
          ]
        },
        {
          "pr": "9902",
          "title": "[OTHER] Fix Apps not working on multi-instance deployments",
          "userLogin": "graywolf336",
          "milestone": "0.62.0",
          "contributors": [
            "graywolf336"
          ]
        },
        {
          "pr": "9877",
          "title": "[Fix] Not Translated Phrases",
          "userLogin": "bernardoetrevisan",
          "milestone": "0.62.0",
          "contributors": [
            "bernardoetrevisan",
            "rodrigok",
            "web-flow"
          ]
        },
        {
          "pr": "9884",
          "title": "[FIX] Parsing messages with multiple markdown matches ignore some tokens",
          "userLogin": "c0dzilla",
          "milestone": "0.62.0",
          "contributors": [
            "c0dzilla"
          ]
        },
        {
          "pr": "9850",
          "title": "[FIX] Importers no longer working due to the FileUpload changes",
          "userLogin": "graywolf336",
          "milestone": "0.62.0",
          "contributors": [
            "graywolf336"
          ]
        },
        {
          "pr": "9889",
          "title": "Regression: Overlapping header in user profile panel",
          "userLogin": "kaiiiiiiiii",
          "milestone": "0.62.0",
          "contributors": [
            "kaiiiiiiiii"
          ]
        },
        {
          "pr": "9888",
          "title": "[FIX] Misplaced \"Save Changes\" button in user account panel",
          "userLogin": "kaiiiiiiiii",
          "milestone": "0.62.0",
          "contributors": [
            "kaiiiiiiiii"
          ]
        },
        {
          "pr": "9897",
          "title": "Regression: sort on room's list not working correctly",
          "userLogin": "ggazzo",
          "milestone": "0.62.0",
          "contributors": [
            "ggazzo",
            "web-flow"
          ]
        },
        {
          "pr": "9879",
          "title": "[FIX] Snap build was failing",
          "userLogin": "geekgonecrazy",
          "milestone": "0.62.0",
          "contributors": [
            "geekgonecrazy",
            "web-flow"
          ]
        }
      ]
    },
    "0.62.0": {
      "node_version": "8.9.4",
      "npm_version": "5.6.0",
      "pull_requests": [
        {
          "pr": "9935",
          "title": "Release 0.62.0",
          "userLogin": "rodrigok",
          "contributors": [
            "rodrigok",
            "web-flow",
            "sampaiodiego",
            "MartinSchoeler",
            "renatobecker",
            "engelgabriel",
            "geekgonecrazy"
          ]
        },
        {
          "pr": "9934",
          "title": "[FIX] Typo on french translation for \"Open\"",
          "userLogin": "sizrar",
          "milestone": "0.62.0",
          "contributors": [
            "sizrar",
            "web-flow"
          ]
        },
        {
          "pr": "9928",
          "title": "Regression: Fix livechat queue link",
          "userLogin": "karlprieb",
          "milestone": "0.62.0",
          "contributors": [
            "karlprieb"
          ]
        },
        {
          "pr": "9931",
          "title": "Regression: Directory now list default channel",
          "userLogin": "karlprieb",
          "milestone": "0.62.0",
          "contributors": [
            "karlprieb"
          ]
        },
        {
          "pr": "9908",
          "title": "Improve link handling for attachments",
          "userLogin": "rodrigok",
          "milestone": "0.62.0",
          "contributors": [
            "rodrigok"
          ]
        },
        {
          "pr": "9883",
          "title": "Regression: Misplaced language dropdown in user preferences panel",
          "userLogin": "kaiiiiiiiii",
          "milestone": "0.62.0",
          "contributors": [
            "kaiiiiiiiii"
          ]
        },
        {
          "pr": "9901",
          "title": "Fix RHCC image path for OpenShift and default to the current namespace.",
          "userLogin": "jsm84",
          "contributors": [
            "jsm84",
            "geekgonecrazy",
            "web-flow"
          ]
        }
      ]
    },
    "0.62.1": {
      "node_version": "8.9.4",
      "npm_version": "5.6.0",
      "pull_requests": [
        {
          "pr": "9989",
          "title": "Release 0.62.1",
          "userLogin": "sampaiodiego",
          "contributors": [
            "sampaiodiego"
          ]
        },
        {
          "pr": "9986",
          "title": "[FIX] Delete user without username was removing direct rooms of all users",
          "userLogin": "rodrigok",
          "milestone": "0.62.1",
          "contributors": [
            "rodrigok",
            "sampaiodiego"
          ]
        },
        {
          "pr": "9988",
          "title": "[FIX] New channel page on medium size screens",
          "userLogin": "karlprieb",
          "milestone": "0.62.1",
          "contributors": [
            "karlprieb"
          ]
        },
        {
          "pr": "9960",
          "title": "[FIX] Empty sidenav when sorting by activity and there is a subscription without room",
          "userLogin": "ggazzo",
          "milestone": "0.62.1",
          "contributors": [
            "ggazzo",
            "web-flow",
            "rodrigok"
          ]
        },
        {
          "pr": "9982",
          "title": "[FIX] Two factor authentication modal was not showing",
          "userLogin": "sampaiodiego",
          "milestone": "0.62.1",
          "contributors": [
            "sampaiodiego",
            "web-flow"
          ]
        }
      ]
    },
    "0.62.2": {
      "node_version": "8.9.4",
      "npm_version": "5.6.0",
      "pull_requests": [
        {
          "pr": "10087",
          "title": "Release 0.62.2",
          "userLogin": "rodrigok",
          "milestone": "0.62.2",
          "contributors": [
            "rodrigok"
          ]
        },
        {
          "pr": "10071",
          "title": "[FIX] Slack Import reports `invalid import file type` due to a call to BSON.native() which is now doesn't exist",
          "userLogin": "trongthanh",
          "milestone": "0.62.2",
          "contributors": [
            "trongthanh"
          ]
        },
        {
          "pr": "9719",
          "title": "[FIX] Verified property of user is always set to false if not supplied",
          "userLogin": "MarcosSpessatto",
          "milestone": "0.62.2",
          "contributors": [
            "MarcosSpessatto",
            "rodrigok"
          ]
        },
        {
          "pr": "10076",
          "title": "[FIX] Update preferences of users with settings: null was crashing the server",
          "userLogin": "rodrigok",
          "milestone": "0.62.2",
          "contributors": [
            "rodrigok"
          ]
        },
        {
          "pr": "10009",
          "title": "[FIX] REST API: Can't list all public channels when user has permission `view-joined-room`",
          "userLogin": "MarcosSpessatto",
          "milestone": "0.62.2",
          "contributors": [
            "MarcosSpessatto"
          ]
        },
        {
          "pr": "10061",
          "title": "[FIX] Message editing is crashing the server when read receipts are enabled",
          "userLogin": "sampaiodiego",
          "milestone": "0.62.2",
          "contributors": [
            "sampaiodiego"
          ]
        },
        {
          "pr": "10029",
          "title": "[FIX] Download links was duplicating Sub Paths",
          "userLogin": "rodrigok",
          "milestone": "0.62.2",
          "contributors": [
            "rodrigok"
          ]
        }
      ]
    },
    "0.63.0-rc.0": {
      "node_version": "8.9.4",
      "npm_version": "5.6.0",
      "pull_requests": [
        {
          "pr": "10246",
          "title": "[NEW] Interface to install and manage RocketChat Apps (alpha)",
          "userLogin": "ggazzo",
          "milestone": "0.63.0",
          "contributors": [
            "ggazzo",
            "web-flow"
          ]
        },
        {
          "pr": "10243",
          "title": "LingoHub based on develop",
          "userLogin": "engelgabriel",
          "milestone": "0.63.0",
          "contributors": [
            "rodrigok"
          ]
        },
        {
          "pr": "10012",
          "title": "[FIX] \"View All Members\" button inside channel's \"User Info\" is over sized",
          "userLogin": "karlprieb",
          "milestone": "0.63.0",
          "contributors": [
            "karlprieb",
            "rodrigok",
            "web-flow"
          ]
        },
        {
          "pr": "10242",
          "title": "Revert \"[FIX] Apostrophe-containing URL misparsed\"",
          "userLogin": "sampaiodiego",
          "contributors": [
            "sampaiodiego",
            "web-flow"
          ]
        },
        {
          "pr": "10054",
          "title": "[NEW] Livechat messages rest APIs",
          "userLogin": "hmagarotto",
          "milestone": "0.63.0",
          "contributors": [
            "hmagarotto",
            "rodrigok",
            "web-flow"
          ]
        },
        {
          "pr": "9907",
          "title": "[NEW] Endpoint to retrieve message read receipts",
          "userLogin": "MarcosSpessatto",
          "milestone": "0.63.0",
          "contributors": [
            "MarcosSpessatto"
          ]
        },
        {
          "pr": "10237",
          "title": "Rename migration name on 108 to match file name",
          "userLogin": "geekgonecrazy",
          "contributors": [
            "geekgonecrazy",
            "web-flow"
          ]
        },
        {
          "pr": "10159",
          "title": "Fix typo for Nextcloud login",
          "userLogin": "pierreozoux",
          "milestone": "0.63.0",
          "contributors": [
            "pierreozoux",
            "web-flow",
            "geekgonecrazy"
          ]
        },
        {
          "pr": "10222",
          "title": "[FIX] user status on sidenav",
          "userLogin": "ggazzo",
          "milestone": "0.63.0",
          "contributors": [
            "ggazzo",
            "web-flow"
          ]
        },
        {
          "pr": "10152",
          "title": "[FIX] Dynamic CSS script isn't working on older browsers",
          "userLogin": "karlprieb",
          "milestone": "0.63.0",
          "contributors": [
            "karlprieb"
          ]
        },
        {
          "pr": "9816",
          "title": "[NEW] Add option to login via REST using Facebook and Twitter tokens",
          "userLogin": "MarcosSpessatto",
          "milestone": "0.63.0",
          "contributors": [
            "MarcosSpessatto"
          ]
        },
        {
          "pr": "9629",
          "title": "[NEW] Add REST endpoint to get the list of custom emojis",
          "userLogin": "MarcosSpessatto",
          "milestone": "0.63.0",
          "contributors": [
            "MarcosSpessatto"
          ]
        },
        {
          "pr": "9947",
          "title": "[NEW] GDPR Right to be forgotten/erased",
          "userLogin": "Hudell",
          "milestone": "0.63.0",
          "contributors": [
            "Hudell"
          ]
        },
        {
          "pr": "10105",
          "title": "[NEW] Added endpoint to retrieve mentions of a channel",
          "userLogin": "MarcosSpessatto",
          "milestone": "0.63.0",
          "contributors": [
            "MarcosSpessatto"
          ]
        },
        {
          "pr": "10160",
          "title": "[FIX] Extended view mode on sidebar",
          "userLogin": "karlprieb",
          "milestone": "0.63.0",
          "contributors": [
            "karlprieb"
          ]
        },
        {
          "pr": "10082",
          "title": "[FIX] Cannot answer to a livechat as a manager if agent has not answered yet",
          "userLogin": "kb0304",
          "milestone": "0.63.0",
          "contributors": [
            "kb0304",
            "web-flow"
          ]
        },
        {
          "pr": "9584",
          "title": "[NEW] Add leave public channel & leave private channel permissions",
          "userLogin": "kb0304",
          "milestone": "0.63.0",
          "contributors": [
            "kb0304",
            "graywolf336",
            "web-flow"
          ]
        },
        {
          "pr": "10128",
          "title": "[NEW] Added GET/POST channels.notifications",
          "userLogin": "MarcosSpessatto",
          "milestone": "0.63.0",
          "contributors": [
            "MarcosSpessatto"
          ]
        },
        {
          "pr": "10103",
          "title": "[BREAK] Removed Private History Route",
          "userLogin": "Hudell",
          "milestone": "0.63.0",
          "contributors": [
            "Hudell"
          ]
        },
        {
          "pr": "9866",
          "title": "[FIX] User status missing on user info",
          "userLogin": "lunaticmonk",
          "milestone": "0.63.0",
          "contributors": [
            "lunaticmonk"
          ]
        },
        {
          "pr": "9672",
          "title": "[FIX] Name of files in file upload list cuts down at bottom due to overflow",
          "userLogin": "lunaticmonk",
          "milestone": "0.63.0",
          "contributors": [
            "lunaticmonk"
          ]
        },
        {
          "pr": "9783",
          "title": "[FIX] No pattern for user's status text capitalization",
          "userLogin": "lunaticmonk",
          "milestone": "0.63.0",
          "contributors": [
            "lunaticmonk"
          ]
        },
        {
          "pr": "9739",
          "title": "[FIX] Apostrophe-containing URL misparsed",
          "userLogin": "lunaticmonk",
          "milestone": "0.63.0",
          "contributors": [
            "lunaticmonk"
          ]
        },
        {
          "pr": "9860",
          "title": "[FIX] Popover divs don't scroll if they overflow the viewport",
          "userLogin": "Joe-mcgee",
          "milestone": "0.63.0",
          "contributors": [
            "Joe-mcgee",
            "web-flow"
          ]
        },
        {
          "pr": "10086",
          "title": "[NEW] Reply preview",
          "userLogin": "ubarsaiyan",
          "milestone": "0.63.0",
          "contributors": [
            "ubarsaiyan",
            "web-flow"
          ]
        },
        {
          "pr": "10104",
          "title": "[FIX] Reactions not working on mobile",
          "userLogin": "ggazzo",
          "milestone": "0.63.0",
          "contributors": [
            "ggazzo",
            "web-flow"
          ]
        },
        {
          "pr": "10123",
          "title": "[NEW] Support for agent's phone field",
          "userLogin": "renatobecker",
          "milestone": "0.63.0",
          "contributors": [
            "renatobecker"
          ]
        },
        {
          "pr": "9872",
          "title": "[FIX] Broken video call accept dialog",
          "userLogin": "ramrami",
          "milestone": "0.63.0",
          "contributors": [
            "ramrami"
          ]
        },
        {
          "pr": "10081",
          "title": "[FIX] Wrong switch button border color",
          "userLogin": "kb0304",
          "milestone": "0.63.0",
          "contributors": [
            "kb0304"
          ]
        },
        {
          "pr": "10154",
          "title": "Add a few listener supports for the Rocket.Chat Apps",
          "userLogin": "graywolf336",
          "milestone": "0.63.0",
          "contributors": [
            "graywolf336"
          ]
        },
        {
          "pr": "10148",
          "title": "Add forums as a place to suggest, discuss and upvote features",
          "userLogin": "SeanPackham",
          "contributors": [
            "SeanPackham",
            "web-flow"
          ]
        },
        {
          "pr": "10090",
          "title": "[FIX] Nextcloud as custom oauth provider wasn't mapping data correctly",
          "userLogin": "pierreozoux",
          "milestone": "0.63.0",
          "contributors": [
            "pierreozoux",
            "web-flow",
            "rodrigok"
          ]
        },
        {
          "pr": "10144",
          "title": "[NEW] Added endpoint to get the list of available oauth services",
          "userLogin": "MarcosSpessatto",
          "milestone": "0.63.0",
          "contributors": [
            "MarcosSpessatto"
          ]
        },
        {
          "pr": "10016",
          "title": "[FIX] Missing sidebar default options on admin",
          "userLogin": "karlprieb",
          "milestone": "0.63.0",
          "contributors": [
            "karlprieb",
            "web-flow"
          ]
        },
        {
          "pr": "8667",
          "title": "[FIX] Able to react with invalid emoji",
          "userLogin": "mutdmour",
          "milestone": "0.63.0",
          "contributors": [
            "mutdmour",
            "rodrigok",
            "web-flow",
            "MarcosSpessatto"
          ]
        },
        {
          "pr": "9742",
          "title": "[NEW] REST API method to set room's announcement (channels.setAnnouncement)",
          "userLogin": "TopHattedCat",
          "milestone": "0.63.0",
          "contributors": [
            "TopHattedCat",
            "web-flow"
          ]
        },
        {
          "pr": "9726",
          "title": "[NEW] Audio recording as mp3 and better ui for recording",
          "userLogin": "kb0304",
          "milestone": "0.63.0",
          "contributors": [
            "kb0304",
            "rodrigok",
            "web-flow",
            "engelgabriel"
          ]
        },
        {
          "pr": "9732",
          "title": "[NEW] Setting to configure max delta for 2fa",
          "userLogin": "Hudell",
          "milestone": "0.63.0",
          "contributors": [
            "Hudell",
            "web-flow",
            "engelgabriel",
            "sampaiodiego"
          ]
        },
        {
          "pr": "9870",
          "title": "[NEW] Livechat webhook request on message",
          "userLogin": "hmagarotto",
          "milestone": "0.63.0",
          "contributors": [
            "hmagarotto",
            "web-flow"
          ]
        },
        {
          "pr": "10071",
          "title": "[FIX] Slack Import reports `invalid import file type` due to a call to BSON.native() which is now doesn't exist",
          "userLogin": "trongthanh",
          "milestone": "0.62.2",
          "contributors": [
            "trongthanh"
          ]
        },
        {
          "pr": "9719",
          "title": "[FIX] Verified property of user is always set to false if not supplied",
          "userLogin": "MarcosSpessatto",
          "milestone": "0.62.2",
          "contributors": [
            "MarcosSpessatto",
            "rodrigok"
          ]
        },
        {
          "pr": "10076",
          "title": "[FIX] Update preferences of users with settings: null was crashing the server",
          "userLogin": "rodrigok",
          "milestone": "0.62.2",
          "contributors": [
            "rodrigok"
          ]
        },
        {
          "pr": "10065",
          "title": "Fix tests breaking randomly",
          "userLogin": "rodrigok",
          "contributors": [
            "rodrigok"
          ]
        },
        {
          "pr": "10009",
          "title": "[FIX] REST API: Can't list all public channels when user has permission `view-joined-room`",
          "userLogin": "MarcosSpessatto",
          "milestone": "0.62.2",
          "contributors": [
            "MarcosSpessatto"
          ]
        },
        {
          "pr": "10061",
          "title": "[FIX] Message editing is crashing the server when read receipts are enabled",
          "userLogin": "sampaiodiego",
          "milestone": "0.62.2",
          "contributors": [
            "sampaiodiego"
          ]
        },
        {
          "pr": "10029",
          "title": "[FIX] Download links was duplicating Sub Paths",
          "userLogin": "rodrigok",
          "milestone": "0.62.2",
          "contributors": [
            "rodrigok"
          ]
        },
        {
          "pr": "10051",
          "title": "[FIX] User preferences can't be saved when roles are hidden in admin settings",
          "userLogin": "Hudell",
          "milestone": "0.63.0",
          "contributors": [
            "Hudell"
          ]
        },
        {
          "pr": "9367",
          "title": "[NEW] Announcement bar color wasn't using color from theming variables",
          "userLogin": "cyclops24",
          "milestone": "0.63.0",
          "contributors": [
            "cyclops24",
            "karlprieb",
            "web-flow"
          ]
        },
        {
          "pr": "9932",
          "title": "[FIX] Browser was auto-filling values when editing another user profile",
          "userLogin": "kaiiiiiiiii",
          "milestone": "0.63.0",
          "contributors": [
            "kaiiiiiiiii"
          ]
        },
        {
          "pr": "10011",
          "title": "[FIX] Avatar input was accepting not supported image types",
          "userLogin": "karlprieb",
          "milestone": "0.63.0",
          "contributors": [
            "karlprieb"
          ]
        },
        {
          "pr": "10028",
          "title": "[FIX] Initial loading feedback was missing",
          "userLogin": "karlprieb",
          "milestone": "0.63.0",
          "contributors": [
            "karlprieb"
          ]
        },
        {
          "pr": "10036",
          "title": "[OTHER] Reactivate all tests",
          "userLogin": "rodrigok",
          "milestone": "0.63.0",
          "contributors": [
            "rodrigok"
          ]
        },
        {
          "pr": "9844",
          "title": "[OTHER] Reactivate API tests",
          "userLogin": "karlprieb",
          "contributors": [
            "karlprieb",
            "MarcosSpessatto"
          ]
        },
        {
          "pr": "9986",
          "title": "[FIX] Delete user without username was removing direct rooms of all users",
          "userLogin": "rodrigok",
          "milestone": "0.62.1",
          "contributors": [
            "rodrigok",
            "sampaiodiego"
          ]
        },
        {
          "pr": "9982",
          "title": "[FIX] Two factor authentication modal was not showing",
          "userLogin": "sampaiodiego",
          "milestone": "0.62.1",
          "contributors": [
            "sampaiodiego",
            "web-flow"
          ]
        },
        {
          "pr": "9960",
          "title": "[FIX] Empty sidenav when sorting by activity and there is a subscription without room",
          "userLogin": "ggazzo",
          "milestone": "0.62.1",
          "contributors": [
            "ggazzo",
            "web-flow",
            "rodrigok"
          ]
        },
        {
          "pr": "9988",
          "title": "[FIX] New channel page on medium size screens",
          "userLogin": "karlprieb",
          "milestone": "0.62.1",
          "contributors": [
            "karlprieb"
          ]
        },
        {
          "pr": "9985",
          "title": "Start 0.63.0-develop / develop sync from master",
          "userLogin": "rodrigok",
          "contributors": [
            "rodrigok",
            "web-flow"
          ]
        },
        {
          "pr": "10087",
          "title": "Release 0.62.2",
          "userLogin": "rodrigok",
          "milestone": "0.62.2",
          "contributors": [
            "rodrigok"
          ]
        },
        {
          "pr": "9986",
          "title": "[FIX] Delete user without username was removing direct rooms of all users",
          "userLogin": "rodrigok",
          "milestone": "0.62.1",
          "contributors": [
            "rodrigok",
            "sampaiodiego"
          ]
        },
        {
          "pr": "9988",
          "title": "[FIX] New channel page on medium size screens",
          "userLogin": "karlprieb",
          "milestone": "0.62.1",
          "contributors": [
            "karlprieb"
          ]
        },
        {
          "pr": "9960",
          "title": "[FIX] Empty sidenav when sorting by activity and there is a subscription without room",
          "userLogin": "ggazzo",
          "milestone": "0.62.1",
          "contributors": [
            "ggazzo",
            "web-flow",
            "rodrigok"
          ]
        },
        {
          "pr": "9982",
          "title": "[FIX] Two factor authentication modal was not showing",
          "userLogin": "sampaiodiego",
          "milestone": "0.62.1",
          "contributors": [
            "sampaiodiego",
            "web-flow"
          ]
        }
      ]
    },
    "0.63.0-rc.1": {
      "node_version": "8.9.4",
      "npm_version": "5.6.0",
      "pull_requests": [
        {
          "pr": "10272",
          "title": "[FIX] File had redirect delay when using external storage services and no option to proxy only avatars",
          "userLogin": "rodrigok",
          "milestone": "0.63.0",
          "contributors": [
            "rodrigok",
            "geekgonecrazy",
            "web-flow"
          ]
        },
        {
          "pr": "10257",
          "title": "Fix: Renaming channels.notifications Get/Post endpoints",
          "userLogin": "MarcosSpessatto",
          "milestone": "0.63.0",
          "contributors": [
            "MarcosSpessatto"
          ]
        },
        {
          "pr": "10262",
          "title": "[FIX] Missing pt-BR translations",
          "userLogin": "sampaiodiego",
          "milestone": "0.63.0",
          "contributors": [
            "sampaiodiego",
            "web-flow"
          ]
        },
        {
          "pr": "10240",
          "title": "[FIX] /me REST endpoint was missing user roles and preferences",
          "userLogin": "MarcosSpessatto",
          "milestone": "0.63.0",
          "contributors": [
            "MarcosSpessatto"
          ]
        },
        {
          "pr": "10260",
          "title": "Fix caddy download link to pull from github",
          "userLogin": "geekgonecrazy",
          "milestone": "0.63.0",
          "contributors": [
            "geekgonecrazy",
            "web-flow"
          ]
        },
        {
          "pr": "10252",
          "title": "Fix: possible errors on rocket.chat side of the apps",
          "userLogin": "graywolf336",
          "milestone": "0.63.0",
          "contributors": [
            "graywolf336"
          ]
        },
        {
          "pr": "10015",
          "title": "Fix snap install. Remove execstack from sharp, and bypass grpc error",
          "userLogin": "geekgonecrazy",
          "milestone": "0.63.0",
          "contributors": [
            "geekgonecrazy",
            "web-flow"
          ]
        }
      ]
    },
    "0.63.0-rc.2": {
      "node_version": "8.9.4",
      "npm_version": "5.6.0",
      "pull_requests": [
        {
          "pr": "10078",
          "title": "[FIX] Unable to mention after newline in message",
          "userLogin": "c0dzilla",
          "milestone": "0.63.0",
          "contributors": [
            "c0dzilla"
          ]
        },
        {
          "pr": "10224",
          "title": "[FIX] Wrong pagination information on /api/v1/channels.members",
          "userLogin": "MarcosSpessatto",
          "milestone": "0.63.0",
          "contributors": [
            "MarcosSpessatto"
          ]
        },
        {
          "pr": "10163",
          "title": "[FIX] Inline code following a url leads to autolinking of code with url",
          "userLogin": "c0dzilla",
          "milestone": "0.63.0",
          "contributors": [
            "c0dzilla"
          ]
        },
        {
          "pr": "10258",
          "title": "[FIX] Incoming Webhooks were missing the raw content",
          "userLogin": "Hudell",
          "milestone": "0.63.0",
          "contributors": [
            "Hudell"
          ]
        },
        {
          "pr": "10270",
          "title": "[FIX] Missing Translation Key on Reactions",
          "userLogin": "bernardoetrevisan",
          "milestone": "0.63.0",
          "contributors": [
            "bernardoetrevisan",
            "web-flow",
            "graywolf336"
          ]
        },
        {
          "pr": "10274",
          "title": "Fix: inputs for rocketchat apps",
          "userLogin": "ggazzo",
          "milestone": "0.63.0",
          "contributors": [
            "ggazzo",
            "web-flow",
            "graywolf336"
          ]
        },
        {
          "pr": "10290",
          "title": "Fix: chat.react api not accepting previous emojis",
          "userLogin": "graywolf336",
          "milestone": "0.63.0",
          "contributors": [
            "graywolf336",
            "sampaiodiego",
            "web-flow"
          ]
        },
        {
          "pr": "10300",
          "title": "Fix: Scroll on content page",
          "userLogin": "ggazzo",
          "milestone": "0.63.0",
          "contributors": [
            "ggazzo"
          ]
        }
      ]
    },
    "0.63.0": {
      "node_version": "8.11.1",
      "npm_version": "5.6.0",
      "pull_requests": [
        {
          "pr": "10324",
          "title": "Release 0.63.0",
          "userLogin": "rodrigok",
          "milestone": "0.63.0",
          "contributors": [
            "kb0304",
            "MarcosSpessatto",
            "hmagarotto",
            "engelgabriel",
            "web-flow",
            "TopHattedCat",
            "karlprieb",
            "Joe-mcgee",
            "lunaticmonk",
            "ramrami",
            "kaiiiiiiiii",
            "Hudell",
            "ggazzo",
            "rodrigok"
          ]
        },
        {
          "pr": "10087",
          "title": "Release 0.62.2",
          "userLogin": "rodrigok",
          "milestone": "0.62.2",
          "contributors": [
            "rodrigok"
          ]
        },
        {
          "pr": "9986",
          "title": "[FIX] Delete user without username was removing direct rooms of all users",
          "userLogin": "rodrigok",
          "milestone": "0.62.1",
          "contributors": [
            "rodrigok",
            "sampaiodiego"
          ]
        },
        {
          "pr": "9988",
          "title": "[FIX] New channel page on medium size screens",
          "userLogin": "karlprieb",
          "milestone": "0.62.1",
          "contributors": [
            "karlprieb"
          ]
        },
        {
          "pr": "9960",
          "title": "[FIX] Empty sidenav when sorting by activity and there is a subscription without room",
          "userLogin": "ggazzo",
          "milestone": "0.62.1",
          "contributors": [
            "ggazzo",
            "web-flow",
            "rodrigok"
          ]
        },
        {
          "pr": "9982",
          "title": "[FIX] Two factor authentication modal was not showing",
          "userLogin": "sampaiodiego",
          "milestone": "0.62.1",
          "contributors": [
            "sampaiodiego",
            "web-flow"
          ]
        },
        {
          "pr": "10303",
          "title": "[FIX] Audio Message UI fixes",
          "userLogin": "kb0304",
          "contributors": [
            "kb0304",
            "ggazzo",
            "web-flow"
          ]
        },
        {
          "pr": "10319",
          "title": "[NEW] Improve history generation",
          "userLogin": "rodrigok",
          "milestone": "0.63.0",
          "contributors": [
            "rodrigok"
          ]
        },
        {
          "pr": "10323",
          "title": "Fix: Reaction endpoint/api only working with regular emojis",
          "userLogin": "graywolf336",
          "milestone": "0.63.0",
          "contributors": [
            "graywolf336"
          ]
        },
        {
          "pr": "10313",
          "title": "Bump snap version to include security fix",
          "userLogin": "geekgonecrazy",
          "milestone": "0.63.0",
          "contributors": [
            "geekgonecrazy",
            "web-flow"
          ]
        },
        {
          "pr": "10314",
          "title": "Update Meteor to 1.6.1.1",
          "userLogin": "rodrigok",
          "milestone": "0.63.0",
          "contributors": [
            "rodrigok"
          ]
        }
      ]
    },
    "0.63.1": {
      "node_version": "8.11.1",
      "npm_version": "5.6.0",
      "pull_requests": [
        {
          "pr": "10374",
          "title": "Release 0.63.1",
          "userLogin": "sampaiodiego",
          "contributors": [
            "TechyPeople",
            "web-flow",
            "tttt-conan",
            "rodrigok",
            "geekgonecrazy",
            "graywolf336",
            "kaiiiiiiiii",
            "sampaiodiego"
          ]
        },
        {
          "pr": "10324",
          "title": "Release 0.63.0",
          "userLogin": "rodrigok",
          "milestone": "0.63.0",
          "contributors": [
            "kb0304",
            "MarcosSpessatto",
            "hmagarotto",
            "engelgabriel",
            "web-flow",
            "TopHattedCat",
            "karlprieb",
            "Joe-mcgee",
            "lunaticmonk",
            "ramrami",
            "kaiiiiiiiii",
            "Hudell",
            "ggazzo",
            "rodrigok"
          ]
        },
        {
          "pr": "10324",
          "title": "Release 0.63.0",
          "userLogin": "rodrigok",
          "milestone": "0.63.0",
          "contributors": [
            "kb0304",
            "MarcosSpessatto",
            "hmagarotto",
            "engelgabriel",
            "web-flow",
            "TopHattedCat",
            "karlprieb",
            "Joe-mcgee",
            "lunaticmonk",
            "ramrami",
            "kaiiiiiiiii",
            "Hudell",
            "ggazzo",
            "rodrigok"
          ]
        }
      ]
    },
    "0.63.2": {
      "node_version": "8.11.1",
      "npm_version": "5.6.0",
      "pull_requests": [
        {
          "pr": "10476",
          "title": "Release 0.63.2",
          "userLogin": "graywolf336",
          "contributors": [
            "graywolf336",
            "web-flow"
          ]
        },
        {
          "pr": "10408",
          "title": "add redhat dockerfile to master",
          "userLogin": "geekgonecrazy",
          "contributors": [
            "geekgonecrazy"
          ]
        }
      ]
    },
    "0.63.3": {
      "node_version": "8.11.1",
      "npm_version": "5.6.0",
      "pull_requests": [
        {
          "pr": "10504",
          "title": "Release 0.63.3",
          "userLogin": "graywolf336",
          "contributors": [
            "rafaelks",
            "graywolf336"
          ]
        }
      ]
    },
    "0.64.0-rc.0": {
      "node_version": "8.11.1",
      "npm_version": "5.6.0",
      "pull_requests": [
        {
          "pr": "10532",
          "title": "Included missing lib for migrations",
          "userLogin": "Hudell",
          "milestone": "0.64.0",
          "contributors": [
            "Hudell",
            "rodrigok"
          ]
        },
        {
          "pr": "10502",
          "title": "[NEW] Option to mute group mentions (@all and @here)",
          "userLogin": "Hudell",
          "milestone": "0.64.0",
          "contributors": [
            "Hudell",
            "ggazzo",
            "web-flow"
          ]
        },
        {
          "pr": "9906",
          "title": "[NEW] GDPR - Right to access and Data Portability",
          "userLogin": "Hudell",
          "milestone": "0.64.0",
          "contributors": [
            "Hudell",
            "web-flow",
            "rodrigok"
          ]
        },
        {
          "pr": "9922",
          "title": "[BREAK] Validate incoming message schema",
          "userLogin": "MarcosSpessatto",
          "milestone": "0.64.0",
          "contributors": [
            "MarcosSpessatto",
            "ggazzo"
          ]
        },
        {
          "pr": "9950",
          "title": "[NEW] Broadcast Channels",
          "userLogin": "ggazzo",
          "milestone": "0.64.0",
          "contributors": [
            "ggazzo",
            "web-flow",
            "sampaiodiego",
            "rodrigok"
          ]
        },
        {
          "pr": "10480",
          "title": "[FIX] Add user object to responses in /*.files Rest endpoints",
          "userLogin": "MarcosSpessatto",
          "milestone": "0.64.0",
          "contributors": [
            "MarcosSpessatto",
            "rodrigok"
          ]
        },
        {
          "pr": "10517",
          "title": "[NEW] Option to ignore users on channels",
          "userLogin": "ggazzo",
          "milestone": "0.64.0",
          "contributors": [
            "ggazzo",
            "gdelavald",
            "web-flow",
            "karlprieb"
          ]
        },
        {
          "pr": "10110",
          "title": "[NEW] Search Provider Framework",
          "userLogin": "tkurz",
          "milestone": "0.64.0",
          "contributors": [
            "tkurz",
            "web-flow"
          ]
        },
        {
          "pr": "10473",
          "title": "[FIX] Missing user data on files uploaded through the API",
          "userLogin": "Hudell",
          "milestone": "0.64.0",
          "contributors": [
            "Hudell"
          ]
        },
        {
          "pr": "10498",
          "title": "[FIX] Rename method to clean history of messages",
          "userLogin": "MarcosSpessatto",
          "milestone": "0.64.0",
          "contributors": [
            "MarcosSpessatto"
          ]
        },
        {
          "pr": "10410",
          "title": "[FIX] REST spotlight API wasn't allowing searches with # and @",
          "userLogin": "MarcosSpessatto",
          "milestone": "0.64.0",
          "contributors": [
            "MarcosSpessatto"
          ]
        },
        {
          "pr": "10505",
          "title": "Develop sync",
          "userLogin": "graywolf336",
          "contributors": [
            "geekgonecrazy",
            "web-flow",
            "graywolf336",
            "nsuchy",
            "rodrigok",
            "rafaelks",
            "engelgabriel"
          ]
        },
        {
          "pr": "10442",
          "title": "[NEW] REST API endpoint `/directory`",
          "userLogin": "MarcosSpessatto",
          "milestone": "0.64.0",
          "contributors": [
            "MarcosSpessatto"
          ]
        },
        {
          "pr": "10482",
          "title": "[FIX] Dropdown elements were using old styles",
          "userLogin": "kaiiiiiiiii",
          "milestone": "0.64.0",
          "contributors": [
            "kaiiiiiiiii"
          ]
        },
        {
          "pr": "10513",
          "title": "Fix: Remove \"secret\" from REST endpoint /settings.oauth response",
          "userLogin": "MarcosSpessatto",
          "milestone": "0.64.0",
          "contributors": [
            "MarcosSpessatto"
          ]
        },
        {
          "pr": "10403",
          "title": "[FIX] Directory sort and column sizes were wrong",
          "userLogin": "ggazzo",
          "milestone": "0.64.0",
          "contributors": [
            "ggazzo",
            "web-flow",
            "karlprieb"
          ]
        },
        {
          "pr": "10299",
          "title": "[FIX] REST API OAuth services endpoint were missing fields and flag to indicate custom services",
          "userLogin": "MarcosSpessatto",
          "milestone": "0.64.0",
          "contributors": [
            "MarcosSpessatto"
          ]
        },
        {
          "pr": "10446",
          "title": "[FIX] Error messages weren't been displayed when email verification fails",
          "userLogin": "Hudell",
          "milestone": "0.64.0",
          "contributors": [
            "Hudell",
            "karlprieb",
            "web-flow"
          ]
        },
        {
          "pr": "10454",
          "title": "[FIX] Wrong column positions in the directory search for users",
          "userLogin": "lunaticmonk",
          "milestone": "0.64.0",
          "contributors": [
            "lunaticmonk",
            "karlprieb",
            "web-flow"
          ]
        },
        {
          "pr": "10463",
          "title": "[FIX] Custom fields was misaligned in registration form",
          "userLogin": "dschuan",
          "milestone": "0.64.0",
          "contributors": [
            "dschuan",
            "web-flow"
          ]
        },
        {
          "pr": "10341",
          "title": "[FIX] Unique identifier file not really being unique",
          "userLogin": "abernix",
          "milestone": "0.64.0",
          "contributors": [
            "abernix",
            "web-flow",
            "geekgonecrazy"
          ]
        },
        {
          "pr": "10335",
          "title": "[OTHER] More Listeners for Apps & Utilize Promises inside Apps",
          "userLogin": "graywolf336",
          "milestone": "0.64.0",
          "contributors": [
            "graywolf336"
          ]
        },
        {
          "pr": "10404",
          "title": "[FIX] Empty panel after changing a user's username",
          "userLogin": "Hudell",
          "milestone": "0.64.0",
          "contributors": [
            "Hudell"
          ]
        },
        {
          "pr": "10418",
          "title": " [FIX] Russian translation of \"False\"",
          "userLogin": "strangerintheq",
          "contributors": [
            "strangerintheq",
            "web-flow"
          ]
        },
        {
          "pr": "10496",
          "title": "[FIX] Links being embedded inside of blockquotes",
          "userLogin": "gdelavald",
          "milestone": "0.64.0",
          "contributors": [
            "gdelavald"
          ]
        },
        {
          "pr": "10485",
          "title": "[FIX] The 'channel.messages' REST API Endpoint error",
          "userLogin": "rafaelks",
          "milestone": "0.64.0",
          "contributors": [
            "rafaelks",
            "web-flow"
          ]
        },
        {
          "pr": "10487",
          "title": "[OTHER] Develop sync",
          "userLogin": "graywolf336",
          "contributors": [
            "geekgonecrazy",
            "web-flow",
            "graywolf336"
          ]
        },
        {
          "pr": "10358",
          "title": "[FIX] Button on user info contextual bar scrolling with the content",
          "userLogin": "okaybroda",
          "milestone": "0.64.0",
          "contributors": [
            "okaybroda",
            "ggazzo",
            "web-flow",
            "karlprieb",
            "graywolf336"
          ]
        },
        {
          "pr": "9824",
          "title": "[FIX] \"Idle Time Limit\" using milliseconds instead of seconds",
          "userLogin": "kaiiiiiiiii",
          "milestone": "0.64.0",
          "contributors": [
            "kaiiiiiiiii",
            "web-flow",
            "geekgonecrazy",
            "sampaiodiego",
            "graywolf336"
          ]
        },
        {
          "pr": "10259",
          "title": "[NEW] Body of the payload on an incoming webhook is included on the request object",
          "userLogin": "Hudell",
          "milestone": "0.64.0",
          "contributors": [
            "Hudell"
          ]
        },
        {
          "pr": "10387",
          "title": "[FIX] Missing i18n translation key for \"Unread\"",
          "userLogin": "Hudell",
          "contributors": [
            "Hudell"
          ]
        },
        {
          "pr": "9729",
          "title": "[FIX] Owner unable to delete channel or group from APIs",
          "userLogin": "c0dzilla",
          "milestone": "0.64.0",
          "contributors": [
            "c0dzilla",
            "sampaiodiego",
            "web-flow"
          ]
        },
        {
          "pr": "10371",
          "title": "[NEW] REST endpoint to recover forgotten password",
          "userLogin": "MarcosSpessatto",
          "milestone": "0.64.0",
          "contributors": [
            "MarcosSpessatto"
          ]
        },
        {
          "pr": "10354",
          "title": "[NEW] REST endpoint to report messages",
          "userLogin": "MarcosSpessatto",
          "contributors": [
            "MarcosSpessatto"
          ]
        },
        {
          "pr": "10108",
          "title": "[NEW] Livechat setting to customize ended conversation message",
          "userLogin": "renatobecker",
          "milestone": "0.64.0",
          "contributors": [
            "renatobecker"
          ]
        },
        {
          "pr": "10369",
          "title": "[FIX] Livechat translation files being ignored",
          "userLogin": "renatobecker",
          "milestone": "0.64.0",
          "contributors": [
            "renatobecker",
            "sampaiodiego",
            "web-flow"
          ]
        },
        {
          "pr": "7964",
          "title": "[NEW] Twilio MMS support for LiveChat integration",
          "userLogin": "t3hchipmunk",
          "milestone": "0.64.0",
          "contributors": [
            "t3hchipmunk",
            "sampaiodiego",
            "web-flow"
          ]
        },
        {
          "pr": "6673",
          "title": "[FIX] Missing page \"not found\"",
          "userLogin": "Prakharsvnit",
          "milestone": "0.64.0",
          "contributors": [
            "Prakharsvnit",
            "web-flow",
            "geekgonecrazy",
            "karlprieb"
          ]
        },
        {
          "pr": "10083",
          "title": "[FIX] \"Highlight Words\" wasn't working with more than one word",
          "userLogin": "nemaniarjun",
          "milestone": "0.64.0",
          "contributors": [
            "nemaniarjun",
            "gdelavald",
            "web-flow"
          ]
        },
        {
          "pr": "10171",
          "title": "[FIX] Missing \"Administration\" menu for user with manage-emoji permission",
          "userLogin": "c0dzilla",
          "milestone": "0.64.0",
          "contributors": [
            "c0dzilla",
            "karlprieb",
            "web-flow"
          ]
        },
        {
          "pr": "10395",
          "title": "[FIX] Message view mode setting was missing at user's preferences ",
          "userLogin": "kaiiiiiiiii",
          "milestone": "0.64.0",
          "contributors": [
            "kaiiiiiiiii",
            "karlprieb",
            "web-flow"
          ]
        },
        {
          "pr": "10399",
          "title": "[FIX] Profile image was not being shown in user's directory search",
          "userLogin": "lunaticmonk",
          "milestone": "0.64.0",
          "contributors": [
            "lunaticmonk",
            "karlprieb",
            "web-flow"
          ]
        },
        {
          "pr": "10342",
          "title": "[NEW] REST API endpoint `rooms.favorite` to favorite and unfavorite rooms",
          "userLogin": "MarcosSpessatto",
          "milestone": "0.64.0",
          "contributors": [
            "MarcosSpessatto"
          ]
        },
        {
          "pr": "10428",
          "title": "[FIX] Wrong positioning of popover when using RTL languages",
          "userLogin": "ggazzo",
          "milestone": "0.64.0",
          "contributors": [
            "ggazzo",
            "karlprieb",
            "web-flow"
          ]
        },
        {
          "pr": "10472",
          "title": "[FIX] Messages was grouping wrong some times when server is slow",
          "userLogin": "gdelavald",
          "milestone": "0.64.0",
          "contributors": [
            "gdelavald",
            "karlprieb",
            "web-flow"
          ]
        },
        {
          "pr": "10225",
          "title": "[FIX] GitLab authentication scope was too open, reduced to read only access",
          "userLogin": "rafaelks",
          "milestone": "0.64.0",
          "contributors": [
            "rafaelks",
            "web-flow",
            "rodrigok"
          ]
        },
        {
          "pr": "10344",
          "title": "[FIX] Renaming agent's username within Livechat's department",
          "userLogin": "renatobecker",
          "milestone": "0.64.0",
          "contributors": [
            "renatobecker"
          ]
        },
        {
          "pr": "10394",
          "title": "[FIX] Missing RocketApps input types",
          "userLogin": "ggazzo",
          "milestone": "0.64.0",
          "contributors": [
            "ggazzo",
            "web-flow",
            "graywolf336",
            "karlprieb"
          ]
        },
        {
          "pr": "10221",
          "title": "[FIX] Livechat desktop notifications not being displayed",
          "userLogin": "renatobecker",
          "milestone": "0.64.0",
          "contributors": [
            "renatobecker",
            "web-flow"
          ]
        },
        {
          "pr": "10336",
          "title": "Change Docker-Compose to use mmapv1 storage engine for mongo",
          "userLogin": "geekgonecrazy",
          "milestone": "0.64.0",
          "contributors": [
            "geekgonecrazy",
            "web-flow"
          ]
        },
        {
          "pr": "10396",
          "title": "[NEW] Add internal API to handle room announcements",
          "userLogin": "gdelavald",
          "milestone": "0.64.0",
          "contributors": [
            "gdelavald"
          ]
        },
        {
          "pr": "10409",
          "title": "[FIX] Autocomplete list when inviting a user was partial hidden",
          "userLogin": "karlprieb",
          "milestone": "0.64.0",
          "contributors": [
            "karlprieb",
            "web-flow"
          ]
        },
        {
          "pr": "10423",
          "title": "[FIX] Remove a user from the user's list when creating a new channel removes the wrong user",
          "userLogin": "gdelavald",
          "milestone": "0.64.0",
          "contributors": [
            "gdelavald",
            "karlprieb",
            "web-flow"
          ]
        },
        {
          "pr": "10430",
          "title": "[FIX] Room's name was cutting instead of having ellipses on sidebar",
          "userLogin": "ggazzo",
          "milestone": "0.64.0",
          "contributors": [
            "ggazzo"
          ]
        },
        {
          "pr": "10435",
          "title": "Add some missing translations",
          "userLogin": "gdelavald",
          "milestone": "0.64.0",
          "contributors": [
            "gdelavald"
          ]
        },
        {
          "pr": "10437",
          "title": "[NEW] Add message preview when quoting another message",
          "userLogin": "gdelavald",
          "milestone": "0.64.0",
          "contributors": [
            "gdelavald"
          ]
        },
        {
          "pr": "10438",
          "title": "[FIX] Button to delete rooms by the owners wasn't appearing",
          "userLogin": "ggazzo",
          "milestone": "0.64.0",
          "contributors": [
            "ggazzo",
            "karlprieb",
            "web-flow"
          ]
        },
        {
          "pr": "10439",
          "title": "[NEW] Prevent the browser to autocomplete some setting fields",
          "userLogin": "gdelavald",
          "milestone": "0.64.0",
          "contributors": [
            "gdelavald"
          ]
        },
        {
          "pr": "10441",
          "title": "[OTHER] Removed the developer warning on the rest api",
          "userLogin": "graywolf336",
          "milestone": "0.64.0",
          "contributors": [
            "graywolf336"
          ]
        },
        {
          "pr": "10444",
          "title": "[NEW] Shows user's real name on autocomplete popup",
          "userLogin": "gdelavald",
          "milestone": "0.64.0",
          "contributors": [
            "gdelavald"
          ]
        },
        {
          "pr": "10414",
          "title": "[NEW] Automatically trigger Redhat registry build when tagging new release",
          "userLogin": "geekgonecrazy",
          "milestone": "0.64.0",
          "contributors": [
            "geekgonecrazy"
          ]
        },
        {
          "pr": "10397",
          "title": "Fix and improve vietnamese translation",
          "userLogin": "tttt-conan",
          "contributors": [
            "tttt-conan",
            "TDiNguyen",
            "graywolf336",
            "web-flow"
          ]
        },
        {
          "pr": "10411",
          "title": "[BREAK] The property \"settings\" is no longer available to regular users via rest api",
          "userLogin": "graywolf336",
          "milestone": "0.64.0",
          "contributors": [
            "graywolf336"
          ]
        },
        {
          "pr": "9946",
          "title": "[FIX] Updated OpenShift Template to take an Image as a Param",
          "userLogin": "christianh814",
          "contributors": [
            "christianh814",
            "web-flow",
            "geekgonecrazy"
          ]
        },
        {
          "pr": "10405",
          "title": "Use Node 8.9 for CI build",
          "userLogin": "rodrigok",
          "milestone": "0.64.0",
          "contributors": [
            "rodrigok"
          ]
        },
        {
          "pr": "9576",
          "title": "[FIX] Incoming integrations being able to trigger an empty message with a GET",
          "userLogin": "graywolf336",
          "milestone": "0.64.0",
          "contributors": [
            "graywolf336"
          ]
        },
        {
          "pr": "10360",
          "title": "Update allowed labels for bot",
          "userLogin": "TwizzyDizzy",
          "contributors": [
            "TwizzyDizzy",
            "web-flow"
          ]
        },
        {
          "pr": "10384",
          "title": "Remove @core team mention from Pull Request template",
          "userLogin": "rodrigok",
          "milestone": "0.64.0",
          "contributors": [
            "rodrigok",
            "web-flow"
          ]
        },
        {
          "pr": "10390",
          "title": "[FIX] Snaps installations are breaking on avatar requests",
          "userLogin": "rodrigok",
          "milestone": "0.64.0",
          "contributors": [
            "rodrigok"
          ]
        },
        {
          "pr": "10234",
          "title": "New issue template for *Release Process*",
          "userLogin": "rodrigok",
          "milestone": "0.64.0",
          "contributors": [
            "rodrigok",
            "geekgonecrazy",
            "web-flow"
          ]
        },
        {
          "pr": "10376",
          "title": "Master into Develop Branch Sync",
          "userLogin": "graywolf336",
          "contributors": [
            "sampaiodiego",
            "rodrigok",
            "web-flow",
            "graywolf336"
          ]
        },
        {
          "pr": "10504",
          "title": "Release 0.63.3",
          "userLogin": "graywolf336",
          "contributors": [
            "rafaelks",
            "graywolf336"
          ]
        },
        {
          "pr": "10476",
          "title": "Release 0.63.2",
          "userLogin": "graywolf336",
          "contributors": [
            "graywolf336",
            "web-flow"
          ]
        },
        {
          "pr": "10408",
          "title": "add redhat dockerfile to master",
          "userLogin": "geekgonecrazy",
          "contributors": [
            "geekgonecrazy"
          ]
        }
      ]
    },
    "0.64.0-rc.1": {
      "node_version": "8.11.1",
      "npm_version": "5.6.0",
      "pull_requests": [
        {
          "pr": "10545",
          "title": "LingoHub based on develop",
          "userLogin": "engelgabriel",
          "milestone": "0.64.0",
          "contributors": [
            "rodrigok"
          ]
        },
        {
          "pr": "10544",
          "title": "Regression: Revert announcement structure",
          "userLogin": "gdelavald",
          "milestone": "0.64.0",
          "contributors": [
            "gdelavald",
            "rodrigok",
            "web-flow"
          ]
        },
        {
          "pr": "10543",
          "title": "Regression: Upload was not working",
          "userLogin": "rodrigok",
          "milestone": "0.64.0",
          "contributors": [
            "rodrigok"
          ]
        }
      ]
    },
    "0.64.0-rc.2": {
      "node_version": "8.11.1",
      "npm_version": "5.6.0",
      "pull_requests": [
        {
          "pr": "10549",
          "title": "Deps update",
          "userLogin": "engelgabriel",
          "milestone": "0.64.0",
          "contributors": [
            "engelgabriel",
            "web-flow"
          ]
        },
        {
          "pr": "10560",
          "title": "Regression: /api/v1/settings.oauth not returning clientId for Twitter",
          "userLogin": "cardoso",
          "milestone": "0.64.0",
          "contributors": [
            "cardoso",
            "web-flow"
          ]
        },
        {
          "pr": "10555",
          "title": "Regression: Webhooks breaking due to restricted test",
          "userLogin": "rodrigok",
          "milestone": "0.64.0",
          "contributors": [
            "rodrigok"
          ]
        },
        {
          "pr": "10559",
          "title": "Regression: Rooms and Apps weren't playing nice with each other",
          "userLogin": "graywolf336",
          "milestone": "0.64.0",
          "contributors": [
            "graywolf336"
          ]
        },
        {
          "pr": "10554",
          "title": "Regression: Fix announcement bar being displayed without content",
          "userLogin": "gdelavald",
          "milestone": "0.64.0",
          "contributors": [
            "gdelavald"
          ]
        }
      ]
    },
    "0.64.0-rc.3": {
      "node_version": "8.11.1",
      "npm_version": "5.6.0",
      "pull_requests": [
        {
          "pr": "10550",
          "title": "[FIX] Wordpress oAuth authentication wasn't behaving correctly",
          "userLogin": "kaiiiiiiiii",
          "milestone": "0.64.0",
          "contributors": [
            "kaiiiiiiiii"
          ]
        },
        {
          "pr": "10553",
          "title": "Regression: Inconsistent response of settings.oauth endpoint",
          "userLogin": "MarcosSpessatto",
          "milestone": "0.64.0",
          "contributors": [
            "MarcosSpessatto"
          ]
        },
        {
          "pr": "10571",
          "title": "Regression: Remove added mentions on quote/reply",
          "userLogin": "gdelavald",
          "milestone": "0.64.0",
          "contributors": [
            "gdelavald",
            "rodrigok"
          ]
        },
        {
          "pr": "10573",
          "title": "Regression: Attachments and fields incorrectly failing on validation",
          "userLogin": "graywolf336",
          "milestone": "0.64.0",
          "contributors": [
            "graywolf336"
          ]
        }
      ]
    },
    "0.64.0-rc.4": {
      "node_version": "8.11.1",
      "npm_version": "5.6.0",
      "pull_requests": [
        {
          "pr": "10558",
          "title": "[FIX] Switch buttons were cutting in RTL mode",
          "userLogin": "ggazzo",
          "milestone": "0.64.0",
          "contributors": [
            "ggazzo",
            "web-flow"
          ]
        },
        {
          "pr": "10574",
          "title": "[NEW] Add information regarding Zapier and Bots to the integrations page",
          "userLogin": "graywolf336",
          "milestone": "0.64.0",
          "contributors": [
            "graywolf336"
          ]
        },
        {
          "pr": "10575",
          "title": "Regression: Rocket.Chat App author link opens in same window",
          "userLogin": "kaiiiiiiiii",
          "milestone": "0.64.0",
          "contributors": [
            "kaiiiiiiiii",
            "web-flow"
          ]
        },
        {
          "pr": "10503",
          "title": "[FIX] Stop Firefox announcement overflowing viewport",
          "userLogin": "brendangadd",
          "milestone": "0.64.0",
          "contributors": [
            "brendangadd",
            "web-flow"
          ]
        }
      ]
    },
    "0.64.0": {
      "node_version": "8.11.1",
      "npm_version": "5.6.0",
      "pull_requests": [
        {
          "pr": "10613",
          "title": "Release 0.64.0",
          "userLogin": "rodrigok",
          "milestone": "0.64.0",
          "contributors": [
            "rodrigok",
            "geekgonecrazy",
            "web-flow",
            "graywolf336",
            "TwizzyDizzy",
            "christianh814",
            "tttt-conan",
            "gdelavald",
            "ggazzo"
          ]
        },
        {
          "pr": "10504",
          "title": "Release 0.63.3",
          "userLogin": "graywolf336",
          "contributors": [
            "rafaelks",
            "graywolf336"
          ]
        },
        {
          "pr": "10476",
          "title": "Release 0.63.2",
          "userLogin": "graywolf336",
          "contributors": [
            "graywolf336",
            "web-flow"
          ]
        },
        {
          "pr": "10408",
          "title": "add redhat dockerfile to master",
          "userLogin": "geekgonecrazy",
          "contributors": [
            "geekgonecrazy"
          ]
        },
        {
          "pr": "10591",
          "title": "Regression: Various search provider fixes",
          "userLogin": "tkurz",
          "milestone": "0.64.0",
          "contributors": [
            "tkurz",
            "web-flow",
            "engelgabriel",
            "sampaiodiego"
          ]
        },
        {
          "pr": "10596",
          "title": "Regression: /api/v1/settings.oauth not sending needed info for SAML & CAS",
          "userLogin": "cardoso",
          "milestone": "0.64.0",
          "contributors": [
            "cardoso",
            "web-flow"
          ]
        },
        {
          "pr": "10598",
          "title": "Regression: Apps and Livechats not getting along well with each other",
          "userLogin": "graywolf336",
          "milestone": "0.64.0",
          "contributors": [
            "graywolf336"
          ]
        },
        {
          "pr": "10551",
          "title": " [FIX] Missing \"Administration\" menu for users with some administration permissions",
          "userLogin": "kaiiiiiiiii",
          "milestone": "0.64.0",
          "contributors": [
            "kaiiiiiiiii"
          ]
        },
        {
          "pr": "10599",
          "title": "[FIX] Member list search with no results",
          "userLogin": "ggazzo",
          "milestone": "0.64.0",
          "contributors": [
            "ggazzo"
          ]
        },
        {
          "pr": "10586",
          "title": "Development: Add Visual Studio Code debugging configuration",
          "userLogin": "graywolf336",
          "contributors": [
            "graywolf336"
          ]
        },
        {
          "pr": "10576",
          "title": "[FIX] Integrations with room data not having the usernames filled in",
          "userLogin": "graywolf336",
          "milestone": "0.64.0",
          "contributors": [
            "graywolf336",
            "sampaiodiego",
            "web-flow"
          ]
        }
      ]
    },
    "0.64.1": {
      "node_version": "8.11.1",
      "npm_version": "5.6.0",
      "pull_requests": [
        {
          "pr": "10660",
          "title": "Release 0.64.1",
          "userLogin": "rodrigok",
          "milestone": "0.64.1",
          "contributors": [
            "saplla",
            "web-flow",
            "engelgabriel",
            "graywolf336",
            "rodrigok",
            "sampaiodiego"
          ]
        },
        {
          "pr": "10597",
          "title": "[NEW] Store the last sent message to show bellow the room's name by default",
          "userLogin": "graywolf336",
          "milestone": "0.64.1",
          "contributors": [
            "graywolf336",
            "engelgabriel",
            "web-flow",
            "rodrigok"
          ]
        },
        {
          "pr": "10529",
          "title": "Support passing extra connection options to the Mongo driver",
          "userLogin": "saplla",
          "milestone": "0.64.1",
          "contributors": [
            "saplla",
            "web-flow",
            "engelgabriel"
          ]
        },
        {
          "pr": "10615",
          "title": "[FIX] E-mails were hidden some information",
          "userLogin": "rodrigok",
          "milestone": "0.64.1",
          "contributors": [
            "rodrigok"
          ]
        },
        {
          "pr": "10611",
          "title": "Regression: Updating an App on multi-instance servers wasn't working",
          "userLogin": "graywolf336",
          "milestone": "0.64.1",
          "contributors": [
            "graywolf336",
            "engelgabriel",
            "web-flow"
          ]
        },
        {
          "pr": "10627",
          "title": "[FIX] Regression on 0.64.0 was freezing the application when posting some URLs",
          "userLogin": "rodrigok",
          "milestone": "0.64.1",
          "contributors": [
            "rodrigok",
            "sampaiodiego"
          ]
        },
        {
          "pr": "10648",
          "title": "Dependencies update",
          "userLogin": "engelgabriel",
          "milestone": "0.64.1",
          "contributors": [
            "engelgabriel"
          ]
        }
      ]
    },
    "0.64.2-rc.0": {
      "node_version": "8.11.1",
      "npm_version": "5.6.0",
      "pull_requests": [
        {
          "pr": "10736",
          "title": "More improvements on send notifications logic",
          "userLogin": "sampaiodiego",
          "milestone": "0.64.2",
          "contributors": [
            "rodrigok",
            "sampaiodiego"
          ]
        },
        {
          "pr": "10720",
          "title": "[FIX] Send a message when muted returns inconsistent result in chat.sendMessage",
          "userLogin": "MarcosSpessatto",
          "milestone": "0.64.2",
          "contributors": [
            "MarcosSpessatto"
          ]
        },
        {
          "pr": "10733",
          "title": "[FIX] Regression: Empty content on announcement modal",
          "userLogin": "gdelavald",
          "milestone": "0.64.2",
          "contributors": [
            "gdelavald"
          ]
        },
        {
          "pr": "10607",
          "title": "[NEW] Add REST endpoints `channels.roles` & `groups.roles`",
          "userLogin": "cardoso",
          "milestone": "0.64.2",
          "contributors": [
            "cardoso",
            "web-flow",
            "rafaelks"
          ]
        },
        {
          "pr": "10724",
          "title": "[NEW] Add more options for Wordpress OAuth configuration",
          "userLogin": "Hudell",
          "milestone": "0.64.2",
          "contributors": [
            "Hudell"
          ]
        },
        {
          "pr": "10523",
          "title": "[NEW] Setup Wizard",
          "userLogin": "karlprieb",
          "milestone": "0.64.2",
          "contributors": [
            "karlprieb",
            "engelgabriel",
            "web-flow"
          ]
        },
        {
          "pr": "10691",
          "title": "LingoHub based on develop",
          "userLogin": "engelgabriel",
          "milestone": "0.64.2",
          "contributors": [
            "rodrigok"
          ]
        },
        {
          "pr": "10686",
          "title": "[NEW] Improvements to notifications logic",
          "userLogin": "sampaiodiego",
          "milestone": "0.64.2",
          "contributors": [
            "sampaiodiego",
            "rodrigok",
            "web-flow"
          ]
        },
        {
          "pr": "10705",
          "title": "[FIX] Missing attachment description when Rocket.Chat Apps were enabled",
          "userLogin": "Hudell",
          "milestone": "0.64.2",
          "contributors": [
            "Hudell"
          ]
        },
        {
          "pr": "10445",
          "title": "[FIX] Improve desktop notification formatting",
          "userLogin": "Sameesunkaria",
          "milestone": "0.64.2",
          "contributors": [
            "Sameesunkaria",
            "engelgabriel",
            "web-flow"
          ]
        },
        {
          "pr": "10524",
          "title": "Add `npm run postinstall` into example build script",
          "userLogin": "peccu",
          "milestone": "0.64.2",
          "contributors": [
            "peccu",
            "web-flow",
            "engelgabriel"
          ]
        },
        {
          "pr": "10678",
          "title": "[FIX] Message box emoji icon was flickering when typing a text",
          "userLogin": "gdelavald",
          "milestone": "0.64.2",
          "contributors": [
            "gdelavald"
          ]
        },
        {
          "pr": "10674",
          "title": "Correct links in README file",
          "userLogin": "winterstefan",
          "milestone": "0.64.2",
          "contributors": [
            "winterstefan"
          ]
        },
        {
          "pr": "10665",
          "title": "[FIX] Channel owner was being set as muted when creating a read-only channel",
          "userLogin": "MarcosSpessatto",
          "milestone": "0.64.2",
          "contributors": [
            "MarcosSpessatto"
          ]
        },
        {
          "pr": "10681",
          "title": "[FIX] SAML wasn't working correctly when running multiple instances",
          "userLogin": "Hudell",
          "milestone": "0.64.2",
          "contributors": [
            "Hudell",
            "rodrigok",
            "web-flow"
          ]
        }
      ]
    },
    "0.64.2-rc.1": {
      "node_version": "8.11.1",
      "npm_version": "5.6.0",
      "pull_requests": [
        {
          "pr": "10789",
          "title": "Prometheus: Improve metric names",
          "userLogin": "rodrigok",
          "milestone": "0.64.2",
          "contributors": [
            "rodrigok"
          ]
        },
        {
          "pr": "10788",
          "title": "Improvement to push notifications on direct messages",
          "userLogin": "sampaiodiego",
          "milestone": "0.64.2",
          "contributors": [
            "sampaiodiego"
          ]
        },
        {
          "pr": "10786",
          "title": "Better metric for notifications",
          "userLogin": "rodrigok",
          "milestone": "0.64.2",
          "contributors": [
            "rodrigok"
          ]
        },
        {
          "pr": "10779",
          "title": "Add badge back to push notifications",
          "userLogin": "rodrigok",
          "milestone": "0.64.2",
          "contributors": [
            "sampaiodiego"
          ]
        },
        {
          "pr": "10776",
          "title": "Wizard improvements",
          "userLogin": "rodrigok",
          "milestone": "0.64.2",
          "contributors": [
            "rodrigok"
          ]
        },
        {
          "pr": "10766",
          "title": "Add setting and expose prometheus on port 9100",
          "userLogin": "rodrigok",
          "milestone": "0.64.2",
          "contributors": [
            "rodrigok",
            "sampaiodiego"
          ]
        },
        {
          "pr": "10760",
          "title": "Regression: Fix notifications for direct messages",
          "userLogin": "sampaiodiego",
          "milestone": "0.64.2",
          "contributors": [
            "sampaiodiego"
          ]
        }
      ]
    },
    "0.64.2-rc.2": {
      "node_version": "8.11.1",
      "npm_version": "5.6.0",
      "pull_requests": [
        {
          "pr": "10798",
          "title": "Prometheus: Add metric to track hooks time",
          "userLogin": "rodrigok",
          "milestone": "0.64.2",
          "contributors": [
            "rodrigok"
          ]
        },
        {
          "pr": "10802",
          "title": "Regression: Autorun of wizard was not destroyed after completion",
          "userLogin": "rodrigok",
          "milestone": "0.64.2",
          "contributors": [
            "rodrigok"
          ]
        },
        {
          "pr": "10803",
          "title": "Prometheus: Fix notification metric",
          "userLogin": "rodrigok",
          "milestone": "0.64.2",
          "contributors": [
            "rodrigok"
          ]
        },
        {
          "pr": "10804",
          "title": "Regression: Fix wrong wizard field name",
          "userLogin": "rodrigok",
          "milestone": "0.64.2",
          "contributors": [
            "rodrigok"
          ]
        },
        {
          "pr": "10793",
          "title": "[FIX] Not escaping special chars on mentions",
          "userLogin": "erhan-",
          "milestone": "0.64.2",
          "contributors": [
            "erhan-",
            "sampaiodiego"
          ]
        }
      ]
    },
    "0.64.2": {
      "node_version": "8.11.1",
      "npm_version": "5.6.0",
      "pull_requests": [
        {
          "pr": "10812",
          "title": "Release 0.64.2",
          "userLogin": "rodrigok",
          "milestone": "0.64.2",
          "contributors": [
            "Hudell",
            "rodrigok",
            "web-flow",
            "MarcosSpessatto",
            "winterstefan",
            "gdelavald",
            "peccu",
            "Sameesunkaria",
            "sampaiodiego",
            "engelgabriel",
            "karlprieb",
            "cardoso",
            "erhan-"
          ]
        },
        {
          "pr": "10798",
          "title": "Prometheus: Add metric to track hooks time",
          "userLogin": "rodrigok",
          "milestone": "0.64.2",
          "contributors": [
            "rodrigok"
          ]
        },
        {
          "pr": "10802",
          "title": "Regression: Autorun of wizard was not destroyed after completion",
          "userLogin": "rodrigok",
          "milestone": "0.64.2",
          "contributors": [
            "rodrigok"
          ]
        },
        {
          "pr": "10803",
          "title": "Prometheus: Fix notification metric",
          "userLogin": "rodrigok",
          "milestone": "0.64.2",
          "contributors": [
            "rodrigok"
          ]
        },
        {
          "pr": "10804",
          "title": "Regression: Fix wrong wizard field name",
          "userLogin": "rodrigok",
          "milestone": "0.64.2",
          "contributors": [
            "rodrigok"
          ]
        },
        {
          "pr": "10793",
          "title": "[FIX] Not escaping special chars on mentions",
          "userLogin": "erhan-",
          "milestone": "0.64.2",
          "contributors": [
            "erhan-",
            "sampaiodiego"
          ]
        },
        {
          "pr": "10789",
          "title": "Prometheus: Improve metric names",
          "userLogin": "rodrigok",
          "milestone": "0.64.2",
          "contributors": [
            "rodrigok"
          ]
        },
        {
          "pr": "10788",
          "title": "Improvement to push notifications on direct messages",
          "userLogin": "sampaiodiego",
          "milestone": "0.64.2",
          "contributors": [
            "sampaiodiego"
          ]
        },
        {
          "pr": "10786",
          "title": "Better metric for notifications",
          "userLogin": "rodrigok",
          "milestone": "0.64.2",
          "contributors": [
            "rodrigok"
          ]
        },
        {
          "pr": "10779",
          "title": "Add badge back to push notifications",
          "userLogin": "rodrigok",
          "milestone": "0.64.2",
          "contributors": [
            "sampaiodiego"
          ]
        },
        {
          "pr": "10776",
          "title": "Wizard improvements",
          "userLogin": "rodrigok",
          "milestone": "0.64.2",
          "contributors": [
            "rodrigok"
          ]
        },
        {
          "pr": "10766",
          "title": "Add setting and expose prometheus on port 9100",
          "userLogin": "rodrigok",
          "milestone": "0.64.2",
          "contributors": [
            "rodrigok",
            "sampaiodiego"
          ]
        },
        {
          "pr": "10760",
          "title": "Regression: Fix notifications for direct messages",
          "userLogin": "sampaiodiego",
          "milestone": "0.64.2",
          "contributors": [
            "sampaiodiego"
          ]
        },
        {
          "pr": "10736",
          "title": "More improvements on send notifications logic",
          "userLogin": "sampaiodiego",
          "milestone": "0.64.2",
          "contributors": [
            "rodrigok",
            "sampaiodiego"
          ]
        },
        {
          "pr": "10720",
          "title": "[FIX] Send a message when muted returns inconsistent result in chat.sendMessage",
          "userLogin": "MarcosSpessatto",
          "milestone": "0.64.2",
          "contributors": [
            "MarcosSpessatto"
          ]
        },
        {
          "pr": "10733",
          "title": "[FIX] Regression: Empty content on announcement modal",
          "userLogin": "gdelavald",
          "milestone": "0.64.2",
          "contributors": [
            "gdelavald"
          ]
        },
        {
          "pr": "10607",
          "title": "[NEW] Add REST endpoints `channels.roles` & `groups.roles`",
          "userLogin": "cardoso",
          "milestone": "0.64.2",
          "contributors": [
            "cardoso",
            "web-flow",
            "rafaelks"
          ]
        },
        {
          "pr": "10724",
          "title": "[NEW] Add more options for Wordpress OAuth configuration",
          "userLogin": "Hudell",
          "milestone": "0.64.2",
          "contributors": [
            "Hudell"
          ]
        },
        {
          "pr": "10523",
          "title": "[NEW] Setup Wizard",
          "userLogin": "karlprieb",
          "milestone": "0.64.2",
          "contributors": [
            "karlprieb",
            "engelgabriel",
            "web-flow"
          ]
        },
        {
          "pr": "10691",
          "title": "LingoHub based on develop",
          "userLogin": "engelgabriel",
          "milestone": "0.64.2",
          "contributors": [
            "rodrigok"
          ]
        },
        {
          "pr": "10686",
          "title": "[NEW] Improvements to notifications logic",
          "userLogin": "sampaiodiego",
          "milestone": "0.64.2",
          "contributors": [
            "sampaiodiego",
            "rodrigok",
            "web-flow"
          ]
        },
        {
          "pr": "10705",
          "title": "[FIX] Missing attachment description when Rocket.Chat Apps were enabled",
          "userLogin": "Hudell",
          "milestone": "0.64.2",
          "contributors": [
            "Hudell"
          ]
        },
        {
          "pr": "10445",
          "title": "[FIX] Improve desktop notification formatting",
          "userLogin": "Sameesunkaria",
          "milestone": "0.64.2",
          "contributors": [
            "Sameesunkaria",
            "engelgabriel",
            "web-flow"
          ]
        },
        {
          "pr": "10524",
          "title": "Add `npm run postinstall` into example build script",
          "userLogin": "peccu",
          "milestone": "0.64.2",
          "contributors": [
            "peccu",
            "web-flow",
            "engelgabriel"
          ]
        },
        {
          "pr": "10678",
          "title": "[FIX] Message box emoji icon was flickering when typing a text",
          "userLogin": "gdelavald",
          "milestone": "0.64.2",
          "contributors": [
            "gdelavald"
          ]
        },
        {
          "pr": "10674",
          "title": "Correct links in README file",
          "userLogin": "winterstefan",
          "milestone": "0.64.2",
          "contributors": [
            "winterstefan"
          ]
        },
        {
          "pr": "10665",
          "title": "[FIX] Channel owner was being set as muted when creating a read-only channel",
          "userLogin": "MarcosSpessatto",
          "milestone": "0.64.2",
          "contributors": [
            "MarcosSpessatto"
          ]
        },
        {
          "pr": "10681",
          "title": "[FIX] SAML wasn't working correctly when running multiple instances",
          "userLogin": "Hudell",
          "milestone": "0.64.2",
          "contributors": [
            "Hudell",
            "rodrigok",
            "web-flow"
          ]
        }
      ]
    },
    "0.65.0-rc.0": {
      "node_version": "8.11.1",
      "npm_version": "5.6.0",
      "pull_requests": [
        {
          "pr": "10822",
          "title": "Apps: Command Previews, Message and Room Removal Events",
          "userLogin": "graywolf336",
          "milestone": "0.65.0",
          "contributors": [
            "graywolf336",
            "rodrigok",
            "web-flow",
            "sampaiodiego"
          ]
        },
        {
          "pr": "9857",
          "title": "[NEW] Implement a local password policy",
          "userLogin": "graywolf336",
          "milestone": "0.65.0",
          "contributors": [
            "graywolf336",
            "rodrigok"
          ]
        },
        {
          "pr": "10663",
          "title": "[FIX] Livechat managers were not being able to send messages in some cases",
          "userLogin": "renatobecker",
          "milestone": "0.65.0",
          "contributors": [
            "renatobecker"
          ]
        },
        {
          "pr": "10584",
          "title": "[NEW] Options to enable/disable each Livechat registration form field",
          "userLogin": "renatobecker",
          "milestone": "0.65.0",
          "contributors": [
            "renatobecker",
            "sampaiodiego",
            "web-flow"
          ]
        },
        {
          "pr": "10612",
          "title": "[FIX] Livechat settings not appearing correctly",
          "userLogin": "renatobecker",
          "milestone": "0.65.0",
          "contributors": [
            "renatobecker"
          ]
        },
        {
          "pr": "10677",
          "title": "[NEW] Return the result of the `/me` endpoint within the result of the `/login` endpoint",
          "userLogin": "MarcosSpessatto",
          "milestone": "0.65.0",
          "contributors": [
            "MarcosSpessatto"
          ]
        },
        {
          "pr": "10815",
          "title": "Develop sync",
          "userLogin": "rodrigok",
          "contributors": [
            "geekgonecrazy",
            "web-flow",
            "graywolf336",
            "nsuchy",
            "rodrigok",
            "rafaelks",
            "sampaiodiego"
          ]
        },
        {
          "pr": "10608",
          "title": "[NEW] Lazy load image attachments",
          "userLogin": "ggazzo",
          "milestone": "0.65.0",
          "contributors": [
            "ggazzo",
            "web-flow",
            "karlprieb",
            "rodrigok"
          ]
        },
        {
          "pr": "10427",
          "title": "[FIX] Enabling `Collapse Embedded Media by Default` was hiding replies and quotes",
          "userLogin": "c0dzilla",
          "milestone": "0.65.0",
          "contributors": [
            "c0dzilla"
          ]
        },
        {
          "pr": "10214",
          "title": "[NEW] View pinned message's attachment",
          "userLogin": "c0dzilla",
          "milestone": "0.65.0",
          "contributors": [
            "c0dzilla",
            "karlprieb",
            "web-flow",
            "ggazzo"
          ]
        },
        {
          "pr": "10704",
          "title": "[FIX] Missing option to disable/enable System Messages",
          "userLogin": "ggazzo",
          "milestone": "0.65.0",
          "contributors": [
            "ggazzo"
          ]
        },
        {
          "pr": "10448",
          "title": "[FIX] Remove outdated translations of Internal Hubot's description of Scripts to Load that were pointing to a non existent address",
          "userLogin": "Hudell",
          "milestone": "0.65.0",
          "contributors": [
            "Hudell"
          ]
        },
        {
          "pr": "10661",
          "title": "Major dependencies update",
          "userLogin": "engelgabriel",
          "milestone": "0.65.0",
          "contributors": [
            "engelgabriel",
            "web-flow",
            "rodrigok"
          ]
        },
        {
          "pr": "10702",
          "title": "[NEW] Add REST API endpoint `users.getUsernameSuggestion` to get username suggestion",
          "userLogin": "MarcosSpessatto",
          "milestone": "0.65.0",
          "contributors": [
            "MarcosSpessatto"
          ]
        },
        {
          "pr": "10488",
          "title": "[NEW] REST API endpoint `settings` now allow set colors and trigger actions",
          "userLogin": "ThomasRoehl",
          "milestone": "0.65.0",
          "contributors": [
            "ThomasRoehl",
            "MarcosSpessatto"
          ]
        },
        {
          "pr": "10778",
          "title": "[NEW] Add REST endpoint `subscriptions.unread` to mark messages as unread",
          "userLogin": "MarcosSpessatto",
          "milestone": "0.65.0",
          "contributors": [
            "MarcosSpessatto"
          ]
        },
        {
          "pr": "10662",
          "title": "[NEW] REST API endpoint `/me` now returns all the settings, including the default values",
          "userLogin": "MarcosSpessatto",
          "milestone": "0.65.0",
          "contributors": [
            "MarcosSpessatto"
          ]
        },
        {
          "pr": "10741",
          "title": "[NEW] Now is possible to access files using header authorization (`x-user-id` and `x-auth-token`)",
          "userLogin": "MarcosSpessatto",
          "milestone": "0.65.0",
          "contributors": [
            "MarcosSpessatto"
          ]
        },
        {
          "pr": "10564",
          "title": "[FIX] UI was not disabling the actions when users has had no permissions to create channels or add users to rooms",
          "userLogin": "chuckAtCataworx",
          "milestone": "0.65.0",
          "contributors": [
            "cfunkles",
            "chuckAtCataworx",
            "web-flow",
            "ggazzo"
          ]
        },
        {
          "pr": "9679",
          "title": "[NEW] Add REST API endpoints `channels.counters`, `groups.counters and `im.counters`",
          "userLogin": "xbolshe",
          "milestone": "0.65.0",
          "contributors": [
            "xbolshe",
            "MarcosSpessatto"
          ]
        },
        {
          "pr": "9733",
          "title": "[NEW] Add REST API endpoints `channels.setCustomFields` and `groups.setCustomFields`",
          "userLogin": "xbolshe",
          "milestone": "0.65.0",
          "contributors": [
            "xbolshe",
            "engelgabriel",
            "web-flow"
          ]
        },
        {
          "pr": "10625",
          "title": "[FIX] Private settings were not being cleared from client cache in some cases",
          "userLogin": "Hudell",
          "milestone": "0.65.0",
          "contributors": [
            "Hudell"
          ]
        },
        {
          "pr": "10811",
          "title": "Prevent setup wizard redirects",
          "userLogin": "rodrigok",
          "milestone": "0.64.2",
          "contributors": [
            "rodrigok",
            "sampaiodiego"
          ]
        },
        {
          "pr": "10798",
          "title": "Prometheus: Add metric to track hooks time",
          "userLogin": "rodrigok",
          "milestone": "0.64.2",
          "contributors": [
            "rodrigok"
          ]
        },
        {
          "pr": "10802",
          "title": "Regression: Autorun of wizard was not destroyed after completion",
          "userLogin": "rodrigok",
          "milestone": "0.64.2",
          "contributors": [
            "rodrigok"
          ]
        },
        {
          "pr": "10803",
          "title": "Prometheus: Fix notification metric",
          "userLogin": "rodrigok",
          "milestone": "0.64.2",
          "contributors": [
            "rodrigok"
          ]
        },
        {
          "pr": "10804",
          "title": "Regression: Fix wrong wizard field name",
          "userLogin": "rodrigok",
          "milestone": "0.64.2",
          "contributors": [
            "rodrigok"
          ]
        },
        {
          "pr": "10793",
          "title": "[FIX] Not escaping special chars on mentions",
          "userLogin": "erhan-",
          "milestone": "0.64.2",
          "contributors": [
            "erhan-",
            "sampaiodiego"
          ]
        },
        {
          "pr": "10789",
          "title": "Prometheus: Improve metric names",
          "userLogin": "rodrigok",
          "milestone": "0.64.2",
          "contributors": [
            "rodrigok"
          ]
        },
        {
          "pr": "10788",
          "title": "Improvement to push notifications on direct messages",
          "userLogin": "sampaiodiego",
          "milestone": "0.64.2",
          "contributors": [
            "sampaiodiego"
          ]
        },
        {
          "pr": "10786",
          "title": "Better metric for notifications",
          "userLogin": "rodrigok",
          "milestone": "0.64.2",
          "contributors": [
            "rodrigok"
          ]
        },
        {
          "pr": "10779",
          "title": "Add badge back to push notifications",
          "userLogin": "rodrigok",
          "milestone": "0.64.2",
          "contributors": [
            "sampaiodiego"
          ]
        },
        {
          "pr": "10776",
          "title": "Wizard improvements",
          "userLogin": "rodrigok",
          "milestone": "0.64.2",
          "contributors": [
            "rodrigok"
          ]
        },
        {
          "pr": "10766",
          "title": "Add setting and expose prometheus on port 9100",
          "userLogin": "rodrigok",
          "milestone": "0.64.2",
          "contributors": [
            "rodrigok",
            "sampaiodiego"
          ]
        },
        {
          "pr": "10760",
          "title": "Regression: Fix notifications for direct messages",
          "userLogin": "sampaiodiego",
          "milestone": "0.64.2",
          "contributors": [
            "sampaiodiego"
          ]
        },
        {
          "pr": "10736",
          "title": "More improvements on send notifications logic",
          "userLogin": "sampaiodiego",
          "milestone": "0.64.2",
          "contributors": [
            "rodrigok",
            "sampaiodiego"
          ]
        },
        {
          "pr": "10720",
          "title": "[FIX] Send a message when muted returns inconsistent result in chat.sendMessage",
          "userLogin": "MarcosSpessatto",
          "milestone": "0.64.2",
          "contributors": [
            "MarcosSpessatto"
          ]
        },
        {
          "pr": "10733",
          "title": "[FIX] Regression: Empty content on announcement modal",
          "userLogin": "gdelavald",
          "milestone": "0.64.2",
          "contributors": [
            "gdelavald"
          ]
        },
        {
          "pr": "10607",
          "title": "[NEW] Add REST endpoints `channels.roles` & `groups.roles`",
          "userLogin": "cardoso",
          "milestone": "0.64.2",
          "contributors": [
            "cardoso",
            "web-flow",
            "rafaelks"
          ]
        },
        {
          "pr": "10724",
          "title": "[NEW] Add more options for Wordpress OAuth configuration",
          "userLogin": "Hudell",
          "milestone": "0.64.2",
          "contributors": [
            "Hudell"
          ]
        },
        {
          "pr": "10523",
          "title": "[NEW] Setup Wizard",
          "userLogin": "karlprieb",
          "milestone": "0.64.2",
          "contributors": [
            "karlprieb",
            "engelgabriel",
            "web-flow"
          ]
        },
        {
          "pr": "10691",
          "title": "LingoHub based on develop",
          "userLogin": "engelgabriel",
          "milestone": "0.64.2",
          "contributors": [
            "rodrigok"
          ]
        },
        {
          "pr": "10686",
          "title": "[NEW] Improvements to notifications logic",
          "userLogin": "sampaiodiego",
          "milestone": "0.64.2",
          "contributors": [
            "sampaiodiego",
            "rodrigok",
            "web-flow"
          ]
        },
        {
          "pr": "10705",
          "title": "[FIX] Missing attachment description when Rocket.Chat Apps were enabled",
          "userLogin": "Hudell",
          "milestone": "0.64.2",
          "contributors": [
            "Hudell"
          ]
        },
        {
          "pr": "10445",
          "title": "[FIX] Improve desktop notification formatting",
          "userLogin": "Sameesunkaria",
          "milestone": "0.64.2",
          "contributors": [
            "Sameesunkaria",
            "engelgabriel",
            "web-flow"
          ]
        },
        {
          "pr": "10524",
          "title": "Add `npm run postinstall` into example build script",
          "userLogin": "peccu",
          "milestone": "0.64.2",
          "contributors": [
            "peccu",
            "web-flow",
            "engelgabriel"
          ]
        },
        {
          "pr": "10678",
          "title": "[FIX] Message box emoji icon was flickering when typing a text",
          "userLogin": "gdelavald",
          "milestone": "0.64.2",
          "contributors": [
            "gdelavald"
          ]
        },
        {
          "pr": "10674",
          "title": "Correct links in README file",
          "userLogin": "winterstefan",
          "milestone": "0.64.2",
          "contributors": [
            "winterstefan"
          ]
        },
        {
          "pr": "10665",
          "title": "[FIX] Channel owner was being set as muted when creating a read-only channel",
          "userLogin": "MarcosSpessatto",
          "milestone": "0.64.2",
          "contributors": [
            "MarcosSpessatto"
          ]
        },
        {
          "pr": "10681",
          "title": "[FIX] SAML wasn't working correctly when running multiple instances",
          "userLogin": "Hudell",
          "milestone": "0.64.2",
          "contributors": [
            "Hudell",
            "rodrigok",
            "web-flow"
          ]
        },
        {
          "pr": "10812",
          "title": "Release 0.64.2",
          "userLogin": "rodrigok",
          "milestone": "0.64.2",
          "contributors": [
            "Hudell",
            "rodrigok",
            "web-flow",
            "MarcosSpessatto",
            "winterstefan",
            "gdelavald",
            "peccu",
            "Sameesunkaria",
            "sampaiodiego",
            "engelgabriel",
            "karlprieb",
            "cardoso",
            "erhan-"
          ]
        },
        {
          "pr": "10660",
          "title": "Release 0.64.1",
          "userLogin": "rodrigok",
          "milestone": "0.64.1",
          "contributors": [
            "saplla",
            "web-flow",
            "engelgabriel",
            "graywolf336",
            "rodrigok",
            "sampaiodiego"
          ]
        },
        {
          "pr": "10613",
          "title": "Release 0.64.0",
          "userLogin": "rodrigok",
          "milestone": "0.64.0",
          "contributors": [
            "rodrigok",
            "geekgonecrazy",
            "web-flow",
            "graywolf336",
            "TwizzyDizzy",
            "christianh814",
            "tttt-conan",
            "gdelavald",
            "ggazzo"
          ]
        },
        {
          "pr": "10504",
          "title": "Release 0.63.3",
          "userLogin": "graywolf336",
          "contributors": [
            "rafaelks",
            "graywolf336"
          ]
        },
        {
          "pr": "10476",
          "title": "Release 0.63.2",
          "userLogin": "graywolf336",
          "contributors": [
            "graywolf336",
            "web-flow"
          ]
        },
        {
          "pr": "10408",
          "title": "add redhat dockerfile to master",
          "userLogin": "geekgonecrazy",
          "contributors": [
            "geekgonecrazy"
          ]
        }
      ]
    },
    "0.65.0-rc.1": {
      "node_version": "8.11.1",
      "npm_version": "5.6.0",
      "pull_requests": [
        {
          "pr": "10837",
          "title": "[FIX] Internal Error when requesting user data download",
          "userLogin": "Hudell",
          "milestone": "0.65.0",
          "contributors": [
            "Hudell"
          ]
        },
        {
          "pr": "10835",
          "title": "[FIX] Broadcast channels were showing reply button for deleted messages and generating wrong reply links some times",
          "userLogin": "ggazzo",
          "milestone": "0.65.0",
          "contributors": [
            "ggazzo"
          ]
        },
        {
          "pr": "10833",
          "title": "Fix: Regression in REST API endpoint `/me` ",
          "userLogin": "MarcosSpessatto",
          "milestone": "0.65.0",
          "contributors": [
            "MarcosSpessatto"
          ]
        },
        {
          "pr": "10734",
          "title": "[FIX] User's preference `Unread on Top` wasn't working for LiveChat rooms",
          "userLogin": "renatobecker",
          "milestone": "0.65.0",
          "contributors": [
            "renatobecker",
            "sampaiodiego",
            "web-flow"
          ]
        },
        {
          "pr": "10753",
          "title": "[NEW] Add permission `view-broadcast-member-list`",
          "userLogin": "cardoso",
          "milestone": "0.65.0",
          "contributors": [
            "cardoso",
            "web-flow"
          ]
        },
        {
          "pr": "10715",
          "title": "[FIX] Cancel button wasn't working while uploading file",
          "userLogin": "Mr-Gryphon",
          "milestone": "0.65.0",
          "contributors": [
            "Mr-Gryphon",
            "web-flow",
            "karlprieb"
          ]
        }
      ]
    },
    "0.65.0-rc.2": {
      "node_version": "8.11.1",
      "npm_version": "5.6.0",
      "pull_requests": [
        {
          "pr": "10847",
          "title": "Regression: Fix email notification preference not showing correct selected value",
          "userLogin": "sampaiodiego",
          "milestone": "0.65.0",
          "contributors": [
            "sampaiodiego"
          ]
        },
        {
          "pr": "10853",
          "title": "Apps: Command previews are clickable & Apps Framework is controlled via a setting",
          "userLogin": "graywolf336",
          "milestone": "0.65.0",
          "contributors": [
            "graywolf336"
          ]
        },
        {
          "pr": "10840",
          "title": "[FIX] Missing pagination fields in the response of REST /directory endpoint",
          "userLogin": "MarcosSpessatto",
          "milestone": "0.65.0",
          "contributors": [
            "MarcosSpessatto"
          ]
        },
        {
          "pr": "10846",
          "title": "[FIX] Layout badge cutting on unread messages for long names",
          "userLogin": "kos4live",
          "milestone": "0.65.0",
          "contributors": [
            "kos4live"
          ]
        },
        {
          "pr": "10848",
          "title": "Regression: Make settings `Site_Name` and `Language` public again",
          "userLogin": "rodrigok",
          "milestone": "0.65.0",
          "contributors": [
            "rodrigok"
          ]
        },
        {
          "pr": "10520",
          "title": "Fix: Clarify the wording of the release issue template",
          "userLogin": "graywolf336",
          "contributors": [
            "graywolf336",
            "web-flow",
            "rodrigok"
          ]
        },
        {
          "pr": "10836",
          "title": "Fix: Regression on users avatar in admin pages",
          "userLogin": "ggazzo",
          "milestone": "0.65.0",
          "contributors": [
            "ggazzo",
            "rodrigok",
            "web-flow"
          ]
        }
      ]
    },
    "0.65.0-rc.3": {
      "node_version": "8.11.1",
      "npm_version": "5.6.0",
      "pull_requests": [
        {
          "pr": "10875",
          "title": "[FIX] Slack-Bridge bug when migrating to 0.64.1",
          "userLogin": "iliaal",
          "milestone": "0.65.0",
          "contributors": [
            null
          ]
        },
        {
          "pr": "10882",
          "title": "Fix: Manage apps layout was a bit confuse",
          "userLogin": "gdelavald",
          "milestone": "0.65.0",
          "contributors": [
            "gdelavald",
            "ggazzo",
            "web-flow",
            "rodrigok"
          ]
        },
        {
          "pr": "10886",
          "title": "LingoHub based on develop",
          "userLogin": "engelgabriel",
          "milestone": "0.65.0",
          "contributors": [
            "rodrigok"
          ]
        },
        {
          "pr": "10887",
          "title": "Fix: Regression Lazyload fix shuffle avatars",
          "userLogin": "ggazzo",
          "milestone": "0.65.0",
          "contributors": [
            "ggazzo"
          ]
        },
        {
          "pr": "10883",
          "title": "[FIX] Horizontally align items in preview message",
          "userLogin": "gdelavald",
          "milestone": "0.65.0",
          "contributors": [
            "gdelavald"
          ]
        },
        {
          "pr": "10857",
          "title": "Fix: typo on error message for push token API",
          "userLogin": "rafaelks",
          "milestone": "0.65.0",
          "contributors": [
            "rafaelks",
            "web-flow"
          ]
        },
        {
          "pr": "10878",
          "title": "[FIX] The first users was not set as admin some times",
          "userLogin": "rodrigok",
          "milestone": "0.65.0",
          "contributors": [
            "rodrigok"
          ]
        }
      ]
    },
    "0.65.0": {
      "node_version": "8.11.1",
      "npm_version": "5.6.0",
      "pull_requests": [
        {
          "pr": "10893",
          "title": "Release 0.65.0",
          "userLogin": "rodrigok",
          "milestone": "0.65.0",
          "contributors": [
            "Hudell",
            "rodrigok",
            "web-flow",
            "MarcosSpessatto",
            "winterstefan",
            "gdelavald",
            "peccu",
            "Sameesunkaria",
            "sampaiodiego",
            "engelgabriel",
            "karlprieb",
            "cardoso",
            "erhan-"
          ]
        },
        {
          "pr": "10812",
          "title": "Release 0.64.2",
          "userLogin": "rodrigok",
          "milestone": "0.64.2",
          "contributors": [
            "Hudell",
            "rodrigok",
            "web-flow",
            "MarcosSpessatto",
            "winterstefan",
            "gdelavald",
            "peccu",
            "Sameesunkaria",
            "sampaiodiego",
            "engelgabriel",
            "karlprieb",
            "cardoso",
            "erhan-"
          ]
        },
        {
          "pr": "10660",
          "title": "Release 0.64.1",
          "userLogin": "rodrigok",
          "milestone": "0.64.1",
          "contributors": [
            "saplla",
            "web-flow",
            "engelgabriel",
            "graywolf336",
            "rodrigok",
            "sampaiodiego"
          ]
        },
        {
          "pr": "10613",
          "title": "Release 0.64.0",
          "userLogin": "rodrigok",
          "milestone": "0.64.0",
          "contributors": [
            "rodrigok",
            "geekgonecrazy",
            "web-flow",
            "graywolf336",
            "TwizzyDizzy",
            "christianh814",
            "tttt-conan",
            "gdelavald",
            "ggazzo"
          ]
        },
        {
          "pr": "10504",
          "title": "Release 0.63.3",
          "userLogin": "graywolf336",
          "contributors": [
            "rafaelks",
            "graywolf336"
          ]
        },
        {
          "pr": "10476",
          "title": "Release 0.63.2",
          "userLogin": "graywolf336",
          "contributors": [
            "graywolf336",
            "web-flow"
          ]
        },
        {
          "pr": "10408",
          "title": "add redhat dockerfile to master",
          "userLogin": "geekgonecrazy",
          "contributors": [
            "geekgonecrazy"
          ]
        }
      ]
    },
    "0.65.1": {
      "node_version": "8.11.1",
      "npm_version": "5.6.0",
      "pull_requests": [
        {
          "pr": "10940",
          "title": "[FIX] Livechat not loading",
          "userLogin": "sampaiodiego",
          "milestone": "0.65.1",
          "contributors": [
            "sampaiodiego",
            "rodrigok"
          ]
        },
        {
          "pr": "10934",
          "title": "[FIX] Application crashing on startup when trying to log errors to `exceptions` channel",
          "userLogin": "sampaiodiego",
          "milestone": "0.65.1",
          "contributors": [
            "sampaiodiego"
          ]
        },
        {
          "pr": "10928",
          "title": "[FIX] Incomplete email notification link",
          "userLogin": "sampaiodiego",
          "milestone": "0.65.1",
          "contributors": [
            "sampaiodiego"
          ]
        },
        {
          "pr": "10904",
          "title": "[FIX] Image lazy load was breaking attachments",
          "userLogin": "ggazzo",
          "milestone": "0.65.1",
          "contributors": [
            "ggazzo"
          ]
        },
        {
          "pr": "10851",
          "title": "[FIX] Leave room wasn't working as expected",
          "userLogin": "ggazzo",
          "milestone": "0.65.1",
          "contributors": [
            "ggazzo"
          ]
        }
      ]
    },
    "0.65.2": {
      "node_version": "8.11.1",
      "npm_version": "5.6.0",
      "pull_requests": [
        {
          "pr": "9534",
          "title": "[FIX] i18n - add semantic markup",
          "userLogin": "brylie",
          "contributors": [
            "brylie",
            "web-flow",
            "engelgabriel"
          ]
        },
        {
          "pr": "10947",
          "title": "Release 0.65.1",
          "userLogin": "sampaiodiego",
          "contributors": [
            "rodrigok",
            "sampaiodiego",
            "engelgabriel"
          ]
        }
      ]
    },
    "HEAD": {
      "node_version": "8.11.1",
      "npm_version": "5.6.0",
      "pull_requests": []
    }
<<<<<<< HEAD
  ],
  "0.65.2": [
    {
      "pr": "9534",
      "title": "[FIX] i18n - add semantic markup",
      "userLogin": "brylie",
      "contributors": [
        "brylie",
        "web-flow",
        "engelgabriel"
      ]
    },
    {
      "pr": "10947",
      "title": "Release 0.65.1",
      "userLogin": "sampaiodiego",
      "contributors": [
        "rodrigok",
        "sampaiodiego",
        "engelgabriel"
      ]
    }
  ],
  "0.66.0-rc.0": [
    {
      "pr": "11166",
      "title": "[IMPROVE] Listing of apps in the admin page",
      "userLogin": "gdelavald",
      "milestone": "0.66.0",
      "contributors": [
        "karlprieb",
        "web-flow",
        "gdelavald",
        "engelgabriel"
      ]
    },
    {
      "pr": "11206",
      "title": "Regression: Directory css",
      "userLogin": "ggazzo",
      "milestone": "0.66.0",
      "contributors": [
        "karlprieb",
        "ggazzo"
      ]
    },
    {
      "pr": "11208",
      "title": "LingoHub based on develop",
      "userLogin": "engelgabriel",
      "contributors": [
        "rodrigok"
      ]
    },
    {
      "pr": "10127",
      "title": "[NEW] Youtube Broadcasting",
      "userLogin": "gdelavald",
      "milestone": "0.66.0",
      "contributors": [
        "gdelavald",
        "ggazzo"
      ]
    },
    {
      "pr": "11187",
      "title": "[FIX] Wordpress oauth configuration not loading properly",
      "userLogin": "Hudell",
      "milestone": "0.66.0",
      "contributors": [
        "Hudell",
        "geekgonecrazy",
        "web-flow"
      ]
    },
    {
      "pr": "10975",
      "title": "[NEW] REST API endpoints `permissions.list` and `permissions.update`. Deprecated endpoint `permissions`",
      "userLogin": "vynmera",
      "milestone": "0.66.0",
      "contributors": [
        "vynmera",
        "web-flow"
      ]
    },
    {
      "pr": "10941",
      "title": "[NEW] REST API endpoint `channels.setDefault`",
      "userLogin": "vynmera",
      "milestone": "0.66.0",
      "contributors": [
        "vynmera",
        "web-flow",
        "engelgabriel"
      ]
    },
    {
      "pr": "10113",
      "title": "IRC Federation: RFC2813 implementation (ngIRCd)",
      "userLogin": "alansikora",
      "milestone": "0.66.0",
      "contributors": [
        "cpitman",
        "lindoelio",
        "alansikora",
        "Hudell",
        "web-flow"
      ]
    },
    {
      "pr": "10999",
      "title": "[FIX] REST API: Add more test cases for `/login`",
      "userLogin": "MarcosSpessatto",
      "milestone": "0.66.0",
      "contributors": [
        "MarcosSpessatto"
      ]
    },
    {
      "pr": "11191",
      "title": "[FIX] Wrong font-family order",
      "userLogin": "Hudell",
      "milestone": "0.66.0",
      "contributors": [
        "myfonj",
        "web-flow",
        "engelgabriel",
        "Hudell"
      ]
    },
    {
      "pr": "11008",
      "title": "Add verification to make sure the user exists in REST  insert object helper",
      "userLogin": "MarcosSpessatto",
      "milestone": "0.66.0",
      "contributors": [
        "MarcosSpessatto"
      ]
    },
    {
      "pr": "10799",
      "title": "[BREAK] Always remove the field `services` from user data responses in REST API",
      "userLogin": "MarcosSpessatto",
      "milestone": "0.66.0",
      "contributors": [
        "MarcosSpessatto"
      ]
    },
    {
      "pr": "11204",
      "title": "[FIX] REST endpoint `users.updateOwnBasicInfo` was not returning errors for invalid names and trying to save custom fields when empty",
      "userLogin": "MarcosSpessatto",
      "milestone": "0.66.0",
      "contributors": [
        "MarcosSpessatto"
      ]
    },
    {
      "pr": "9751",
      "title": "[NEW] Set Document Domain property in IFrame",
      "userLogin": "kb0304",
      "milestone": "0.66.0",
      "contributors": [
        "kb0304",
        "engelgabriel",
        "web-flow"
      ]
    },
    {
      "pr": "10767",
      "title": "[FIX] Livechat visitor not being prompted for transcript when himself is closing the chat",
      "userLogin": "renatobecker",
      "milestone": "0.66.0",
      "contributors": [
        "renatobecker",
        "sampaiodiego",
        "web-flow"
      ]
    },
    {
      "pr": "11188",
      "title": "[FIX] HipChat Cloud import fails to import rooms",
      "userLogin": "Hudell",
      "milestone": "0.66.0",
      "contributors": [
        "Hudell"
      ]
    },
    {
      "pr": "11190",
      "title": "[FIX] Failure to download user data",
      "userLogin": "Hudell",
      "milestone": "0.66.0",
      "contributors": [
        "Hudell"
      ]
    },
    {
      "pr": "10447",
      "title": "[FIX] Add parameter to REST chat.react endpoint, to make it work like a setter",
      "userLogin": "MarcosSpessatto",
      "contributors": [
        "MarcosSpessatto",
        "ggazzo"
      ]
    },
    {
      "pr": "11025",
      "title": "[NEW] Custom login wallpapers",
      "userLogin": "vynmera",
      "milestone": "0.66.0",
      "contributors": [
        "vynmera",
        "web-flow",
        "ggazzo"
      ]
    },
    {
      "pr": "11200",
      "title": "Regression: Directory user table infinite scroll doesn't working",
      "userLogin": "karlprieb",
      "milestone": "0.66.0",
      "contributors": [
        "karlprieb"
      ]
    },
    {
      "pr": "10205",
      "title": "[NEW] Support for dynamic slack and rocket.chat channels",
      "userLogin": "Hudell",
      "milestone": "0.66.0",
      "contributors": [
        "kable-wilmoth",
        "Hudell",
        "web-flow"
      ]
    },
    {
      "pr": "11150",
      "title": "[FIX] Default selected language",
      "userLogin": "tassoevan",
      "milestone": "0.66.0",
      "contributors": [
        "tassoevan",
        "web-flow"
      ]
    },
    {
      "pr": "11026",
      "title": "[IMPROVE] UI design for Tables and tabs component on Directory",
      "userLogin": "karlprieb",
      "milestone": "0.66.0",
      "contributors": [
        "karlprieb",
        "web-flow",
        "engelgabriel",
        "ggazzo"
      ]
    },
    {
      "pr": "11165",
      "title": "[FIX] Rendering of emails and mentions in messages",
      "userLogin": "tassoevan",
      "milestone": "0.66.0",
      "contributors": [
        "tassoevan",
        "web-flow"
      ]
    },
    {
      "pr": "11177",
      "title": "[FIX] Livechat icon with status",
      "userLogin": "tassoevan",
      "milestone": "0.66.0",
      "contributors": [
        "tassoevan",
        "ggazzo",
        "web-flow"
      ]
    },
    {
      "pr": "11183",
      "title": "[FIX] remove sidebar on embedded view",
      "userLogin": "ggazzo",
      "milestone": "0.66.0",
      "contributors": [
        "ggazzo"
      ]
    },
    {
      "pr": "11173",
      "title": "[FIX]Missing language constants",
      "userLogin": "rw4lll",
      "contributors": [
        "rw4lll",
        "engelgabriel",
        "web-flow"
      ]
    },
    {
      "pr": "11181",
      "title": "[FIX Readme] Nodejs + Python version spicifications",
      "userLogin": "mahdiyari",
      "contributors": [
        "mahdiyari",
        "web-flow",
        "engelgabriel"
      ]
    },
    {
      "pr": "11178",
      "title": "[FIX] Room creation error due absence of subscriptions",
      "userLogin": "tassoevan",
      "milestone": "0.66.0",
      "contributors": [
        "tassoevan",
        "web-flow"
      ]
    },
    {
      "pr": "11132",
      "title": "[FIX] Remove failed upload messages when switching rooms",
      "userLogin": "tassoevan",
      "milestone": "0.66.0",
      "contributors": [
        "tassoevan",
        "web-flow",
        "ggazzo"
      ]
    },
    {
      "pr": "11152",
      "title": "[FIX] Wordpress OAuth not providing enough info to log in ",
      "userLogin": "Hudell",
      "contributors": [
        "Hudell",
        "sampaiodiego"
      ]
    },
    {
      "pr": "11010",
      "title": "[FIX] /groups.invite not allow a user to invite even with permission",
      "userLogin": "MarcosSpessatto",
      "milestone": "0.66.0",
      "contributors": [
        "MarcosSpessatto",
        "Hudell",
        "web-flow",
        "ggazzo"
      ]
    },
    {
      "pr": "11115",
      "title": "[NEW] Add prometheus port config",
      "userLogin": "thaiphv",
      "contributors": [
        "brylie",
        "web-flow",
        "stuartpb",
        "engelgabriel",
        "thaiphv"
      ]
    },
    {
      "pr": "10095",
      "title": "[FIX] Various lang fixes [RU]",
      "userLogin": "rw4lll",
      "milestone": "0.66.0",
      "contributors": [
        "rw4lll",
        "web-flow",
        "engelgabriel",
        "ggazzo"
      ]
    },
    {
      "pr": "11109",
      "title": "[FIX] set-toolbar-items postMessage",
      "userLogin": "ggazzo",
      "milestone": "0.66.0",
      "contributors": [
        "ggazzo",
        "web-flow",
        "tassoevan"
      ]
    },
    {
      "pr": "11021",
      "title": "[FIX] title and value attachments are optionals on sendMessage method",
      "userLogin": "MarcosSpessatto",
      "milestone": "0.66.0",
      "contributors": [
        "MarcosSpessatto"
      ]
    },
    {
      "pr": "10301",
      "title": "[NEW] Button to remove closed LiveChat rooms",
      "userLogin": "renatobecker",
      "milestone": "0.66.0",
      "contributors": [
        "renatobecker"
      ]
    },
    {
      "pr": "11136",
      "title": "[FIX] Some typos in the error message names",
      "userLogin": "vynmera",
      "contributors": [
        "vynmera"
      ]
    },
    {
      "pr": "11050",
      "title": "[FIX] open conversation from room info",
      "userLogin": "ggazzo",
      "milestone": "0.66.0",
      "contributors": [
        "ggazzo",
        "web-flow",
        "engelgabriel"
      ]
    },
    {
      "pr": "11129",
      "title": "[FIX] Users model was not receiving options",
      "userLogin": "sampaiodiego",
      "contributors": [
        "sampaiodiego"
      ]
    },
    {
      "pr": "11113",
      "title": "[FIX] Popover position",
      "userLogin": "tassoevan",
      "milestone": "0.66.0",
      "contributors": [
        "tassoevan",
        "web-flow"
      ]
    },
    {
      "pr": "11096",
      "title": "[FIX] Generated random password visible to the user",
      "userLogin": "tassoevan",
      "milestone": "0.66.0",
      "contributors": [
        "tassoevan",
        "engelgabriel",
        "web-flow"
      ]
    },
    {
      "pr": "11111",
      "title": "[FIX] LiveChat appearance changes not being saved",
      "userLogin": "renatobecker",
      "milestone": "0.66.0",
      "contributors": [
        "renatobecker",
        "ggazzo",
        "web-flow"
      ]
    },
    {
      "pr": "11095",
      "title": "[FIX] Confirm password on set new password user profile",
      "userLogin": "tassoevan",
      "milestone": "0.66.0",
      "contributors": [
        "tassoevan",
        "web-flow"
      ]
    },
    {
      "pr": "11090",
      "title": "Regression: sorting direct message by asc on favorites group",
      "userLogin": "ggazzo",
      "milestone": "0.66.0",
      "contributors": [
        "ggazzo"
      ]
    },
    {
      "pr": "10431",
      "title": "[FIX] Message_AllowedMaxSize fails for emoji sequences",
      "userLogin": "c0dzilla",
      "milestone": "0.66.0",
      "contributors": [
        "c0dzilla",
        "web-flow",
        "ggazzo"
      ]
    },
    {
      "pr": "11001",
      "title": "[IMPROVE] User mentions",
      "userLogin": "vynmera",
      "milestone": "0.66.0",
      "contributors": [
        "vynmera",
        "web-flow",
        "ggazzo"
      ]
    },
    {
      "pr": "11107",
      "title": "Fix PR Docker image creation by splitting in two build jobs",
      "userLogin": "sampaiodiego",
      "contributors": [
        "sampaiodiego"
      ]
    },
    {
      "pr": "8402",
      "title": "[NEW] Update katex to v0.9.0",
      "userLogin": "pitamar",
      "milestone": "0.66.0",
      "contributors": [
        "pitamar"
      ]
    },
    {
      "pr": "11027",
      "title": "[NEW] WebDAV(Nextcloud/ownCloud) Storage Server Option",
      "userLogin": "karakayasemi",
      "milestone": "0.66.0",
      "contributors": [
        "karakayasemi",
        "web-flow",
        "ggazzo"
      ]
    },
    {
      "pr": "11103",
      "title": "Update v126.js",
      "userLogin": "ggazzo",
      "contributors": [
        "ggazzo",
        "web-flow"
      ]
    },
    {
      "pr": "10973",
      "title": "[NEW] Don't ask me again checkbox on hide room modal",
      "userLogin": "karlprieb",
      "milestone": "0.66.0",
      "contributors": [
        "karlprieb",
        "engelgabriel",
        "web-flow"
      ]
    },
    {
      "pr": "11097",
      "title": "Speed up the build time by removing JSON Minify from i18n package",
      "userLogin": "rodrigok",
      "milestone": "0.66.0",
      "contributors": [
        "rodrigok"
      ]
    },
    {
      "pr": "10958",
      "title": "[NEW] Add input to set time for avatar cache control",
      "userLogin": "MarcosSpessatto",
      "milestone": "0.66.0",
      "contributors": [
        "MarcosSpessatto"
      ]
    },
    {
      "pr": "10727",
      "title": "[NEW] Command /hide to hide channels",
      "userLogin": "mikaelmello",
      "milestone": "0.66.0",
      "contributors": [
        "mikaelmello",
        "ggazzo",
        "web-flow"
      ]
    },
    {
      "pr": "11089",
      "title": "[FIX] Can't access the `/account/profile`",
      "userLogin": "tassoevan",
      "milestone": "0.66.0",
      "contributors": [
        "tassoevan",
        "ggazzo",
        "web-flow"
      ]
    },
    {
      "pr": "11087",
      "title": "[NEW] Do not wait method calls response on websocket before next method call",
      "userLogin": "rodrigok",
      "milestone": "0.66.0",
      "contributors": [
        "rodrigok",
        "web-flow"
      ]
    },
    {
      "pr": "11086",
      "title": "[NEW] Disconnect users from websocket when away from the login screen for 10min",
      "userLogin": "rodrigok",
      "milestone": "0.66.0",
      "contributors": [
        "rodrigok"
      ]
    },
    {
      "pr": "11083",
      "title": "[NEW] Reduce the amount of DDP API calls on login screen",
      "userLogin": "rodrigok",
      "milestone": "0.66.0",
      "contributors": [
        "rodrigok",
        "web-flow"
      ]
    },
    {
      "pr": "11093",
      "title": "Fix Docker image for develop commits",
      "userLogin": "sampaiodiego",
      "contributors": [
        "sampaiodiego"
      ]
    },
    {
      "pr": "11085",
      "title": "[NEW] Option to trace Methods and Subscription calls",
      "userLogin": "rodrigok",
      "milestone": "0.66.0",
      "contributors": [
        "rodrigok"
      ]
    },
    {
      "pr": "11084",
      "title": "[FIX] Idle time limit wasn’t working as expected",
      "userLogin": "rodrigok",
      "milestone": "0.66.0",
      "contributors": [
        "rodrigok"
      ]
    },
    {
      "pr": "11076",
      "title": "Build Docker image on CI",
      "userLogin": "sampaiodiego",
      "contributors": [
        "sampaiodiego"
      ]
    },
    {
      "pr": "9959",
      "title": "[FIX] Rooms list sorting by activity multiple re-renders and case sensitive sorting alphabetically",
      "userLogin": "ggazzo",
      "milestone": "0.66.0",
      "contributors": [
        "ggazzo",
        "sampaiodiego",
        "web-flow",
        "karlprieb",
        "JoseRenan"
      ]
    },
    {
      "pr": "11024",
      "title": "[FIX] Notification not working for group mentions and not respecting ignored users",
      "userLogin": "sampaiodiego",
      "milestone": "0.66.0",
      "contributors": [
        "sampaiodiego",
        "web-flow",
        "ggazzo"
      ]
    },
    {
      "pr": "10294",
      "title": "[FIX] Overlapping of search text and cancel search icon (X)",
      "userLogin": "taeven",
      "milestone": "0.66.0",
      "contributors": [
        "taeven",
        "rodrigok",
        "web-flow",
        "engelgabriel"
      ]
    },
    {
      "pr": "11063",
      "title": "[FIX] Link previews not being removed from messages after removed on editing",
      "userLogin": "ggazzo",
      "milestone": "0.66.0",
      "contributors": [
        "ggazzo"
      ]
    },
    {
      "pr": "11074",
      "title": "[FIX] avoid send presence without login",
      "userLogin": "ggazzo",
      "contributors": [
        "ggazzo"
      ]
    },
    {
      "pr": "11072",
      "title": "[FIX] Exception in metrics generation",
      "userLogin": "rodrigok",
      "milestone": "0.66.0",
      "contributors": [
        "rodrigok"
      ]
    },
    {
      "pr": "11070",
      "title": "Update issue templates",
      "userLogin": "engelgabriel",
      "contributors": [
        "engelgabriel"
      ]
    },
    {
      "pr": "11062",
      "title": "LingoHub based on develop",
      "userLogin": "engelgabriel",
      "contributors": [
        "engelgabriel",
        "web-flow"
      ]
    },
    {
      "pr": "11056",
      "title": "[FIX] Build for Sandstorm missing dependence for capnp",
      "userLogin": "peterlee0127",
      "contributors": [
        "peterlee0127"
      ]
    },
    {
      "pr": "11049",
      "title": "[FIX] flex-tab icons missing",
      "userLogin": "ggazzo",
      "milestone": "0.66.0",
      "contributors": [
        "ggazzo"
      ]
    },
    {
      "pr": "11054",
      "title": "LingoHub based on develop",
      "userLogin": "engelgabriel",
      "contributors": [
        "engelgabriel"
      ]
    },
    {
      "pr": "11053",
      "title": "LingoHub based on develop",
      "userLogin": "engelgabriel",
      "contributors": [
        "engelgabriel"
      ]
    },
    {
      "pr": "11051",
      "title": "LingoHub based on develop",
      "userLogin": "engelgabriel",
      "contributors": [
        "engelgabriel"
      ]
    },
    {
      "pr": "11045",
      "title": "LingoHub based on develop",
      "userLogin": "engelgabriel",
      "contributors": [
        "engelgabriel"
      ]
    },
    {
      "pr": "11044",
      "title": "LingoHub based on develop",
      "userLogin": "engelgabriel",
      "contributors": [
        "engelgabriel"
      ]
    },
    {
      "pr": "11043",
      "title": "LingoHub based on develop",
      "userLogin": "engelgabriel",
      "contributors": [
        "engelgabriel"
      ]
    },
    {
      "pr": "11042",
      "title": "LingoHub based on develop",
      "userLogin": "engelgabriel",
      "contributors": [
        "engelgabriel"
      ]
    },
    {
      "pr": "9969",
      "title": "Changed 'confirm password' placeholder text on user registration form",
      "userLogin": "kumarnitj",
      "milestone": "0.66.0",
      "contributors": [
        null,
        "kumarnitj",
        "web-flow",
        "ggazzo"
      ]
    },
    {
      "pr": "11020",
      "title": "[FIX] Update ja.i18n.json",
      "userLogin": "noobbbbb",
      "contributors": [
        "noobbbbb",
        "web-flow",
        "Hudell"
      ]
    },
    {
      "pr": "11039",
      "title": "LingoHub based on develop",
      "userLogin": "engelgabriel",
      "contributors": [
        null,
        "engelgabriel",
        "web-flow"
      ]
    },
    {
      "pr": "11035",
      "title": "LingoHub based on develop",
      "userLogin": "engelgabriel",
      "contributors": [
        "engelgabriel"
      ]
    },
    {
      "pr": "10954",
      "title": "[NEW] Replace variable 'mergeChannels' with 'groupByType'.",
      "userLogin": "mikaelmello",
      "milestone": "0.66.0",
      "contributors": [
        "mikaelmello",
        "rodrigok",
        "web-flow",
        "ggazzo",
        "engelgabriel"
      ]
    },
    {
      "pr": "11012",
      "title": "[FIX] Strange msg when setting room announcement, topic or description to be empty",
      "userLogin": "vynmera",
      "milestone": "0.66.0",
      "contributors": [
        "vynmera",
        "web-flow"
      ]
    },
    {
      "pr": "11009",
      "title": "[FIX] Exception thrown on avatar validation",
      "userLogin": "Hudell",
      "contributors": [
        "Hudell"
      ]
    },
    {
      "pr": "10091",
      "title": "[NEW] Send LiveChat visitor navigation history as messages",
      "userLogin": "renatobecker",
      "milestone": "0.66.0",
      "contributors": [
        "renatobecker",
        "sampaiodiego"
      ]
    },
    {
      "pr": "10673",
      "title": "[NEW] Make supplying an AWS access key and secret optional for S3 uploads",
      "userLogin": "saplla",
      "milestone": "0.66.0",
      "contributors": [
        "saplla",
        "web-flow"
      ]
    },
    {
      "pr": "10207",
      "title": "Update Documentation: README.md",
      "userLogin": "rakhi2104",
      "contributors": [
        "rakhi2104",
        "web-flow"
      ]
    },
    {
      "pr": "10998",
      "title": "[FIX] Preview of large images not resizing to fit the area and having scrollbars",
      "userLogin": "vynmera",
      "milestone": "0.66.0",
      "contributors": [
        "vynmera",
        "web-flow"
      ]
    },
    {
      "pr": "10956",
      "title": "[FIX] Allow inviting livechat managers to the same LiveChat room",
      "userLogin": "renatobecker",
      "milestone": "0.66.0",
      "contributors": [
        "renatobecker",
        "sampaiodiego"
      ]
    },
    {
      "pr": "10913",
      "title": "NPM Dependencies Update",
      "userLogin": "engelgabriel",
      "milestone": "0.66.0",
      "contributors": [
        "engelgabriel",
        "web-flow"
      ]
    },
    {
      "pr": "10805",
      "title": "[FIX] Cannot read property 'debug' of undefined when trying to use REST API",
      "userLogin": "haffla",
      "milestone": "0.66.0",
      "contributors": [
        "haffla",
        "engelgabriel",
        "web-flow"
      ]
    },
    {
      "pr": "10131",
      "title": "update meteor to 1.6.1 for sandstorm build",
      "userLogin": "peterlee0127",
      "contributors": [
        "peterlee0127",
        "web-flow",
        "engelgabriel"
      ]
    },
    {
      "pr": "10986",
      "title": "Renaming username.username to username.value for clarity",
      "userLogin": "engelgabriel",
      "milestone": "0.66.0",
      "contributors": [
        "engelgabriel",
        "web-flow"
      ]
    },
    {
      "pr": "10988",
      "title": "[NEW] Direct Reply: separate Reply-To email from account username field",
      "userLogin": "engelgabriel",
      "milestone": "0.66.0",
      "contributors": [
        "pkgodara",
        "web-flow",
        "engelgabriel"
      ]
    },
    {
      "pr": "5",
      "title": "Fix readme typo",
      "userLogin": "filipealva",
      "contributors": [
        "filipealva"
      ]
    },
    {
      "pr": "10055",
      "title": "[NEW] Changes all 'mergeChannels' to 'groupByType'.",
      "userLogin": "mikaelmello",
      "milestone": "0.66.0",
      "contributors": [
        "mikaelmello",
        "rodrigok",
        "web-flow"
      ]
    },
    {
      "pr": "10771",
      "title": "[FIX] Icons svg xml structure",
      "userLogin": "timkinnane",
      "contributors": [
        "timkinnane"
      ]
    },
    {
      "pr": "10851",
      "title": "[FIX] Leave room wasn't working as expected",
      "userLogin": "ggazzo",
      "milestone": "0.65.1",
      "contributors": [
        "ggazzo"
      ]
    },
    {
      "pr": "10807",
      "title": "Remove wrong and not needed time unit",
      "userLogin": "cliffparnitzky",
      "contributors": [
        "cliffparnitzky"
      ]
    },
    {
      "pr": "10934",
      "title": "[FIX] Application crashing on startup when trying to log errors to `exceptions` channel",
      "userLogin": "sampaiodiego",
      "milestone": "0.65.1",
      "contributors": [
        "sampaiodiego"
      ]
    },
    {
      "pr": "10904",
      "title": "[FIX] Image lazy load was breaking attachments",
      "userLogin": "ggazzo",
      "milestone": "0.65.1",
      "contributors": [
        "ggazzo"
      ]
    },
    {
      "pr": "10928",
      "title": "[FIX] Incomplete email notification link",
      "userLogin": "sampaiodiego",
      "milestone": "0.65.1",
      "contributors": [
        "sampaiodiego"
      ]
    },
    {
      "pr": "10916",
      "title": "[FIX] Remove outdated 2FA warning for mobile clients",
      "userLogin": "cardoso",
      "contributors": [
        "cardoso"
      ]
    },
    {
      "pr": "10841",
      "title": "[NEW] Update WeDeploy deployment",
      "userLogin": "jonnilundy",
      "contributors": [
        "jonnilundy",
        "web-flow"
      ]
    },
    {
      "pr": "10867",
      "title": "[FIX] Update Sandstorm build config",
      "userLogin": "ocdtrekkie",
      "contributors": [
        "ocdtrekkie",
        "engelgabriel",
        "web-flow"
      ]
    },
    {
      "pr": "10909",
      "title": "Develop sync commits",
      "userLogin": "rodrigok",
      "contributors": [
        "geekgonecrazy",
        "web-flow",
        "graywolf336",
        "nsuchy",
        "rodrigok",
        "rafaelks",
        "sampaiodiego"
      ]
    },
    {
      "pr": "10908",
      "title": "Develop sync2",
      "userLogin": "rodrigok",
      "contributors": [
        "geekgonecrazy",
        "web-flow",
        "graywolf336",
        "nsuchy",
        "rodrigok",
        "rafaelks",
        "sampaiodiego"
      ]
    },
    {
      "pr": "10903",
      "title": "Merge master into develop & Set version to 0.66.0-develop",
      "userLogin": "rodrigok",
      "contributors": [
        "geekgonecrazy",
        "web-flow",
        "graywolf336",
        "nsuchy",
        "rodrigok",
        "rafaelks",
        "sampaiodiego"
      ]
    },
    {
      "pr": "9534",
      "title": "[FIX] i18n - add semantic markup",
      "userLogin": "brylie",
      "contributors": [
        "brylie",
        "web-flow",
        "engelgabriel"
      ]
    }
  ],
  "0.66.0-rc.1": [
    {
      "pr": "11223",
      "title": "Regression: Fix directory table loading",
      "userLogin": "karlprieb",
      "milestone": "0.66.0",
      "contributors": [
        "ggazzo",
        "karlprieb"
      ]
    },
    {
      "pr": "11221",
      "title": "[FIX] \"blank messages\" on iOS < 11",
      "userLogin": "ggazzo",
      "contributors": [
        "ggazzo",
        "web-flow",
        "rodrigok"
      ]
    },
    {
      "pr": "11215",
      "title": "Regression: Fix latest and release-candidate docker images building",
      "userLogin": "sampaiodiego",
      "milestone": "0.66.0",
      "contributors": [
        "sampaiodiego"
      ]
    },
    {
      "pr": "11199",
      "title": "[FIX] \"blank\" screen on iOS < 11",
      "userLogin": "ggazzo",
      "milestone": "0.66.0",
      "contributors": [
        "ggazzo",
        "web-flow",
        "rodrigok"
      ]
    },
    {
      "pr": "11216",
      "title": "Regression: check username or usersCount on browseChannels",
      "userLogin": "ggazzo",
      "milestone": "0.66.0",
      "contributors": [
        "ggazzo"
      ]
    },
    {
      "pr": "11211",
      "title": "Regression: Sending message with a mention is not showing to sender",
      "userLogin": "sampaiodiego",
      "contributors": [
        "sampaiodiego"
      ]
    }
  ]
=======
  }
>>>>>>> de52e229
}<|MERGE_RESOLUTION|>--- conflicted
+++ resolved
@@ -15367,1197 +15367,5 @@
       "npm_version": "5.6.0",
       "pull_requests": []
     }
-<<<<<<< HEAD
-  ],
-  "0.65.2": [
-    {
-      "pr": "9534",
-      "title": "[FIX] i18n - add semantic markup",
-      "userLogin": "brylie",
-      "contributors": [
-        "brylie",
-        "web-flow",
-        "engelgabriel"
-      ]
-    },
-    {
-      "pr": "10947",
-      "title": "Release 0.65.1",
-      "userLogin": "sampaiodiego",
-      "contributors": [
-        "rodrigok",
-        "sampaiodiego",
-        "engelgabriel"
-      ]
-    }
-  ],
-  "0.66.0-rc.0": [
-    {
-      "pr": "11166",
-      "title": "[IMPROVE] Listing of apps in the admin page",
-      "userLogin": "gdelavald",
-      "milestone": "0.66.0",
-      "contributors": [
-        "karlprieb",
-        "web-flow",
-        "gdelavald",
-        "engelgabriel"
-      ]
-    },
-    {
-      "pr": "11206",
-      "title": "Regression: Directory css",
-      "userLogin": "ggazzo",
-      "milestone": "0.66.0",
-      "contributors": [
-        "karlprieb",
-        "ggazzo"
-      ]
-    },
-    {
-      "pr": "11208",
-      "title": "LingoHub based on develop",
-      "userLogin": "engelgabriel",
-      "contributors": [
-        "rodrigok"
-      ]
-    },
-    {
-      "pr": "10127",
-      "title": "[NEW] Youtube Broadcasting",
-      "userLogin": "gdelavald",
-      "milestone": "0.66.0",
-      "contributors": [
-        "gdelavald",
-        "ggazzo"
-      ]
-    },
-    {
-      "pr": "11187",
-      "title": "[FIX] Wordpress oauth configuration not loading properly",
-      "userLogin": "Hudell",
-      "milestone": "0.66.0",
-      "contributors": [
-        "Hudell",
-        "geekgonecrazy",
-        "web-flow"
-      ]
-    },
-    {
-      "pr": "10975",
-      "title": "[NEW] REST API endpoints `permissions.list` and `permissions.update`. Deprecated endpoint `permissions`",
-      "userLogin": "vynmera",
-      "milestone": "0.66.0",
-      "contributors": [
-        "vynmera",
-        "web-flow"
-      ]
-    },
-    {
-      "pr": "10941",
-      "title": "[NEW] REST API endpoint `channels.setDefault`",
-      "userLogin": "vynmera",
-      "milestone": "0.66.0",
-      "contributors": [
-        "vynmera",
-        "web-flow",
-        "engelgabriel"
-      ]
-    },
-    {
-      "pr": "10113",
-      "title": "IRC Federation: RFC2813 implementation (ngIRCd)",
-      "userLogin": "alansikora",
-      "milestone": "0.66.0",
-      "contributors": [
-        "cpitman",
-        "lindoelio",
-        "alansikora",
-        "Hudell",
-        "web-flow"
-      ]
-    },
-    {
-      "pr": "10999",
-      "title": "[FIX] REST API: Add more test cases for `/login`",
-      "userLogin": "MarcosSpessatto",
-      "milestone": "0.66.0",
-      "contributors": [
-        "MarcosSpessatto"
-      ]
-    },
-    {
-      "pr": "11191",
-      "title": "[FIX] Wrong font-family order",
-      "userLogin": "Hudell",
-      "milestone": "0.66.0",
-      "contributors": [
-        "myfonj",
-        "web-flow",
-        "engelgabriel",
-        "Hudell"
-      ]
-    },
-    {
-      "pr": "11008",
-      "title": "Add verification to make sure the user exists in REST  insert object helper",
-      "userLogin": "MarcosSpessatto",
-      "milestone": "0.66.0",
-      "contributors": [
-        "MarcosSpessatto"
-      ]
-    },
-    {
-      "pr": "10799",
-      "title": "[BREAK] Always remove the field `services` from user data responses in REST API",
-      "userLogin": "MarcosSpessatto",
-      "milestone": "0.66.0",
-      "contributors": [
-        "MarcosSpessatto"
-      ]
-    },
-    {
-      "pr": "11204",
-      "title": "[FIX] REST endpoint `users.updateOwnBasicInfo` was not returning errors for invalid names and trying to save custom fields when empty",
-      "userLogin": "MarcosSpessatto",
-      "milestone": "0.66.0",
-      "contributors": [
-        "MarcosSpessatto"
-      ]
-    },
-    {
-      "pr": "9751",
-      "title": "[NEW] Set Document Domain property in IFrame",
-      "userLogin": "kb0304",
-      "milestone": "0.66.0",
-      "contributors": [
-        "kb0304",
-        "engelgabriel",
-        "web-flow"
-      ]
-    },
-    {
-      "pr": "10767",
-      "title": "[FIX] Livechat visitor not being prompted for transcript when himself is closing the chat",
-      "userLogin": "renatobecker",
-      "milestone": "0.66.0",
-      "contributors": [
-        "renatobecker",
-        "sampaiodiego",
-        "web-flow"
-      ]
-    },
-    {
-      "pr": "11188",
-      "title": "[FIX] HipChat Cloud import fails to import rooms",
-      "userLogin": "Hudell",
-      "milestone": "0.66.0",
-      "contributors": [
-        "Hudell"
-      ]
-    },
-    {
-      "pr": "11190",
-      "title": "[FIX] Failure to download user data",
-      "userLogin": "Hudell",
-      "milestone": "0.66.0",
-      "contributors": [
-        "Hudell"
-      ]
-    },
-    {
-      "pr": "10447",
-      "title": "[FIX] Add parameter to REST chat.react endpoint, to make it work like a setter",
-      "userLogin": "MarcosSpessatto",
-      "contributors": [
-        "MarcosSpessatto",
-        "ggazzo"
-      ]
-    },
-    {
-      "pr": "11025",
-      "title": "[NEW] Custom login wallpapers",
-      "userLogin": "vynmera",
-      "milestone": "0.66.0",
-      "contributors": [
-        "vynmera",
-        "web-flow",
-        "ggazzo"
-      ]
-    },
-    {
-      "pr": "11200",
-      "title": "Regression: Directory user table infinite scroll doesn't working",
-      "userLogin": "karlprieb",
-      "milestone": "0.66.0",
-      "contributors": [
-        "karlprieb"
-      ]
-    },
-    {
-      "pr": "10205",
-      "title": "[NEW] Support for dynamic slack and rocket.chat channels",
-      "userLogin": "Hudell",
-      "milestone": "0.66.0",
-      "contributors": [
-        "kable-wilmoth",
-        "Hudell",
-        "web-flow"
-      ]
-    },
-    {
-      "pr": "11150",
-      "title": "[FIX] Default selected language",
-      "userLogin": "tassoevan",
-      "milestone": "0.66.0",
-      "contributors": [
-        "tassoevan",
-        "web-flow"
-      ]
-    },
-    {
-      "pr": "11026",
-      "title": "[IMPROVE] UI design for Tables and tabs component on Directory",
-      "userLogin": "karlprieb",
-      "milestone": "0.66.0",
-      "contributors": [
-        "karlprieb",
-        "web-flow",
-        "engelgabriel",
-        "ggazzo"
-      ]
-    },
-    {
-      "pr": "11165",
-      "title": "[FIX] Rendering of emails and mentions in messages",
-      "userLogin": "tassoevan",
-      "milestone": "0.66.0",
-      "contributors": [
-        "tassoevan",
-        "web-flow"
-      ]
-    },
-    {
-      "pr": "11177",
-      "title": "[FIX] Livechat icon with status",
-      "userLogin": "tassoevan",
-      "milestone": "0.66.0",
-      "contributors": [
-        "tassoevan",
-        "ggazzo",
-        "web-flow"
-      ]
-    },
-    {
-      "pr": "11183",
-      "title": "[FIX] remove sidebar on embedded view",
-      "userLogin": "ggazzo",
-      "milestone": "0.66.0",
-      "contributors": [
-        "ggazzo"
-      ]
-    },
-    {
-      "pr": "11173",
-      "title": "[FIX]Missing language constants",
-      "userLogin": "rw4lll",
-      "contributors": [
-        "rw4lll",
-        "engelgabriel",
-        "web-flow"
-      ]
-    },
-    {
-      "pr": "11181",
-      "title": "[FIX Readme] Nodejs + Python version spicifications",
-      "userLogin": "mahdiyari",
-      "contributors": [
-        "mahdiyari",
-        "web-flow",
-        "engelgabriel"
-      ]
-    },
-    {
-      "pr": "11178",
-      "title": "[FIX] Room creation error due absence of subscriptions",
-      "userLogin": "tassoevan",
-      "milestone": "0.66.0",
-      "contributors": [
-        "tassoevan",
-        "web-flow"
-      ]
-    },
-    {
-      "pr": "11132",
-      "title": "[FIX] Remove failed upload messages when switching rooms",
-      "userLogin": "tassoevan",
-      "milestone": "0.66.0",
-      "contributors": [
-        "tassoevan",
-        "web-flow",
-        "ggazzo"
-      ]
-    },
-    {
-      "pr": "11152",
-      "title": "[FIX] Wordpress OAuth not providing enough info to log in ",
-      "userLogin": "Hudell",
-      "contributors": [
-        "Hudell",
-        "sampaiodiego"
-      ]
-    },
-    {
-      "pr": "11010",
-      "title": "[FIX] /groups.invite not allow a user to invite even with permission",
-      "userLogin": "MarcosSpessatto",
-      "milestone": "0.66.0",
-      "contributors": [
-        "MarcosSpessatto",
-        "Hudell",
-        "web-flow",
-        "ggazzo"
-      ]
-    },
-    {
-      "pr": "11115",
-      "title": "[NEW] Add prometheus port config",
-      "userLogin": "thaiphv",
-      "contributors": [
-        "brylie",
-        "web-flow",
-        "stuartpb",
-        "engelgabriel",
-        "thaiphv"
-      ]
-    },
-    {
-      "pr": "10095",
-      "title": "[FIX] Various lang fixes [RU]",
-      "userLogin": "rw4lll",
-      "milestone": "0.66.0",
-      "contributors": [
-        "rw4lll",
-        "web-flow",
-        "engelgabriel",
-        "ggazzo"
-      ]
-    },
-    {
-      "pr": "11109",
-      "title": "[FIX] set-toolbar-items postMessage",
-      "userLogin": "ggazzo",
-      "milestone": "0.66.0",
-      "contributors": [
-        "ggazzo",
-        "web-flow",
-        "tassoevan"
-      ]
-    },
-    {
-      "pr": "11021",
-      "title": "[FIX] title and value attachments are optionals on sendMessage method",
-      "userLogin": "MarcosSpessatto",
-      "milestone": "0.66.0",
-      "contributors": [
-        "MarcosSpessatto"
-      ]
-    },
-    {
-      "pr": "10301",
-      "title": "[NEW] Button to remove closed LiveChat rooms",
-      "userLogin": "renatobecker",
-      "milestone": "0.66.0",
-      "contributors": [
-        "renatobecker"
-      ]
-    },
-    {
-      "pr": "11136",
-      "title": "[FIX] Some typos in the error message names",
-      "userLogin": "vynmera",
-      "contributors": [
-        "vynmera"
-      ]
-    },
-    {
-      "pr": "11050",
-      "title": "[FIX] open conversation from room info",
-      "userLogin": "ggazzo",
-      "milestone": "0.66.0",
-      "contributors": [
-        "ggazzo",
-        "web-flow",
-        "engelgabriel"
-      ]
-    },
-    {
-      "pr": "11129",
-      "title": "[FIX] Users model was not receiving options",
-      "userLogin": "sampaiodiego",
-      "contributors": [
-        "sampaiodiego"
-      ]
-    },
-    {
-      "pr": "11113",
-      "title": "[FIX] Popover position",
-      "userLogin": "tassoevan",
-      "milestone": "0.66.0",
-      "contributors": [
-        "tassoevan",
-        "web-flow"
-      ]
-    },
-    {
-      "pr": "11096",
-      "title": "[FIX] Generated random password visible to the user",
-      "userLogin": "tassoevan",
-      "milestone": "0.66.0",
-      "contributors": [
-        "tassoevan",
-        "engelgabriel",
-        "web-flow"
-      ]
-    },
-    {
-      "pr": "11111",
-      "title": "[FIX] LiveChat appearance changes not being saved",
-      "userLogin": "renatobecker",
-      "milestone": "0.66.0",
-      "contributors": [
-        "renatobecker",
-        "ggazzo",
-        "web-flow"
-      ]
-    },
-    {
-      "pr": "11095",
-      "title": "[FIX] Confirm password on set new password user profile",
-      "userLogin": "tassoevan",
-      "milestone": "0.66.0",
-      "contributors": [
-        "tassoevan",
-        "web-flow"
-      ]
-    },
-    {
-      "pr": "11090",
-      "title": "Regression: sorting direct message by asc on favorites group",
-      "userLogin": "ggazzo",
-      "milestone": "0.66.0",
-      "contributors": [
-        "ggazzo"
-      ]
-    },
-    {
-      "pr": "10431",
-      "title": "[FIX] Message_AllowedMaxSize fails for emoji sequences",
-      "userLogin": "c0dzilla",
-      "milestone": "0.66.0",
-      "contributors": [
-        "c0dzilla",
-        "web-flow",
-        "ggazzo"
-      ]
-    },
-    {
-      "pr": "11001",
-      "title": "[IMPROVE] User mentions",
-      "userLogin": "vynmera",
-      "milestone": "0.66.0",
-      "contributors": [
-        "vynmera",
-        "web-flow",
-        "ggazzo"
-      ]
-    },
-    {
-      "pr": "11107",
-      "title": "Fix PR Docker image creation by splitting in two build jobs",
-      "userLogin": "sampaiodiego",
-      "contributors": [
-        "sampaiodiego"
-      ]
-    },
-    {
-      "pr": "8402",
-      "title": "[NEW] Update katex to v0.9.0",
-      "userLogin": "pitamar",
-      "milestone": "0.66.0",
-      "contributors": [
-        "pitamar"
-      ]
-    },
-    {
-      "pr": "11027",
-      "title": "[NEW] WebDAV(Nextcloud/ownCloud) Storage Server Option",
-      "userLogin": "karakayasemi",
-      "milestone": "0.66.0",
-      "contributors": [
-        "karakayasemi",
-        "web-flow",
-        "ggazzo"
-      ]
-    },
-    {
-      "pr": "11103",
-      "title": "Update v126.js",
-      "userLogin": "ggazzo",
-      "contributors": [
-        "ggazzo",
-        "web-flow"
-      ]
-    },
-    {
-      "pr": "10973",
-      "title": "[NEW] Don't ask me again checkbox on hide room modal",
-      "userLogin": "karlprieb",
-      "milestone": "0.66.0",
-      "contributors": [
-        "karlprieb",
-        "engelgabriel",
-        "web-flow"
-      ]
-    },
-    {
-      "pr": "11097",
-      "title": "Speed up the build time by removing JSON Minify from i18n package",
-      "userLogin": "rodrigok",
-      "milestone": "0.66.0",
-      "contributors": [
-        "rodrigok"
-      ]
-    },
-    {
-      "pr": "10958",
-      "title": "[NEW] Add input to set time for avatar cache control",
-      "userLogin": "MarcosSpessatto",
-      "milestone": "0.66.0",
-      "contributors": [
-        "MarcosSpessatto"
-      ]
-    },
-    {
-      "pr": "10727",
-      "title": "[NEW] Command /hide to hide channels",
-      "userLogin": "mikaelmello",
-      "milestone": "0.66.0",
-      "contributors": [
-        "mikaelmello",
-        "ggazzo",
-        "web-flow"
-      ]
-    },
-    {
-      "pr": "11089",
-      "title": "[FIX] Can't access the `/account/profile`",
-      "userLogin": "tassoevan",
-      "milestone": "0.66.0",
-      "contributors": [
-        "tassoevan",
-        "ggazzo",
-        "web-flow"
-      ]
-    },
-    {
-      "pr": "11087",
-      "title": "[NEW] Do not wait method calls response on websocket before next method call",
-      "userLogin": "rodrigok",
-      "milestone": "0.66.0",
-      "contributors": [
-        "rodrigok",
-        "web-flow"
-      ]
-    },
-    {
-      "pr": "11086",
-      "title": "[NEW] Disconnect users from websocket when away from the login screen for 10min",
-      "userLogin": "rodrigok",
-      "milestone": "0.66.0",
-      "contributors": [
-        "rodrigok"
-      ]
-    },
-    {
-      "pr": "11083",
-      "title": "[NEW] Reduce the amount of DDP API calls on login screen",
-      "userLogin": "rodrigok",
-      "milestone": "0.66.0",
-      "contributors": [
-        "rodrigok",
-        "web-flow"
-      ]
-    },
-    {
-      "pr": "11093",
-      "title": "Fix Docker image for develop commits",
-      "userLogin": "sampaiodiego",
-      "contributors": [
-        "sampaiodiego"
-      ]
-    },
-    {
-      "pr": "11085",
-      "title": "[NEW] Option to trace Methods and Subscription calls",
-      "userLogin": "rodrigok",
-      "milestone": "0.66.0",
-      "contributors": [
-        "rodrigok"
-      ]
-    },
-    {
-      "pr": "11084",
-      "title": "[FIX] Idle time limit wasn’t working as expected",
-      "userLogin": "rodrigok",
-      "milestone": "0.66.0",
-      "contributors": [
-        "rodrigok"
-      ]
-    },
-    {
-      "pr": "11076",
-      "title": "Build Docker image on CI",
-      "userLogin": "sampaiodiego",
-      "contributors": [
-        "sampaiodiego"
-      ]
-    },
-    {
-      "pr": "9959",
-      "title": "[FIX] Rooms list sorting by activity multiple re-renders and case sensitive sorting alphabetically",
-      "userLogin": "ggazzo",
-      "milestone": "0.66.0",
-      "contributors": [
-        "ggazzo",
-        "sampaiodiego",
-        "web-flow",
-        "karlprieb",
-        "JoseRenan"
-      ]
-    },
-    {
-      "pr": "11024",
-      "title": "[FIX] Notification not working for group mentions and not respecting ignored users",
-      "userLogin": "sampaiodiego",
-      "milestone": "0.66.0",
-      "contributors": [
-        "sampaiodiego",
-        "web-flow",
-        "ggazzo"
-      ]
-    },
-    {
-      "pr": "10294",
-      "title": "[FIX] Overlapping of search text and cancel search icon (X)",
-      "userLogin": "taeven",
-      "milestone": "0.66.0",
-      "contributors": [
-        "taeven",
-        "rodrigok",
-        "web-flow",
-        "engelgabriel"
-      ]
-    },
-    {
-      "pr": "11063",
-      "title": "[FIX] Link previews not being removed from messages after removed on editing",
-      "userLogin": "ggazzo",
-      "milestone": "0.66.0",
-      "contributors": [
-        "ggazzo"
-      ]
-    },
-    {
-      "pr": "11074",
-      "title": "[FIX] avoid send presence without login",
-      "userLogin": "ggazzo",
-      "contributors": [
-        "ggazzo"
-      ]
-    },
-    {
-      "pr": "11072",
-      "title": "[FIX] Exception in metrics generation",
-      "userLogin": "rodrigok",
-      "milestone": "0.66.0",
-      "contributors": [
-        "rodrigok"
-      ]
-    },
-    {
-      "pr": "11070",
-      "title": "Update issue templates",
-      "userLogin": "engelgabriel",
-      "contributors": [
-        "engelgabriel"
-      ]
-    },
-    {
-      "pr": "11062",
-      "title": "LingoHub based on develop",
-      "userLogin": "engelgabriel",
-      "contributors": [
-        "engelgabriel",
-        "web-flow"
-      ]
-    },
-    {
-      "pr": "11056",
-      "title": "[FIX] Build for Sandstorm missing dependence for capnp",
-      "userLogin": "peterlee0127",
-      "contributors": [
-        "peterlee0127"
-      ]
-    },
-    {
-      "pr": "11049",
-      "title": "[FIX] flex-tab icons missing",
-      "userLogin": "ggazzo",
-      "milestone": "0.66.0",
-      "contributors": [
-        "ggazzo"
-      ]
-    },
-    {
-      "pr": "11054",
-      "title": "LingoHub based on develop",
-      "userLogin": "engelgabriel",
-      "contributors": [
-        "engelgabriel"
-      ]
-    },
-    {
-      "pr": "11053",
-      "title": "LingoHub based on develop",
-      "userLogin": "engelgabriel",
-      "contributors": [
-        "engelgabriel"
-      ]
-    },
-    {
-      "pr": "11051",
-      "title": "LingoHub based on develop",
-      "userLogin": "engelgabriel",
-      "contributors": [
-        "engelgabriel"
-      ]
-    },
-    {
-      "pr": "11045",
-      "title": "LingoHub based on develop",
-      "userLogin": "engelgabriel",
-      "contributors": [
-        "engelgabriel"
-      ]
-    },
-    {
-      "pr": "11044",
-      "title": "LingoHub based on develop",
-      "userLogin": "engelgabriel",
-      "contributors": [
-        "engelgabriel"
-      ]
-    },
-    {
-      "pr": "11043",
-      "title": "LingoHub based on develop",
-      "userLogin": "engelgabriel",
-      "contributors": [
-        "engelgabriel"
-      ]
-    },
-    {
-      "pr": "11042",
-      "title": "LingoHub based on develop",
-      "userLogin": "engelgabriel",
-      "contributors": [
-        "engelgabriel"
-      ]
-    },
-    {
-      "pr": "9969",
-      "title": "Changed 'confirm password' placeholder text on user registration form",
-      "userLogin": "kumarnitj",
-      "milestone": "0.66.0",
-      "contributors": [
-        null,
-        "kumarnitj",
-        "web-flow",
-        "ggazzo"
-      ]
-    },
-    {
-      "pr": "11020",
-      "title": "[FIX] Update ja.i18n.json",
-      "userLogin": "noobbbbb",
-      "contributors": [
-        "noobbbbb",
-        "web-flow",
-        "Hudell"
-      ]
-    },
-    {
-      "pr": "11039",
-      "title": "LingoHub based on develop",
-      "userLogin": "engelgabriel",
-      "contributors": [
-        null,
-        "engelgabriel",
-        "web-flow"
-      ]
-    },
-    {
-      "pr": "11035",
-      "title": "LingoHub based on develop",
-      "userLogin": "engelgabriel",
-      "contributors": [
-        "engelgabriel"
-      ]
-    },
-    {
-      "pr": "10954",
-      "title": "[NEW] Replace variable 'mergeChannels' with 'groupByType'.",
-      "userLogin": "mikaelmello",
-      "milestone": "0.66.0",
-      "contributors": [
-        "mikaelmello",
-        "rodrigok",
-        "web-flow",
-        "ggazzo",
-        "engelgabriel"
-      ]
-    },
-    {
-      "pr": "11012",
-      "title": "[FIX] Strange msg when setting room announcement, topic or description to be empty",
-      "userLogin": "vynmera",
-      "milestone": "0.66.0",
-      "contributors": [
-        "vynmera",
-        "web-flow"
-      ]
-    },
-    {
-      "pr": "11009",
-      "title": "[FIX] Exception thrown on avatar validation",
-      "userLogin": "Hudell",
-      "contributors": [
-        "Hudell"
-      ]
-    },
-    {
-      "pr": "10091",
-      "title": "[NEW] Send LiveChat visitor navigation history as messages",
-      "userLogin": "renatobecker",
-      "milestone": "0.66.0",
-      "contributors": [
-        "renatobecker",
-        "sampaiodiego"
-      ]
-    },
-    {
-      "pr": "10673",
-      "title": "[NEW] Make supplying an AWS access key and secret optional for S3 uploads",
-      "userLogin": "saplla",
-      "milestone": "0.66.0",
-      "contributors": [
-        "saplla",
-        "web-flow"
-      ]
-    },
-    {
-      "pr": "10207",
-      "title": "Update Documentation: README.md",
-      "userLogin": "rakhi2104",
-      "contributors": [
-        "rakhi2104",
-        "web-flow"
-      ]
-    },
-    {
-      "pr": "10998",
-      "title": "[FIX] Preview of large images not resizing to fit the area and having scrollbars",
-      "userLogin": "vynmera",
-      "milestone": "0.66.0",
-      "contributors": [
-        "vynmera",
-        "web-flow"
-      ]
-    },
-    {
-      "pr": "10956",
-      "title": "[FIX] Allow inviting livechat managers to the same LiveChat room",
-      "userLogin": "renatobecker",
-      "milestone": "0.66.0",
-      "contributors": [
-        "renatobecker",
-        "sampaiodiego"
-      ]
-    },
-    {
-      "pr": "10913",
-      "title": "NPM Dependencies Update",
-      "userLogin": "engelgabriel",
-      "milestone": "0.66.0",
-      "contributors": [
-        "engelgabriel",
-        "web-flow"
-      ]
-    },
-    {
-      "pr": "10805",
-      "title": "[FIX] Cannot read property 'debug' of undefined when trying to use REST API",
-      "userLogin": "haffla",
-      "milestone": "0.66.0",
-      "contributors": [
-        "haffla",
-        "engelgabriel",
-        "web-flow"
-      ]
-    },
-    {
-      "pr": "10131",
-      "title": "update meteor to 1.6.1 for sandstorm build",
-      "userLogin": "peterlee0127",
-      "contributors": [
-        "peterlee0127",
-        "web-flow",
-        "engelgabriel"
-      ]
-    },
-    {
-      "pr": "10986",
-      "title": "Renaming username.username to username.value for clarity",
-      "userLogin": "engelgabriel",
-      "milestone": "0.66.0",
-      "contributors": [
-        "engelgabriel",
-        "web-flow"
-      ]
-    },
-    {
-      "pr": "10988",
-      "title": "[NEW] Direct Reply: separate Reply-To email from account username field",
-      "userLogin": "engelgabriel",
-      "milestone": "0.66.0",
-      "contributors": [
-        "pkgodara",
-        "web-flow",
-        "engelgabriel"
-      ]
-    },
-    {
-      "pr": "5",
-      "title": "Fix readme typo",
-      "userLogin": "filipealva",
-      "contributors": [
-        "filipealva"
-      ]
-    },
-    {
-      "pr": "10055",
-      "title": "[NEW] Changes all 'mergeChannels' to 'groupByType'.",
-      "userLogin": "mikaelmello",
-      "milestone": "0.66.0",
-      "contributors": [
-        "mikaelmello",
-        "rodrigok",
-        "web-flow"
-      ]
-    },
-    {
-      "pr": "10771",
-      "title": "[FIX] Icons svg xml structure",
-      "userLogin": "timkinnane",
-      "contributors": [
-        "timkinnane"
-      ]
-    },
-    {
-      "pr": "10851",
-      "title": "[FIX] Leave room wasn't working as expected",
-      "userLogin": "ggazzo",
-      "milestone": "0.65.1",
-      "contributors": [
-        "ggazzo"
-      ]
-    },
-    {
-      "pr": "10807",
-      "title": "Remove wrong and not needed time unit",
-      "userLogin": "cliffparnitzky",
-      "contributors": [
-        "cliffparnitzky"
-      ]
-    },
-    {
-      "pr": "10934",
-      "title": "[FIX] Application crashing on startup when trying to log errors to `exceptions` channel",
-      "userLogin": "sampaiodiego",
-      "milestone": "0.65.1",
-      "contributors": [
-        "sampaiodiego"
-      ]
-    },
-    {
-      "pr": "10904",
-      "title": "[FIX] Image lazy load was breaking attachments",
-      "userLogin": "ggazzo",
-      "milestone": "0.65.1",
-      "contributors": [
-        "ggazzo"
-      ]
-    },
-    {
-      "pr": "10928",
-      "title": "[FIX] Incomplete email notification link",
-      "userLogin": "sampaiodiego",
-      "milestone": "0.65.1",
-      "contributors": [
-        "sampaiodiego"
-      ]
-    },
-    {
-      "pr": "10916",
-      "title": "[FIX] Remove outdated 2FA warning for mobile clients",
-      "userLogin": "cardoso",
-      "contributors": [
-        "cardoso"
-      ]
-    },
-    {
-      "pr": "10841",
-      "title": "[NEW] Update WeDeploy deployment",
-      "userLogin": "jonnilundy",
-      "contributors": [
-        "jonnilundy",
-        "web-flow"
-      ]
-    },
-    {
-      "pr": "10867",
-      "title": "[FIX] Update Sandstorm build config",
-      "userLogin": "ocdtrekkie",
-      "contributors": [
-        "ocdtrekkie",
-        "engelgabriel",
-        "web-flow"
-      ]
-    },
-    {
-      "pr": "10909",
-      "title": "Develop sync commits",
-      "userLogin": "rodrigok",
-      "contributors": [
-        "geekgonecrazy",
-        "web-flow",
-        "graywolf336",
-        "nsuchy",
-        "rodrigok",
-        "rafaelks",
-        "sampaiodiego"
-      ]
-    },
-    {
-      "pr": "10908",
-      "title": "Develop sync2",
-      "userLogin": "rodrigok",
-      "contributors": [
-        "geekgonecrazy",
-        "web-flow",
-        "graywolf336",
-        "nsuchy",
-        "rodrigok",
-        "rafaelks",
-        "sampaiodiego"
-      ]
-    },
-    {
-      "pr": "10903",
-      "title": "Merge master into develop & Set version to 0.66.0-develop",
-      "userLogin": "rodrigok",
-      "contributors": [
-        "geekgonecrazy",
-        "web-flow",
-        "graywolf336",
-        "nsuchy",
-        "rodrigok",
-        "rafaelks",
-        "sampaiodiego"
-      ]
-    },
-    {
-      "pr": "9534",
-      "title": "[FIX] i18n - add semantic markup",
-      "userLogin": "brylie",
-      "contributors": [
-        "brylie",
-        "web-flow",
-        "engelgabriel"
-      ]
-    }
-  ],
-  "0.66.0-rc.1": [
-    {
-      "pr": "11223",
-      "title": "Regression: Fix directory table loading",
-      "userLogin": "karlprieb",
-      "milestone": "0.66.0",
-      "contributors": [
-        "ggazzo",
-        "karlprieb"
-      ]
-    },
-    {
-      "pr": "11221",
-      "title": "[FIX] \"blank messages\" on iOS < 11",
-      "userLogin": "ggazzo",
-      "contributors": [
-        "ggazzo",
-        "web-flow",
-        "rodrigok"
-      ]
-    },
-    {
-      "pr": "11215",
-      "title": "Regression: Fix latest and release-candidate docker images building",
-      "userLogin": "sampaiodiego",
-      "milestone": "0.66.0",
-      "contributors": [
-        "sampaiodiego"
-      ]
-    },
-    {
-      "pr": "11199",
-      "title": "[FIX] \"blank\" screen on iOS < 11",
-      "userLogin": "ggazzo",
-      "milestone": "0.66.0",
-      "contributors": [
-        "ggazzo",
-        "web-flow",
-        "rodrigok"
-      ]
-    },
-    {
-      "pr": "11216",
-      "title": "Regression: check username or usersCount on browseChannels",
-      "userLogin": "ggazzo",
-      "milestone": "0.66.0",
-      "contributors": [
-        "ggazzo"
-      ]
-    },
-    {
-      "pr": "11211",
-      "title": "Regression: Sending message with a mention is not showing to sender",
-      "userLogin": "sampaiodiego",
-      "contributors": [
-        "sampaiodiego"
-      ]
-    }
-  ]
-=======
   }
->>>>>>> de52e229
 }