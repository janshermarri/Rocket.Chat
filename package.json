{
	"name": "Rocket.Chat",
	"description": "The Ultimate Open Source WebChat Platform",
	"version": "2.5.0-develop",
	"author": {
		"name": "Rocket.Chat",
		"url": "https://rocket.chat/"
	},
	"mocha": {
		"tests": [
			"app/**/*.tests.js"
		],
		"files": [
			"app/**/*.mocks.js",
			"app/**/*.js",
			"!app/**/*.tests.js"
		]
	},
	"keywords": [
		"rocketchat",
		"rocket",
		"chat"
	],
	"scripts": {
		"start": "meteor",
		"debug": "meteor run --inspect",
		"debug-brk": "meteor run --inspect-brk",
		"lint": "meteor npm run stylelint && meteor npm run eslint",
		"jslint": "npm run eslint",
		"eslint": "eslint --ext .js,.ts,.jsx,.tsx .",
		"stylelint": "stylelint \"app/**/*.css\" \"client/**/*.css\"",
		"deploy": "npm run build && pm2 startOrRestart pm2.json",
		"postinstall": "node .scripts/npm-postinstall.js",
		"testunit-watch": "mocha --watch --opts ./mocha.opts \"`node -e \"console.log(require('./package.json').mocha.tests.join(' '))\"`\"",
		"coverage": "nyc -r html mocha --opts ./mocha.opts \"`node -e \"console.log(require('./package.json').mocha.tests.join(' '))\"`\"",
		"test": "node .scripts/start.js",
		"testui": "cypress run --project tests",
		"testunit": "mocha --opts ./mocha.opts \"`node -e \"console.log(require('./package.json').mocha.tests.join(' '))\"`\"",
		"testapi": "mocha --opts ./mocha_api.opts",
		"testci": "npm run testapi && npm run testui",
		"translation-diff": "node .scripts/translationDiff.js",
		"translation-fix-order": "node .scripts/fix-i18n.js",
		"version": "node .scripts/version.js",
		"set-version": "node .scripts/set-version.js",
		"release": "meteor npm run set-version --silent",
		"storybook": "start-storybook -p 6006",
		"build-storybook": "build-storybook"
	},
	"license": "MIT",
	"repository": {
		"type": "git",
		"url": "https://github.com/RocketChat/Rocket.Chat.git"
	},
	"bugs": {
		"url": "https://github.com/RocketChat/Rocket.Chat/issues",
		"email": "support@rocket.chat"
	},
	"devDependencies": {
		"@babel/core": "^7.6.2",
		"@babel/preset-env": "^7.6.2",
		"@babel/preset-react": "^7.0.0",
		"@octokit/rest": "^16.1.0",
		"@rocket.chat/eslint-config": "^0.3.0",
		"@rocket.chat/livechat": "^1.3.0",
		"@settlin/spacebars-loader": "^1.0.7",
		"@storybook/addon-actions": "^5.2.8",
		"@storybook/addon-knobs": "^5.2.8",
		"@storybook/addon-links": "^5.2.8",
		"@storybook/addon-viewport": "^5.2.8",
		"@storybook/addons": "^5.2.8",
		"@storybook/react": "^5.2.8",
		"@types/bcrypt": "^3.0.0",
		"@types/meteor": "^1.4.37",
		"@typescript-eslint/eslint-plugin": "^2.11.0",
		"@typescript-eslint/parser": "^2.11.0",
		"acorn": "^6.0.7",
		"autoprefixer": "^9.6.1",
		"babel-eslint": "^10.0.3",
		"babel-loader": "^8.0.6",
		"babel-mocha-es6-compiler": "^0.1.0",
		"babel-plugin-array-includes": "^2.0.3",
		"babel-polyfill": "^6.26.0",
		"chai": "^4.2.0",
		"chai-datetime": "^1.5.0",
		"cypress": "^3.8.2",
		"emojione-assets": "^4.5.0",
		"eslint": "^6.7.2",
		"eslint-plugin-import": "^2.19.1",
		"eslint-plugin-react": "^7.17.0",
		"fast-glob": "^2.2.6",
		"husky": "^1.2.0",
		"i18next": "^17.0.17",
		"inquirer": "^7.0.3",
		"less-loader": "^5.0.0",
		"md5": "^2.2.1",
		"mocha": "^5.2.0",
		"mock-require": "^3.0.2",
		"mongo-unit": "^1.4.4",
		"node-sprite-generator": "^0.10.2",
		"postcss": "^7.0.6",
		"postcss-custom-properties": "^8.0.9",
		"postcss-easy-import": "^3.0.0",
		"postcss-import": "^12.0.1",
		"postcss-load-config": "^2.0.0",
		"postcss-media-minmax": "^4.0.0",
		"postcss-nested": "^4.1.0",
		"postcss-selector-not": "^4.0.0",
		"postcss-url": "^8.0.0",
		"progress": "^2.0.2",
		"proxyquire": "^2.1.0",
		"simple-git": "^1.107.0",
		"stylelint": "^9.9.0",
		"stylelint-order": "^2.0.0",
		"supertest": "^3.3.0",
		"typescript": "^3.7.3",
		"webpack": "^4.29.3"
	},
	"dependencies": {
		"@accounts/mongo": "0.0.12",
		"@accounts/server": "0.0.18",
		"@babel/runtime": "^7.7.6",
		"@google-cloud/language": "^3.7.0",
		"@google-cloud/storage": "^2.3.1",
<<<<<<< HEAD
		"@google-cloud/vision": "^0.23.0",
		"@rocket.chat/apps-engine": "^1.11.0-blockitchat.2453",
		"@rocket.chat/fuselage": "^0.2.0-alpha.19",
		"@rocket.chat/fuselage-hooks": "^0.2.0-alpha.19",
		"@rocket.chat/icons": "^0.2.0-alpha.19",
=======
		"@google-cloud/vision": "^1.8.0",
		"@rocket.chat/apps-engine": "^1.12.0-blockitchat.2453",
		"@rocket.chat/fuselage": "^0.2.0-alpha.20",
		"@rocket.chat/fuselage-hooks": "^0.2.0-alpha.20",
		"@rocket.chat/fuselage-ui-kit": "^0.2.0-alpha.20",
		"@rocket.chat/icons": "^0.2.0-alpha.20",
		"@rocket.chat/ui-kit": "^0.2.0-alpha.20",
>>>>>>> 8d4c00da
		"@slack/client": "^4.8.0",
		"adm-zip": "^0.4.13",
		"archiver": "^3.0.0",
		"arraybuffer-to-string": "^1.0.2",
		"atlassian-crowd": "^0.5.0",
		"autolinker": "^1.8.1",
		"aws-sdk": "^2.368.0",
		"bad-words": "^3.0.2",
		"bcrypt": "^3.0.7",
		"blockstack": "19.3.0",
		"body-parser": "1.18.3",
		"bson": "^4.0.0",
		"bugsnag": "^2.4.3",
		"bunyan": "^1.8.12",
		"busboy": "^0.2.14",
		"bytebuffer": "5.0.1",
		"cas": "https://github.com/kcbanner/node-cas/tarball/fcd27dad333223b3b75a048bce27973fb3ca0f62",
		"chart.js": "^2.7.3",
		"clipboard": "^2.0.4",
		"codemirror": "^5.42.0",
		"coffeescript": "^2.3.2",
		"connect": "^3.6.6",
		"core-js": "^2.5.7",
		"cors": "^2.8.4",
		"csv-parse": "^4.0.1",
		"emailreplyparser": "^0.0.5",
		"emojione": "^4.5.0",
		"express": "^4.16.4",
		"express-session": "^1.15.4",
		"fibers": "4.0.3",
		"file-type": "^10.6.0",
		"filesize": "^3.6.1",
		"googleapis": "^25.0.0",
		"grapheme-splitter": "^1.0.4",
		"gridfs-stream": "^1.1.1",
		"he": "^1.2.0",
<<<<<<< HEAD
		"highlight.js": "^9.13.1",
		"i": "^0.3.6",
=======
		"highlight.js": "^9.18.0",
>>>>>>> 8d4c00da
		"iconv-lite": "^0.4.24",
		"image-size": "^0.6.3",
		"imap": "^0.8.19",
		"ip-range-check": "^0.0.2",
		"jquery": "^3.3.1",
		"jschardet": "^1.6.0",
		"jsrsasign": "^8.0.12",
		"juice": "^5.2.0",
		"katex": "^0.11.1",
		"ldap-escape": "^2.0.1",
		"ldapjs": "^1.0.2",
		"less": "https://github.com/meteor/less.js/tarball/8130849eb3d7f0ecf0ca8d0af7c4207b0442e3f6",
		"less-plugin-autoprefixer": "^2.1.0",
		"limax": "^2.0.0",
		"localforage": "^1.7.3",
		"lodash.clonedeep": "^4.5.0",
		"lodash.property": "^4.4.2",
		"lru-cache": "^5.1.1",
		"mailparser": "^2.4.3",
		"marked": "^0.6.1",
		"mem": "4.1.0",
		"meteor-node-stubs": "^1.0.0",
		"mime-db": "^1.40.0",
		"mime-type": "^3.0.7",
		"mkdirp": "^0.5.1",
		"moment": "^2.22.2",
		"moment-timezone": "^0.5.27",
		"node-dogstatsd": "^0.0.7",
		"node-rsa": "^1.0.5",
		"npm": "^6.13.4",
		"object-path": "^0.11.4",
		"pdfjs-dist": "^2.0.943",
		"photoswipe": "^4.1.3",
		"poplib": "^0.1.7",
		"prom-client": "^11.2.0",
		"querystring": "^0.2.0",
		"queue-fifo": "^0.2.5",
		"react": "^16.8.6",
		"react-dom": "^16.8.6",
		"redis": "^2.8.0",
		"semver": "^5.6.0",
		"sharp": "^0.22.1",
		"speakeasy": "^2.0.0",
		"stream-buffers": "^3.0.2",
		"string-strip-html": "^4.3.12",
		"styled-components": "^4.4.0",
		"tar-stream": "^1.6.2",
		"toastr": "^2.1.4",
		"turndown": "^5.0.1",
		"twilio": "^3.35.0",
		"twit": "^2.2.11",
		"ua-parser-js": "^0.7.19",
		"underscore": "^1.9.1",
		"underscore.string": "^3.3.5",
		"url-polyfill": "^1.1.5",
		"uuid": "^3.3.2",
		"webdav": "^2.10.0",
		"wolfy87-eventemitter": "^5.2.5",
		"xml-crypto": "^1.0.2",
		"xml-encryption": "0.11.2",
		"xml2js": "0.4.19",
		"xmlbuilder": "^10.1.1",
		"xmldom": "^0.1.27",
		"yaqrcode": "^0.2.1"
	},
	"meteor": {
		"mainModule": {
			"client": "client/main.js",
			"server": "server/main.js"
		}
	},
	"husky": {
		"hooks": {
			"pre-push": "meteor npm run lint && meteor npm run testunit"
		}
	},
	"houston": {
		"metadata": ".scripts/houstonMetadata.js",
		"updateFiles": [
			"package.json",
			".circleci/snap.sh",
			".circleci/update-releases.sh",
			".docker/Dockerfile",
			".docker/Dockerfile.rhel",
			"app/utils/rocketchat.info"
		]
	},
	"browserslist": [
		"last 2 versions"
	]
}<|MERGE_RESOLUTION|>--- conflicted
+++ resolved
@@ -121,13 +121,6 @@
 		"@babel/runtime": "^7.7.6",
 		"@google-cloud/language": "^3.7.0",
 		"@google-cloud/storage": "^2.3.1",
-<<<<<<< HEAD
-		"@google-cloud/vision": "^0.23.0",
-		"@rocket.chat/apps-engine": "^1.11.0-blockitchat.2453",
-		"@rocket.chat/fuselage": "^0.2.0-alpha.19",
-		"@rocket.chat/fuselage-hooks": "^0.2.0-alpha.19",
-		"@rocket.chat/icons": "^0.2.0-alpha.19",
-=======
 		"@google-cloud/vision": "^1.8.0",
 		"@rocket.chat/apps-engine": "^1.12.0-blockitchat.2453",
 		"@rocket.chat/fuselage": "^0.2.0-alpha.20",
@@ -135,7 +128,6 @@
 		"@rocket.chat/fuselage-ui-kit": "^0.2.0-alpha.20",
 		"@rocket.chat/icons": "^0.2.0-alpha.20",
 		"@rocket.chat/ui-kit": "^0.2.0-alpha.20",
->>>>>>> 8d4c00da
 		"@slack/client": "^4.8.0",
 		"adm-zip": "^0.4.13",
 		"archiver": "^3.0.0",
@@ -172,12 +164,7 @@
 		"grapheme-splitter": "^1.0.4",
 		"gridfs-stream": "^1.1.1",
 		"he": "^1.2.0",
-<<<<<<< HEAD
-		"highlight.js": "^9.13.1",
-		"i": "^0.3.6",
-=======
 		"highlight.js": "^9.18.0",
->>>>>>> 8d4c00da
 		"iconv-lite": "^0.4.24",
 		"image-size": "^0.6.3",
 		"imap": "^0.8.19",
