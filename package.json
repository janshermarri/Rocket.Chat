--- conflicted
+++ resolved
@@ -1,11 +1,7 @@
 {
 	"name": "Rocket.Chat",
 	"description": "The Ultimate Open Source WebChat Platform",
-<<<<<<< HEAD
-	"version": "0.57.2",
-=======
 	"version": "0.57.0-develop",
->>>>>>> 8315367d
 	"author": {
 		"name": "Rocket.Chat",
 		"url": "https://rocket.chat/"
