{
	"name": "Rocket.Chat",
	"description": "The Ultimate Open Source WebChat Platform",
	"version": "0.51.0-develop",
	"author": {
		"name": "Rocket.Chat",
		"url": "https://rocket.chat/"
	},
	"contributors": [
		{
			"name": "Aaron Ogle",
			"email": "aaron.ogle@rocket.chat"
		},
		{
			"name": "Bradley Hilton",
			"email": "bradley.hilton@rocket.chat"
		},
		{
			"name": "Diego Sampaio",
			"email": "diego.sampaio@rocket.chat"
		},
		{
			"name": "Gabriel Engel",
			"email": "gabriel.engel@rocket.chat"
		},
		{
			"name": "Marcelo Schmidt",
			"email": "marcelo.schmidt@rocket.chat"
		},
		{
			"name": "Rodrigo Nascimento",
			"email": "rodrigo.nascimento@rocket.chat"
		},
		{
			"name": "Sing Li",
			"email": "sing.li@rocket.chat"
		}
	],
	"keywords": [
		"rocketchat",
		"rocket",
		"chat"
	],
	"scripts": {
		"start": "meteor npm i && meteor",
		"lint": "eslint .",
		"stylelint": "stylelint **/*.less",
		"test": "node .scripts/start.js",
		"deploy": "npm run build && pm2 startOrRestart pm2.json",
		"chimp-watch": "chimp --ddp=http://localhost:3000 --watch --mocha --path=tests/end-to-end",
		"chimp-test": "chimp tests/chimp-config.js"
	},
	"license": "MIT",
	"repository": {
		"type": "git",
		"url": "https://github.com/RocketChat/Rocket.Chat.git"
	},
	"bugs": {
		"url": "https://github.com/RocketChat/Rocket.Chat/issues",
		"email": "support@rocket.chat"
	},
	"devDependencies": {
		"chimp": "^0.47.1",
		"eslint": "^3.14.0",
		"stylelint": "^7.7.1",
		"supertest": "^2.0.1"
	},
	"dependencies": {
		"jquery": "^2.1.0",
		"babel-runtime": "^6.22.0",
		"bcrypt": "^1.0.2",
		"moment": "^2.17.1",
		"moment-timezone": "^0.5.11",
		"toastr": "^2.1.2",
		"mime-types": "^2.1.14",
		"file-type": "^4.1.0",
		"semver": "^5.3.0",
<<<<<<< HEAD
		"codemirror": "^5.22.2",
    		"prom-client": "^7.0.1"
=======
		"codemirror": "^5.23.0"
>>>>>>> 6a66b5db
	}
}<|MERGE_RESOLUTION|>--- conflicted
+++ resolved
@@ -75,11 +75,7 @@
 		"mime-types": "^2.1.14",
 		"file-type": "^4.1.0",
 		"semver": "^5.3.0",
-<<<<<<< HEAD
-		"codemirror": "^5.22.2",
-    		"prom-client": "^7.0.1"
-=======
-		"codemirror": "^5.23.0"
->>>>>>> 6a66b5db
+		"codemirror": "^5.23.0",
+    "prom-client": "^7.0.1"
 	}
 }