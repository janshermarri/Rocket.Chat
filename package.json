{
	"name": "Rocket.Chat",
	"description": "The Ultimate Open Source WebChat Platform",
<<<<<<< HEAD
	"version": "3.0.12",
=======
	"version": "3.1.0-rc.13",
>>>>>>> 8f2e89e8
	"author": {
		"name": "Rocket.Chat",
		"url": "https://rocket.chat/"
	},
	"mocha": {
		"tests": [
			"app/**/*.tests.js"
		],
		"files": [
			"app/**/*.mocks.js",
			"app/**/*.js",
			"!app/**/*.tests.js"
		]
	},
	"keywords": [
		"rocketchat",
		"rocket",
		"chat"
	],
	"scripts": {
		"start": "meteor",
		"debug": "meteor run --inspect",
		"debug-brk": "meteor run --inspect-brk",
		"lint": "meteor npm run stylelint && meteor npm run eslint",
		"jslint": "eslint --ext .js,.jsx .",
		"tslint": "eslint --ext .ts,.tsx .",
		"eslint": "meteor npm run jslint && meteor npm run tslint",
		"stylelint": "stylelint \"app/**/*.css\" \"client/**/*.css\" \"app/**/*.less\" \"client/**/*.less\" \"ee/**/*.less\"",
		"deploy": "npm run build && pm2 startOrRestart pm2.json",
		"postinstall": "node .scripts/npm-postinstall.js",
		"testunit-watch": "mocha --watch --opts ./mocha.opts \"`node -e \"console.log(require('./package.json').mocha.tests.join(' '))\"`\"",
		"coverage": "nyc -r html mocha --opts ./mocha.opts \"`node -e \"console.log(require('./package.json').mocha.tests.join(' '))\"`\"",
		"test": "node .scripts/start.js",
		"testui": "cypress run --project tests",
		"testunit": "mocha --opts ./mocha.opts \"`node -e \"console.log(require('./package.json').mocha.tests.join(' '))\"`\"",
		"testapi": "mocha --opts ./mocha_api.opts",
		"testapps": "mocha --opts ./mocha_apps.opts",
		"testci": "npm run testapi && npm run testapps && npm run testui",
		"translation-diff": "node .scripts/translationDiff.js",
		"translation-fix-order": "node .scripts/fix-i18n.js",
		"version": "node .scripts/version.js",
		"set-version": "node .scripts/set-version.js",
		"release": "meteor npm run set-version --silent",
		"storybook": "start-storybook -p 6006",
		"build-storybook": "build-storybook"
	},
	"license": "MIT",
	"repository": {
		"type": "git",
		"url": "https://github.com/RocketChat/Rocket.Chat.git"
	},
	"bugs": {
		"url": "https://github.com/RocketChat/Rocket.Chat/issues",
		"email": "support@rocket.chat"
	},
	"devDependencies": {
		"@babel/core": "^7.6.2",
		"@babel/preset-env": "^7.6.2",
		"@babel/preset-react": "^7.0.0",
		"@octokit/rest": "^16.1.0",
		"@rocket.chat/eslint-config": "^0.3.0",
		"@rocket.chat/livechat": "^1.4.0",
		"@settlin/spacebars-loader": "^1.0.7",
		"@storybook/addon-actions": "^5.2.8",
		"@storybook/addon-knobs": "^5.2.8",
		"@storybook/addon-links": "^5.2.8",
		"@storybook/addon-viewport": "^5.2.8",
		"@storybook/addons": "^5.2.8",
		"@storybook/react": "^5.2.8",
		"@types/bcrypt": "^3.0.0",
		"@types/meteor": "^1.4.37",
		"@typescript-eslint/eslint-plugin": "^2.11.0",
		"@typescript-eslint/parser": "^2.11.0",
		"acorn": "^6.4.1",
		"autoprefixer": "^9.6.1",
		"babel-eslint": "^10.0.3",
		"babel-loader": "^8.0.6",
		"babel-mocha-es6-compiler": "^0.1.0",
		"babel-plugin-array-includes": "^2.0.3",
		"babel-polyfill": "^6.26.0",
		"chai": "^4.2.0",
		"chai-datetime": "^1.5.0",
		"cypress": "^4.0.2",
		"emojione-assets": "^4.5.0",
		"eslint": "^6.7.2",
		"eslint-plugin-import": "^2.19.1",
		"eslint-plugin-react": "^7.17.0",
		"fast-glob": "^2.2.6",
		"husky": "^1.2.0",
		"i18next": "^17.0.17",
		"inquirer": "^7.0.3",
		"less-loader": "^5.0.0",
		"md5": "^2.2.1",
		"mocha": "^5.2.0",
		"mock-require": "^3.0.2",
		"mongo-unit": "^1.4.4",
		"node-sprite-generator": "^0.10.2",
		"postcss": "^7.0.6",
		"postcss-custom-properties": "^8.0.9",
		"postcss-easy-import": "^3.0.0",
		"postcss-import": "^12.0.1",
		"postcss-load-config": "^2.0.0",
		"postcss-media-minmax": "^4.0.0",
		"postcss-nested": "^4.1.0",
		"postcss-selector-not": "^4.0.0",
		"postcss-url": "^8.0.0",
		"progress": "^2.0.2",
		"proxyquire": "^2.1.0",
		"simple-git": "^1.107.0",
		"stylelint": "^9.9.0",
		"stylelint-order": "^2.0.0",
		"supertest": "^3.3.0",
		"typescript": "^3.7.3",
		"webpack": "^4.29.3"
	},
	"dependencies": {
		"@accounts/mongo": "0.0.12",
		"@accounts/server": "0.0.18",
		"@babel/runtime": "^7.7.6",
		"@google-cloud/language": "^3.7.0",
		"@google-cloud/storage": "^2.3.1",
		"@google-cloud/vision": "^1.8.0",
		"@nivo/bar": "^0.61.1",
		"@nivo/heatmap": "^0.61.0",
		"@nivo/line": "^0.61.1",
		"@nivo/pie": "^0.61.1",
		"@rocket.chat/apps-engine": "^1.13.0-beta.3003",
		"@rocket.chat/fuselage": "^0.7.1",
		"@rocket.chat/fuselage-hooks": "^0.7.1",
		"@rocket.chat/fuselage-polyfills": "^0.7.1",
		"@rocket.chat/fuselage-ui-kit": "^0.7.1",
		"@rocket.chat/icons": "^0.7.1",
		"@rocket.chat/ui-kit": "^0.7.1",
		"@slack/client": "^4.8.0",
		"adm-zip": "RocketChat/adm-zip",
		"archiver": "^3.0.0",
		"arraybuffer-to-string": "^1.0.2",
		"atlassian-crowd": "^0.5.0",
		"autolinker": "^1.8.1",
		"aws-sdk": "^2.368.0",
		"bad-words": "^3.0.2",
		"bcrypt": "^3.0.7",
		"blockstack": "19.3.0",
		"body-parser": "1.18.3",
		"bson": "^4.0.0",
		"bugsnag": "^2.4.3",
		"bunyan": "^1.8.12",
		"busboy": "^0.2.14",
		"bytebuffer": "5.0.1",
		"cas": "https://github.com/kcbanner/node-cas/tarball/fcd27dad333223b3b75a048bce27973fb3ca0f62",
		"chart.js": "^2.7.3",
		"clipboard": "^2.0.4",
		"codemirror": "^5.42.0",
		"coffeescript": "^2.3.2",
		"connect": "^3.6.6",
		"core-js": "^2.5.7",
		"cors": "^2.8.4",
		"csv-parse": "^4.0.1",
		"emailreplyparser": "^0.0.5",
		"emojione": "^4.5.0",
		"eslint-plugin-import": "^2.19.1",
		"express": "^4.16.4",
		"express-session": "^1.15.4",
		"fibers": "4.0.3",
		"file-type": "^10.6.0",
		"filesize": "^3.6.1",
		"googleapis": "^25.0.0",
		"grapheme-splitter": "^1.0.4",
		"gridfs-stream": "^1.1.1",
		"he": "^1.2.0",
		"highlight.js": "^9.18.0",
		"iconv-lite": "^0.4.24",
		"image-size": "^0.6.3",
		"imap": "^0.8.19",
		"ip-range-check": "^0.0.2",
		"jquery": "^3.3.1",
		"jschardet": "^1.6.0",
		"jsrsasign": "^8.0.12",
		"juice": "^5.2.0",
		"katex": "^0.11.1",
		"ldap-escape": "^2.0.1",
		"ldapjs": "^1.0.2",
		"less": "https://github.com/meteor/less.js/tarball/8130849eb3d7f0ecf0ca8d0af7c4207b0442e3f6",
		"less-plugin-autoprefixer": "^2.1.0",
		"limax": "^2.0.0",
		"localforage": "^1.7.3",
		"lodash.clonedeep": "^4.5.0",
		"lodash.property": "^4.4.2",
		"lru-cache": "^5.1.1",
		"mailparser": "^2.4.3",
		"marked": "^0.6.1",
		"mem": "4.1.0",
		"meteor-node-stubs": "^1.0.0",
		"mime-db": "^1.40.0",
		"mime-type": "^3.0.7",
		"mkdirp": "^0.5.1",
		"moment": "^2.22.2",
		"moment-timezone": "^0.5.27",
		"node-dogstatsd": "^0.0.7",
		"node-rsa": "^1.0.5",
		"object-path": "^0.11.4",
		"pdfjs-dist": "^2.0.943",
		"photoswipe": "^4.1.3",
		"poplib": "^0.1.7",
		"prom-client": "^12.0.0",
		"prometheus-gc-stats": "^0.6.2",
		"querystring": "^0.2.0",
		"queue-fifo": "^0.2.5",
		"react": "^16.8.6",
		"react-dom": "^16.8.6",
		"redis": "^2.8.0",
		"semver": "^5.6.0",
		"sharp": "^0.22.1",
		"speakeasy": "^2.0.0",
		"stream-buffers": "^3.0.2",
		"string-strip-html": "^4.3.12",
		"styled-components": "^4.4.0",
		"tar-stream": "^1.6.2",
		"toastr": "^2.1.4",
		"turndown": "^5.0.1",
		"twilio": "^3.40.0",
		"twit": "^2.2.11",
		"ua-parser-js": "^0.7.19",
		"underscore": "^1.9.1",
		"underscore.string": "^3.3.5",
		"url-polyfill": "^1.1.5",
		"uuid": "^3.3.2",
		"webdav": "^2.10.0",
		"wolfy87-eventemitter": "^5.2.5",
		"xml-crypto": "^1.0.2",
		"xml-encryption": "0.11.2",
		"xml2js": "0.4.19",
		"xmlbuilder": "^10.1.1",
		"xmldom": "^0.1.27",
		"yaqrcode": "^0.2.1"
	},
	"meteor": {
		"mainModule": {
			"client": "client/main.js",
			"server": "server/main.js"
		}
	},
	"husky": {
		"hooks": {
			"pre-push": "meteor npm run lint && meteor npm run testunit"
		}
	},
	"houston": {
		"metadata": ".scripts/houstonMetadata.js",
		"updateFiles": [
			"package.json",
			".circleci/snap.sh",
			".circleci/update-releases.sh",
			".docker/Dockerfile",
			".docker/Dockerfile.rhel",
			"app/utils/rocketchat.info"
		]
	},
	"browserslist": [
		"last 2 versions"
	]
}<|MERGE_RESOLUTION|>--- conflicted
+++ resolved
@@ -1,11 +1,7 @@
 {
 	"name": "Rocket.Chat",
 	"description": "The Ultimate Open Source WebChat Platform",
-<<<<<<< HEAD
-	"version": "3.0.12",
-=======
 	"version": "3.1.0-rc.13",
->>>>>>> 8f2e89e8
 	"author": {
 		"name": "Rocket.Chat",
 		"url": "https://rocket.chat/"
