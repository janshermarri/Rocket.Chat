--- conflicted
+++ resolved
@@ -1,11 +1,7 @@
 {
 	"name": "Rocket.Chat",
 	"description": "The Ultimate Open Source WebChat Platform",
-<<<<<<< HEAD
-	"version": "1.1.3",
-=======
 	"version": "1.2.0-rc.2",
->>>>>>> 120025e0
 	"author": {
 		"name": "Rocket.Chat",
 		"url": "https://rocket.chat/"
