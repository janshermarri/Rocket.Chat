--- conflicted
+++ resolved
@@ -6,40 +6,35 @@
 node_js:
 - '0.10'
 before_install:
-<<<<<<< HEAD
-  - "curl https://install.meteor.com | /bin/sh"
-  - "mkdir -p node_modules &"
-  - "npm install phantomjs"
-  - "npm install velocity-cli"
-  - "export PHANTOMJS_BIN=./node_modules/phantomjs/bin/phantomjs"
-  - "export JASMINE_BROWSER=PhantomJS"
-
-script:
-  - meteor add rocketchat:livechat rocketchat:hubot sanjo:jasmine@0.20.2 velocity:console-reporter
-  - ./node_modules/velocity-cli/bin/velocity test-packages --ci
-  - ./node_modules/velocity-cli/bin/velocity test-app --ci
-  - meteor build --server demo.rocket.chat ./
-=======
 - curl https://install.meteor.com | /bin/sh
 - npm install -g npm@'>=2.13.5'
+- mkdir -p node_modules
+- npm install phantomjs
+- npm install velocity-cli
+- export PHANTOMJS_BIN=./node_modules/phantomjs/bin/phantomjs
+- export JASMINE_BROWSER=PhantomJS
 script:
 - if [[ "$TRAVIS_PULL_REQUEST" != "false" ]]; then echo "Building PR $TRAVIS_PULL_REQUEST"; meteor build ../build; exit $?; fi
 - cd .travis
 - npm install
 - npm start
-- cd .. 
+- cd ..
 - meteor build ../build
 - cd .travis
 - sh ./namefiles.sh
 - cd ..
 - meteor add rocketchat:livechat
 - meteor add rocketchat:hubot
+- meteor add sanjo:jasmine@0.20.2 velocity:console-reporter
+- ./node_modules/velocity-cli/bin/velocity test-packages --ci
+- ./node_modules/velocity-cli/bin/velocity test-app --ci
+- meteor build --server demo.rocket.chat ./
 - meteor build --server demo.rocket.chat  ../build
 - cd .travis
 - sh ./namedemo.sh
 - cd ..
 after_deploy:
-- "curl -H \"Content-Type: application/json\" --data \"{'build': true}\" -X POST https://registry.hub.docker.com/u/singli/rocket.chat/trigger/$PUSHTOKEN/" 
+- "curl -H \"Content-Type: application/json\" --data \"{'build': true}\" -X POST https://registry.hub.docker.com/u/singli/rocket.chat/trigger/$PUSHTOKEN/"
 deploy:
   provider: s3
   access_key_id: "AKIAIKIA7H7D47KUHYCA"
@@ -48,6 +43,4 @@
   skip_cleanup: true
   local_dir: ../build
   on:
-    branch: master
-    
->>>>>>> 99c2111d
+    branch: master