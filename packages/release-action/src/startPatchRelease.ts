--- conflicted
+++ resolved
@@ -1,15 +1,10 @@
-<<<<<<< HEAD
 import * as core from '@actions/core';
-import { exec } from '@actions/exec';
-=======
-import semver from 'semver';
->>>>>>> d3c4ef1e
 import * as github from '@actions/github';
 import semver from 'semver';
 
+import { checkoutBranch, commitChanges, createBranch, pushNewBranch } from './gitUtils';
 import { setupOctokit } from './setupOctokit';
 import { createBumpFile, readPackageJson } from './utils';
-import { checkoutBranch, commitChanges, createBranch, pushNewBranch } from './gitUtils';
 
 export async function startPatchRelease({
 	githubToken,
