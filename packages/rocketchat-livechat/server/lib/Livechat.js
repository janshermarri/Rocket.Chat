/* globals HTTP */
import UAParser from 'ua-parser-js';

RocketChat.Livechat = {
	historyMonitorType: 'url',

	logger: new Logger('Livechat', {
		sections: {
			webhook: 'Webhook'
		}
	}),

	getNextAgent(department) {
		if (department) {
			return RocketChat.models.LivechatDepartmentAgents.getNextAgentForDepartment(department);
		} else {
			return RocketChat.models.Users.getNextAgent();
		}
	},
	getAgents(department) {
		if (department) {
			return RocketChat.models.LivechatDepartmentAgents.findByDepartmentId(department);
		} else {
			return RocketChat.models.Users.findAgents();
		}
	},
	getOnlineAgents(department) {
		if (department) {
			return RocketChat.models.LivechatDepartmentAgents.getOnlineForDepartment(department);
		} else {
			return RocketChat.models.Users.findOnlineAgents();
		}
	},
	sendMessage({ guest, message, roomInfo }) {
		var room = RocketChat.cache.Rooms.findOneById(message.rid);
		var newRoom = false;

		if (room && !room.open) {
			message.rid = Random.id();
			room = null;
		}

		if (room == null) {
			// if no department selected verify if there is at least one active and choose one randomly
			if (!guest.department) {
				var departments = RocketChat.models.LivechatDepartment.findEnabledWithAgents();
				if (departments.count() > 0) {
					guest.department = departments.fetch()[0]._id;
				}
			}

			// delegate room creation to QueueMethods
			const routingMethod = RocketChat.settings.get('Livechat_Routing_Method');
			room = RocketChat.QueueMethods[routingMethod](guest, message, roomInfo);

			newRoom = true;
		} else {
			room = Meteor.call('canAccessRoom', message.rid, guest._id);
		}
		if (!room) {
			throw new Meteor.Error('cannot-acess-room');
		}
		if (guest.name) {
			message.alias = guest.name;
		}
		return _.extend(RocketChat.sendMessage(guest, message, room), { newRoom: newRoom });
	},
	registerGuest({ token, name, email, department, phone, loginToken, username } = {}) {
		check(token, String);

		const user = RocketChat.models.Users.getVisitorByToken(token, { fields: { _id: 1 } });

		if (user) {
			throw new Meteor.Error('token-already-exists', 'Token already exists');
		}

		if (!username) {
			username = RocketChat.models.Users.getNextVisitorUsername();
		}

		let updateUser = {
			$set: {
				profile: {
					guest: true,
					token: token
				}
			}
		};

		var existingUser = null;

		var userId;

		if (s.trim(email) !== '' && (existingUser = RocketChat.models.Users.findOneByEmailAddress(email))) {
			if (existingUser.type !== 'visitor') {
				throw new Meteor.Error('error-invalid-user', 'This email belongs to a registered user.');
			}

			updateUser.$addToSet = {
				globalRoles: 'livechat-guest'
			};

			if (loginToken) {
				updateUser.$addToSet['services.resume.loginTokens'] = loginToken;
			}

			userId = existingUser._id;
		} else {
			updateUser.$set.name = name;

			var userData = {
				username: username,
				globalRoles: ['livechat-guest'],
				department: department,
				type: 'visitor'
			};

			if (this.connection) {
				userData.userAgent = this.connection.httpHeaders['user-agent'];
				userData.ip = this.connection.httpHeaders['x-real-ip'] || this.connection.clientAddress;
				userData.host = this.connection.httpHeaders.host;
			}

			userId = Accounts.insertUserDoc({}, userData);

			if (loginToken) {
				updateUser.$set.services = {
					resume: {
						loginTokens: [ loginToken ]
					}
				};
			}
		}

		if (phone) {
			updateUser.$set.phone = [
				{ phoneNumber: phone.number }
			];
		}

		if (email && email.trim() !== '') {
			updateUser.$set.emails = [
				{ address: email }
			];
		}

		Meteor.users.update(userId, updateUser);

		return userId;
	},

	saveGuest({ _id, name, email, phone }) {
		let updateData = {};

		if (name) {
			updateData.name = name;
		}
		if (email) {
			updateData.email = email;
		}
		if (phone) {
			updateData.phone = phone;
		}
		const ret = RocketChat.models.Users.saveUserById(_id, updateData);

		Meteor.defer(() => {
			RocketChat.callbacks.run('livechat.saveGuest', updateData);
		});

		return ret;
	},

	closeRoom({ user, room, comment }) {
		let now = new Date();
		RocketChat.models.Rooms.closeByRoomId(room._id, {
			user: {
				_id: user._id,
				username: user.username
			},
			closedAt: now,
			chatDuration: (now.getTime() - room.ts) / 1000
		});

		const message = {
			t: 'livechat-close',
			msg: comment,
			groupable: false
		};

		RocketChat.sendMessage(user, message, room);

		RocketChat.models.Subscriptions.hideByRoomIdAndUserId(room._id, user._id);

		Meteor.defer(() => {
			RocketChat.callbacks.run('livechat.closeRoom', room);
		});

		return true;
	},

	getInitSettings() {
		let settings = {};

		RocketChat.models.Settings.findNotHiddenPublic([
			'Livechat_title',
			'Livechat_title_color',
			'Livechat_enabled',
			'Livechat_registration_form',
			'Livechat_offline_title',
			'Livechat_offline_title_color',
			'Livechat_offline_message',
			'Livechat_offline_success_message',
			'Livechat_offline_form_unavailable',
			'Livechat_display_offline_form',
			'Language'
		]).forEach((setting) => {
			settings[setting._id] = setting.value;
		});

		return settings;
	},

	saveRoomInfo(roomData, guestData) {
		if (!RocketChat.models.Rooms.saveRoomById(roomData._id, roomData)) {
			return false;
		}

		Meteor.defer(() => {
			RocketChat.callbacks.run('livechat.saveRoom', roomData);
		});

		if (!_.isEmpty(guestData.name)) {
			return RocketChat.models.Rooms.setLabelByRoomId(roomData._id, guestData.name) && RocketChat.models.Subscriptions.updateNameByRoomId(roomData._id, guestData.name);
		}
	},

<<<<<<< HEAD
=======
	closeOpenChats(userId, comment) {
		const user = RocketChat.models.Users.findOneById(userId);
		RocketChat.models.Rooms.findOpenByAgent(userId).forEach((room) => {
			this.closeRoom({ user, room, comment});
		});
	},

>>>>>>> 9d9b5e90
	forwardOpenChats(userId) {
		RocketChat.cache.Rooms.findOpenByAgent(userId).forEach((room) => {
			const guest = RocketChat.models.Users.findOneById(room.v._id);
			this.transfer(room, guest, { departmentId: guest.department });
		});
	},

	savePageHistory(token, pageInfo) {
		if (pageInfo.change === RocketChat.Livechat.historyMonitorType) {
			return RocketChat.models.LivechatPageVisited.saveByToken(token, pageInfo);
		}

		return;
	},

	transfer(room, guest, transferData) {
		let agent;

		if (transferData.userId) {
			const user = RocketChat.models.Users.findOneById(transferData.userId);
			agent = {
				agentId: user._id,
				username: user.username
			};
		} else {
			agent = RocketChat.Livechat.getNextAgent(transferData.departmentId);
		}

		if (agent && agent.agentId !== room.servedBy._id) {
			room.usernames = _.without(room.usernames, room.servedBy.username).concat(agent.username);

			RocketChat.models.Rooms.changeAgentByRoomId(room._id, room.usernames, agent);

			let subscriptionData = {
				rid: room._id,
				name: guest.name || guest.username,
				alert: true,
				open: true,
				unread: 1,
				code: room.code,
				u: {
					_id: agent.agentId,
					username: agent.username
				},
				t: 'l',
				desktopNotifications: 'all',
				mobilePushNotifications: 'all',
				emailNotifications: 'all'
			};
			RocketChat.models.Subscriptions.removeByRoomIdAndUserId(room._id, room.servedBy._id);

			RocketChat.models.Subscriptions.insert(subscriptionData);

			RocketChat.models.Messages.createUserLeaveWithRoomIdAndUser(room._id, { _id: room.servedBy._id, username: room.servedBy.username });
			RocketChat.models.Messages.createUserJoinWithRoomIdAndUser(room._id, { _id: agent.agentId, username: agent.username });

			return true;
		}

		return false;
	},

	sendRequest(postData, callback, trying = 1) {
		try {
			let options = {
				headers: {
					'X-RocketChat-Livechat-Token': RocketChat.settings.get('Livechat_secret_token')
				},
				data: postData
			};
			return HTTP.post(RocketChat.settings.get('Livechat_webhookUrl'), options);
		} catch (e) {
			RocketChat.Livechat.logger.webhook.error('Response error on ' + trying + ' try ->', e);
			// try 10 times after 10 seconds each
			if (trying < 10) {
				RocketChat.Livechat.logger.webhook.warn('Will try again in 10 seconds ...');
				trying++;
				setTimeout(Meteor.bindEnvironment(() => {
					RocketChat.Livechat.sendRequest(postData, callback, trying);
				}), 10000);
			}
		}
	},

	getLivechatRoomGuestInfo(room) {
		const visitor = RocketChat.models.Users.findOneById(room.v._id);
		const agent = RocketChat.models.Users.findOneById(room.servedBy._id);

		const ua = new UAParser();
		ua.setUA(visitor.userAgent);

		let postData = {
			_id: room._id,
			label: room.label,
			topic: room.topic,
			code: room.code,
			createdAt: room.ts,
			lastMessageAt: room.lm,
			tags: room.tags,
			customFields: room.livechatData,
			visitor: {
				_id: visitor._id,
				name: visitor.name,
				username: visitor.username,
				email: null,
				phone: null,
				department: visitor.department,
				ip: visitor.ip,
				os: ua.getOS().name && (ua.getOS().name + ' ' + ua.getOS().version),
				browser: ua.getBrowser().name && (ua.getBrowser().name + ' ' + ua.getBrowser().version),
				customFields: visitor.livechatData
			},
			agent: {
				_id: agent._id,
				username: agent.username,
				name: agent.name,
				email: null
			}
		};

		if (room.crmData) {
			postData.crmData = room.crmData;
		}

		if (visitor.emails && visitor.emails.length > 0) {
			postData.visitor.email = visitor.emails[0].address;
		}
		if (visitor.phone && visitor.phone.length > 0) {
			postData.visitor.phone = visitor.phone[0].phoneNumber;
		}

		if (agent.emails && agent.emails.length > 0) {
			postData.agent.email = agent.emails[0].address;
		}

		return postData;
	}
};

RocketChat.settings.get('Livechat_history_monitor_type', (key, value) => {
	RocketChat.Livechat.historyMonitorType = value;
});<|MERGE_RESOLUTION|>--- conflicted
+++ resolved
@@ -234,8 +234,6 @@
 		}
 	},
 
-<<<<<<< HEAD
-=======
 	closeOpenChats(userId, comment) {
 		const user = RocketChat.models.Users.findOneById(userId);
 		RocketChat.models.Rooms.findOpenByAgent(userId).forEach((room) => {
@@ -243,7 +241,6 @@
 		});
 	},
 
->>>>>>> 9d9b5e90
 	forwardOpenChats(userId) {
 		RocketChat.cache.Rooms.findOpenByAgent(userId).forEach((room) => {
 			const guest = RocketChat.models.Users.findOneById(room.v._id);
