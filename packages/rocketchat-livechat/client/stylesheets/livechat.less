.flex-list {
	.active {
		background-color: rgba(255,255,255,0.075);
	}
}

.trigger-option, .trigger-value {
	float: left;
	display: inline-block;
}

.trigger-option {
	width: 30%;
	max-width: 300px;
	padding-right: 4px;
}

.trigger-value {
	width: 70%;

	input {
		display: inline-block !important;
		width: auto !important;
	}
}

.livechat-code {
	width: 90%;
	max-width: 750px;
	text-align: right;

	textarea {
		text-align: left;
		width: 100%;
		height: 200px;
		background-color: #EFEFEF;
		font-family: courier;
		font-size: 12px;
		display: block;
	}
}

.preview-mode {
	width: auto;
	margin-bottom: 1em;
}

.livechat-settings-div, .livechat-preview-div {
	width: 50%;
	float: left;
	height: 95%;
	margin-bottom: 0 !important;
	padding: 1em;
}

.livechat-settings-div {
	border-right: 1px solid #CCC;
}

.livechat-preview {
	width: 340px;
	height: 350px;
	margin: 0 auto;

	border-bottom: 1px solid #CCC;
	position: relative;

	.preview-wrapper {
		position: absolute;
		width: 100%;
		padding: 0 20px;
		height: 350px;
		bottom: 0;

		@header-min-height: 30px;
		@footer-min-height: 42px;
		@link-font-color: #008CE3;
		@primary-font-color: #444444;
		@secondary-font-color: #7f7f7f;
		@info-font-color: #AAAAAA;

		.livechat-room {
			display: flex;
			flex-direction: column;
			height: 100%;

			.title {
				flex: 1 0 @header-min-height;

				line-height: @header-min-height;

				border-top-right-radius: 5px;
				border-top-left-radius: 5px;
				color: #FFF;
				z-index: 10;
				cursor: pointer;
				h1 {
					margin: 0;
					padding: 0 5px;
					font-size: 9pt;
					display: inline-block;
					text-transform: none;
				}

				.toolbar {
					display: inline-block;
					float: right;
					padding-right: 5px;
				}
			}
			.messages {
				flex: 1 1 100%;

				background-color: #FFF;
				border-left: 1px solid #E7E7E7;
				border-right: 1px solid #E7E7E7;
				overflow-y: auto;
				.wrapper {
					padding-bottom: 6px;

					ul {
						list-style-type: none;
						padding: 0;
						li {
							padding: 0;
						}
					}

					.message {
						font-size: 12px;
						padding-left: 40px;
						position: relative;
						line-height: 18px;
						margin: 12px 10px 0;
						min-height: 36px;
						&:nth-child(1) {
							margin-top: 0;
						}
						&.new-day {
							margin-top: 60px;
						}
						&.new-day {
							&:before {
								content: attr(data-date);
								display: block;
								position: absolute;
								top: -30px;
								left: 0;
								font-size: 10px;
								font-weight: 600;
								text-align: center;
								.calc(left, ~'50% - 70px');
								color: @secondary-font-color;
								z-index: 10;
								padding: 0 10px;
								background-color: #FFF;
								min-width: 120px;
							}
							&:after {
								content: " ";
								display: block;
								position: absolute;
								top: -20px;
								left: 0;
								width: 100%;
								border-top: 1px solid #ddd;
							}
						}
						.edit-message {
							display: none;
							cursor: pointer;
						}
						&.own:hover:not(.system) .edit-message {
							display: inline-block;
						}
						.delete-message {
							display: none;
							cursor: pointer;
						}
						&.own:hover:not(.system) .delete-message {
							display: inline-block;
						}
						.user {
							display: inline-block;
							font-weight: 600;
							color: #444444;
							margin-right: 5px;
							outline: none;
							&:hover {
								color: #333;
							}
						}
						.thumb {
							position: absolute;
							left: 0;
							top: 0;
							display: block;
							width: 30px;
							height: 30px;
						}
						.info {
							font-size: 10px;
							color: @info-font-color;
						}
						&.sequential {
							// margin-top: 5px;
							padding-top: 5px;
							margin-top: 0;
							margin-bottom: 0;
							min-height: 20px;
							.user {
								display: none;
							}
							.thumb {
								display: none;
							}
							.info {
								position: absolute;
								text-align: right;
								left: -20px;
								width: 55px;
								.time {
									display: none;
								}
								.edited {
									display: inline-block;
								}
								.edit-message {
									float: left;
									margin-left: 1px;
								}
								.delete-message {
									float: left;
								}
							}
							&:hover {
								.time {
									display: inline-block;
								}
								.edited {
									display: none;
								}
							}
						}
						&.system {
							.body {
								color: @info-font-color;
								font-style: italic;
								text-transform: lowercase;
								em {
									font-weight: 600;
								}
							}
						}
						.avatar-initials {
							line-height: 40px;
						}
						a {
							color: @link-font-color;
							font-weight: 400;
							&:hover {
								color: darken(@link-font-color, 10%);
								text-decoration: underline;
							}
						}
						.body {
							opacity: 1;
							.transition(opacity 1s linear);
						}
						&.temp .body {
							opacity: .5;
						}
						&.msg-error .body {
							text-decoration: line-through;
						}

						.avatar .avatar-image {
							height: 100%;
							width: 100%;
							min-height: 20px;
							min-width: 20px;
							display: block;
							position: relative;
							background-color: transparent;
							background-size: cover;
							background-repeat: no-repeat;
							background-position: center;
							border-radius: 4px;
						}
					}
				}
				.new-message {
					margin: 0 -65px;
					position: absolute;
					background: #428bca;
					border-radius: 20px;
					width: 130px;
					height: 30px;
					text-align: center;
					color: #FFF;
					line-height: 30px;
					font-size: 0.8em;
					cursor: pointer;
					bottom: 8px;
					left: 50%;
					z-index: 5;
					.transition(transform 0.3s ease-out);
					.transform(translateY(-40px));
					&.not {
						.transform(translateY(100%));
					}
				}

				.error {
					bottom: 40px;
					position: fixed;
					width: 100%;
					background-color: #F7D799;
					padding: 5px;
					z-index: 8;

					.transition(transform 0.2s ease-out);
					.transform(translateY(100%));

					&.show {
						.transform(translateY(0));
					}
				}
			}
			.footer {
				flex: 1 0 @footer-min-height;

				z-index: 10;

				background-color: #FCFCFC;
				border-top: 1px solid #E7E7E7;
				border-left: 1px solid #E7E7E7;
				border-right: 1px solid #E7E7E7;

				.input-wrapper {
					padding: 6px;
					padding-right: 30px;
					textarea {
						display: block;
						padding: 6px 8px;
						padding-right: 38px;
						overflow-y: auto;
						resize: none;
						border: 1px solid #E7E7E7;
						// margin: 10px;
						border-radius: 5px;
						max-height: 200px;
						width: 100%;
						font-size: 12px;
						-webkit-appearance: none;
						height: 28px;
						line-height: normal;
						background-color: #fff;
						position: relative;
						outline: none;
					}
				}

				.send-button {
					float: right;
					position: relative;
					right: 7px;
					top: -28px;
					color: @secondary-font-color;
					cursor: pointer;
					.transition(color .15s ease-out);

					&:hover {
						color: @primary-font-color;
					}
				}
			}
			.offline {
				flex: 1 1 100%;
				font-weight: bold;
				background-color: white;
				padding: 2em 0;
				text-align: center;
			}
		}
	}

	&.closed {
		.preview-wrapper {
			height: 32px;
			.livechat-room .title .toolbar {
				display: none;
			}
			.messages {
				display: none;
			}
			.footer {
				display: none;
			}
		}
	}
}

.department-agents {
	list-style-type: none;

	li {
		display: inline-block;
		background-color: #DDD;
		border-radius: 10px;
		padding: 2px 8px 2px 2px;
		margin: 1px 0;
		cursor: pointer;

		.icon-plus-circled {
			opacity: 0.5;
			font-size: 0.8rem;
		}
	}
}

.agent-info {
	input[type='text'] {
		width: auto;
		line-height: 24px;
		height: 24px;
	}
}

.user-view {
	li {
		color: @secondary-font-color;
		line-height: 18px;
		font-size: 12px;
		font-weight: 300;
	}
}

.icon-chat-empty.status-offline {
	color: @status-offline;
}

.icon-chat-empty.status-online {
	color: @status-online;
}

.icon-chat-empty.status-busy {
	color: @status-busy;
}

.icon-chat-empty.status-away {
	color: @status-away;
}

.visitor-custom-fields {
	padding: 0 20px;
}

.visitor-navigation, .visitor-custom-fields {
	.visitor-scroll {
		height: 130px;
		overflow-y: auto;
		border: 1px solid #E7E7E7;
		border-radius: 4px;
		padding: 4px;
		margin-top: 4px;
		margin-bottom: 20px;

		ul {
			li {
				white-space: nowrap;

				a {
					text-overflow: ellipsis;
					display: block;
					overflow: hidden;

					color: @secondary-font-color;
					text-decoration: underline;

					&:hover {
						text-decoration: none;
					}
				}
			}
		}
	}
}

.livechat-section {
	opacity: 0.5;

	.transition(opacity .4s ease);

	&.available {
		opacity: 1;
	}
}

.livechat-status {
	float: right;
	margin-right: 10px;
	font-size: 20px;
	&.available {
		color: @status-online;
	}
	&.not-available {
		color: @status-offline;
	}
}

<<<<<<< HEAD
.user-view {
	nav.centered-buttons {
		text-align: center;
		margin-bottom: 1em;
		button {
			display: inline-block;
			width: auto;
		}
=======
.external-message {
	padding: 10px;
	position: relative;
	&:after {
		content: " ";
		position: absolute;
		border-bottom: 1px solid #CCC;
		left: 10px;
		right: 10px;
		bottom: 0;
>>>>>>> 3a9b19b5
	}
}<|MERGE_RESOLUTION|>--- conflicted
+++ resolved
@@ -509,16 +509,6 @@
 	}
 }
 
-<<<<<<< HEAD
-.user-view {
-	nav.centered-buttons {
-		text-align: center;
-		margin-bottom: 1em;
-		button {
-			display: inline-block;
-			width: auto;
-		}
-=======
 .external-message {
 	padding: 10px;
 	position: relative;
@@ -529,6 +519,16 @@
 		left: 10px;
 		right: 10px;
 		bottom: 0;
->>>>>>> 3a9b19b5
+	}
+}
+
+.user-view {
+	nav.centered-buttons {
+		text-align: center;
+		margin-bottom: 1em;
+		button {
+			display: inline-block;
+			width: auto;
+		}
 	}
 }