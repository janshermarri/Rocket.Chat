--- conflicted
+++ resolved
@@ -17,11 +17,7 @@
 });
 
 Npm.depends({
-<<<<<<< HEAD
-	'ua-parser-js': '0.7.10'
-=======
 	'ua-parser-js': '0.7.17'
->>>>>>> 2dc012ac
 });
 
 Package.onUse(function(api) {
