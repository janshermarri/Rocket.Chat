.rc-old .text-right {
	text-align: right;
}

.rc-old .no-scroll {
	overflow: hidden !important;
}

.rc-old .page-settings,
.rc-old .page-settings * {
	user-select: text;
}

.rc-old code {
	display: block;

	margin: 5px 0;
	padding: 0.5em;

	text-align: left;
	vertical-align: middle;
	white-space: pre-wrap;
	word-wrap: break-word;

	border-width: 1px;
	border-radius: var(--border-radius);

	font-family: Menlo, Monaco, Consolas, "Liberation Mono", "Courier New", monospace;
	font-size: 13px;
	font-weight: 600;
	direction: ltr;
	unicode-bidi: embed;

	&.inline {
		display: inline;

		padding: 0.05rem 0.2rem;

		line-height: 1rem;
	}
}

.rc-old code.hljs {
	overflow-y: hidden;
}

.rc-old pre {
	display: inline-block;

	width: 100%;
}

.rc-old blockquote {
	position: relative;

	display: block;

	clear: both;

	min-height: 20px;

	padding-left: 10px;

	&::after {
		display: table;
		clear: both;

		content: "";
	}

	&:first-child {
		margin-top: 0;
	}

	&:last-child {
		margin-bottom: 0;
	}

	&:first-child::before {
		border-radius: 2px 2px 0 0;
	}

	&:last-child::before {
		border-radius: 0 0 2px 2px;
	}

	&::before {
		position: absolute;
		top: 0;
		bottom: 0;
		left: 0;

		width: 2px;

		content: ' ';
	}
}

.rc-old .login-terms {
	width: 520px;
	max-width: 100%;
	margin: auto;
	padding: 10px;

	font-size: smaller;

	& a {
		text-decoration: underline;

		font-weight: bold !important;
	}
}

.upload-preview {
	& .upload-preview-file {
		height: 200px;

		background-repeat: no-repeat;
		background-position: center center;
		background-size: contain;
	}
}

.upload-preview-title {
	padding: 3px;

	border-radius: 0 0 5px 5px;
}

.copyonly {
	display: inline-block;

	width: 0;
	height: 0;

	user-select: none;
	vertical-align: baseline;

	font-size: 0;
	-moz-box-orient: vertical;

	code & {
		float: left;
	}
}

.rc-old .text-center {
	text-align: center;
}

.connection-status > .alert {
	position: absolute;
	z-index: 1000000;
	top: 0;

	width: 100%;
	padding: 2px;

	border-width: 0 0 1px;
}

.rc-old .alert {
	margin-bottom: 20px;

	border-width: 1px;
	border-radius: var(--border-radius);
}

.rc-old .full-page .hidden {
	display: none !important;
	visibility: hidden !important;
}

.rc-old .hidden {
	display: none !important;
}

.rc-old .scrollable {
	position: absolute;
	top: 0;
	left: 0;

	overflow-y: scroll;

	width: 100%;
	height: 100%;
	-webkit-overflow-scrolling: touch;
}

.rc-old .page-container {
	position: absolute;
	top: 0;
	left: 0;

	overflow-y: hidden;

	width: 100%;
	height: 100%;

	& .content {
		overflow-y: scroll;

		width: 100%;
		height: calc(100% - 60px);
		padding: 25px 40px;
		-webkit-overflow-scrolling: touch;

		& fieldset {
			margin-bottom: 1em;
		}

		& .rocket-form {
			& fieldset {
				display: block;

				margin: 1em 0 1.5em;

				& small {
					font-size: 11px;
				}
			}

			& legend {
				position: relative;

				display: block;

				width: 100%;
				margin: 12px 0;

				font-weight: bold;

				& h3 {
					margin-bottom: 5px !important;
				}
			}

			& .logoutOthers {
				text-align: right;
			}

			& .submit {
				margin-top: 20px;

				text-align: right;
			}

			&.request-password {
				margin: 0 auto;

				& fieldset {
					margin-top: 20px;

					& label {
						display: block;

						margin-top: 20px;
					}
				}

				& .submit {
					text-align: center;
				}
			}
		}
	}

	& table {
		overflow: hidden;

		width: 100%;
		margin-bottom: 30px;

		& th,
		& td {
			padding: 0.6rem 0.7rem;

			user-select: text;
			text-align: left;
			vertical-align: middle;

			border-width: 0 0 1px;
		}

		& th {
			white-space: nowrap;
		}
	}
}

.rc-old .input-line {
	display: block;
	clear: both;

	margin-bottom: 12px;

	&::after {
		display: table;
		clear: both;

		content: "";
	}

	&:nth-last-child(1) {
		margin-bottom: 0;
	}

	&.search {
		& i {
			position: absolute;
			top: 10px;
			left: 7px;
		}

		& .icon-spin {
			right: 5px;
			left: auto;

			animation-name: spin;
			animation-duration: 2000ms;
			animation-timing-function: linear;
			animation-iteration-count: infinite;

			font-weight: 400;
		}

		& input {
			padding-left: 30px;
		}
	}

	& > label {
		display: block;

		margin-bottom: 4px;
	}

	& > div {
		position: relative;

		& .right {
			position: absolute;
			z-index: 10;
			top: 10px;
			right: 10px;
		}
	}

	& > div.-autocomplete-container {
		position: absolute;
	}

	& input[type='text'] {
		display: block;
	}

	&.double-col {
		& > label {

			width: 30%;
			margin-bottom: 0;
			padding: 10px 20px 10px 0;

			text-align: right;

			line-height: 15px;
		}

		& > div {

			width: 60%;
			min-height: 2.5rem;

			& label {
				display: inline-block;

				margin-right: 4px;
				padding: 10px 20px 10px 0;

				line-height: 15px;

				&:nth-last-child(1) {
					margin-right: 0;
				}

				& input {
					margin-right: 4px;
				}
			}
		}
	}
}

/* input & form styles */

.rc-old input:focus {
	outline: none;
	box-shadow: 0 0 0;
}

/* .rc-old textarea, */

/*
rc-old select,
.rc-old input[type='text'],
.rc-old input[type='number'],
.rc-old input[type='email'],
.rc-old input[type='url'],
.rc-old input[type='password'] {
	position: relative;

	width: 100%;
	height: 35px;
	padding: 2px 8px;

	border-width: 1px;
	border-style: solid;
	border-radius: 5px;
	outline: none;

	line-height: normal;
	appearance: none;
}
*/

.rc-old input {
	& .input-forward {
		visibility: hidden;

		width: 0;

		transition: width 0.5s ease-in;

		& .show {
			visibility: visible;

			width: calc(100% - 48px);
		}
	}

	& .search::before {
		position: absolute;
		top: 0;
		left: 0;

		display: block;

		width: 30px;
		height: 30px;

		content: " ";
	}
}

.rc-old form.inline {
	& input[type='text'],
	& input[type='number'],
	& input[type='email'],
	& input[type='url'],
	& input[type='password'],
	& select {
		width: auto;
	}
}

.rc-old .search-form {
	position: relative;
}

.rc-old .form-group .input-group {
	padding: 2px 0;
}

.rc-old .form-horizontal .control-label {
	padding-top: 12px;

	font-weight: bold;
}

.rc-old .-autocomplete-container {
	top: auto !important;

	width: 100%;

	border-width: 0;
	border-radius: 0;
	box-shadow: 1px 1px 0 rgba(0, 0, 0, 0.2);

	& p {
		padding: 8px;

		font-size: 14px;
	}

	& .loading-animation {
		position: relative;

		min-height: 60px;
	}
}

.rc-old .-autocomplete-item {
	padding: 8px 5px;

	cursor: pointer;

	font-size: 12px;
}

.rc-old label.required::after {
	content: ' *';
}

.rc-old .btn-loading {
	cursor: not-allowed;
	pointer-events: none;

	border-width: 0;
	box-shadow: none !important;

	& i {
		display: block;
	}

	& div {
		display: none;
	}
}

/* new layout buttons */

.rc-old .button {
	position: relative;

	display: inline-block;

	padding: 9px 12px;

	user-select: none;
	text-align: center;
	word-spacing: 0;
	text-transform: uppercase;

	border-width: 0;
	border-radius: var(--border-radius);

	font-size: 14px;
	font-weight: 500;
	line-height: 16px;

	& span {
		position: relative;
		z-index: 2;
	}

	&.button-block {
		display: block;

		width: 100%;
		margin-bottom: 4px;
	}

	&[disabled] {
		cursor: initial;
	}

	&.external-login {
		color: white;

		&.facebook {
			background-color: #325c99;
		}

		&.twitter {
			background-color: #02acec;
		}

		&.google {
			background-color: #dd4b39;
		}

		&.github {
			background-color: #4c4c4c;
		}

		&.gitlab {
			background-color: #373d47;
		}

		&.trello {
			background-color: #026aa7;
		}

		&.meteor-developer {
			background-color: #de4f4f;
		}

		&.wordpress {
			background-color: #1e8cbe;
		}

		&.linkedin {
			background-color: #1b86bc;
		}
	}
}

.rc-old .buttons-group {
	display: flex;

	margin-bottom: 4px;

	& .button {
		margin-left: 4px;

		&:first-child {
			margin-left: 0;
			flex-grow: 1;
		}
	}
}

.rc-old .oauth-panel .buttons-group .button:first-child {
	flex-grow: 0;
}

.rc-old .sec-header {
	margin: 16px 0;

	text-align: center;

	& > * {
		display: inline-table;

		width: auto;

		vertical-align: middle;

		line-height: 35px;
	}

	& label {
		margin-left: 20px;
	}
}

.rc-old.burger {
	display: none;
	visibility: hidden;

	cursor: pointer;
	transition: transform 0.2s ease-out 0.1s;
	will-change: transform;

	& i {
		display: block;

		width: 20px;
		height: 2px;
		margin: 5px 0;

		transition: transform 0.2s ease-out;

		opacity: 0.8;
	}

	&.menu-opened i {
		&:nth-child(1),
		&:nth-child(3) {
			transform-origin: 50%, 50%, 0;

			opacity: 1;
		}

		&:nth-child(1) {
			transform: translate(-25%, 3px) rotate(-45deg) scale(0.5, 1);
		}

		&:nth-child(3) {
			transform: translate(-25%, -3px) rotate(45deg) scale(0.5, 1);
		}
	}
}

.rc-old .arrow {
	z-index: 100;
	top: calc(50% - 13px);

	display: block;

	width: 25px;
	height: 25px;

	&::before,
	&::after {
		position: absolute;
		top: calc(50% - 5px);
		left: calc(50% - 5px);

		display: block;

		width: 2px;
		height: 10px;

		content: " ";
	}

	&::before {
		transition: transform 0.185s ease-out, background 0.15s ease-out;
		transform: rotate(135deg) translateX(-4px);
	}

	&::after {
		transition: transform 0.185s ease-out, background 0.15s ease-out;
		transform: rotate(-135deg) translateX(-4px);
	}

	&.left {
		&::before {
			transform: rotate(45deg) translateY(-4px);
		}

		&::after {
			transform: rotate(-45deg) translateY(4px);
		}
	}

	&.top {
		&::before {
			transform: rotate(-135deg) translateX(2px) translateY(-2px);
		}

		&::after {
			transform: rotate(135deg) translateX(-2px) translateY(-2px);
		}
	}

	&.bottom {
		&::before {
			transform: rotate(-45deg) translateX(-2px) translateY(-2px);
		}

		&::after {
			transform: rotate(45deg) translateX(2px) translateY(-2px);
		}
	}

	&.close {
		&::before {
			transform: rotate(-135deg) translateX(0) translateY(0);
		}

		&::after {
			transform: rotate(135deg) translateX(0) translateY(0);
		}
	}
}

.rc-old #rocket-chat {
	position: fixed;
	top: 0;
	right: 0;
	bottom: 0;
	left: 0;

	display: block;
	visibility: visible;

	width: auto;
	height: auto;

	transition: opacity 0.2s ease-out;

	opacity: 1;

	&.animated-hidden {
		visibility: hidden;

		opacity: 0;
	}

	& > .alert {
		position: absolute;

		margin-bottom: 0;
		padding: 5px;
	}
}

.rc-old .account-box {
	position: relative;

	width: 100%;
	height: 100%;

	cursor: pointer;

	& .info {
		position: relative;
		z-index: 100;

		height: 100%;
		padding: 10px 0 10px 18px;

		& .thumb {
			position: relative;

			float: left;

			width: 42px;
			height: 42px;
			padding: 0;

			&::after {
				position: absolute;
				z-index: 10;
				top: 18px;
				left: -14px;

				display: block;

				width: 8px;
				height: 8px;

				content: " ";

				border-radius: var(--border-radius);
			}

			& .avatar-initials {
				line-height: 44px;
			}
		}

		& .data {
			position: relative;

			display: flex;
			float: left;

			width: calc(100% - 60px);
			height: 100%;
			padding: 0 25px 0 10px;
			align-items: center;
			flex-flow: row nowrap;
		}

		& h4 {
			position: relative;

			display: block;
			overflow: hidden;

			width: 130px;
			margin-top: 3px;

			transition: color 0.15s ease-out;
			text-align: left;
			text-overflow: ellipsis;

			font-size: 16px;
			font-weight: 400;
			line-height: 18px;
		}
	}

	& .options {
		position: fixed;
		z-index: 99;
		top: var(--header-min-height);
		left: 0;

		overflow-x: hidden;
		overflow-y: auto;

		width: var(--rooms-box-width);
		height: calc(100% - calc(var(--header-min-height) - var(--footer-min-height)));
		padding-top: 15px;

		transition: transform 0.3s cubic-bezier(0.5, 0, 0.1, 1);
		direction: rtl;
		-webkit-overflow-scrolling: touch;

		&.animated-hidden {
			transform: translateY(-100%) translateY(-50px);
		}

		& > .wrapper {
			direction: ltr;
		}

		& .status {
			position: relative;

			padding-left: 38px;

			&::after {
				position: absolute;
				z-index: 5;
				top: calc(50% - 8px);
				left: 18px;

				display: block;

				width: 13px;
				height: 13px;

				content: " ";

				border-width: 1px;
				border-radius: 50%;
			}
		}

		& span.soon {
			position: absolute;
			top: 17px;
			right: -30px;

			width: 100px;

			font-size: 10px;
		}

		& i {
			display: inline-block;

			width: 26px;
			margin-left: 0;

			text-align: center;
		}

		& button,
		& a {
			position: relative;

			display: table;

			width: 100%;
			padding: 15px 12px;

			text-decoration: none;

			line-height: 1;

			&:hover {
				text-decoration: none;
			}
		}

		& .icon-logout::before {
			margin-right: 0;
		}

		& .icon-camera::before {
			margin-left: 1px;
		}
	}
}

/* rooms-box */

.rc-old.flex-nav {
	position: fixed;
	z-index: 3;
	top: 0;
	left: 0;

	overflow-x: hidden;
	overflow-y: auto;

	width: var(--rooms-box-width);
	height: 100%;

	transition: transform 0.15s cubic-bezier(0.5, 0, 0.1, 1);

	&.animated-hidden {
		transform: translateX(-100%);

		& header,
		& footer,
		& .content {
			transform: translateX(-100%);
		}
	}

	& header,
	& footer,
	& .content {
		transition: transform 0.425s cubic-bezier(0, 0.8, 0.05, 1);
	}

	& > section {
		position: absolute;
		top: 0;
		left: 0;

		width: 100%;
		height: 100%;
	}

	& header {
		position: absolute;
		z-index: 110;
		top: 0;
		left: 0;

		display: table;

		width: 100%;
		height: var(--header-min-height);
		min-height: var(--header-min-height);
		padding-left: 15px;

		cursor: pointer;

		& > div {
			display: table-cell;

			text-align: left;
			vertical-align: middle;
		}

		& h4 {
			position: relative;

			overflow: hidden;

			margin-top: 2px;

			text-overflow: ellipsis;

			font-size: 20px;
			font-weight: 300;
			line-height: 24px;
		}

		& p {
			margin-top: 4px;

			font-size: 13px;
			font-weight: 400;
			line-height: 18px;
		}
	}

	& footer {
		position: absolute;
		z-index: 120;
		bottom: 0;
		left: 0;

		display: table;

		width: 100%;
		height: var(--footer-min-height);
		padding: 0 10px;

		text-align: left;

		& > div {
			display: table-cell;

			text-align: left;
			vertical-align: middle;
		}
	}

	& .content {
		position: absolute;
		top: var(--header-min-height);

		display: block;
		overflow-x: hidden;
		overflow-y: auto;

		width: 100%;
		height: calc(100% - calc(var(--header-min-height) + var(--footer-min-height)));
		padding: 20px 10px;
		direction: rtl;
		-webkit-overflow-scrolling: touch;

		&.no-shadow {
			box-shadow: 0 0 0;
		}

		& > .wrapper {
			direction: ltr;

			& .flex-control {
				margin-bottom: 30px;

				& .search {
					width: 100%;
					margin-bottom: 10px;
				}
			}
		}

		& h4 {
			margin-bottom: 30px;

			text-transform: uppercase;

			font-size: 13px;
			font-weight: 400;
		}
	}

	& .input-line {
		margin-bottom: 25px;

		&:nth-last-child(1) {
			margin-bottom: 0;
		}

		& label {
			margin-bottom: 0;

			font-weight: 400;
		}

		& input[type='text'],
		& input[type='password'],
		& select {
			padding: 0 8px 0 30px;

			border-width: 1px;
			border-radius: var(--border-radius);
			box-shadow: 0 0 0;
			appearance: none;
		}

		& .inline-fields {
			& input,
			& label,
			& select {
				display: inline-block;
			}
		}

		&.toggle {
			font-size: 0;

			& > label {
				display: inline-block;

				width: calc(100% - 40px);

				vertical-align: top;

				font-size: 14px;
			}

			& > div {
				display: inline-block;

				width: 40px;
			}
		}

		&.no-icon input {
			padding: 0 8px;
		}
	}

	& .input-submit {
		margin: 35px 0 0 -4px;
	}

	& .selected-users {
		padding: 20px 0 0;

		& li {
			display: inline-block;

			margin-right: 2px;
			margin-bottom: 2px;
			padding: 5px;
		}

		& i {
			cursor: pointer;
		}
	}
}

.rc-old .side-nav {
	position: fixed;
	z-index: 100;
	top: 0;
	bottom: 0;
	left: 0;

	overflow: visible;

	width: var(--rooms-box-width);
	height: auto;
	padding: 12px 0 0;
	will-change: transform;

	&::before {
		position: absolute;
		top: 59px;
		left: 8px;

		width: 189px;
		height: 1px;

		content: " ";
	}

	& .rooms-list {
		position: absolute;
		top: calc(var(--header-min-height) + var(--toolbar-height));
		bottom: var(--footer-min-height);

		display: block;
		overflow-x: hidden;
		overflow-y: auto;

		width: 100%;
		direction: rtl;
		-webkit-overflow-scrolling: touch;

		& > .wrapper {
			position: relative;

			padding-bottom: 1em;
			padding-left: 8px;
			direction: ltr;
		}
	}

	& .more {
		display: block;

		width: 100%;
		margin-top: 2px;
		padding: 4px 0 4px 10px;

		font-size: 11px;
	}

	& .input-error {
		margin-top: -12px;
		margin-bottom: -20px;
		padding: 0;

		text-align: left;

		font-size: 12px;

		& strong {
			display: block;

			margin-bottom: 2px;
		}
	}

	& .empty {
		padding: 2px 10px;

		font-size: 11px;
	}

	& .header {
		position: absolute;
		z-index: 3;
		top: 0;
		left: 0;

		width: 100%;
		height: var(--header-min-height);
		min-height: var(--header-min-height);

		cursor: pointer;
	}

	& > .arrow {
		position: absolute;
		z-index: 3;
		top: 18px;
		right: 8px;

		cursor: pointer;
	}

	& .footer {
		position: absolute;
		z-index: 2;
		bottom: 0;
		left: 0;

		width: 100%;
		height: var(--footer-min-height);
		min-height: var(--footer-min-height);
		padding: 10px 15px 0;

		text-align: right;

		& .logo {
			display: block;

			width: 100%;
			height: 100%;
			margin-top: -1px;

			&:hover {
				text-decoration: none;
			}
		}

		& small {
			display: block;

			width: 100%;
			margin-top: 2px;
			margin-bottom: 0;
			padding-right: 4px;

			text-transform: lowercase;

			font-size: 11px;
			font-weight: 400;
		}

		& img {
			display: inline-block;

			max-width: 222px;
			max-height: 43px;
		}
	}

	& .search-form > div {
		position: relative;
	}

	& h3 {
		position: relative;

		margin: 25px 0 0;
		padding-left: 10px;

		text-transform: uppercase;

		font-weight: 500;
		line-height: 28px;
	}

	& .unread {
		position: absolute;
		top: 6px;
		right: 6px;

		min-width: 15px;
		padding: 0 2px;

		text-align: center;

		border-radius: 2px;

		font-size: 11px;
		font-weight: 800;
		line-height: 14px;
	}

	& ul {
		position: relative;

		& li {
			overflow: hidden;

			max-width: 100%;

			vertical-align: middle;
			white-space: nowrap;
			text-overflow: ellipsis;

			& .remove,
			& .erase {
				position: absolute;
				top: 2px;
				right: -18px;

				display: block;

				transition: opacity 0.15s ease 0.35s, transform 0.12s ease-out 0.35s;
				transform: translateX(-10px);

				opacity: 0;
			}

			&:hover .opt {
				transform: translateX(0);

				opacity: 1;
			}

			&.has-unread .opt {
				opacity: 0;
			}

			&.has-alert .name {
				font-weight: bold;
			}
		}

		& a {
			position: relative;

			display: block;
			overflow: hidden;

			max-width: 100%;
			padding: 6px 25px 7px 6px;

			vertical-align: middle;
			white-space: nowrap;
			text-decoration: none;
			text-overflow: ellipsis;

			border-radius: 2px 0 0 2px;

			font-size: 15px;
			line-height: 16px;

			&:hover {
				text-decoration: none;
			}

			& .archived {
				font-style: italic;
			}
		}

		& .opt {
			position: absolute;
			top: 7px;
			right: 0;

			display: block;

			width: 50px;
			padding-right: 10px;

			transition: opacity 0.12s ease;
			text-align: right;

			opacity: 0;

			& i {
				margin: 0 1px;
			}

			& .icon-cancel-circled::before {
				margin-left: 2px;
			}

			& .icon-logout {
				margin-left: 1px;
			}

			&.fixed {
				transform: translateX(0);

				opacity: 1;
			}
		}

		& i {
			display: inline-block;

			width: 16px;

			font-size: 14px;
		}

		& input[type="text"] {
			width: 100%;

			font-size: 12px;
		}
	}

	& .unread-rooms {
		position: absolute;
		z-index: 1;

		display: -webkit-flex;
		display: flex;

		width: 100%;

		text-align: center;
		text-transform: uppercase;

		font-weight: bold;
		line-height: 24px;
		align-items: center;
		justify-content: center;

		&.top-unread-rooms {
			top: calc(var(--header-min-height) + var(--toolbar-height));
		}

		&.bottom-unread-rooms {
			bottom: var(--footer-min-height);
		}

		& i {
			margin-left: 5px;

			font-size: 12px;
		}
	}

	& .unread-rooms-mode,
	& .unread-rooms-mode + ul {
		overflow: hidden;

		max-height: 0;
		margin: 0;

		opacity: 0;
	}

	& .unread-rooms-mode.has-unread {
		margin: 25px 0 0;
	}

	& .unread-rooms-mode.has-unread,
	& .unread-rooms-mode.has-unread + ul {
		max-height: 5000px;

		transition: max-height 1s ease-in, opacity 0.5s linear;

		opacity: 1;
	}
}

.rc-old .toolbar {
	position: absolute;
	z-index: 2;
	top: var(--header-min-height);

	width: 100%;
	height: var(--toolbar-height);
}

.rc-old .toolbar-wrapper {
	display: flex;

	margin: 10px 8px;
}

.rc-old .toolbar-search {
	position: relative;

	width: 100%;
}

.rc-old .toolbar-search__icon {
	position: absolute;
	top: 0;
	left: 0;

	width: 35px;

	text-align: center;

	line-height: 35px;
}

.rc-old .toolbar-search__icon--cancel {
	right: 0;
	left: auto;

	cursor: pointer;
	transition: opacity 0.3s;

	opacity: 0;
}

.rc-old .toolbar-search__input {
	padding: 6px 35px !important;

	&:focus + .toolbar-search__icon--cancel {
		opacity: 1;
	}
}

.rc-old .toolbar-search__buttons {
	display: flex;

	margin-left: 5px;
	align-items: center;

	& i {
		width: 25px;
		height: 25px;

		cursor: pointer;
		text-align: center;

		line-height: 25px;
	}
}

.rc-old .new-room-highlight a {
	animation: highlight 2s infinite;
}

.rc-old .fixed-title {
	display: flex;

	height: calc(var(--header-min-height) + 1px);
	padding: 0 10px 0 20px;

	border-width: 0 0 1px;
	align-items: center;
	flex-flow: row nowrap;
	flex-shrink: 0;

	&.visible h2 {
		overflow: visible;
	}

	& h2 {
		overflow: hidden;
		flex: 1;

		width: 100%;

		white-space: nowrap;
		text-overflow: ellipsis;

		font-size: 22px;
		font-weight: 500;
		line-height: 29px;

		& .icon-at,
		& .icon-hash,
		& .icon-lock {
			margin-right: -7px;
		}

		& .icon-star,
		& .icon-star-empty {
			margin-right: -4px;
		}

		& .iframe-toolbar {
			white-space: nowrap;
			flex-grow: 0;
		}
	}

	& .submit {
		display: flex;

		& .button {
			margin-left: 1rem;

			white-space: nowrap;
		}
	}

	& .animated-hidden {
		display: none;
		visibility: hidden;
	}

	& input[type='text'] {
		width: calc(100% - 100px);
		margin-top: -4px;
		margin-left: -3px;

		vertical-align: top;

		font-size: 20px;
	}

	& .icon-pencil {
		display: inline-block;

		margin-top: -7px;

		vertical-align: text-top;

		font-size: 16px;
	}
}

.rc-old .announcement {
	display: flex;

	overflow: hidden;

	height: 40px;
	padding: 0 20px;

	cursor: pointer;
	text-align: center;

	color: var(--rc-color-content);

	font-size: 1.2em;
	line-height: 40px;
	flex-flow: row nowrap;

	& ~ .container-bars {
		top: 45px;
	}

	a {
		text-decoration: underline;

		color: currentColor;
	}

	p {
		overflow: hidden;
		flex: auto;

		width: 0; /* Grow via flex. */

		white-space: nowrap;
		text-overflow: ellipsis;
	}
}

.rc-old .cms-page {
	max-width: 800px;
	margin: 40px auto;
	padding: 20px;

	border-radius: var(--border-radius);
	box-shadow: 1px 1px 4px rgba(0, 0, 0, 0.3);

	& .cms-page-close {
		margin-bottom: 10px;

		text-align: right;
	}
}

/* MAIN CONTENT + MAIN PAGES */

.rc-old.main-content {
	&.main-modal {
		left: 0;

		margin-right: 0;
	}

	& .container-fluid {
		padding-top: 0;
	}

	& .history-date {
		margin-bottom: 20px;
	}
}

.rc-old .page-settings {
	& .content {
		& h2 {
			margin-bottom: 2rem;
		}

		& h3 {
			margin-bottom: 1rem;
		}

		& > .info {
			max-width: none;
			padding-left: 20px;

			font-size: 16px;
			font-weight: 500;
			line-height: 24px;
		}
	}

	& .section {
		padding: 20px 0;

		border-bottom: 2px solid #dddddd;

		&.section-collapsed .section-content {
			display: none;
		}
	}

	& .section-title {
		display: flex;

		cursor: pointer;

		& .section-title-text {
			user-select: none;

			font-size: 1rem;
			font-weight: 500;

			line-height: 3rem;

			flex-grow: 1;
		}

		& .section-title-right > .rc-button {
			font-size: 1.25rem;
		}
	}

	& .section-content {
		padding: 20px 0 !important;

		border: none !important;
		border-radius: 0 !important;

		p {
			margin-bottom: 0.75rem;
		}

		& .input-line {
			display: flex;

			margin-bottom: 0;
			padding: 10px 0;

			align-items: flex-start;

			&:last-child {
				padding-bottom: 0;

				border-bottom: none;
			}

			&:first-child {
				padding-top: 0;
			}

			& .horizontal {
				display: flex;
			}

			& .flex-grow-1 {
				flex-grow: 1;
			}
		}

		& .reset-setting {
			margin-left: 0.75rem;
			padding: 0.75rem;
		}

		& .setting-label {
			min-width: 30%;

			font-weight: 500;
			line-height: 16px;
		}

		.setting-action {
			margin: 0 4px;
		}

		& .settings-description {
<<<<<<< HEAD
=======

>>>>>>> 32e453e6
			padding-top: 2px;

			line-height: 1.2rem;
		}

		& .settings-alert {

			margin-top: 0.75rem;
			padding: 1rem;

			border-width: 2px;

			font-weight: bold;

			line-height: 1.2rem;
		}

		& .color-editor {
			position: relative;

			width: 150px;
		}

		& .selected-rooms .remove-room {
			cursor: pointer;
		}
	}

	& .settings-description {
		user-select: text;
	}

	& .rocket-form {
		width: 100%;
		max-width: none;
		padding: 0;
	}

	& .settings-file-preview {
		display: flex;
		align-items: center;

		& input[type=file] {
			position: absolute !important;
			z-index: 10000;
			top: 0;
			left: 0;

			width: 100%;
			height: 100%;

			cursor: pointer;

			opacity: 0;

			& * {
				cursor: pointer;
			}
		}

		& .preview {
			overflow: hidden;

			width: 100px;
			height: 40px;

			margin-right: 0.75rem;

			border-width: var(--input-border-width);
			border-color: var(--input-border-color);
			border-radius: var(--input-border-radius);

			background-repeat: no-repeat;
			background-position: center center;
			background-size: contain;

			&.no-file {
				display: flex;

				align-items: center;
				justify-content: center;
			}
		}
	}
}

.rc-old .page-static .content {
	& > div {
		margin-bottom: 25px;

		&:nth-last-child(1) {
			margin-bottom: 0;
		}
	}

	& p {
		margin-bottom: 12px;

		&:nth-last-child(1) {
			margin-bottom: 0;
		}
	}

	& .section {
		& h1 {
			margin-top: 40px;
			padding: 0 0 0 10px;

			font-size: 20px;
			font-weight: 500;
		}

		&:first-of-type > h1 {
			margin-top: 0;
		}

		& .section-content {
			padding: 20px;

			border-width: 1px;
			border-radius: var(--border-radius);

			& .section-helper {
				padding: 20px 20px 40px;

				& pre {
					display: inline;
				}
			}
		}
	}

	& h1,
	& h2,
	& h3,
	& h4 {
		margin-bottom: 12px;

		text-transform: uppercase;

		font-weight: 300;
	}
}

.rc-old .page-home {
	& .fixed-title h2 {
		overflow: visible;
	}

	& .logo {
		display: block;

		max-width: 325px;
		margin: 10px 0;
	}

	& .info {
		max-width: 680px;

		line-height: 20px;
	}

	& .social {
		& h4 {
			margin-bottom: 8px;
		}

		& nav {
			margin-left: -4px;
		}
	}
}

.rc-old .page-list {
	& .search {
		margin-bottom: 12px;
	}

	& .results {
		margin-bottom: 10px;
		padding: 10px 0;

		border-width: 0 0 1px;

		font-weight: 300;

		& p {
			text-transform: uppercase;

			font-size: 12px;
		}
	}

	& .list {
		& a {
			display: block;

			margin-bottom: 5px;
			padding: 3px;

			& .info {
				& h3 {
					margin-bottom: 5px;
				}

				& ul {
					margin-left: 3px;
				}
			}
		}

		& .room-info {
			margin-bottom: 5px;
			padding: 3px;

			cursor: pointer;

			& h3 {
				margin-bottom: 5px;
			}
		}

		& .user-image {
			float: right;

			margin-left: 12px;
		}
	}
}

.rc-old .image-to-download {
	display: flex;
	flex-direction: column;

	width: 200px;
	height: 200px;
	margin-bottom: 5px;
	padding: 20px 15px;

	cursor: pointer;
	text-align: center;
	text-transform: uppercase;

	border: 1px dashed;
	border-radius: 6px;
	align-items: center;
	justify-content: center;

	& i {
		font-size: 24px;
	}
}

.rc-old .room-not-found {
	display: flex;
	flex-direction: column;

	font-size: 30px;
	align-items: center;
	justify-content: center;

	& div {
		text-align: center;

		line-height: 40px;
	}

	& i {
		padding-bottom: 30px;

		font-size: 100px;
	}
}

.rc-old .container-bars {
	position: absolute;
	z-index: 2;
	top: 5px; /* --header-height */
	right: 10px;
	left: 10px;

	display: flex;
	visibility: hidden;
	overflow: hidden;
	flex-direction: column;

	transition: transform 0.4s ease, visibility 0.3s ease, opacity 0.3s ease;
	transform: translateY(-10px);

	opacity: 0;
	border-radius: var(--border-radius);
	box-shadow:
		0 1px 1px 0 rgba(0, 0, 0, 0.2),
		0 2px 10px 0 rgba(0, 0, 0, 0.16);

	font-size: 1em;
	font-weight: bold;

	&.show {
		visibility: visible;

		transform: translateY(0);

		opacity: 1;
	}

	& > div {
		padding: 0 10px;

		line-height: 28px;
	}

	& .upload-progress {
		position: relative;

		height: 28px;

		& .upload-progress-progress {
			position: absolute;
			z-index: 1;
			left: 0;

			width: 0%;
			height: 100%;

			transition: width, 1s, ease-out;
		}

		& .upload-progress-text {
			position: absolute;
			z-index: 2;
			right: 0;
			left: 0;

			overflow: hidden;

			width: 50%;

			height: 100%;
			padding: 0 10px;

			text-overflow: ellipsis;

			& > a {
				float: right;

				cursor: pointer;
				text-transform: uppercase;
			}
		}

		& button {
			position: relative;
			z-index: 3;

			float: right;

			text-transform: uppercase;

			font-weight: bold;
		}
	}

	& .unread-bar {
		text-align: center;
		text-transform: uppercase;

		& > button.mark-read {
			float: right;

			&:hover {
				cursor: pointer;
			}
		}

		& .unread-count {
			display: none;
		}

		& > button.jump-to {
			float: left;

			& .jump-to-small {
				display: none;
			}

			&:hover {
				cursor: pointer;
			}
		}
	}
}

.rc-old .flex-tab-main-content {
	position: relative;
	z-index: 1;

	overflow: auto;
	flex-grow: 1;
}

.rc-old .room-container {
	height: 100%;
}

/* change to page-messages */

.rc-old .messages-container {
	position: relative;

	display: flex;
	flex-direction: column;
	flex: 1;

	width: 100%;

	&-wrapper {
		display: flex;

		height: calc(100% - 61px);
		flex-grow: 1;
	}

	&-main {
		position: relative;

		display: flex;
		flex-direction: column;
		flex: 1 1 auto;

		width: 50%;
	}

	& .room-topic {
		margin-left: 10px;

		opacity: 0.4;

		font-size: 14px;
	}

	& .edit-room-title {
		margin-left: 4px;

		font-size: 16px;
	}

	& .wrapper {
		position: absolute;
		top: 0;
		left: 0;

		overflow-x: hidden;
		overflow-y: auto;

		width: 100%;
		height: 100%;

		word-wrap: break-word;
		-webkit-overflow-scrolling: touch;
	}

	& .footer {
		flex-shrink: 0;
	}

	& .message-form {
		margin-bottom: 18px;

		& > .message-input {
			position: relative;

			display: flex;
			overflow: hidden;

			border-width: 1px;
			border-radius: 5px;

			& > .share-items {
				position: relative;

				display: flex;

				& input {
					position: absolute;
					top: 0;
					right: 0;
					bottom: 0;
					left: 0;

					overflow: hidden;

					cursor: pointer;

					opacity: 0;

					&::-webkit-file-upload-button {
						cursor: pointer;
					}
				}

				& i {
					font-size: 18px;
				}

				& > .message-buttons {
					position: relative;

					display: flex;
					overflow: hidden;

					width: 35px;
					height: 35px;

					cursor: pointer;
					text-align: center;

					border: 0;
					align-items: center;
					justify-content: center;

					& input {
						position: absolute;
						top: 0;
						right: 0;
						bottom: 0;
						left: 0;

						overflow: hidden;

						cursor: pointer;

						opacity: 0;

						&::-webkit-file-upload-button {
							cursor: pointer;
						}
					}

					& i {
						font-size: 18px;
					}
				}
			}

			& .input-message-container {
				position: relative;

				width: 100%;

				& .inner-left-toolbar {
					position: absolute;
					top: 8px;
					left: 13px;
				}
			}

			& > .message-buttons {
				position: relative;

				display: flex;
				flex: 0 0 35px;

				cursor: pointer;
				transition: background-color 0.1s linear, color 0.1s linear;
				text-align: center;

				border: 0;
				align-items: center;
				justify-content: center;

				& i {
					transition: transform 0.3s ease-out;
					transform: rotate(0deg);

					font-size: 18px;
				}

				& input {
					position: absolute;
					top: 0;
					right: 0;
					bottom: 0;
					left: 0;

					overflow: hidden;

					width: 100%;

					cursor: pointer;

					opacity: 0;

					&::-webkit-file-upload-button {
						cursor: pointer;
					}
				}
			}
		}

		& textarea {
			display: block;
			overflow-y: auto;

			max-height: 155px;
			margin: 0;
			padding-top: 9px;
			padding-bottom: 9px;
			padding-left: 49px;

			resize: none;

			border-width: 0 1px 0 0;
			border-radius: 0;

			line-height: 16px;
		}

		& .users-typing {
			position: relative;

			display: inline-block;
			float: left;
			overflow: hidden;

			max-width: 100%;
			height: 23px;
			padding: 3px;

			white-space: nowrap;
			text-overflow: ellipsis;

			background-color: var(--color-white);

			font-size: 12px;
		}

		& .formatting-tips {
			display: flex;
			float: right;
			overflow: hidden;

			height: 25px;
			padding: 3px;

			transition: opacity 0.2s linear;
			white-space: nowrap;

			opacity: 0.5;

			font-size: 11px;
			align-items: center;

			& > * {
				margin: 0 3px;
			}

			&:hover {
				opacity: 1;
			}

			& q {
				padding: 0 0 0 3px;

				border-width: 0 0 0 3px;

				&::before {
					content: none !important;
				}
			}

			& code {
				overflow: hidden;

				vertical-align: top;
				white-space: nowrap;

				font-size: 10px;
				line-height: 13px;
			}

			& .hidden-br {
				display: inline-block;
			}

			& .icon-level-down::before {
				transform: rotate(90deg);
			}
		}

		& .stream-info {
			float: left;

			height: 25px;
			padding: 3px;

			font-size: 12px;
		}

		& .editing-commands {
			display: none;

			text-transform: lowercase;

			& .editing-commands-cancel {
				float: left;

				height: 23px;
				padding: 3px;

				font-size: 11px;
			}

			& .editing-commands-save {
				float: right;

				height: 23px;
				padding: 3px;

				font-size: 11px;
			}
		}

		&.editing {
			& .formatting-tips,
			& .users-typing {
				display: none;
			}

			& .editing-commands {
				display: block;
			}

			& .stream-info {
				display: none;
			}
		}
	}

	& .add-user-search {
		display: inline-block;
		overflow: hidden;

		width: 100%;
		height: 100%;

		vertical-align: top;
	}

	&.admin {
		& .message:hover:not(.system) .message-action {
			display: inline-block;
		}
	}

	& .secondary-name {
		color: #666666;

		font-size: 15px;
	}
}

.rc-old .message-popup-position {
	position: relative;

	.message-popup {
		display: flex;
		flex-direction: column;

		max-height: 20rem;
		align-items: stretch;

		.message-popup-items {
			overflow-y: auto;

			.popup-slash-command {
				display: flex;
				flex-flow: row wrap;

				&-format {
					flex-grow: 1;
				}

				&-description {
					text-align: right;

					font-style: italic;
					flex-grow: 2;
				}
			}
		}
	}
}

.rc-old .message-popup-items.preview-items {
	display: flex;
	overflow-y: auto;
}

.rc-old .preview-items .popup-item {
	padding: 5px;

	line-height: unset;
}

.rc-old .rc-message-box .reply-preview {

	position: relative;

	display: flex;

	padding-top: 0.5rem;
	padding-bottom: 0.5rem;

	padding-left: 15px;

	background-color: #ffffff;
	align-items: center;
	justify-content: space-between;

	.message {
		flex: 1;

		padding: 0;

		background-color: transparent;
	}
}

.rc-old .rc-message-box .reply-preview-with-popup {
	border-top-left-radius: 0;
	border-top-right-radius: 0;
	border-bottom-left-radius: 5px;
	box-shadow: 0 1px 5px 0 rgba(0, 0, 0, 0.2), 0 1px 1px rgba(0, 0, 0, 0.16);
}

.rc-old .reply-preview .cancel-reply {
	padding: 10px;
}

.rc-old .reply-preview .mention-link.mention-link-all {
	color: #ffffff;
}

.rc-old .reply-preview .mention-link.mention-link-me {
	color: #ffffff;
}

.rc-old .message-popup.popup-with-reply-preview {
	border-radius: 5px 5px 0 0;
}

.rc-old .message-popup {
	position: absolute;
	z-index: 101;
	right: 0;
	bottom: 0;
	left: 0;

	overflow: hidden;

	border-radius: 5px;
	box-shadow:
		0 -1px 10px 0 rgba(0, 0, 0, 0.2),
		0 1px 1px rgba(0, 0, 0, 0.16);

	&.popup-down {
		top: 0;
		bottom: auto;
	}

	&.search-results-list {
		top: 0;

		overflow-y: auto;

		height: calc(100vh - calc(var(--header-min-height) + calc(var(--toolbar-height) + var(--footer-min-height))));
		padding: 25px 0 0 8px;

		text-align: left;

		border-radius: 0;
		box-shadow: none;
		direction: rtl;

		& .popup-item {
			position: relative;

			overflow: hidden;

			height: 30px;
			padding-left: 6px;

			white-space: nowrap;
			text-overflow: ellipsis;
			direction: ltr;

			& i::before {
				margin-right: 0;
			}
		}

		& .room-title {
			font-size: 15px;
			line-height: 30px;
		}

		& .bold {
			font-weight: 700;
		}

		& .unread {
			top: 8px;
		}

		& .loading-animation {
			position: relative;
		}
	}
}

.rc-old .message-popup-title {
	padding: 0 20px;

	border-width: 0 0 1px;

	font-size: 14px;
	font-weight: 300;
	line-height: 32px;
}

.rc-old .popup-item {
	padding: 0 20px;

	cursor: pointer;
	user-select: none;

	line-height: 32px;
}

.rc-old .popup-user-avatar {
	display: inline-block;

	width: 24px;
	height: 24px;
	margin: -7px 4px;

	border-radius: 3px;
	background-size: contain;
}

.rc-old .popup-user-status {
	display: inline-block;

	width: 10px;
	height: 10px;

	border-width: 1px;
	border-radius: 10px;
}

.messages-box {
	position: relative;

	overflow: hidden;
	flex-grow: 1;

	& .message-cog-container .message-action.jump-to-search-message {
		display: none !important;
	}

	& .wrapper.has-more-next {
		padding-bottom: 24px;
	}

	& ul {
		padding: 21px 0 10px;
	}

	& .start {
		margin-top: 12px;

		text-align: center;

		& .start__purge-warning {
			margin-top: -33px;
			margin-bottom: 0.5rem;
			padding: 0.5rem;

			border-width: 1px 0 0;
			background: linear-gradient(to bottom, var(--rc-color-alert-message-warning-background) 0%, transparent 100%);
		}
	}

	& .new-message {
		position: absolute;
		z-index: 16;
		bottom: 8px;
		left: 50%;

		width: 130px;
		height: 30px;
		margin: 0 -65px;

		cursor: pointer;
		user-select: none;
		transition: transform 0.3s ease-out;
		transform: translateY(0);
		text-align: center;

		border-radius: 20px;

		font-size: 0.8em;
		line-height: 30px;

		&.not {
			transform: translateY(150%);
		}
	}

	& .jump-recent {
		position: absolute;
		z-index: 15;
		right: 20px;
		bottom: 0;
		left: 20px;

		height: 24px;
		padding-right: 20px;

		transition: transform 0.3s ease-out;
		transform: translateY(0);
		text-align: right;

		border-top-left-radius: 4px;
		border-top-right-radius: 4px;

		font-size: 0.8em;
		line-height: 24px;

		&.not {
			transform: translateY(150%);
		}

		& button {
			cursor: pointer;
			user-select: none;
		}
	}

	& .editing .body {
		border-radius: var(--border-radius);
	}

	&.selectable .message {
		cursor: pointer;
	}

	&.has-leader {
		& .wrapper {
			padding-top: 57px;
		}
	}
}

.rc-old .ticks-bar {
	position: absolute;
	z-index: 1;
	right: 2px;

	width: 10px;
	height: 100%;

	pointer-events: none;

	& .tick {
		position: absolute;
		top: 50%;

		width: 100%;
		height: 2px;

		border-radius: 2px;
	}
}

.message {
	position: relative;
	z-index: 1;

	min-height: 40px;
	padding: 8px 50px 4px 70px;

	line-height: 20px;

	&.highlight {
		animation: highlight 3s;
	}

	&:nth-child(1) {
		margin-top: 0;
	}

	&.new-day {
		margin-top: 40px;

		&::before {
			position: absolute;
			top: -30px;
			left: calc(50% - 70px);

			display: block;

			min-width: 140px;
			padding: 0 10px;

			content: attr(data-date);
			text-align: center;

			pointer-events: none;

			font-size: 12px;
			font-weight: 600;
		}

		&::after {
			position: absolute;
			z-index: -1;
			top: -20px;
			left: 0;

			display: block;

			width: 100%;

			content: " ";

			pointer-events: none;

			border-width: 1px 0 0;
		}
	}

	& .message-action {
		display: none;

		cursor: pointer;
	}

	&:hover:not(.system) .message-action {
		display: block;
	}

	& .message-cog-container {
		position: relative;

		display: none;

		cursor: pointer;
	}

	& .message-dropdown {
		position: absolute;
		z-index: 1000;
		top: -5px;
		left: -2px;

		display: none;
		overflow: hidden;

		transition: transform 0.15s ease-in-out, opacity 0.15s ease-in-out;
		animation: dropdown-in 0.15s ease-in-out;

		border-radius: var(--border-radius);
		box-shadow:
			0 1px 1px 0 rgba(0, 0, 0, 0.2),
			0 2px 10px 0 rgba(0, 0, 0, 0.16);

		& ul {
			display: flex;
			display: -webkit-flex;

			padding: 0;

			font-size: 14px;

			& li {
				display: block;

				padding: 0 8px;

				cursor: pointer;

				font-weight: 400;
				line-height: 26px;

				&:first-child {
					padding-left: 6px;

					border-width: 0 1px 0 0;
				}

				&:last-child {
					padding-right: 13px;
				}
			}
		}
	}

	& .user {
		display: inline-block;

		margin-right: 5px;

		font-size: inherit;

		font-weight: 600;
	}

	& .thumb {
		position: absolute;
		left: 24px;

		display: block;

		width: 36px;
		height: 36px;

		&:not(.thumb-small) .avatar {
			width: 36px;
			height: 36px;
		}

		&.thumb-small {
			position: initial;

			display: inline-block;

			width: 20px;
			height: 20px;

			vertical-align: bottom;

			& .avatar {
				width: 20px;
				height: 20px;
			}
		}
	}

	& .info {
		font-size: 12px;

		& .edited {
			margin-left: 3px;
			padding-left: 3px;

			border-left: 1px dotted;
		}

		& .is-bot,
		& .role-tag {
			padding: 1px 4px;

			border-width: 1px;

			border-radius: var(--border-radius);
			background: #ffffff;
		}
	}

	& .private {
		margin-left: 10px;
	}

	&.sequential {
		min-height: 20px;
		margin-top: 0;
		padding-top: 4px;
		padding-bottom: 4px;

		& .user {
			display: none;
		}

		& .thumb:not(.thumb-small) {
			display: none;
		}

		& .info {
			position: absolute;
			left: 5px;

			width: 60px;

			text-align: right;

			& .time,
			& .role-tag,
			& .is-bot {
				display: none;
			}

			& .edited {
				display: block;

				margin-left: 0;
				padding-left: 0;

				white-space: nowrap;

				border-left: 0;
			}

			& .private {
				display: none;
			}

			& .message-action {
				float: left;

				margin-left: 1px;
			}
		}

		&:hover .edited {
			display: none;
		}
	}

	&.system .body {
		font-style: italic;

		& em {
			font-weight: 600;
		}

		& .attachment {
			font-style: normal;
		}
	}

	& .avatar-initials {
		line-height: 40px;
	}

	& button {
		font-weight: 400;

		&:hover {
			text-decoration: underline;
		}
	}

	& .body {
		transition: opacity 1s linear;

		opacity: 1;

		& .inline-image {
			display: inline-block;

			border-radius: 3px;
			background-repeat: no-repeat;
			background-position: center left;
			background-size: contain;
			box-shadow: inset 0 0 0 1px rgba(0, 0, 0, 0.1);

			line-height: 0;

			& img {
				max-width: 100%;
				max-height: 200px;

				cursor: pointer;
				object-fit: contain;
			}
		}

		& > h1 {
			font-size: 3em;
			line-height: 1em;
		}

		& > h2 {
			font-size: 2.5em;
			line-height: 1em;
		}

		& > h3 {
			font-size: 2em;
			line-height: 1em;
		}

		& > h4 {
			font-size: 1.5em;
			line-height: 1em;
		}

		& blockquote.sandstorm-grain {
			& img {
				width: 50px;
			}

			& label {
				cursor: pointer;
			}

			& button {
				display: block;
			}
		}

		& ul,
		& ol {
			padding: 0 0 0 24px;
		}

		& ul {
			list-style-type: disc;
		}

		& ol {
			list-style-type: decimal;
		}

		& > table {
			display: block;
			overflow: auto;

			& tr {
				border-top: 1px solid #cccccc;
				background-color: #ffffff;

				&:nth-child(2n) {
					background-color: #f6f8fa;
				}

				& th {
					font-weight: 600;
				}

				& th,
				& td {
					padding: 6px 13px;

					border: 1px solid #dddddd;
				}
			}
		}

		& > hr {
			height: 3px;
			margin: 12px 0;
			padding: 0;

			border: 0;
			background-color: #e7e7e7;
		}
	}

	&.temp .body {
		opacity: 0.5;
	}

	& .message-alias {
		padding-left: 2px;

		font-weight: 400;
	}

	&.livechat_navigation_history {
		& .thumb,
		& .user,
		& .info {
			display: none;
		}
	}
}

.rc-old .image-labels {
	display: flex;

	margin: 5px 0 25px;
	flex-wrap: wrap;
}

.rc-old .image-label {
	margin-top: 5px;
	margin-right: 5px;
	padding: 9px 4px;

	border-radius: 2px;

	font-size: 12px;

	&:last-child {
		margin-right: 0;
	}
}

.rc-old .attachment-description {
	margin: 6px;

	line-height: 1;
}

body:not(.is-cordova) {
	& .message:hover:not(.system) .message-cog-container {
		display: inline-block;
	}

	& .message {
		& .body,
		& .user.user-card-message,
		& .time {
			user-select: text;

			& * {
				user-select: text;
			}
		}
	}
}

.rc-old .cozy {
	& .message {
		padding: 4px 20px 4px 70px;

		& .body {
			margin-top: 0;
		}
	}
}

.rc-old .compact {
	& .message {
		min-height: 26px;
		padding: 5px 15px 0 37px;

		&:not(.system) .message-cog-container {
			display: inline-block;
		}

		& .body {
			display: inline;

			& .inline-image img {
				max-height: 100px;
			}

			& .inline-video {
				max-height: 150px;
			}

			& .attachment {
				& .attachment-title > a {
					font-size: 0.9em;
				}

				& .attachment-author img {
					border-radius: 2px;
				}
			}

			& blockquote iframe {
				width: 266px;
				height: 150px;
			}
		}

		& .info {
			& .avatar-image {
				border-radius: 2px;
			}

			& .role-tag {
				display: none;
			}
		}

		& .thumb {
			left: 10px;

			width: 20px;
			height: 20px;

			& .avatar {
				width: 20px;
				height: 20px;
			}
		}

		&.sequential {
			& .thumb:not(.thumb-small),
			& .user {
				display: inline-block;
			}

			& .info {
				position: relative;
				left: 0;

				text-align: right;

				& .time,
				& .edited {
					display: inline-block;
				}
			}
		}
	}
}

/* FLEX-TAB and FLEX-TAB views */
.rc-old .main-content-flex {
	display: flex;

	height: 100%;
}

.rc-old .flex-tab-container {
	z-index: 2;

	display: flex;
	flex: 0 0 41px;

	border-width: 0 0 0 1px;

	& .flex-tab {
		position: relative;

		display: none;
		overflow-x: visible;

		width: var(--flex-tab-width);

		& .control {
			& .header {
				margin: 5px 0 15px;
				padding: 5px 30px 20px;

				text-align: center;

				& h2 {
					font-size: 20px;
					font-weight: 300;
					line-height: 25px;
				}
			}

			& .button {
				min-height: 36px;
				margin: 0 1px;
			}

			& .more {
				position: absolute;
				top: 0;
				left: 0;

				width: 30px;
				height: 60px;

				cursor: pointer;
				transition: transform 0.25s ease-out 0.475s, background 0.075s ease-out 0.5s;
				transform: translateX(-27px);

				border-width: 0 0 1px;

				& i {
					height: 12.5px;
					margin-top: 1px;

					transition: transform 0.3s ease-out;
					transform-origin: 50%, 50%, 0;
					vertical-align: top;
				}
			}

			& .search-form {
				width: 100%;

				& .icon-plus {
					position: absolute;
					top: 11px;
					left: 8px;

					font-size: 13px;
				}
			}

			& .info-tabs {
				position: absolute;
				top: 0;
				right: 20px;

				height: 60px;

				text-align: right;

				& a {
					display: inline-block;
					float: left;

					height: 60px;
					padding: 0 15px;

					vertical-align: middle;

					border-width: 0 0 0 1px;

					line-height: 60px;

					&:last-child {
						border-width: 0 1px 0 0;
					}
				}
			}
		}

		& .content {
			overflow-x: hidden;
			overflow-y: auto;

			width: 100%;
			height: 100%;
			-webkit-overflow-scrolling: touch;

			& > div {
				overflow-y: auto;

				transition: transform 0.45s cubic-bezier(0.5, 0, 0, 1), opacity 0.125s ease-out 0.1s;
			}

			& > .animated-hidden {
				transform: translateX(calc(100% + 40px));

				opacity: 0;
			}

			& .section {
				margin: 20px;
				padding: 20px;

				border: 1px solid #dddddd;
				border-radius: var(--border-radius);
				background-color: #ffffff;
			}

			& > .animated {
				position: absolute;
				top: 0;
				left: 0;

				width: 100%;
				height: 100%;
			}

			& > .title {
				height: var(--header-min-height);

				& h2 {
					padding: 0 20px;

					font-size: 20px;
					font-weight: 300;
					line-height: var(--header-min-height);
				}
			}
		}

		& .channel-settings .button {
			visibility: initial;
		}

		& footer {
			position: absolute;
			z-index: 100;
			bottom: 0;
			left: 0;

			width: 100%;
			height: var(--footer-min-height);
			padding: 9px 15px 0;

			text-align: right;
		}

		& .social {
			text-align: center;

			& h4 {
				position: absolute;
				top: -12px;
				left: 0;

				width: 100%;

				font-size: 13px;
				font-weight: 300;
			}

			& .share {
				min-height: 40px;

				border-radius: 50%;

				line-height: 20px;

				&::before {
					border-radius: 50%;
				}

				& span {
					display: none;
				}
			}
		}

		/*
		& .close-flex-tab {
			position: absolute;
			z-index: 20;
			top: 3px;
			right: 5px;

			width: 30px;
			height: 30px;

			text-align: center;

			& span {
				display: inline-block;

				width: 21px;
				height: 20px;

				& i {
					display: inline-block;

					width: 18px;
					height: 18px;

					font-size: 10px;
				}
			}
		}
		*/
	}

	& .flex-tab-bar {
		z-index: 1;

		min-width: 40px;

		border: 1px solid rgba(31, 35, 41, 0.08);

		& .tab-button {
			position: relative;

			cursor: pointer;
			text-align: center;

			& button {
				height: 38px;
			}

			& .counter {
				position: absolute;
				top: 4px;
				right: 4px;

				width: 13px;
				height: 13px;

				text-align: center;

				border-radius: 50%;

				font-size: 9px;
				font-weight: bold;
				line-height: 13px;
			}

			&.active {
				border-width: 0 3px 0 0;

				& button {
					margin-left: 3px;
				}

				& .counter {
					margin-right: -3px;
				}
			}
		}
	}

	&.opened .flex-tab {
		display: block;
	}
}

.rc-old .list-view {
	& .list {
		position: relative;

		display: flex;

		width: 100%;
		flex-flow: column nowrap;

		& .message {
			padding: 8px 0 4px 50px;
		}
	}

	& > .title {
		&:not(:last-child) {
			margin: 0 0 20px;
		}

		& h2 {
			font-size: 20px;
			font-weight: 300;
			line-height: 25px;
		}

		& p {
			margin-top: 4px;

			font-size: 12px;
		}

		& b {
			font-weight: 600;
		}

		& .see-all {
			float: right;

			cursor: pointer;
			text-decoration: underline;

			border-width: 0;

			&:hover {
				text-decoration: none;
			}
		}
	}

	& .show-more-users {
		display: block;

		margin: 1em auto 0;
	}
}

.rc-old .user-view {
	z-index: 15;

	overflow-x: hidden;
	overflow-y: auto;

	& .about {
		width: 100%;
		margin-bottom: 20px;
	}

	& .thumb {
		width: 100%;
		height: 350px;
		padding: 20px;
	}

	& nav {
		padding: 0 20px;

		& .back {
			float: right;
		}
	}

	& .info {
		padding: 0 20px;

		white-space: normal;

		& h3 {
			overflow: hidden;

			width: 100%;
			margin: 8px 0;

			user-select: text;
			white-space: nowrap;
			text-overflow: ellipsis;

			font-size: 24px;
			line-height: 27px;

			& i::after {
				display: inline-block;

				width: 8px;
				height: 8px;

				content: " ";
				vertical-align: middle;

				border-radius: var(--border-radius);
			}
		}

		& p {
			user-select: text;

			font-size: 12px;
			font-weight: 300;
			line-height: 18px;
		}
	}

	& .stats li {
		display: inline-block;

		margin-bottom: 3px;
		padding: 4px 6px;

		border-right: 2px;
		border-radius: 2px;
	}

	& .box {
		position: relative;

		margin-bottom: 25px;

		font-size: 13px;

		& h4 {
			margin-bottom: 6px;

			text-transform: uppercase;

			font-size: 13px;
			font-weight: 600;
		}

		&::after {
			position: absolute;
			bottom: -10px;
			left: 0;

			width: 100%;
			height: 1px;

			content: " ";
		}
	}

	& .tags li {
		display: inline-block;

		padding: 4px;

		border-right: 2px;
	}

	& .links {
		& i {
			margin-right: 5px;

			font-size: 13px;
		}

		& a {
			position: relative;

			display: block;
			overflow: hidden;

			max-width: 100%;
			padding: 0 5px;

			transition: background 0.18s ease, color 0.18s ease;
			white-space: nowrap;
			text-overflow: ellipsis;

			border-radius: 2px;

			line-height: 22px;

			&::before {
				position: absolute;
				top: 0;
				right: 5px;

				content: attr(data-stats);

				opacity: 0;

				font-size: 11px;
			}

			&:hover {
				padding-right: 34px;

				text-decoration: none;

				&::before {
					opacity: 1;
				}
			}

			& span {
				font-weight: 300;
			}
		}
	}

	& .contact-code {
		margin: -5px 0 10px 0;

		font-size: 12px;
	}

	& .channels {
		& h3 {
			margin-bottom: 8px;

			font-size: 24px;
			line-height: 22px;
		}

		& p {
			font-size: 12px;
			font-weight: 300;
			line-height: 18px;
		}

		& a {
			position: relative;

			display: block;
			overflow: hidden;

			max-width: 100%;
			padding: 0 5px;

			transition: background 0.18s ease, color 0.18s ease;
			white-space: nowrap;
			text-overflow: ellipsis;

			border-radius: 2px;

			line-height: 22px;

			&::before {
				position: absolute;
				top: 0;
				right: 5px;

				content: attr(data-stats);

				opacity: 0;

				font-size: 11px;
			}

			& span {
				font-weight: 300;
			}
		}
	}

	& .edit-form {
		padding: 20px 20px 0;

		white-space: normal;

		& h3 {
			margin-bottom: 8px;

			font-size: 24px;
			line-height: 22px;
		}

		& p {
			font-size: 12px;
			font-weight: 300;
			line-height: 18px;
		}

		& > .input-line {
			margin-top: 20px;

			& #password {
				width: 70%;
			}

			& #roleSelect {
				width: 70%;
			}
		}

		& nav {
			padding: 0;

			&.buttons {
				margin-top: 2em;
			}
		}

		& .form-divisor {
			height: 9px;
			margin: 2em 0;

			text-align: center;

			& > span {
				padding: 0 1em;
			}
		}
	}

	& .room-info-content > div {
		margin: 0 0 20px;
	}
}

.rc-old .user-image {
	position: relative;

	display: inline-block;

	width: var(--user-image-square);
	height: var(--user-image-square);
	margin: 4px;

	cursor: pointer;

	font-size: 12px;

	&:hover,
	&.selected .avatar::after {
		transform: scaleX(1);
	}

	& .avatar {
		overflow: visible;

		&::before {
			font-size: 10px;
		}

		&::after {
			position: absolute;
			z-index: 1;
			top: 8px;
			left: -12px;

			width: 6px;
			height: 6px;

			content: " ";

			border-radius: 3px;
		}

		& .avatar-initials {
			line-height: var(--user-image-square);
		}
	}

	& p {
		display: none;
	}

	& button {
		display: block;

		width: 100%;
		height: 100%;
	}
}

.rc-old .lines .user-image {
	width: 100%;
	margin: 0;

	&::after {
		display: none;
	}

	& button {
		display: block;
		clear: both;

		height: 30px;
		padding: 5px 0;

		&::after {
			display: table;
			clear: both;

			content: "";
		}

		& > div {
			float: left;

			width: var(--user-image-square);
			height: var(--user-image-square);

			margin-left: 1rem;
		}
	}

	& p {
		position: relative;

		display: block;
		float: left;
		overflow: hidden;

		width: calc(100% - 45px);
		padding-left: 10px;

		text-overflow: ellipsis;

		font-size: 15px;
		font-weight: 400;
		line-height: var(--user-image-square);
	}
}

.rc-old .user-profile {
	overflow: hidden;

	white-space: normal;

	& .thumb {
		float: left;

		width: 75px;

		& img {
			width: 60px;
			height: 60px;
		}
	}

	& .info {
		display: block;

		margin-left: 75px;

		& h3 {
			margin-bottom: 8px;

			font-size: 14px;
			font-weight: 600;
		}

		& p {
			margin-bottom: 6px;

			font-size: 12px;
		}

		& a:hover {
			text-decoration: none;
		}
	}
}

.rc-old .profile-buttons {
	margin-top: 1em;
}

.rc-old .rocket-modal {
	position: fixed;
	z-index: 1000;
	top: 0;
	left: 0;

	visibility: hidden;

	width: 100%;
	height: 100%;

	&.fluid .modal {
		height: 100%;

		& main {
			position: absolute;

			overflow-y: scroll;

			height: calc(100% - 112px);
		}
	}

	&.opened {
		animation: fadeIn 0.1s ease-out forwards;

		& .modal {
			animation: modalEnter 0.35s cubic-bezier(0.5, 0, 0.1, 1) forwards 0.1s;
		}
	}

	&.closed {
		animation: fadeOut 0.2s ease-out forwards;

		& .modal {
			animation: modalExit 0.25s cubic-bezier(0.5, 0, 0.1, 1) forwards;
		}
	}

	&.overflow .modal {
		overflow: visible;

		& main {
			position: relative;

			overflow: visible;
		}
	}

	& .wrapper {
		position: relative;

		display: table;

		width: 100%;
		height: 100%;
	}

	& .window {
		position: relative;

		display: table-cell;

		width: 100%;
		height: 100%;

		text-align: center;
		vertical-align: middle;
	}

	& fieldset {
		margin-bottom: 8px;
	}

	& legend {
		position: relative;
		z-index: 2;

		display: block;

		margin-bottom: 18px;

		text-transform: uppercase;

		font-size: 13px;

		& i {
			margin-right: 4px;
		}

		&::before {
			position: absolute;
			z-index: 1;
			top: 19px;
			left: 0;

			width: 100%;
			height: 1px;

			content: " ";
		}
	}

	& .modal {
		position: relative;

		display: block;
		overflow: hidden;

		width: 90%;
		max-width: 800px;
		margin: 0 auto;
		padding: 56px 0;

		text-align: left;

		opacity: 0;
		border-radius: var(--border-radius);
		box-shadow: 4px 4px 0 rgba(0, 0, 0, 0.15);

		& header {
			position: absolute;
			z-index: 1;
			top: 0;

			width: 100%;
			height: 55px;
			padding: 0 25px;

			text-align-last: right;

			box-shadow: 0 1px 0 rgba(0, 0, 0, 0.2);

			font-size: 14px;

			& h3 {
				display: inline-block;
				overflow: hidden;

				margin: 0;

				text-align: left;
				text-overflow: ellipsis;

				font-size: 18px;
				font-weight: 600;
				line-height: 55px;
			}

			& .close {
				position: absolute;
				top: 16px;
				right: 20px;

				width: 20px;
				height: 26px;

				opacity: 1;

				& i {
					font-size: 24px;
				}
			}
		}

		& main {
			display: block;
			overflow-x: hidden;
			overflow-y: auto;

			width: 100%;
			height: 100%;
			padding: 20px 25px;
		}

		& footer {
			position: absolute;
			z-index: 1;
			bottom: 0;

			width: 100%;
			height: 55px;
			padding: 11px 25px 0;

			text-align: right;

			box-shadow: 0 -1px 0 rgba(0, 0, 0, 0.15);
		}
	}
}

.rc-old .avatarPrompt {
	& header p {
		font-size: 14px;
		font-weight: 300;
		line-height: 22px;
	}

	& img {
		width: 200px;
	}
}

.rc-old .select-arrow {
	position: absolute;
	right: 4px;
	bottom: 11px;

	color: #a9a9a9;
}

.rc-old #login-card {
	position: relative;
	z-index: 1;

	width: 100%;
	max-width: 520px;
	margin: 20px auto;
	padding: 20px;

	border-radius: 2px;
	box-shadow: 0 0 2px 0 rgba(47, 52, 61, 0.08), 0 0 12px 0 rgba(47, 52, 61, 0.12);

	& header {
		padding: 18px 0 23px;

		& p {
			margin: 8px 0 0;

			font-size: 14px;
			font-weight: 300;
			line-height: 22px;
		}
	}

	& h2 {
		margin: 0;

		letter-spacing: -0.5px;
		text-transform: uppercase;

		font-size: 20px;
		font-weight: 300;
		line-height: 24px;
	}

	& h3 {
		margin: 18px 0;

		letter-spacing: -0.5px;
		text-transform: uppercase;

		font-size: 16px;
		font-weight: 300;
	}

	& img {
		width: 200px;
	}

	& a {
		display: inline-block;

		margin: 4px 0;
	}

	& .options {
		display: none;

		width: 100%;

		font-size: 10px;
	}

	& .submit,
	& .register,
	& .forgot-password,
	& .back-to-login {
		margin-top: 12px;

		& button {
			margin: 0 auto;
		}
	}

	& .input-line {
		position: relative;

		margin: 0 0 14px;

		&::before {
			position: absolute;
			top: 7px;
			left: 0;

			width: 100%;
			height: 40px;

			content: " ";
			cursor: text;
		}

		&.active::before {
			visibility: hidden;
		}

		& input,
		& select {

			position: relative;

			width: 100%;

			padding: 4px 8px;

			border-width: 0 0 1px;
			border-radius: 0;
			box-shadow: 0 0 0;

			font-size: 18px;
			font-weight: 400;

			&:focus {
				border-color: #13679a !important;
			}
		}

		& label {
			display: block;

			margin-left: 8px;

			transition: all 0.3s;
			text-align: left;

			color: #a9a9a9;

			font-size: 12px;
		}

		& .input-error {
			padding-left: 8px;

			text-align: left;

			color: #b40202;

			font-size: 14px;
			font-weight: bold;
		}
	}
}

.rc-old .oauth-login {
	margin-bottom: 16px;
	margin-left: -4px;
	flex-wrap: wrap;

	& h3 {
		margin-top: 0;
		margin-bottom: 12px;

		letter-spacing: -0.5px;
		text-transform: uppercase;

		font-size: 16px;
		font-weight: 300;
	}

	& .button {
		margin-bottom: 4px;

		font-size: 18px;
		line-height: 22px;
		flex-grow: 1;

		&:first-child {
			margin-left: 4px;
		}
	}
}

.full-page,
.page-loading {
	background-color: var(--rc-color-primary);
}

.rc-old.full-page {
	display: flex;

	width: 100%;
	min-height: 100%;
	margin: auto;

	text-align: center;

	background-repeat: no-repeat;
	background-attachment: fixed;

	background-position: center;
	background-size: cover;
	align-items: center;
	flex-flow: row nowrap;

	& .wrapper {
		position: relative;
		z-index: 10;

		width: 100%;
		padding: 20px;

		text-align: center;
	}

	& .logo {
		display: block;

		width: 100%;
		max-width: 520px;
		margin: 0 auto;
		padding: 0 20px;

		& > img {
			position: relative;
			z-index: 20;
			top: 0;
			right: 0;

			display: inline-block;

			max-width: 100%;
			max-height: 150px;
		}
	}

	& a {
		font-weight: 300;
	}

	& .cell {
		display: table-cell;

		text-align: center;
		vertical-align: middle;
	}

	& header {
		position: relative;
		z-index: 1;

		display: block;

		max-width: 520px;
		margin: auto;
		padding: 0 20px;
	}

	& .text {
		position: relative;
		z-index: 1;

		max-width: 580px;
		margin: 0 auto 25px;

		font-weight: 300;

		& .button {
			margin-top: 20px;
			padding: 16px 20px;

			font-weight: 400;
		}

		& h1 {
			display: none;

			margin-bottom: 20px;

			letter-spacing: -0.5px;
			text-transform: uppercase;

			font-size: 24px;
			font-weight: 600;
		}

		& h2 {
			margin: 18px 0;

			letter-spacing: -0.5px;
			text-transform: uppercase;

			font-size: 20px;
			font-weight: 300;
		}

		& h3 {
			margin: 18px 0;

			letter-spacing: -0.5px;
			text-transform: uppercase;

			font-size: 16px;
			font-weight: 300;
		}

		& p {
			margin: 18px 0;

			font-size: 16px;
			font-weight: 400;
			line-height: 24px;
		}
	}

	& footer {
		position: relative;
		z-index: 1;

		padding: 20px 0 0;

		& h4 {
			margin-bottom: 8px;

			text-transform: uppercase;

			font-size: 12px;
			font-weight: 300;
		}

		& div.switch-language {
			margin-top: 20px;
		}
	}

	& a.meteor {
		position: fixed;
		right: 30px;
		bottom: 20px;

		width: 100px;
		height: 50px;

		text-indent: -9999em;

		background: url(images/meteor.png) no-repeat center center;
		background-size: 100% auto;
	}

	& .share {
		min-height: 40px;

		border-radius: 50%;

		line-height: 20px;

		&::before {
			border-radius: 50%;
		}

		& span {
			display: none;
		}
	}
}

.rc-old #particles-js {
	position: fixed;
	top: 0;
	left: 0;

	width: 100%;
	height: 100%;
}

.rc-old .mention-link {

	padding: 0 4px 2px;

	border-radius: var(--border-radius);

	font-weight: bold;
}

.rc-old .highlight-text {
	padding: 2px;

	border-radius: var(--border-radius);
}

.rc-old .avatar-suggestions {
	display: flex;
	flex-flow: column nowrap;
}

.rc-old .avatar-suggestion-item {
	display: flex;

	width: 100%;
	margin: 5px 0;
	padding: 12px;

	transition: background-color 0.15s ease-out, border-color 0.15s ease-out;
	text-align: left;

	border-width: 1px;
	border-radius: var(--border-radius);
	align-items: center;
	flex-flow: row nowrap;

	&:first-child {
		margin-top: 10px;
	}

	& .avatar {
		position: relative;

		width: 55px;
		min-width: 55px;
		max-width: 55px;
		height: 55px;
		min-height: 55px;
		max-height: 55px;

		text-align: center;

		background-size: cover;

		font-size: 40px;
	}

	& .question-mark::before {
		position: absolute;
		top: 0;
		left: 0;

		width: 100%;
		height: 100%;
		margin: 0;

		line-height: 55px;
	}

	& .action {
		padding-left: 20px;

		text-align: right;
	}

	& .button {
		min-width: 120px;

		cursor: pointer;
		text-align: center;
	}

	& .input-line {
		display: flex;
		align-items: center;
	}

	& #avatarurl {
		margin-right: 20px;
	}

	& input[type=file] {
		position: absolute !important;
		z-index: 10000;
		top: 0;
		left: 0;

		width: 100%;
		height: 100%;

		cursor: pointer;

		opacity: 0;

		& * {
			cursor: pointer;
		}
	}

	& .avatar-file-input::-webkit-file-upload-button {
		visibility: hidden;
	}
}

.rc-old .statistics-table {
	width: 100%;
	margin-bottom: 30px;

	& th,
	& td {
		padding: 6px 8px;

		text-align: left;
	}

	& th {
		width: 30%;

		text-align: right;
	}

	& td {
		width: 70%;
	}
}

.rc-old .rocket-team {
	display: block;

	& li {
		display: inline-block;
	}

	& a {
		display: inline-block;

		width: 50px;
		height: 50px;
		margin-right: 5px;

		border-radius: 50%;
		background-position: 50% 50%;
		background-size: 100%;
	}
}

.rc-old #fullscreendiv:-webkit-full-screen {
	position: fixed;
	top: 0;

	width: 100%;
	height: 100%;

	background: none;
}

.rc-old .dropzone {
	height: 100%;

	& .dropzone-overlay {
		display: none;
	}

	&.over .dropzone-overlay {
		position: fixed;
		z-index: 1000000;
		top: 0;
		right: 0;
		bottom: 0;
		left: 0;

		display: flex;

		font-size: 42px;
		align-items: center;
		justify-content: center;

		& > div {
			padding: 40px;

			text-align: center;
			pointer-events: none;

			border-radius: 10px;

			line-height: 1.3em;
		}
	}
}

.rc-old .is-cordova {
	& .flex-tab {
		& .control {
			padding-left: 50px;
		}

		& button.more {
			width: 60px;

			transform: translateX(-57px);
		}
	}
}

.rc-old .touch .footer {
	padding-right: 10px;
	padding-left: 10px;
}

.webrtc-video {
	&.webrtc-video-overlay,
	& .main-video,
	& .state-overlay::before,
	& .videos .video-item {
		color: var(--color-white);
	}

	&.webrtc-video-overlay {
		position: fixed;
		z-index: 1000;
		top: 0;
		right: 0;
		bottom: 0;
		left: 0;

		display: flex;
		overflow-y: auto;
		flex-direction: column;

		padding: var(--default-small-padding);

		background-color: #ffffff;

		& .main-video {
			display: flex;
			flex-direction: column;

			min-height: 140px;
			margin-bottom: 4px;
			align-items: center;
			flex-grow: 1;

			.webrtc-video-element {
				width: auto;
				max-width: 100%;
				height: 100%;
				min-height: 140px;
			}
		}
	}

	& .main-video {
		text-align: center;

		& .webrtc-video-element {
			width: 100%;
			min-height: 299px;
		}

		& > div {
			position: relative;

			margin-top: -28px;
			margin-bottom: 2px;
			padding: 0 8px;

			text-align: center;

			font-weight: bold;
			line-height: 25px;
		}
	}

	& .video-flip {
		transform: scaleX(-1);
		filter: FlipH;
	}

	& .videos {
		display: flex;
		flex-wrap: wrap;
		justify-content: center;

		& .video-item {
			position: relative;

			overflow: hidden;

			width: 93px;
			margin-right: 3px;
			margin-bottom: 3px;

			text-align: center;

			line-height: 0;

			& &.state-overlay::before {
				position: absolute;
				top: 0;
				right: 0;
				bottom: 0;
				left: 0;

				display: flex;

				content: attr(data-state-text);

				font-size: 12px;
				font-weight: bold;
				align-items: center;
				justify-content: center;
			}

			& .webrtc-video-element {
				max-width: 100px;
				height: 70px;
			}

			& > div {
				position: relative;

				overflow: hidden;

				margin-top: -16px;
				padding: 0 2px;

				text-align: center;
				text-overflow: ellipsis;

				font-size: 12px;
				font-weight: bold;
				line-height: 16px;
			}

			& .video-muted-overlay {
				position: absolute;
				top: 16px;
				right: 0;
				bottom: 16px;
				left: 0;

				display: flex;

				text-align: center;

				font-size: 24px;
				align-items: center;
				justify-content: center;
			}
		}
	}
}

.webrtc-video-element {
	background-color: #000000;
}

.rc-old .alert-icon {
	display: block;

	margin-bottom: 20px;

	font-size: 80px;
}

.rc-old .colorpicker-input {
	text-indent: 34px;
}

.rc-old .colorpicker-swatch {
	position: absolute;
	top: 4px;
	left: 4px;

	display: block;
	overflow: hidden;

	width: 32px;
	height: 32px;

	border-radius: 2px;
}

.rc-old .inline-video {
	width: 100%;
	max-width: 480px;
	height: auto;
	max-height: 270px;
}

.rc-old .attention-message {
	padding-top: 50px;

	font-size: 24px;

	& i {
		display: block;

		margin-bottom: 20px;

		font-size: 40px;
	}

	& span {
		display: block;
	}
}

.rc-old .load-more {
	position: relative;

	height: 10px;
	padding: 1rem 0;
}

.rc-old .flex-tab {
	&__content {
		display: flex;
		flex-direction: column;

		height: 100%;
		padding: 20px;
	}

	&__header {
		flex: 0 0 auto;

		padding-bottom: 10px;
	}

	&__result {
		overflow-y: auto;
		flex: 1 1 auto;
	}

	& .message-cog-container {
		& .message-action {
			display: none !important;

			&.jump-to-star-message {
				display: block !important;
			}
		}
	}

	& .no-results {
		text-align: center;
	}
}

.rc-old .terminal {
	position: absolute;
	top: 0;
	right: 0;
	bottom: 0;
	left: 0;

	overflow-y: scroll;

	margin: 0;
	margin-bottom: 0 !important;
	padding: 8px 10px !important;

	color: var(--color-white);
	border: none !important;
	background-color: #444444 !important;

	font-family: Menlo, Monaco, Consolas, "Liberation Mono", "Courier New", monospace;
	font-weight: 500;
}

.rc-old .terminal-line {
	word-break: break-all;
}

.rc-old .terminal-time {
	color: #7f7f7f;
}

.rc-old .code-colors {
	color: #333333;
	border-color: #cccccc;
	background-color: #f8f8f8;
}

.rc-old .new-logs {
	position: absolute;
	bottom: 8px;
	left: 50%;

	width: 130px;
	height: 30px;
	margin: 0 -65px;

	cursor: pointer;
	transition: transform 0.3s ease-out;
	transform: translateY(0);
	text-align: center;

	border-radius: 20px;

	font-size: 0.8em;
	line-height: 30px;

	&.not {
		transform: translateY(150%);
	}
}

.rc-old .powered-by {
	margin-top: 1em;
}

.rc-old .code-error-box {
	& .title {
		margin-top: 5px;
		padding: 5px;

		font-size: 16px;
		font-weight: bold;
	}

	& .script-error {
		padding: 6px;

		border-left: 3px solid;

		font-size: 12px;
		font-weight: bold;
	}
}

.rc-old .code-mirror-box {
	& .title {
		display: none;
	}

	& .button-fullscreen {
		display: initial;
	}

	& .button-restore {
		display: none;
	}

	& .buttons {
		margin: 10px 0;
	}

	& .CodeMirror {
		border-width: var(--input-border-width);
		border-color: var(--input-border-color);
		border-radius: var(--input-border-radius);
	}

	&.code-mirror-box-fullscreen {
		position: fixed;
		z-index: 100;
		top: 0;
		right: 0;
		bottom: 0;
		left: 0;

		display: flex;

		flex-direction: column;

		width: auto;
		height: auto;

		padding: 40px;

		align-items: stretch;

		& .buttons {
			border-width: 0;
		}

		& .title {
			display: initial;

			font-size: 16px;
			line-height: 50px;
		}

		& .button-fullscreen {
			display: none;
		}

		& .button-restore {
			display: initial;
		}

		& .CodeMirror {
			display: flex;
			flex-direction: column;
			flex-grow: 1;

			& .CodeMirror-scroll {
				flex-grow: 1;
			}
		}
	}
}

.sweet-alert .sa-input-error {
	top: 19px;
}

.rc-old .one-passsword {
	position: absolute;
	top: -5px;
	right: -8px;

	float: right;

	width: 40px;
	height: 40px;

	opacity: 0.6;
	background-image: url('/images/onepassword-button.png');
	background-repeat: no-repeat;
	background-position: center;
	background-size: 23px;
}

.rc-old .collapse-switch {
	cursor: pointer;
}

.toggle-hidden {
	cursor: pointer;

	font-style: italic;
}

/* kinda hacky, needed in oembedFrageWidget.html */

.rc-old br.only-after-a {
	display: none;
}

.rc-old a + br.only-after-a {
	display: block;
}

.rc-old .hide-usernames .message .user.user-card-message {
	display: none;
}

.rc-old .hide-avatars .message {
	padding-left: 20px;

	& .thumb.user-card-message:not(.thumb-small) {
		display: none;
	}

	& .user.user-card-message {
		margin-left: -5px;
	}
}

.rc-old .messages-box:not(.compact) .hide-avatars .message.sequential .info {
	position: static;

	float: right;

	width: auto;

	& .message-cog-container {
		float: left;
	}

	& .message-dropdown {
		right: -2px;
		left: auto;

		& ul {
			flex-direction: row-reverse;

			& li:first-child i::before {
				content: "\d7";
			}
		}
	}
}

.rc-old .form-inline {
	& input,
	& select {
		display: inline-block;

		width: auto;

		vertical-align: middle;
	}

	& label {
		display: inline-block;

		max-width: 100%;
	}

	& .form-group {
		display: inline-block;
	}
}

.rc-old .embedded-view {
	& .messages-container {
		border-width: 0;

		& .flex-tab-container {
			display: none;
		}

		& .messages-box {
			margin-top: 0;
		}

		& .footer {
			min-height: 36px;
			padding: 0;

			& .message-form {
				margin-bottom: 0;
			}

			& .message-input {
				border-width: 0;
			}

			& .users-typing {
				display: none;
			}

			& .formatting-tips {
				display: none;
			}
		}
	}
}

.rc-old .user-info.deactivated {
	text-decoration: line-through;

	opacity: 0.8;
}

/* MEDIA QUERIES */

@media (width <= 1100px) {
	.rc-old .flex-tab-container.opened .flex-tab {
		position: absolute;
		z-index: 100;

		right: 40px;

		height: 100%;

		border-width: 0 0 0 1px;
	}
}

@media (width > 780px) {
	.rc-old.main-content {
		transform: translateX(0) !important;
	}

	.sweet-alert {
		margin-left: -239px !important;
	}
}

@media (width <= 780px) {
	.rc-old.main-content {
		transition: right 0.25s cubic-bezier(0.5, 0, 0.1, 1), transform 0.1s linear;
		will-change: transform;
	}

	.rc-old {
		&.burger {
			display: inline-block;
			visibility: visible;
		}

		& .fixed-title h2 {
			margin-left: 45px;
		}

		& .messages-box {
			padding: 0 10px;
		}
	}

	.rc-old .sweet-alert {
		& h2 {
			margin: 10px 0;

			font-size: 20px;
			line-height: 30px;
		}

		& button {
			margin-top: 6px;
			padding: 10px 22px;
		}
	}

	.rc-old .code-mirror-box.code-mirror-box-fullscreen {
		left: 0;
	}

	.rc-old .container-bars .unread-bar {
		& .unread-count {
			display: inline-block;
		}

		& .unread-count-since {
			display: none;
		}
	}

	.rc-old .container-bars .unread-bar > button.jump-to {
		& .jump-to-small {
			display: inline-block;
		}

		& .jump-to-large {
			display: none;
		}
	}
}

@media (width <= 500px) {
	.rc-old .messages-container .message-form > .formatting-tips {
		display: none;
	}
}

@media (height <= 480px) {
	.rc-old #login-card {
		margin: 10px auto;
		padding: 10px;

		& .input-line {
			margin-bottom: 6px;
		}

		& .submit {
			margin: 0;
		}
	}

	.rc-old .oauth-login {
		margin-bottom: 6px;
	}

	.rc-old .message-form textarea {
		max-height: 100px !important;
	}
}

@media (width <= 440px) {
	.rc-old .flex-tab-container.opened .flex-tab {
		left: 0;

		width: auto;
	}

	.flex-tab-container.opened {
		left: 0;
	}
}

@media (height <= 400px) {
	.upload-preview .upload-preview-file {
		height: 100px;
	}
}

@media (height <= 260px) {
	.rc-old .message-form textarea {
		max-height: 50px !important;
	}
}

.room-leader .chat-now {
	position: absolute;
	top: 15px;
	right: 25px;

	width: 80px;
	height: 30px;
	padding-top: 4px;

	cursor: pointer;
	text-align: center;
	text-decoration: none;

	color: #555555;
	border: 1px solid #eaeaea;
	border-radius: var(--border-radius);

	font-family: arial;
	font-size: 14px;
}

.room-leader a.chat-now:hover {
	color: #555555;
}

.room-leader {
	position: absolute;
	z-index: 9;
	right: 0;
	left: 0;

	visibility: visible;

	height: 57px;
	padding-bottom: 8px;

	transition: transform 0.15s cubic-bezier(0.5, 0, 0.1, 1), visibility 0.15s cubic-bezier(0.5, 0, 0.1, 1);

	border-bottom: 1px solid;

	&.message:hover {
		background-color: #ffffff;
	}

	&.animated-hidden {
		visibility: hidden;

		transform: translateY(-100%);
	}

	& .leader-name {
		font-size: 18px;
	}

	& .leader-status {
		& .status-text {
			padding-left: 15px;

			font-size: 14px;
		}

		& .color-ball {
			position: absolute;

			width: 10px;
			height: 10px;
			margin-top: 5px;

			border-radius: 5px;
		}
	}
}<|MERGE_RESOLUTION|>--- conflicted
+++ resolved
@@ -1870,10 +1870,6 @@
 		}
 
 		& .settings-description {
-<<<<<<< HEAD
-=======
-
->>>>>>> 32e453e6
 			padding-top: 2px;
 
 			line-height: 1.2rem;
