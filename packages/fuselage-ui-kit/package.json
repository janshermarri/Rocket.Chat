--- conflicted
+++ resolved
@@ -57,13 +57,8 @@
     "@rocket.chat/apps-engine": "~1.30.0",
     "@rocket.chat/eslint-config": "workspace:^",
     "@rocket.chat/fuselage": "next",
-<<<<<<< HEAD
-    "@rocket.chat/fuselage-hooks": "0.31.22",
-    "@rocket.chat/fuselage-polyfills": "0.31.22",
-=======
     "@rocket.chat/fuselage-hooks": "next",
     "@rocket.chat/fuselage-polyfills": "next",
->>>>>>> af9373f1
     "@rocket.chat/icons": "next",
     "@rocket.chat/prettier-config": "next",
     "@rocket.chat/styled": "next",
