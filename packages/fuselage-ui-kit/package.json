{
  "name": "@rocket.chat/fuselage-ui-kit",
  "private": true,
  "version": "4.0.6",
  "description": "UiKit elements for Rocket.Chat Apps built under Fuselage design system",
  "homepage": "https://rocketchat.github.io/Rocket.Chat.Fuselage/",
  "author": {
    "name": "Rocket.Chat",
    "url": "https://rocket.chat/"
  },
  "license": "MIT",
  "repository": {
    "type": "git",
    "url": "git+https://github.com/RocketChat/fuselage.git",
    "directory": "packages/fuselage-ui-kit"
  },
  "bugs": {
    "url": "https://github.com/RocketChat/fuselage/issues"
  },
  "main": "dist/cjs/index.js",
  "module": "dist/esm/index.js",
  "types": "dist/esm/index.d.ts",
  "files": [
    "/dist"
  ],
  "publishConfig": {
    "access": "public"
  },
  "scripts": {
    "dev": "tsc --watch --preserveWatchOutput -p tsconfig-esm.json",
    "build": "run-s .:build:clean .:build:esm .:build:cjs",
    ".:build:clean": "rimraf dist",
    ".:build:esm": "tsc -p tsconfig-esm.json",
    ".:build:cjs": "tsc -p tsconfig-cjs.json",
    "lint": "eslint --ext .js,.jsx,.ts,.tsx .",
    "typecheck": "tsc --noEmit",
    "docs": "cross-env NODE_ENV=production build-storybook -o ../../static/fuselage-ui-kit",
    "storybook": "start-storybook -p 6006 --no-version-updates",
    "build-storybook": "cross-env NODE_ENV=production build-storybook",
    "bump-next": "bump-next"
  },
  "peerDependencies": {
    "@rocket.chat/apps-engine": "*",
    "@rocket.chat/eslint-config": "0.6.1",
    "@rocket.chat/fuselage": "*",
    "@rocket.chat/fuselage-hooks": "*",
    "@rocket.chat/fuselage-polyfills": "*",
    "@rocket.chat/icons": "*",
    "@rocket.chat/prettier-config": "*",
    "@rocket.chat/styled": "*",
<<<<<<< HEAD
    "@rocket.chat/ui-avatar": "*",
    "@rocket.chat/ui-contexts": "4.0.5",
=======
    "@rocket.chat/ui-contexts": "4.0.6",
>>>>>>> 5a67f3ab
    "@rocket.chat/ui-kit": "0.33.0",
    "@rocket.chat/ui-video-conf": "4.0.6",
    "@tanstack/react-query": "*",
    "react": "*",
    "react-dom": "*"
  },
  "devDependencies": {
    "@babel/core": "~7.22.20",
    "@babel/preset-env": "~7.22.20",
    "@babel/preset-react": "~7.22.15",
    "@babel/preset-typescript": "~7.22.15",
<<<<<<< HEAD
    "@rocket.chat/apps-engine": "1.42.0-alpha.619",
=======
    "@rocket.chat/apps-engine": "^1.41.1",
>>>>>>> 5a67f3ab
    "@rocket.chat/eslint-config": "workspace:^",
    "@rocket.chat/fuselage": "^0.51.1",
    "@rocket.chat/fuselage-hooks": "^0.33.0",
    "@rocket.chat/fuselage-polyfills": "~0.31.25",
    "@rocket.chat/icons": "^0.34.0",
    "@rocket.chat/prettier-config": "~0.31.25",
    "@rocket.chat/styled": "~0.31.25",
    "@rocket.chat/ui-avatar": "workspace:^",
    "@rocket.chat/ui-contexts": "workspace:^",
    "@rocket.chat/ui-kit": "workspace:~",
    "@rocket.chat/ui-video-conf": "workspace:^",
    "@storybook/addon-essentials": "~6.5.16",
    "@storybook/addons": "~6.5.16",
    "@storybook/builder-webpack5": "~6.5.16",
    "@storybook/manager-webpack5": "~6.5.16",
    "@storybook/react": "~6.5.16",
    "@storybook/source-loader": "~6.5.16",
    "@storybook/theming": "~6.5.16",
    "@tanstack/react-query": "^4.16.1",
    "@types/babel__core": "^7.20.3",
    "@types/babel__preset-env": "^7.9.4",
    "@types/react": "~17.0.69",
    "@types/react-dom": "~17.0.22",
    "babel-loader": "~8.2.5",
    "cross-env": "^7.0.3",
    "eslint": "~8.45.0",
    "normalize.css": "^8.0.1",
    "npm-run-all": "^4.1.5",
    "prettier": "~2.8.8",
    "react-docgen-typescript-plugin": "~1.0.5",
    "react-dom": "^17.0.2",
    "react-i18next": "~13.2.2",
    "rimraf": "^3.0.2",
    "storybook-dark-mode": "~3.0.1",
    "tslib": "^2.5.3",
    "typescript": "~5.3.3"
  },
  "dependencies": {
    "@rocket.chat/gazzodown": "workspace:^",
    "@rocket.chat/ui-kit": "workspace:~",
    "tslib": "^2.5.3"
  },
  "volta": {
    "extends": "../../package.json"
  }
}<|MERGE_RESOLUTION|>--- conflicted
+++ resolved
@@ -48,12 +48,8 @@
     "@rocket.chat/icons": "*",
     "@rocket.chat/prettier-config": "*",
     "@rocket.chat/styled": "*",
-<<<<<<< HEAD
     "@rocket.chat/ui-avatar": "*",
-    "@rocket.chat/ui-contexts": "4.0.5",
-=======
     "@rocket.chat/ui-contexts": "4.0.6",
->>>>>>> 5a67f3ab
     "@rocket.chat/ui-kit": "0.33.0",
     "@rocket.chat/ui-video-conf": "4.0.6",
     "@tanstack/react-query": "*",
@@ -65,11 +61,7 @@
     "@babel/preset-env": "~7.22.20",
     "@babel/preset-react": "~7.22.15",
     "@babel/preset-typescript": "~7.22.15",
-<<<<<<< HEAD
     "@rocket.chat/apps-engine": "1.42.0-alpha.619",
-=======
-    "@rocket.chat/apps-engine": "^1.41.1",
->>>>>>> 5a67f3ab
     "@rocket.chat/eslint-config": "workspace:^",
     "@rocket.chat/fuselage": "^0.51.1",
     "@rocket.chat/fuselage-hooks": "^0.33.0",
