# Change Log

<<<<<<< HEAD
## 11.0.0-rc.0

### Minor Changes

- ([#32821](https://github.com/RocketChat/Rocket.Chat/pull/32821)) Replaced new `SidebarV2` components under feature preview

### Patch Changes

- ([#33179](https://github.com/RocketChat/Rocket.Chat/pull/33179)) Fixed an error that incorrectly showed conference calls as not answered after they ended

- ([#32999](https://github.com/RocketChat/Rocket.Chat/pull/32999)) Fixes multiple selection for MultiStaticSelectElement in UiKit

- <details><summary>Updated dependencies [274f4f5881, cd0d50016e, 927710d778, 12d6307998]:</summary>

  - @rocket.chat/core-typings@6.13.0-rc.0
  - @rocket.chat/ui-video-conf@11.0.0-rc.0
  - @rocket.chat/gazzodown@11.0.0-rc.0
  - @rocket.chat/ui-avatar@7.0.0-rc.0
  - @rocket.chat/ui-contexts@11.0.0-rc.0
=======
## 10.0.1

### Patch Changes

- <details><summary>Updated dependencies []:</summary>

  - @rocket.chat/core-typings@6.12.1
  - @rocket.chat/gazzodown@10.0.1
  - @rocket.chat/ui-contexts@10.0.1
  - @rocket.chat/ui-avatar@6.0.1
  - @rocket.chat/ui-video-conf@10.0.1
>>>>>>> e22ea8f1
  </details>

## 10.0.0

### Patch Changes

- ([#32968](https://github.com/RocketChat/Rocket.Chat/pull/32968)) Bumped @rocket.chat/fuselage that fixes the Menu onPointerUp event behavior

- <details><summary>Updated dependencies [8ea6517c4e, c11f3722df, 7937ff741a, 58c0efc732, e28be46db7, 58c0efc732]:</summary>

  - @rocket.chat/ui-video-conf@10.0.0
  - @rocket.chat/gazzodown@10.0.0
  - @rocket.chat/ui-avatar@6.0.0
  - @rocket.chat/ui-kit@0.36.1
  - @rocket.chat/core-typings@6.12.0
  - @rocket.chat/ui-contexts@10.0.0
  </details>

## 10.0.0-rc.6

### Patch Changes

- <details><summary>Updated dependencies []:</summary>

  - @rocket.chat/core-typings@6.12.0-rc.6
  - @rocket.chat/gazzodown@10.0.0-rc.6
  - @rocket.chat/ui-contexts@10.0.0-rc.6
  - @rocket.chat/ui-avatar@6.0.0-rc.6
  - @rocket.chat/ui-video-conf@10.0.0-rc.6
  </details>

## 10.0.0-rc.5

### Patch Changes

- <details><summary>Updated dependencies []:</summary>

  - @rocket.chat/core-typings@6.12.0-rc.5
  - @rocket.chat/gazzodown@10.0.0-rc.5
  - @rocket.chat/ui-contexts@10.0.0-rc.5
  - @rocket.chat/ui-avatar@6.0.0-rc.5
  - @rocket.chat/ui-video-conf@10.0.0-rc.5
  </details>

## 10.0.0-rc.4

### Patch Changes

- <details><summary>Updated dependencies []:</summary>

  - @rocket.chat/core-typings@6.12.0-rc.4
  - @rocket.chat/gazzodown@10.0.0-rc.4
  - @rocket.chat/ui-contexts@10.0.0-rc.4
  - @rocket.chat/ui-avatar@6.0.0-rc.4
  - @rocket.chat/ui-video-conf@10.0.0-rc.4
  </details>

## 10.0.0-rc.3

### Patch Changes

- <details><summary>Updated dependencies []:</summary>
  - @rocket.chat/core-typings@6.12.0-rc.3
  - @rocket.chat/gazzodown@10.0.0-rc.3
  - @rocket.chat/ui-contexts@10.0.0-rc.3
  - @rocket.chat/ui-avatar@6.0.0-rc.3
  - @rocket.chat/ui-video-conf@10.0.0-rc.3
  </details>

## 10.0.0-rc.2

### Patch Changes

- <details><summary>Updated dependencies []:</summary>

  - @rocket.chat/core-typings@6.12.0-rc.2
  - @rocket.chat/gazzodown@10.0.0-rc.2
  - @rocket.chat/ui-contexts@10.0.0-rc.2
  - @rocket.chat/ui-avatar@6.0.0-rc.2
  - @rocket.chat/ui-video-conf@10.0.0-rc.2
  </details>

## 10.0.0-rc.1

### Patch Changes

- <details><summary>Updated dependencies []:</summary>

  - @rocket.chat/core-typings@6.12.0-rc.1
  - @rocket.chat/gazzodown@10.0.0-rc.1
  - @rocket.chat/ui-contexts@10.0.0-rc.1
  - @rocket.chat/ui-avatar@6.0.0-rc.1
  - @rocket.chat/ui-video-conf@10.0.0-rc.1
  </details>

## 10.0.0-rc.0

### Patch Changes

- ([#32968](https://github.com/RocketChat/Rocket.Chat/pull/32968)) Bumped @rocket.chat/fuselage that fixes the Menu onPointerUp event behavior

- <details><summary>Updated dependencies [8ea6517c4e, c11f3722df, 7937ff741a, 58c0efc732, e28be46db7, 58c0efc732]:</summary>

  - @rocket.chat/ui-video-conf@10.0.0-rc.0
  - @rocket.chat/gazzodown@10.0.0-rc.0
  - @rocket.chat/ui-avatar@6.0.0-rc.0
  - @rocket.chat/ui-kit@0.36.1-rc.0
  - @rocket.chat/core-typings@6.12.0-rc.0
  - @rocket.chat/ui-contexts@10.0.0-rc.0
  </details>

## 9.0.2

### Patch Changes

- <details><summary>Updated dependencies []:</summary>

  - @rocket.chat/core-typings@6.11.2
  - @rocket.chat/gazzodown@9.0.2
  - @rocket.chat/ui-contexts@9.0.2
  - @rocket.chat/ui-avatar@5.0.2
  - @rocket.chat/ui-video-conf@9.0.2
  </details>

## 9.0.1

### Patch Changes

- <details><summary>Updated dependencies []:</summary>

  - @rocket.chat/core-typings@6.11.1
  - @rocket.chat/gazzodown@9.0.1
  - @rocket.chat/ui-contexts@9.0.1
  - @rocket.chat/ui-avatar@5.0.1
  - @rocket.chat/ui-video-conf@9.0.1
  </details>

## 9.0.0

### Patch Changes

- ([#32679](https://github.com/RocketChat/Rocket.Chat/pull/32679)) Fix validations from "UiKit" modal component

- ([#32719](https://github.com/RocketChat/Rocket.Chat/pull/32719)) Added the `user` param to apps-engine update method call, allowing apps' new `onUpdate` hook to know who triggered the update.

- <details><summary>Updated dependencies [2d89a0c448, 24f7df4894, 4e8aa575a6, b8e5887fb9]:</summary>

  - @rocket.chat/ui-video-conf@9.0.0
  - @rocket.chat/core-typings@6.11.0
  - @rocket.chat/ui-contexts@9.0.0
  - @rocket.chat/ui-kit@0.36.0
  - @rocket.chat/gazzodown@9.0.0
  - @rocket.chat/ui-avatar@5.0.0
  </details>

## 9.0.0-rc.6

### Patch Changes

- <details><summary>Updated dependencies []:</summary>

  - @rocket.chat/core-typings@6.11.0-rc.6
  - @rocket.chat/gazzodown@9.0.0-rc.6
  - @rocket.chat/ui-contexts@9.0.0-rc.6
  - @rocket.chat/ui-avatar@5.0.0-rc.6
  - @rocket.chat/ui-video-conf@9.0.0-rc.6
  </details>

## 9.0.0-rc.5

### Patch Changes

- <details><summary>Updated dependencies []:</summary>

  - @rocket.chat/core-typings@6.11.0-rc.5
  - @rocket.chat/gazzodown@9.0.0-rc.5
  - @rocket.chat/ui-contexts@9.0.0-rc.5
  - @rocket.chat/ui-avatar@5.0.0-rc.5
  - @rocket.chat/ui-video-conf@9.0.0-rc.5
  </details>

## 9.0.0-rc.4

### Patch Changes

- <details><summary>Updated dependencies []:</summary>

  - @rocket.chat/core-typings@6.11.0-rc.4
  - @rocket.chat/gazzodown@9.0.0-rc.4
  - @rocket.chat/ui-contexts@9.0.0-rc.4
  - @rocket.chat/ui-avatar@5.0.0-rc.4
  - @rocket.chat/ui-video-conf@9.0.0-rc.4
  </details>

## 9.0.0-rc.3

### Patch Changes

- <details><summary>Updated dependencies []:</summary>

  - @rocket.chat/core-typings@6.11.0-rc.3
  - @rocket.chat/gazzodown@9.0.0-rc.3
  - @rocket.chat/ui-contexts@9.0.0-rc.3
  - @rocket.chat/ui-avatar@5.0.0-rc.3
  - @rocket.chat/ui-video-conf@9.0.0-rc.3
  </details>

## 9.0.0-rc.2

### Patch Changes

- <details><summary>Updated dependencies []:</summary>

  - @rocket.chat/core-typings@6.11.0-rc.2
  - @rocket.chat/gazzodown@9.0.0-rc.2
  - @rocket.chat/ui-contexts@9.0.0-rc.2
  - @rocket.chat/ui-avatar@5.0.0-rc.2
  - @rocket.chat/ui-video-conf@9.0.0-rc.2
  </details>

## 9.0.0-rc.1

### Patch Changes

- <details><summary>Updated dependencies []:</summary>

  - @rocket.chat/core-typings@6.11.0-rc.1
  - @rocket.chat/gazzodown@9.0.0-rc.1
  - @rocket.chat/ui-contexts@9.0.0-rc.1
  - @rocket.chat/ui-avatar@5.0.0-rc.1
  - @rocket.chat/ui-video-conf@9.0.0-rc.1
  </details>

## 9.0.0-rc.0

### Patch Changes

- ([#32679](https://github.com/RocketChat/Rocket.Chat/pull/32679)) Fix validations from "UiKit" modal component

- ([#32719](https://github.com/RocketChat/Rocket.Chat/pull/32719)) Added the `user` param to apps-engine update method call, allowing apps' new `onUpdate` hook to know who triggered the update.

- <details><summary>Updated dependencies [2d89a0c448, 24f7df4894, 4e8aa575a6, b8e5887fb9]:</summary>

  - @rocket.chat/ui-video-conf@9.0.0-rc.0
  - @rocket.chat/core-typings@6.11.0-rc.0
  - @rocket.chat/ui-contexts@9.0.0-rc.0
  - @rocket.chat/ui-kit@0.36.0-rc.0
  - @rocket.chat/gazzodown@9.0.0-rc.0
  - @rocket.chat/ui-avatar@5.0.0-rc.0
  </details>

## 8.0.2

### Patch Changes

- ([#32935](https://github.com/RocketChat/Rocket.Chat/pull/32935)) Fixed an issue that prevented apps from being updated or uninstalled in some cases

- ([#32935](https://github.com/RocketChat/Rocket.Chat/pull/32935)) Fixed an issue that prevented apps from handling errors during execution in some cases

- ([#32935](https://github.com/RocketChat/Rocket.Chat/pull/32935)) Improved Apps-Engine installation to prevent start up errors on manual installation setups

- ([#32935](https://github.com/RocketChat/Rocket.Chat/pull/32935)) Fixed an issue that caused the video conference button on rooms to not recognize a video conference provider app in some cases

- <details><summary>Updated dependencies [ca6a9d8de8, ca6a9d8de8, ca6a9d8de8, ca6a9d8de8]:</summary>

  - @rocket.chat/core-typings@6.10.2
  - @rocket.chat/gazzodown@8.0.2
  - @rocket.chat/ui-contexts@8.0.2
  - @rocket.chat/ui-avatar@4.0.2
  - @rocket.chat/ui-video-conf@8.0.2
  </details>

## 8.0.1

### Patch Changes

- <details><summary>Updated dependencies []:</summary>

  - @rocket.chat/core-typings@6.10.1
  - @rocket.chat/gazzodown@8.0.1
  - @rocket.chat/ui-contexts@8.0.1
  - @rocket.chat/ui-avatar@4.0.1
  - @rocket.chat/ui-video-conf@8.0.1
  </details>

## 8.0.0

### Minor Changes

- ([#31455](https://github.com/RocketChat/Rocket.Chat/pull/31455)) Introduced new elements for apps to select users

- ([#31821](https://github.com/RocketChat/Rocket.Chat/pull/31821)) New runtime for apps in the Apps-Engine based on the Deno platform

### Patch Changes

- <details><summary>Updated dependencies [a565999ae0, 1240c874a5, 59df102d0c, 5f95c4ec6b, f75a2cb4bb, 4f72d62aa7, dfa49bdbb2]:</summary>

  - @rocket.chat/ui-kit@0.35.0
  - @rocket.chat/core-typings@6.10.0
  - @rocket.chat/gazzodown@8.0.0
  - @rocket.chat/ui-video-conf@8.0.0
  - @rocket.chat/ui-contexts@8.0.0
  - @rocket.chat/ui-avatar@4.0.0
  </details>

## 8.0.0-rc.7

### Patch Changes

- <details><summary>Updated dependencies []:</summary>

  - @rocket.chat/core-typings@6.10.0-rc.7
  - @rocket.chat/gazzodown@8.0.0-rc.7
  - @rocket.chat/ui-contexts@8.0.0-rc.7
  - @rocket.chat/ui-avatar@4.0.0-rc.7
  - @rocket.chat/ui-video-conf@8.0.0-rc.7
  </details>

## 8.0.0-rc.6

### Patch Changes

- <details><summary>Updated dependencies []:</summary>

  - @rocket.chat/core-typings@6.10.0-rc.6
  - @rocket.chat/gazzodown@8.0.0-rc.6
  - @rocket.chat/ui-contexts@8.0.0-rc.6
  - @rocket.chat/ui-avatar@4.0.0-rc.6
  - @rocket.chat/ui-video-conf@8.0.0-rc.6
  </details>

## 8.0.0-rc.5

### Patch Changes

- <details><summary>Updated dependencies []:</summary>

  - @rocket.chat/core-typings@6.10.0-rc.5
  - @rocket.chat/gazzodown@8.0.0-rc.5
  - @rocket.chat/ui-contexts@8.0.0-rc.5
  - @rocket.chat/ui-avatar@4.0.0-rc.5
  - @rocket.chat/ui-video-conf@8.0.0-rc.5
  </details>

## 8.0.0-rc.4

### Patch Changes

- <details><summary>Updated dependencies []:</summary>

  - @rocket.chat/core-typings@6.10.0-rc.4
  - @rocket.chat/gazzodown@8.0.0-rc.4
  - @rocket.chat/ui-contexts@8.0.0-rc.4
  - @rocket.chat/ui-avatar@4.0.0-rc.4
  - @rocket.chat/ui-video-conf@8.0.0-rc.4
  </details>

## 8.0.0-rc.3

### Patch Changes

- <details><summary>Updated dependencies []:</summary>

  - @rocket.chat/core-typings@6.10.0-rc.3
  - @rocket.chat/gazzodown@8.0.0-rc.3
  - @rocket.chat/ui-contexts@8.0.0-rc.3
  - @rocket.chat/ui-avatar@4.0.0-rc.3
  - @rocket.chat/ui-video-conf@8.0.0-rc.3
  </details>

## 8.0.0-rc.2

### Patch Changes

- <details><summary>Updated dependencies []:</summary>

  - @rocket.chat/core-typings@6.10.0-rc.2
  - @rocket.chat/gazzodown@8.0.0-rc.2
  - @rocket.chat/ui-contexts@8.0.0-rc.2
  - @rocket.chat/ui-avatar@4.0.0-rc.2
  - @rocket.chat/ui-video-conf@8.0.0-rc.2
  </details>

## 8.0.0-rc.1

### Patch Changes

- <details><summary>Updated dependencies []:</summary>

  - @rocket.chat/core-typings@6.10.0-rc.1
  - @rocket.chat/gazzodown@8.0.0-rc.1
  - @rocket.chat/ui-contexts@8.0.0-rc.1
  - @rocket.chat/ui-avatar@4.0.0-rc.1
  - @rocket.chat/ui-video-conf@8.0.0-rc.1
  </details>

## 8.0.0-rc.0

### Minor Changes

- ([#31455](https://github.com/RocketChat/Rocket.Chat/pull/31455)) Introduced new elements for apps to select users

- ([#31821](https://github.com/RocketChat/Rocket.Chat/pull/31821)) New runtime for apps in the Apps-Engine based on the Deno platform

### Patch Changes

- <details><summary>Updated dependencies [a565999ae0, 1240c874a5, 59df102d0c, 5f95c4ec6b, f75a2cb4bb, 4f72d62aa7, dfa49bdbb2]:</summary>

  - @rocket.chat/ui-kit@0.35.0-rc.0
  - @rocket.chat/core-typings@6.10.0-rc.0
  - @rocket.chat/gazzodown@8.0.0-rc.0
  - @rocket.chat/ui-video-conf@8.0.0-rc.0
  - @rocket.chat/ui-contexts@8.0.0-rc.0
  - @rocket.chat/ui-avatar@4.0.0-rc.0

## 7.0.3

### Patch Changes

- <details><summary>Updated dependencies []:</summary>

  - @rocket.chat/core-typings@6.9.3
  - @rocket.chat/gazzodown@7.0.3
  - @rocket.chat/ui-contexts@7.0.3
  - @rocket.chat/ui-avatar@3.0.3
  - @rocket.chat/ui-video-conf@7.0.3
  </details>

## 7.0.2

### Patch Changes

- <details><summary>Updated dependencies []:</summary>

  - @rocket.chat/core-typings@6.9.2
  - @rocket.chat/gazzodown@7.0.2
  - @rocket.chat/ui-contexts@7.0.2
  - @rocket.chat/ui-avatar@3.0.2
  - @rocket.chat/ui-video-conf@7.0.2
  </details>

## 7.0.1

### Patch Changes

- <details><summary>Updated dependencies []:</summary>

  - @rocket.chat/core-typings@6.9.1
  - @rocket.chat/gazzodown@7.0.1
  - @rocket.chat/ui-contexts@7.0.1
  - @rocket.chat/ui-avatar@3.0.1
  - @rocket.chat/ui-video-conf@7.0.1
  </details>

## 7.0.0

### Minor Changes

- ([#31918](https://github.com/RocketChat/Rocket.Chat/pull/31918)) Introduced new elements for apps to select channels

### Patch Changes

- ([#32327](https://github.com/RocketChat/Rocket.Chat/pull/32327)) Fix translation param on video conf joined message

- <details><summary>Updated dependencies [ff4e396416, ee5cdfc367, 70ab2a7b7b]:</summary>

  - @rocket.chat/core-typings@6.9.0
  - @rocket.chat/ui-kit@0.34.0
  - @rocket.chat/gazzodown@7.0.0
  - @rocket.chat/ui-contexts@7.0.0
  - @rocket.chat/ui-avatar@3.0.0
  - @rocket.chat/ui-video-conf@7.0.0
  </details>

## 7.0.0-rc.2

### Patch Changes

- <details><summary>Updated dependencies []:</summary>

  - @rocket.chat/core-typings@6.9.0-rc.2
  - @rocket.chat/gazzodown@7.0.0-rc.2
  - @rocket.chat/ui-contexts@7.0.0-rc.2
  - @rocket.chat/ui-avatar@3.0.0-rc.2
  - @rocket.chat/ui-video-conf@7.0.0-rc.2
  </details>

## 7.0.0-rc.1

### Patch Changes

- <details><summary>Updated dependencies []:</summary>

  - @rocket.chat/core-typings@6.9.0-rc.1
  - @rocket.chat/gazzodown@7.0.0-rc.1
  - @rocket.chat/ui-contexts@7.0.0-rc.1
  - @rocket.chat/ui-avatar@3.0.0-rc.1
  - @rocket.chat/ui-video-conf@7.0.0-rc.1
  </details>

## 7.0.0-rc.0

### Minor Changes

- ([#31918](https://github.com/RocketChat/Rocket.Chat/pull/31918)) Introduced new elements for apps to select channels

### Patch Changes

- ([#32327](https://github.com/RocketChat/Rocket.Chat/pull/32327)) Fix translation param on video conf joined message

- <details><summary>Updated dependencies [ff4e396416, ee5cdfc367, 70ab2a7b7b]:</summary>

  - @rocket.chat/core-typings@6.9.0-rc.0
  - @rocket.chat/ui-kit@0.34.0-rc.0
  - @rocket.chat/gazzodown@7.0.0-rc.0
  - @rocket.chat/ui-contexts@7.0.0-rc.0
  - @rocket.chat/ui-avatar@3.0.0-rc.0
  - @rocket.chat/ui-video-conf@7.0.0-rc.0
  </details>

## 6.0.0

### Patch Changes

- ([#32374](https://github.com/RocketChat/Rocket.Chat/pull/32374)) Fixed an issue with some apps that didn't implement executeViewCloseHandler. This causes opened modals to be open forever on UI (unless Esc was clicked). This is because when the UI attempts to close it, it calls the aforementioned handler, and since it didn't exist, apps engine errored out.

  This returned an empty response to the UI, which ignored the response and continued to show the view.

- <details><summary>Updated dependencies [b7f5035442, c0d54d742a]:</summary>

  - @rocket.chat/eslint-config@0.7.0
  - @rocket.chat/ui-contexts@6.0.0
  - @rocket.chat/gazzodown@6.0.0
  - @rocket.chat/ui-kit@0.33.0
  - @rocket.chat/ui-video-conf@6.0.0
  - @rocket.chat/ui-avatar@2.0.0
  </details>

## 6.0.0-rc.2

### Patch Changes

- ([#32374](https://github.com/RocketChat/Rocket.Chat/pull/32374)) Fixed an issue with some apps that didn't implement executeViewCloseHandler. This causes opened modals to be open forever on UI (unless Esc was clicked). This is because when the UI attempts to close it, it calls the aforementioned handler, and since it didn't exist, apps engine errored out.

  This returned an empty response to the UI, which ignored the response and continued to show the view.

- <details><summary>Updated dependencies []:</summary>

  - @rocket.chat/gazzodown@6.0.0-rc.2
  - @rocket.chat/ui-contexts@6.0.0-rc.2
  - @rocket.chat/ui-avatar@2.0.0-rc.2
  - @rocket.chat/ui-video-conf@6.0.0-rc.2
  </details>

## 6.0.0-rc.1

### Patch Changes

- <details><summary>Updated dependencies []:</summary>

  - @rocket.chat/gazzodown@6.0.0-rc.1
  - @rocket.chat/ui-contexts@6.0.0-rc.1
  - @rocket.chat/ui-avatar@2.0.0-rc.1
  - @rocket.chat/ui-video-conf@6.0.0-rc.1
  </details>

## 6.0.0-rc.0

### Patch Changes

- <details><summary>Updated dependencies [b7f5035442, c0d54d742a]:</summary>

  - @rocket.chat/eslint-config@0.7.0-rc.0
  - @rocket.chat/ui-contexts@6.0.0-rc.0
  - @rocket.chat/gazzodown@6.0.0-rc.0
  - @rocket.chat/ui-kit@0.33.0
  - @rocket.chat/ui-video-conf@6.0.0-rc.0
  - @rocket.chat/ui-avatar@2.0.0-rc.0

## 5.0.2

### Patch Changes

- <details><summary>Updated dependencies []:</summary>
  - @rocket.chat/gazzodown@5.0.2
  - @rocket.chat/ui-contexts@5.0.2
  - @rocket.chat/ui-avatar@1.0.2
  - @rocket.chat/ui-video-conf@5.0.2
  </details>

> > > > > > > origin/master

## 5.0.1

### Patch Changes

- <details><summary>Updated dependencies []:</summary>

  - @rocket.chat/gazzodown@5.0.1
  - @rocket.chat/ui-contexts@5.0.1
  - @rocket.chat/ui-avatar@1.0.1
  - @rocket.chat/ui-video-conf@5.0.1
  </details>

## 5.0.0

### Patch Changes

- <details><summary>Updated dependencies [7ac473df7a]:</summary>

  - @rocket.chat/eslint-config@0.6.2
  - @rocket.chat/gazzodown@5.0.0
  - @rocket.chat/ui-contexts@5.0.0
  - @rocket.chat/ui-kit@0.33.0
  - @rocket.chat/ui-video-conf@5.0.0
  - @rocket.chat/ui-avatar@1.0.0
  </details>

## 5.0.0-rc.4

### Patch Changes

- <details><summary>Updated dependencies []:</summary>

  - @rocket.chat/gazzodown@5.0.0-rc.4
  - @rocket.chat/ui-contexts@5.0.0-rc.4
  - @rocket.chat/ui-avatar@1.0.0-rc.4
  - @rocket.chat/ui-video-conf@5.0.0-rc.4
  </details>

## 5.0.0-rc.3

### Patch Changes

- <details><summary>Updated dependencies []:</summary>

  - @rocket.chat/gazzodown@5.0.0-rc.3
  - @rocket.chat/ui-contexts@5.0.0-rc.3
  - @rocket.chat/ui-avatar@1.0.0-rc.3
  - @rocket.chat/ui-video-conf@5.0.0-rc.3
  </details>

## 5.0.0-rc.2

### Patch Changes

- <details><summary>Updated dependencies []:</summary>

  - @rocket.chat/gazzodown@5.0.0-rc.2
  - @rocket.chat/ui-contexts@5.0.0-rc.2
  - @rocket.chat/ui-avatar@1.0.0-rc.2
  - @rocket.chat/ui-video-conf@5.0.0-rc.2
  </details>

## 5.0.0-rc.1

### Patch Changes

- <details><summary>Updated dependencies []:</summary>

  - @rocket.chat/gazzodown@5.0.0-rc.1
  - @rocket.chat/ui-contexts@5.0.0-rc.1
  - @rocket.chat/ui-avatar@1.0.0-rc.1
  - @rocket.chat/ui-video-conf@5.0.0-rc.1
  </details>

## 5.0.0-rc.0

### Patch Changes

- <details><summary>Updated dependencies [7ac473df7a]:</summary>

  - @rocket.chat/eslint-config@0.6.2-rc.0
  - @rocket.chat/gazzodown@5.0.0-rc.0
  - @rocket.chat/ui-contexts@5.0.0-rc.0
  - @rocket.chat/ui-kit@0.33.0
  - @rocket.chat/ui-video-conf@5.0.0-rc.0
  - @rocket.chat/ui-avatar@1.0.0-rc.0
  </details>

## 4.0.6

### Patch Changes

- <details><summary>Updated dependencies []:</summary>

  - @rocket.chat/gazzodown@4.0.6
  - @rocket.chat/ui-contexts@4.0.6
  - @rocket.chat/ui-video-conf@4.0.6
  </details>

## 4.0.5

### Patch Changes

- <details><summary>Updated dependencies []:</summary>

  - @rocket.chat/ui-contexts@4.0.5
  - @rocket.chat/gazzodown@4.0.5
  - @rocket.chat/ui-video-conf@4.0.5
  </details>

## 4.0.4

### Patch Changes

- <details><summary>Updated dependencies []:</summary>

  - @rocket.chat/gazzodown@4.0.4
  - @rocket.chat/ui-contexts@4.0.4
  - @rocket.chat/ui-video-conf@4.0.4
  </details>

## 4.0.3

### Patch Changes

- <details><summary>Updated dependencies []:</summary>

  - @rocket.chat/gazzodown@4.0.3
  - @rocket.chat/ui-contexts@4.0.3
  - @rocket.chat/ui-video-conf@4.0.3
  </details>

## 4.0.2

### Patch Changes

- <details><summary>Updated dependencies []:</summary>

  - @rocket.chat/ui-contexts@4.0.2
  - @rocket.chat/gazzodown@4.0.2
  - @rocket.chat/ui-video-conf@4.0.2
  </details>

## 4.0.1

### Patch Changes

- <details><summary>Updated dependencies []:</summary>

  - @rocket.chat/gazzodown@4.0.1
  - @rocket.chat/ui-contexts@4.0.1
  - @rocket.chat/ui-video-conf@4.0.1
  </details>

## 4.0.0

### Patch Changes

- ([#31138](https://github.com/RocketChat/Rocket.Chat/pull/31138)) feat(uikit): Move `@rocket.chat/ui-kit` package to the main monorepo

- <details><summary>Updated dependencies [642745f289, b223cbde14, b2b0035162, dbb08ef948]:</summary>

  - @rocket.chat/eslint-config@0.6.1
  - @rocket.chat/ui-kit@0.33.0
  - @rocket.chat/ui-video-conf@4.0.0
  - @rocket.chat/ui-contexts@4.0.0
  - @rocket.chat/gazzodown@4.0.0
  </details>

## 4.0.0-rc.7

### Patch Changes

- <details><summary>Updated dependencies []:</summary>

  - @rocket.chat/gazzodown@4.0.0-rc.7
  - @rocket.chat/ui-contexts@4.0.0-rc.7
  - @rocket.chat/ui-video-conf@4.0.0-rc.7
  </details>

## 4.0.0-rc.6

### Patch Changes

- <details><summary>Updated dependencies []:</summary>

  - @rocket.chat/gazzodown@4.0.0-rc.6
  - @rocket.chat/ui-contexts@4.0.0-rc.6
  - @rocket.chat/ui-video-conf@4.0.0-rc.6
  </details>

## 4.0.0-rc.5

### Patch Changes

- <details><summary>Updated dependencies []:</summary>

  - @rocket.chat/gazzodown@4.0.0-rc.5
  - @rocket.chat/ui-contexts@4.0.0-rc.5
  - @rocket.chat/ui-video-conf@4.0.0-rc.5
  </details>

## 4.0.0-rc.4

### Patch Changes

- @rocket.chat/gazzodown@4.0.0-rc.4
- @rocket.chat/ui-contexts@4.0.0-rc.4
- @rocket.chat/ui-video-conf@4.0.0-rc.4

## 4.0.0-rc.3

### Patch Changes

- @rocket.chat/gazzodown@4.0.0-rc.3
- @rocket.chat/ui-contexts@4.0.0-rc.3
- @rocket.chat/ui-video-conf@4.0.0-rc.3

## 4.0.0-rc.2

### Patch Changes

- @rocket.chat/gazzodown@4.0.0-rc.2
- @rocket.chat/ui-contexts@4.0.0-rc.2
- @rocket.chat/ui-video-conf@4.0.0-rc.2

## 4.0.0-rc.1

### Patch Changes

- @rocket.chat/gazzodown@4.0.0-rc.1
- @rocket.chat/ui-contexts@4.0.0-rc.1
- @rocket.chat/ui-video-conf@4.0.0-rc.1

## 4.0.0-rc.0

### Patch Changes

- b223cbde14: feat(uikit): Move `@rocket.chat/ui-kit` package to the main monorepo
- Updated dependencies [642745f289]
- Updated dependencies [b223cbde14]
- Updated dependencies [b2b0035162]
- Updated dependencies [dbb08ef948]
  - @rocket.chat/eslint-config@0.6.1-rc.0
  - @rocket.chat/ui-kit@0.33.0-rc.0
  - @rocket.chat/ui-video-conf@4.0.0-rc.0
  - @rocket.chat/ui-contexts@4.0.0-rc.0
  - @rocket.chat/gazzodown@4.0.0-rc.0

## 3.0.3

### Patch Changes

- @rocket.chat/gazzodown@3.0.3
- @rocket.chat/ui-contexts@3.0.3
- @rocket.chat/ui-video-conf@3.0.3

## 3.0.2

### Patch Changes

- @rocket.chat/gazzodown@3.0.2
- @rocket.chat/ui-contexts@3.0.2
- @rocket.chat/ui-video-conf@3.0.2

## 3.0.1

### Patch Changes

- @rocket.chat/ui-contexts@3.0.1
- @rocket.chat/gazzodown@3.0.1
- @rocket.chat/ui-video-conf@3.0.1

## 3.0.0

### Patch Changes

- Updated dependencies [7da1edf866]
- Updated dependencies [c2f337664e]
  - @rocket.chat/ui-contexts@3.0.0
  - @rocket.chat/gazzodown@3.0.0
  - @rocket.chat/ui-video-conf@3.0.0

## 3.0.0-rc.19

### Patch Changes

- @rocket.chat/gazzodown@3.0.0-rc.19
- @rocket.chat/ui-contexts@3.0.0-rc.19
- @rocket.chat/ui-video-conf@3.0.0-rc.19

## 3.0.0-rc.18

### Patch Changes

- @rocket.chat/gazzodown@3.0.0-rc.18
- @rocket.chat/ui-contexts@3.0.0-rc.18
- @rocket.chat/ui-video-conf@3.0.0-rc.18

## 3.0.0-rc.17

### Patch Changes

- @rocket.chat/gazzodown@3.0.0-rc.17
- @rocket.chat/ui-contexts@3.0.0-rc.17
- @rocket.chat/ui-video-conf@3.0.0-rc.17

## 3.0.0-rc.16

### Patch Changes

- @rocket.chat/gazzodown@3.0.0-rc.16
- @rocket.chat/ui-contexts@3.0.0-rc.16
- @rocket.chat/ui-video-conf@3.0.0-rc.16

## 3.0.0-rc.15

### Patch Changes

- @rocket.chat/gazzodown@3.0.0-rc.15
- @rocket.chat/ui-contexts@3.0.0-rc.15
- @rocket.chat/ui-video-conf@3.0.0-rc.15

## 3.0.0-rc.14

### Patch Changes

- @rocket.chat/gazzodown@3.0.0-rc.14
- @rocket.chat/ui-contexts@3.0.0-rc.14
- @rocket.chat/ui-video-conf@3.0.0-rc.14

## 3.0.0-rc.13

### Patch Changes

- @rocket.chat/gazzodown@3.0.0-rc.13
- @rocket.chat/ui-contexts@3.0.0-rc.13
- @rocket.chat/ui-video-conf@3.0.0-rc.13

## 3.0.0-rc.12

### Patch Changes

- @rocket.chat/gazzodown@3.0.0-rc.12
- @rocket.chat/ui-contexts@3.0.0-rc.12
- @rocket.chat/ui-video-conf@3.0.0-rc.12

## 3.0.0-rc.11

### Patch Changes

- @rocket.chat/gazzodown@3.0.0-rc.11
- @rocket.chat/ui-contexts@3.0.0-rc.11
- @rocket.chat/ui-video-conf@3.0.0-rc.11

## 3.0.0-rc.10

### Patch Changes

- @rocket.chat/gazzodown@3.0.0-rc.10
- @rocket.chat/ui-contexts@3.0.0-rc.10
- @rocket.chat/ui-video-conf@3.0.0-rc.10

## 3.0.0-rc.9

### Patch Changes

- @rocket.chat/gazzodown@3.0.0-rc.9
- @rocket.chat/ui-contexts@3.0.0-rc.9
- @rocket.chat/ui-video-conf@3.0.0-rc.9

## 3.0.0-rc.8

### Patch Changes

- @rocket.chat/gazzodown@3.0.0-rc.8
- @rocket.chat/ui-contexts@3.0.0-rc.8
- @rocket.chat/ui-video-conf@3.0.0-rc.8

## 3.0.0-rc.7

### Patch Changes

- @rocket.chat/gazzodown@3.0.0-rc.7
- @rocket.chat/ui-contexts@3.0.0-rc.7
- @rocket.chat/ui-video-conf@3.0.0-rc.7

## 3.0.0-rc.6

### Patch Changes

- @rocket.chat/gazzodown@3.0.0-rc.6
- @rocket.chat/ui-contexts@3.0.0-rc.6
- @rocket.chat/ui-video-conf@3.0.0-rc.6

## 3.0.0-rc.5

### Patch Changes

- @rocket.chat/gazzodown@3.0.0-rc.5
- @rocket.chat/ui-contexts@3.0.0-rc.5
- @rocket.chat/ui-video-conf@3.0.0-rc.5

## 3.0.0-rc.4

### Patch Changes

- @rocket.chat/gazzodown@3.0.0-rc.4
- @rocket.chat/ui-contexts@3.0.0-rc.4
- @rocket.chat/ui-video-conf@3.0.0-rc.4

## 3.0.0-rc.3

### Patch Changes

- @rocket.chat/gazzodown@3.0.0-rc.3
- @rocket.chat/ui-contexts@3.0.0-rc.3
- @rocket.chat/ui-video-conf@3.0.0-rc.3

## 3.0.0-rc.2

### Patch Changes

- @rocket.chat/gazzodown@3.0.0-rc.2
- @rocket.chat/ui-contexts@3.0.0-rc.2
- @rocket.chat/ui-video-conf@3.0.0-rc.2

## 3.0.0-rc.1

### Patch Changes

- @rocket.chat/gazzodown@3.0.0-rc.1
- @rocket.chat/ui-contexts@3.0.0-rc.1
- @rocket.chat/ui-video-conf@3.0.0-rc.1

## 3.0.0-rc.0

### Patch Changes

- Updated dependencies [7da1edf866]
- Updated dependencies [c2f337664e]
  - @rocket.chat/ui-contexts@3.0.0-rc.0
  - @rocket.chat/gazzodown@3.0.0-rc.0
  - @rocket.chat/ui-video-conf@3.0.0-rc.0

## 2.0.8

### Patch Changes

- @rocket.chat/gazzodown@2.0.8
- @rocket.chat/ui-contexts@2.0.8
- @rocket.chat/ui-video-conf@2.0.8

## 2.0.7

### Patch Changes

- @rocket.chat/gazzodown@2.0.7
- @rocket.chat/ui-contexts@2.0.7
- @rocket.chat/ui-video-conf@2.0.7

## 2.0.6

### Patch Changes

- @rocket.chat/gazzodown@2.0.6
- @rocket.chat/ui-contexts@2.0.6
- @rocket.chat/ui-video-conf@2.0.6

## 2.0.5

### Patch Changes

- @rocket.chat/gazzodown@2.0.5
- @rocket.chat/ui-contexts@2.0.5
- @rocket.chat/ui-video-conf@2.0.5

## 2.0.4

### Patch Changes

- @rocket.chat/gazzodown@2.0.4
- @rocket.chat/ui-contexts@2.0.4
- @rocket.chat/ui-video-conf@2.0.4

## 2.0.3

### Patch Changes

- @rocket.chat/gazzodown@2.0.3
- @rocket.chat/ui-contexts@2.0.3
- @rocket.chat/ui-video-conf@2.0.3

## 2.0.2

### Patch Changes

- @rocket.chat/gazzodown@2.0.2
- @rocket.chat/ui-contexts@2.0.2
- @rocket.chat/ui-video-conf@2.0.2

## 2.0.1

### Patch Changes

- @rocket.chat/gazzodown@2.0.1
- @rocket.chat/ui-contexts@2.0.1
- @rocket.chat/ui-video-conf@2.0.1

## 2.0.0

### Minor Changes

- 1246a21648: feat: Add missing variants to UIKit button
- f9a748526d: feat: Adding new UIKit components: Callout, Checkbox, Radio Button, Time Picker, Toast Bar, Toggle Switch, Tab Navigation

### Patch Changes

- dc1d8ce92e: feat(fuselage-ui-kit): Introduce `TabsNavigationBlock`
- dce4a829fa: Handle invalid context on `VideoConferenceBlock` component
- Updated dependencies [074db3b419]
- Updated dependencies [b8f3d5014f]
- Updated dependencies [0f56aacc4d]
  - @rocket.chat/ui-contexts@2.0.0
  - @rocket.chat/eslint-config@0.6.0
  - @rocket.chat/gazzodown@2.0.0
  - @rocket.chat/ui-video-conf@2.0.0

## 2.0.0-rc.5

### Patch Changes

- @rocket.chat/gazzodown@2.0.0-rc.5
- @rocket.chat/ui-contexts@2.0.0-rc.5
- @rocket.chat/ui-video-conf@2.0.0-rc.5

## 2.0.0-rc.4

### Patch Changes

- @rocket.chat/gazzodown@2.0.0-rc.4
- @rocket.chat/ui-contexts@2.0.0-rc.4
- @rocket.chat/ui-video-conf@2.0.0-rc.4

## 2.0.0-rc.3

### Patch Changes

- @rocket.chat/gazzodown@2.0.0-rc.3
- @rocket.chat/ui-contexts@2.0.0-rc.3
- @rocket.chat/ui-video-conf@2.0.0-rc.3

## 2.0.0-rc.2

### Patch Changes

- @rocket.chat/gazzodown@2.0.0-rc.2
- @rocket.chat/ui-contexts@2.0.0-rc.2
- @rocket.chat/ui-video-conf@2.0.0-rc.2

## 2.0.0-rc.1

### Patch Changes

- @rocket.chat/gazzodown@2.0.0-rc.1
- @rocket.chat/ui-contexts@2.0.0-rc.1
- @rocket.chat/ui-video-conf@2.0.0-rc.1

## 2.0.0-rc.0

### Minor Changes

- 1246a21648: feat: Add missing variants to UIKit button
- f9a748526d: feat: Adding new UIKit components: Callout, Checkbox, Radio Button, Time Picker, Toast Bar, Toggle Switch, Tab Navigation

### Patch Changes

- dc1d8ce92e: feat(fuselage-ui-kit): Introduce `TabsNavigationBlock`
- dce4a829fa: Handle invalid context on `VideoConferenceBlock` component
- Updated dependencies [074db3b419]
- Updated dependencies [b8f3d5014f]
- Updated dependencies [0f56aacc4d]
  - @rocket.chat/ui-contexts@2.0.0-rc.0
  - @rocket.chat/eslint-config@0.6.0-rc.0
  - @rocket.chat/gazzodown@2.0.0-rc.0
  - @rocket.chat/ui-video-conf@2.0.0-rc.0

## 1.0.8

### Patch Changes

- @rocket.chat/gazzodown@1.0.8
- @rocket.chat/ui-contexts@1.0.8
- @rocket.chat/ui-video-conf@1.0.8

## 1.0.7

### Patch Changes

- @rocket.chat/gazzodown@1.0.7
- @rocket.chat/ui-contexts@1.0.7
- @rocket.chat/ui-video-conf@1.0.7

## 1.0.6

### Patch Changes

- @rocket.chat/gazzodown@1.0.6
- @rocket.chat/ui-contexts@1.0.6
- @rocket.chat/ui-video-conf@1.0.6

## 1.0.5

### Patch Changes

- @rocket.chat/gazzodown@1.0.5
- @rocket.chat/ui-contexts@1.0.5
- @rocket.chat/ui-video-conf@1.0.5

## 1.0.4

### Patch Changes

- @rocket.chat/gazzodown@1.0.4
- @rocket.chat/ui-contexts@1.0.4
- @rocket.chat/ui-video-conf@1.0.4

## 1.0.3

### Patch Changes

- @rocket.chat/gazzodown@1.0.3
- @rocket.chat/ui-contexts@1.0.3
- @rocket.chat/ui-video-conf@1.0.3

## 1.0.2

### Patch Changes

- @rocket.chat/gazzodown@1.0.2
- @rocket.chat/ui-contexts@1.0.2
- @rocket.chat/ui-video-conf@1.0.2

## 1.0.1

### Patch Changes

- @rocket.chat/gazzodown@1.0.1
- @rocket.chat/ui-contexts@1.0.1
- @rocket.chat/ui-video-conf@1.0.1

## 1.0.0

### Minor Changes

- dbdf45b0e5: feat: Introduce contextualBar surface renderer for UiKit blocks
- c0fa567246: Introducing i18n to UiKit text renderers

### Patch Changes

- Updated dependencies [e14ec50816]
- Updated dependencies [9ea8088f06]
- Updated dependencies [e01bbcca54]
- Updated dependencies [f76d514341]
- Updated dependencies [cde2539619]
  - @rocket.chat/ui-contexts@1.0.0
  - @rocket.chat/gazzodown@1.0.0
  - @rocket.chat/ui-video-conf@1.0.0

## 1.0.0-rc.10

### Patch Changes

- @rocket.chat/ui-contexts@1.0.0-rc.10
- @rocket.chat/gazzodown@1.0.0-rc.10
- @rocket.chat/ui-video-conf@1.0.0-rc.10

## 1.0.0-rc.9

### Patch Changes

- @rocket.chat/gazzodown@1.0.0-rc.9
- @rocket.chat/ui-contexts@1.0.0-rc.9
- @rocket.chat/ui-video-conf@1.0.0-rc.9

## 1.0.0-rc.8

### Patch Changes

- @rocket.chat/gazzodown@1.0.0-rc.8
- @rocket.chat/ui-contexts@1.0.0-rc.8
- @rocket.chat/ui-video-conf@1.0.0-rc.8

## 1.0.0-rc.7

### Patch Changes

- @rocket.chat/gazzodown@1.0.0-rc.7
- @rocket.chat/ui-contexts@1.0.0-rc.7
- @rocket.chat/ui-video-conf@1.0.0-rc.7

## 1.0.0-rc.6

### Patch Changes

- @rocket.chat/gazzodown@1.0.0-rc.6
- @rocket.chat/ui-contexts@1.0.0-rc.6
- @rocket.chat/ui-video-conf@1.0.0-rc.6

## 1.0.0-rc.5

### Patch Changes

- @rocket.chat/gazzodown@1.0.0-rc.5
- @rocket.chat/ui-contexts@1.0.0-rc.5
- @rocket.chat/ui-video-conf@1.0.0-rc.5

## 1.0.0-rc.4

### Patch Changes

- @rocket.chat/gazzodown@1.0.0-rc.4
- @rocket.chat/ui-contexts@1.0.0-rc.4
- @rocket.chat/ui-video-conf@1.0.0-rc.4

## 1.0.0-rc.3

### Patch Changes

- @rocket.chat/gazzodown@1.0.0-rc.3
- @rocket.chat/ui-contexts@1.0.0-rc.3
- @rocket.chat/ui-video-conf@1.0.0-rc.3

## 1.0.0-rc.2

### Patch Changes

- Updated dependencies [f76d514341]
  - @rocket.chat/ui-contexts@1.0.0-rc.2
  - @rocket.chat/gazzodown@1.0.0-rc.2
  - @rocket.chat/ui-video-conf@1.0.0-rc.2

## 1.0.0-rc.1

### Patch Changes

- @rocket.chat/gazzodown@1.0.0-rc.1
- @rocket.chat/ui-contexts@1.0.0-rc.1
- @rocket.chat/ui-video-conf@1.0.0-rc.1

## 1.0.0-rc.0

### Minor Changes

- dbdf45b0e5: feat: Introduce contextualBar surface renderer for UiKit blocks
- c0fa567246: Introducing i18n to UiKit text renderers

### Patch Changes

- Updated dependencies [e14ec50816]
- Updated dependencies [9ea8088f06]
- Updated dependencies [e01bbcca54]
- Updated dependencies [cde2539619]
  - @rocket.chat/ui-contexts@1.0.0-rc.0
  - @rocket.chat/gazzodown@1.0.0-rc.0
  - @rocket.chat/ui-video-conf@1.0.0-rc.0

All notable changes to this project will be documented in this file.
See [Conventional Commits](https://conventionalcommits.org) for commit guidelines.

# [0.31.0](https://github.com/RocketChat/fuselage/compare/v0.30.1...v0.31.0) (2021-12-28)

### Bug Fixes

- **fuselage-ui-kit:** Initial Value being ignored on text input fields upon modal update ([#600](https://github.com/RocketChat/fuselage/issues/600)) ([d9bd704](https://github.com/RocketChat/fuselage/commit/d9bd704848eb9f2d9dd8b45f33cb8992ea39f9e2))
- docker image version ([8f181cf](https://github.com/RocketChat/fuselage/commit/8f181cf5a96084d7abd9ea94efd46cc50840c798))

### Features

- Message Preview ([#587](https://github.com/RocketChat/fuselage/issues/587)) ([e69dad3](https://github.com/RocketChat/fuselage/commit/e69dad3a6619e98ff70bcd1cb68567a159187336))
- **fuselage:** Replace typography of Message's user name and Banner's title ([#577](https://github.com/RocketChat/fuselage/issues/577)) ([6af2dba](https://github.com/RocketChat/fuselage/commit/6af2dbabc90d2e2f1598cbbd113ecc3ea82adfc0))
- New hooks for element size tracking ([#413](https://github.com/RocketChat/fuselage/issues/413)) ([8ca682c](https://github.com/RocketChat/fuselage/commit/8ca682c636d2e4813f7d346cb881513382be63cf))
- **fuselage:** Message preview component ([#553](https://github.com/RocketChat/fuselage/issues/553)) ([f8bd0ad](https://github.com/RocketChat/fuselage/commit/f8bd0ad637c0d2edad47b3c2384dac9c84e8d4fd))

## [0.30.1](https://github.com/RocketChat/fuselage/compare/v0.30.0...v0.30.1) (2021-10-20)

**Note:** Version bump only for package @rocket.chat/fuselage-ui-kit

# [0.30.0](https://github.com/RocketChat/fuselage/compare/v0.29.0...v0.30.0) (2021-10-06)

### Bug Fixes

- **fuselage:** Remove Field margin ([#543](https://github.com/RocketChat/fuselage/issues/543)) ([0cc10e1](https://github.com/RocketChat/fuselage/commit/0cc10e1b86bcf14a9ae590537a3d8e460b39b167))

# [0.29.0](https://github.com/RocketChat/fuselage/compare/v0.28.0...v0.29.0) (2021-08-31)

**Note:** Version bump only for package @rocket.chat/fuselage-ui-kit

# [0.28.0](https://github.com/RocketChat/fuselage/compare/v0.27.0...v0.28.0) (2021-07-30)

### Bug Fixes

- **fuselage-ui-kit:** Implements missing url prop for buttons ([#488](https://github.com/RocketChat/fuselage/issues/488)) ([bb19344](https://github.com/RocketChat/fuselage/commit/bb193441804c9b20174e2586d22c4b2845a486c3))

### Features

- **onboarding-ui:** Administrator information form and Organization information form ([#489](https://github.com/RocketChat/fuselage/issues/489)) ([b289f68](https://github.com/RocketChat/fuselage/commit/b289f68676954b91c792d8d97680314178bf2c60))
- styled API; monorepo grooming ([#482](https://github.com/RocketChat/fuselage/issues/482)) ([1b6b70c](https://github.com/RocketChat/fuselage/commit/1b6b70cf67ec16927b1566adc2350295a8927223))

# [0.27.0](https://github.com/RocketChat/fuselage/compare/v0.26.0...v0.27.0) (2021-06-28)

### Features

- ui-kit-unified ([#392](https://github.com/RocketChat/fuselage/issues/392)) ([ce48ca9](https://github.com/RocketChat/fuselage/commit/ce48ca9d9806283bba8be5df7c29c7aa8c1e716f))

# [0.26.0](https://github.com/RocketChat/fuselage/compare/v0.25.0...v0.26.0) (2021-05-28)

**Note:** Version bump only for package @rocket.chat/fuselage-ui-kit

# [0.25.0](https://github.com/RocketChat/fuselage/compare/v0.24.0...v0.25.0) (2021-05-19)

**Note:** Version bump only for package @rocket.chat/fuselage-ui-kit

# [0.24.0](https://github.com/RocketChat/fuselage/compare/v0.23.0...v0.24.0) (2021-04-28)

### Features

- [@rocket](https://github.com/rocket).chat/string-helpers ([#431](https://github.com/RocketChat/fuselage/issues/431)) ([2509d6a](https://github.com/RocketChat/fuselage/commit/2509d6acdbe5ec8b216e8d4430373797c5f5dfe2))

# [0.23.0](https://github.com/RocketChat/fuselage/compare/v0.22.0...v0.23.0) (2021-04-01)

### Bug Fixes

- **npm:** Wrong paths in "files" field of package.json ([6d3c811](https://github.com/RocketChat/fuselage/commit/6d3c811f6fd747de7f47aff145902d88476272ee))

### Features

- New icons ([#407](https://github.com/RocketChat/fuselage/issues/407)) ([9e708b4](https://github.com/RocketChat/fuselage/commit/9e708b42a0a3003669e1c5e76dce84b8ef563e21))

# [0.22.0](https://github.com/RocketChat/fuselage/compare/v0.21.0...v0.22.0) (2021-02-26)

**Note:** Version bump only for package @rocket.chat/fuselage-ui-kit

# [0.21.0](https://github.com/RocketChat/fuselage/compare/v0.20.3...v0.21.0) (2021-01-31)

### Bug Fixes

- Banner surface adjustments ([#362](https://github.com/RocketChat/fuselage/issues/362)) ([2d59b7c](https://github.com/RocketChat/fuselage/commit/2d59b7c41962f24aa13face91a9b9f0ea8f1718a))
- Pass appId and blockId from blocks to elements ([#366](https://github.com/RocketChat/fuselage/issues/366)) ([8a1b552](https://github.com/RocketChat/fuselage/commit/8a1b552f8dbc3a9b321d888f4a7e9dc9af2922cf))

### Features

- Built modules for design tokens ([#356](https://github.com/RocketChat/fuselage/issues/356)) ([f9c3449](https://github.com/RocketChat/fuselage/commit/f9c344953b8161a4385cab3a3dcc8b6a7210446f))
- linear_scale element ([#365](https://github.com/RocketChat/fuselage/issues/365)) ([43a4c54](https://github.com/RocketChat/fuselage/commit/43a4c54ed10d096ef2259ddcd30c3bbd97ae866a))

## [0.20.3](https://github.com/RocketChat/fuselage/compare/v0.20.2...v0.20.3) (2021-01-29)

**Note:** Version bump only for package @rocket.chat/fuselage-ui-kit

## [0.20.2](https://github.com/RocketChat/fuselage/compare/v0.20.1...v0.20.2) (2021-01-27)

**Note:** Version bump only for package @rocket.chat/fuselage-ui-kit

## [0.20.1](https://github.com/RocketChat/fuselage/compare/v0.20.0...v0.20.1) (2020-12-22)

**Note:** Version bump only for package @rocket.chat/fuselage-ui-kit

# [0.20.0](https://github.com/RocketChat/fuselage/compare/v0.19.0...v0.20.0) (2020-12-21)

**Note:** Version bump only for package @rocket.chat/fuselage-ui-kit

# [0.19.0](https://github.com/RocketChat/fuselage/compare/v0.18.0...v0.19.0) (2020-11-28)

**Note:** Version bump only for package @rocket.chat/fuselage-ui-kit

# [0.18.0](https://github.com/RocketChat/fuselage/compare/v0.17.3...v0.18.0) (2020-11-16)

### Bug Fixes

- Set a conservative output.environment on Webpack bundles ([#330](https://github.com/RocketChat/fuselage/issues/330)) ([62bf728](https://github.com/RocketChat/fuselage/commit/62bf728d3541d8d7ee72420347f2351359fb5df7))

## [0.17.3](https://github.com/RocketChat/fuselage/compare/v0.17.2...v0.17.3) (2020-11-16)

### Bug Fixes

- Set a conservative output.environment on Webpack bundles ([#330](https://github.com/RocketChat/fuselage/issues/330)) ([85d4a3a](https://github.com/RocketChat/fuselage/commit/85d4a3a5fd6881b07e97fb690d31baef405cfa69))

## [0.17.2](https://github.com/RocketChat/fuselage/compare/v0.17.1...v0.17.2) (2020-10-28)

**Note:** Version bump only for package @rocket.chat/fuselage-ui-kit

## [0.17.1](https://github.com/RocketChat/fuselage/compare/v0.17.0...v0.17.1) (2020-10-26)

**Note:** Version bump only for package @rocket.chat/fuselage-ui-kit

# [0.17.0](https://github.com/RocketChat/fuselage/compare/v0.16.0...v0.17.0) (2020-10-25)

**Note:** Version bump only for package @rocket.chat/fuselage-ui-kit

# [0.16.0](https://github.com/RocketChat/fuselage/compare/v0.15.1...v0.16.0) (2020-09-30)

**Note:** Version bump only for package @rocket.chat/fuselage-ui-kit

## [0.15.1](https://github.com/RocketChat/fuselage/compare/v0.15.0...v0.15.1) (2020-09-22)

**Note:** Version bump only for package @rocket.chat/fuselage-ui-kit

# [0.15.0](https://github.com/RocketChat/fuselage/compare/v0.14.1...v0.15.0) (2020-09-17)

**Note:** Version bump only for package @rocket.chat/fuselage-ui-kit

## [0.14.1](https://github.com/RocketChat/fuselage/compare/v0.14.0...v0.14.1) (2020-08-22)

**Note:** Version bump only for package @rocket.chat/fuselage-ui-kit

# [0.14.0](https://github.com/RocketChat/fuselage/compare/v0.13.2...v0.14.0) (2020-08-18)

**Note:** Version bump only for package @rocket.chat/fuselage-ui-kit

## [0.13.2](https://github.com/RocketChat/fuselage/compare/v0.13.1...v0.13.2) (2020-07-24)

**Note:** Version bump only for package @rocket.chat/fuselage-ui-kit

## [0.13.1](https://github.com/RocketChat/fuselage/compare/v0.13.0...v0.13.1) (2020-07-17)

### Bug Fixes

- Select mutations and ui-kit alerts ([#263](https://github.com/RocketChat/fuselage/issues/263)) ([661398d](https://github.com/RocketChat/fuselage/commit/661398dfdeaf827dadc46d24a7382d69f43f9742))

# [0.13.0](https://github.com/RocketChat/fuselage/compare/v0.12.0...v0.13.0) (2020-07-14)

**Note:** Version bump only for package @rocket.chat/fuselage-ui-kit

# [0.12.0](https://github.com/RocketChat/fuselage/compare/v0.11.0...v0.12.0) (2020-07-14)

**Note:** Version bump only for package @rocket.chat/fuselage-ui-kit

# [0.11.0](https://github.com/RocketChat/fuselage/compare/v0.10.0...v0.11.0) (2020-07-11)

**Note:** Version bump only for package @rocket.chat/fuselage-ui-kit

# [0.10.0](https://github.com/RocketChat/fuselage/compare/v0.9.0...v0.10.0) (2020-06-20)

### Bug Fixes

- Missing legacy icons ([#238](https://github.com/RocketChat/fuselage/issues/238)) ([1d74390](https://github.com/RocketChat/fuselage/commit/1d74390))

# [0.9.0](https://github.com/RocketChat/fuselage/compare/v0.8.0...v0.9.0) (2020-05-21)

### Bug Fixes

- Deprecation warnings ([#227](https://github.com/RocketChat/fuselage/issues/227)) ([46322a8](https://github.com/RocketChat/fuselage/commit/46322a8e2781b4293adc7fdf4fcffae20f0d170f))

### Features

- New Box props ([#213](https://github.com/RocketChat/fuselage/issues/213)) ([b593875](https://github.com/RocketChat/fuselage/commit/b593875f3561e334412f9d7e2fbe81007ed8098e))

# [0.8.0](https://github.com/RocketChat/fuselage/compare/v0.7.1...v0.8.0) (2020-04-22)

### Features

- Refactor static styles ([#201](https://github.com/RocketChat/fuselage/issues/201)) ([e1bdc65](https://github.com/RocketChat/fuselage/commit/e1bdc655a0dfe0f88261d3fab84c2e42c2ad581e))

## [0.7.1](https://github.com/RocketChat/fuselage/compare/v0.7.0...v0.7.1) (2020-04-01)

### Bug Fixes

- Fix ui kit babel config ([#191](https://github.com/RocketChat/fuselage/issues/191)) ([47295d8](https://github.com/RocketChat/fuselage/commit/47295d87740bc0ceb5e2bbb1901c2340cab860b6))

# [0.7.0](https://github.com/RocketChat/fuselage/compare/v0.6.2...v0.7.0) (2020-04-01)

### Bug Fixes

- Production build of [@rocket](https://github.com/rocket).chat/fuselage-ui-kit ([#190](https://github.com/RocketChat/fuselage/issues/190)) ([15a975a](https://github.com/RocketChat/fuselage/commit/15a975ab58688b29bfa93cd110bdc3d7e10de4ef))

### Features

- Custom prop types and more props to Box ([#181](https://github.com/RocketChat/fuselage/issues/181)) ([119e815](https://github.com/RocketChat/fuselage/commit/119e815ac9a0b85c1649c53bab62390b25aae4b3))

## [0.6.2](https://github.com/RocketChat/fuselage/compare/v0.6.1...v0.6.2) (2020-03-31)

**Note:** Version bump only for package @rocket.chat/fuselage-ui-kit

## [0.6.1](https://github.com/RocketChat/fuselage/compare/v0.6.0...v0.6.1) (2020-03-24)

### Bug Fixes

- Spacing and markup in Ui Kit inputs ([#176](https://github.com/RocketChat/fuselage/issues/176)) ([e6df266](https://github.com/RocketChat/fuselage/commit/e6df266c1297e75c9de21149e98d23c919f76f79))

# [0.6.0](https://github.com/RocketChat/fuselage/compare/v0.5.0...v0.6.0) (2020-03-20)

**Note:** Version bump only for package @rocket.chat/fuselage-ui-kit

# [0.5.0](https://github.com/RocketChat/fuselage/compare/v0.4.1...v0.5.0) (2020-03-20)

**Note:** Version bump only for package @rocket.chat/fuselage-ui-kit

## [0.4.1](https://github.com/RocketChat/fuselage/compare/v0.4.0...v0.4.1) (2020-03-16)

**Note:** Version bump only for package @rocket.chat/fuselage-ui-kit

# [0.4.0](https://github.com/RocketChat/fuselage/compare/v0.3.0...v0.4.0) (2020-03-10)

**Note:** Version bump only for package @rocket.chat/fuselage-ui-kit

# [0.3.0](https://github.com/RocketChat/fuselage/compare/v0.2.0...v0.3.0) (2020-02-17)

### Bug Fixes

- actionId on action hooks ([#149](https://github.com/RocketChat/fuselage/issues/149)) ([c305eb2](https://github.com/RocketChat/fuselage/commit/c305eb2171463589ed24460d05d648daf984d267))

# [0.2.0](https://github.com/RocketChat/fuselage/compare/v0.2.0-alpha.30...v0.2.0) (2020-02-13)

**Note:** Version bump only for package @rocket.chat/fuselage-ui-kit

# [0.2.0-alpha.30](https://github.com/RocketChat/fuselage/compare/v0.2.0-alpha.29...v0.2.0-alpha.30) (2020-02-12)

### Bug Fixes

- Safari not triggering buttons anchors ([#146](https://github.com/RocketChat/fuselage/issues/146)) ([2cb5aaa](https://github.com/RocketChat/fuselage/commit/2cb5aaaf4c71e277a0a8ea556a8b9efbb3e58620))

# [0.2.0-alpha.29](https://github.com/RocketChat/fuselage/compare/v0.2.0-alpha.28...v0.2.0-alpha.29) (2020-02-10)

**Note:** Version bump only for package @rocket.chat/fuselage-ui-kit

# [0.2.0-alpha.28](https://github.com/RocketChat/fuselage/compare/v0.2.0-alpha.27...v0.2.0-alpha.28) (2020-02-10)

**Note:** Version bump only for package @rocket.chat/fuselage-ui-kit

# [0.2.0-alpha.27](https://github.com/RocketChat/fuselage/compare/v0.2.0-alpha.26...v0.2.0-alpha.27) (2020-02-10)

**Note:** Version bump only for package @rocket.chat/fuselage-ui-kit

# [0.2.0-alpha.26](https://github.com/RocketChat/fuselage/compare/v0.2.0-alpha.25...v0.2.0-alpha.26) (2020-02-10)

### Bug Fixes

- Select autofocus ([#141](https://github.com/RocketChat/fuselage/issues/141)) ([25849ee](https://github.com/RocketChat/fuselage/commit/25849eed55e4edbf26f54ae4a72c71c1d528e850))

# [0.2.0-alpha.25](https://github.com/RocketChat/fuselage/compare/v0.2.0-alpha.24...v0.2.0-alpha.25) (2020-02-10)

**Note:** Version bump only for package @rocket.chat/fuselage-ui-kit

# [0.2.0-alpha.24](https://github.com/RocketChat/fuselage/compare/v0.2.0-alpha.23...v0.2.0-alpha.24) (2020-02-09)

**Note:** Version bump only for package @rocket.chat/fuselage-ui-kit

# [0.2.0-alpha.23](https://github.com/RocketChat/fuselage/compare/v0.2.0-alpha.22...v0.2.0-alpha.23) (2020-02-07)

### Bug Fixes

- Section with Overflow visibility ([#138](https://github.com/RocketChat/fuselage/issues/138)) ([d0da3cd](https://github.com/RocketChat/fuselage/commit/d0da3cd7db31880c812519b7799f04555776167f))

# [0.2.0-alpha.22](https://github.com/RocketChat/fuselage/compare/v0.2.0-alpha.21...v0.2.0-alpha.22) (2020-02-07)

### Bug Fixes

- Select/MultiSelect focus submitting form ([#134](https://github.com/RocketChat/fuselage/issues/134)) ([630e622](https://github.com/RocketChat/fuselage/commit/630e622d8535fcaa06a8a736c6e0d273b450b739))
- UIKit stopPropagation ([#137](https://github.com/RocketChat/fuselage/issues/137)) ([86939ea](https://github.com/RocketChat/fuselage/commit/86939eaae182d6554879468745780d83bc977b9e))
- uikit using react components ([#135](https://github.com/RocketChat/fuselage/issues/135)) ([52fcedb](https://github.com/RocketChat/fuselage/commit/52fcedb0efbc33ad4240c83fd92a325fcc9f0f4c))

# [0.2.0-alpha.21](https://github.com/RocketChat/fuselage/compare/v0.2.0-alpha.20...v0.2.0-alpha.21) (2020-02-05)

**Note:** Version bump only for package @rocket.chat/fuselage-ui-kit

# [0.2.0-alpha.20](https://github.com/RocketChat/fuselage/compare/v0.2.0-alpha.19...v0.2.0-alpha.20) (2020-02-01)

### Bug Fixes

- ui-kit margins warnings and unique ids ([#130](https://github.com/RocketChat/fuselage/issues/130)) ([cdaa358](https://github.com/RocketChat/fuselage/commit/cdaa3580516aa652d7a318c6d076065954a3e289))

### Features

- ui-kit initial value ([#131](https://github.com/RocketChat/fuselage/issues/131)) ([3c6cab4](https://github.com/RocketChat/fuselage/commit/3c6cab4bd7d6ba459841f6f847ef42229b097294))
- UiKit error states ([#133](https://github.com/RocketChat/fuselage/issues/133)) ([d6b3842](https://github.com/RocketChat/fuselage/commit/d6b38429597963e1e437189c64a7e2be5e8715c0))

# [0.2.0-alpha.19](https://github.com/RocketChat/fuselage/compare/v0.2.0-alpha.18...v0.2.0-alpha.19) (2020-01-13)

### Features

- Position, Modal, Options components ([#116](https://github.com/RocketChat/fuselage/issues/116)) ([af1916a](https://github.com/RocketChat/fuselage/commit/af1916a22c677939adda04fe417dafe406292762)), closes [#117](https://github.com/RocketChat/fuselage/issues/117)

# [0.2.0-alpha.18](https://github.com/RocketChat/fuselage/compare/v0.2.0-alpha.17...v0.2.0-alpha.18) (2019-12-31)

### Features

- UI Kit ([#95](https://github.com/RocketChat/fuselage/issues/95)) ([6d4162b](https://github.com/RocketChat/fuselage/commit/6d4162bb8c121b1e89f8c818e7106bce49f09c27)), closes [#94](https://github.com/RocketChat/fuselage/issues/94) [#109](https://github.com/RocketChat/fuselage/issues/109) [#108](https://github.com/RocketChat/fuselage/issues/108) [#111](https://github.com/RocketChat/fuselage/issues/111)<|MERGE_RESOLUTION|>--- conflicted
+++ resolved
@@ -1,6 +1,5 @@
 # Change Log
 
-<<<<<<< HEAD
 ## 11.0.0-rc.0
 
 ### Minor Changes
@@ -20,7 +19,7 @@
   - @rocket.chat/gazzodown@11.0.0-rc.0
   - @rocket.chat/ui-avatar@7.0.0-rc.0
   - @rocket.chat/ui-contexts@11.0.0-rc.0
-=======
+  </details>
 ## 10.0.1
 
 ### Patch Changes
@@ -32,7 +31,6 @@
   - @rocket.chat/ui-contexts@10.0.1
   - @rocket.chat/ui-avatar@6.0.1
   - @rocket.chat/ui-video-conf@10.0.1
->>>>>>> e22ea8f1
   </details>
 
 ## 10.0.0
