# @rocket.chat/web-ui-registration

<<<<<<< HEAD
## 2.0.0-rc.3

### Patch Changes

- @rocket.chat/ui-contexts@2.0.0-rc.3

## 2.0.0-rc.2

### Patch Changes

- @rocket.chat/ui-contexts@2.0.0-rc.2

## 2.0.0-rc.1

### Patch Changes

- @rocket.chat/ui-contexts@2.0.0-rc.1

## 2.0.0-rc.0

### Patch Changes

- b8f3d5014f: Fixed the login page language switcher, now the component has a new look, is reactive and the language selection becomes concrete upon login in. Also changed the default language of the login page to be the browser language.
- Updated dependencies [074db3b419]
- Updated dependencies [b8f3d5014f]
  - @rocket.chat/ui-contexts@2.0.0-rc.0
=======
## 1.0.7

### Patch Changes

- @rocket.chat/ui-contexts@1.0.7
>>>>>>> c4bcbb24

## 1.0.6

### Patch Changes

- @rocket.chat/ui-contexts@1.0.6

## 1.0.5

### Patch Changes

- @rocket.chat/ui-contexts@1.0.5

## 1.0.4

### Patch Changes

- @rocket.chat/ui-contexts@1.0.4

## 1.0.3

### Patch Changes

- @rocket.chat/ui-contexts@1.0.3

## 1.0.2

### Patch Changes

- @rocket.chat/ui-contexts@1.0.2

## 1.0.1

### Patch Changes

- @rocket.chat/ui-contexts@1.0.1

## 1.0.0

### Minor Changes

- 4b5a87c88b: fix: Handle login services errors

### Patch Changes

- e14ec50816: Added and Improved Custom Fields form to Registration Flow
- ae39f91085: ✅ Added a new email validation in the Registration Form
- ebbb608166: fix: Login Terms custom content
  The custom layout Login Terms did not had any effect on the login screen, so it was changed to get the proper setting effect
- f76d514341: Implemented a visual password verification in the Register User form, My Profile page, and reset password page. With this, the user will know exactly why their password is weak and how to improve it.
- 6938bcd1a2: fix: Manually approved user registration flow
  The new user gets redirected to the login page with a toast message saying:

  > Before you can login, your account must be manually activated by an administrator.

- Updated dependencies [e14ec50816]
- Updated dependencies [f76d514341]
  - @rocket.chat/ui-contexts@1.0.0

## 1.0.0-rc.10

### Patch Changes

- @rocket.chat/ui-contexts@1.0.0-rc.10

## 1.0.0-rc.9

### Patch Changes

- @rocket.chat/ui-contexts@1.0.0-rc.9

## 1.0.0-rc.8

### Patch Changes

- @rocket.chat/ui-contexts@1.0.0-rc.8

## 1.0.0-rc.7

### Patch Changes

- @rocket.chat/ui-contexts@1.0.0-rc.7

## 1.0.0-rc.6

### Patch Changes

- @rocket.chat/ui-contexts@1.0.0-rc.6

## 1.0.0-rc.5

### Patch Changes

- @rocket.chat/ui-contexts@1.0.0-rc.5

## 1.0.0-rc.4

### Patch Changes

- @rocket.chat/ui-contexts@1.0.0-rc.4

## 1.0.0-rc.3

### Patch Changes

- @rocket.chat/ui-contexts@1.0.0-rc.3

## 1.0.0-rc.2

### Patch Changes

- f76d514341: Implemented a visual password verification in the Register User form, My Profile page, and reset password page. With this, the user will know exactly why their password is weak and how to improve it.
- Updated dependencies [f76d514341]
  - @rocket.chat/ui-contexts@1.0.0-rc.2

## 1.0.0-rc.1

### Patch Changes

- @rocket.chat/ui-contexts@1.0.0-rc.1

## 1.0.0-rc.0

### Minor Changes

- 4b5a87c88b: fix: Handle login services errors

### Patch Changes

- e14ec50816: Added and Improved Custom Fields form to Registration Flow
- ae39f91085: ✅ Added a new email validation in the Registration Form
- ebbb608166: fix: Login Terms custom content
  The custom layout Login Terms did not had any effect on the login screen, so it was changed to get the proper setting effect
- 6938bcd1a2: fix: Manually approved user registration flow
  The new user gets redirected to the login page with a toast message saying:

  > Before you can login, your account must be manually activated by an administrator.

- Updated dependencies [e14ec50816]
  - @rocket.chat/ui-contexts@1.0.0-rc.0<|MERGE_RESOLUTION|>--- conflicted
+++ resolved
@@ -1,6 +1,5 @@
 # @rocket.chat/web-ui-registration
 
-<<<<<<< HEAD
 ## 2.0.0-rc.3
 
 ### Patch Changes
@@ -27,13 +26,11 @@
 - Updated dependencies [074db3b419]
 - Updated dependencies [b8f3d5014f]
   - @rocket.chat/ui-contexts@2.0.0-rc.0
-=======
 ## 1.0.7
 
 ### Patch Changes
 
 - @rocket.chat/ui-contexts@1.0.7
->>>>>>> c4bcbb24
 
 ## 1.0.6
 
