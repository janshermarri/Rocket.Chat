# @rocket.chat/instance-status

<<<<<<< HEAD
## 0.0.21-rc.7

### Patch Changes

- @rocket.chat/models@0.0.21-rc.7

## 0.0.21-rc.6

### Patch Changes

- @rocket.chat/models@0.0.21-rc.6

## 0.0.21-rc.5

### Patch Changes

- @rocket.chat/models@0.0.21-rc.5

## 0.0.21-rc.4

### Patch Changes

- @rocket.chat/models@0.0.21-rc.4

## 0.0.21-rc.3

### Patch Changes

- @rocket.chat/models@0.0.21-rc.3

## 0.0.21-rc.2

### Patch Changes

- @rocket.chat/models@0.0.21-rc.2

## 0.0.21-rc.1

### Patch Changes

- @rocket.chat/models@0.0.21-rc.1

## 0.0.21-rc.0

### Patch Changes

- @rocket.chat/models@0.0.21-rc.0
=======
## 0.0.23

### Patch Changes

- @rocket.chat/models@0.0.23

## 0.0.22

### Patch Changes

- @rocket.chat/models@0.0.22

## 0.0.21

### Patch Changes

- @rocket.chat/models@0.0.21
>>>>>>> 133e7444

## 0.0.20

### Patch Changes

- @rocket.chat/models@0.0.20

## 0.0.19

### Patch Changes

- @rocket.chat/models@0.0.19

## 0.0.18

### Patch Changes

- @rocket.chat/models@0.0.18

## 0.0.17

### Patch Changes

- @rocket.chat/models@0.0.17

## 0.0.16

### Patch Changes

- @rocket.chat/models@0.0.16

## 0.0.15

### Patch Changes

- @rocket.chat/models@0.0.15

## 0.0.15-rc.5

### Patch Changes

- @rocket.chat/models@0.0.15-rc.5

## 0.0.14-rc.4

### Patch Changes

- @rocket.chat/models@0.0.14-rc.4

## 0.0.14-rc.3

### Patch Changes

- @rocket.chat/models@0.0.14-rc.3

## 0.0.14-rc.2

### Patch Changes

- @rocket.chat/models@0.0.14-rc.2

## 0.0.14-rc.1

### Patch Changes

- @rocket.chat/models@0.0.14-rc.1

## 0.0.14-rc.0

### Patch Changes

- @rocket.chat/models@0.0.14-rc.0

## 0.0.13

### Patch Changes

- @rocket.chat/models@0.0.13

## 0.0.12

### Patch Changes

- @rocket.chat/models@0.0.12

## 0.0.11

### Patch Changes

- @rocket.chat/models@0.0.11

## 0.0.10

### Patch Changes

- @rocket.chat/models@0.0.10

## 0.0.9

### Patch Changes

- @rocket.chat/models@0.0.9

## 0.0.8

### Patch Changes

- @rocket.chat/models@0.0.8

## 0.0.7

### Patch Changes

- @rocket.chat/models@0.0.7

## 0.0.6

### Patch Changes

- @rocket.chat/models@0.0.6

## 0.0.6-rc.10

### Patch Changes

- @rocket.chat/models@0.0.6-rc.10

## 0.0.6-rc.9

### Patch Changes

- @rocket.chat/models@0.0.6-rc.9

## 0.0.6-rc.8

### Patch Changes

- @rocket.chat/models@0.0.6-rc.8

## 0.0.6-rc.7

### Patch Changes

- @rocket.chat/models@0.0.6-rc.7

## 0.0.6-rc.6

### Patch Changes

- @rocket.chat/models@0.0.6-rc.6

## 0.0.6-rc.5

### Patch Changes

- @rocket.chat/models@0.0.6-rc.5

## 0.0.6-rc.4

### Patch Changes

- @rocket.chat/models@0.0.6-rc.4

## 0.0.6-rc.3

### Patch Changes

- @rocket.chat/models@0.0.6-rc.3

## 0.0.6-rc.2

### Patch Changes

- @rocket.chat/models@0.0.6-rc.2

## 0.0.6-rc.1

### Patch Changes

- @rocket.chat/models@0.0.6-rc.1

## 0.0.5

### Patch Changes

- @rocket.chat/models@0.0.5

## 0.0.4

## 0.0.3-rc.0

### Patch Changes

- @rocket.chat/models@0.0.3-rc.0

## 0.0.2

### Patch Changes

- Updated dependencies []:
  - @rocket.chat/models@0.0.2<|MERGE_RESOLUTION|>--- conflicted
+++ resolved
@@ -1,6 +1,5 @@
 # @rocket.chat/instance-status
 
-<<<<<<< HEAD
 ## 0.0.21-rc.7
 
 ### Patch Changes
@@ -48,7 +47,7 @@
 ### Patch Changes
 
 - @rocket.chat/models@0.0.21-rc.0
-=======
+
 ## 0.0.23
 
 ### Patch Changes
@@ -66,7 +65,6 @@
 ### Patch Changes
 
 - @rocket.chat/models@0.0.21
->>>>>>> 133e7444
 
 ## 0.0.20
 
