--- conflicted
+++ resolved
@@ -1,10 +1,6 @@
 {
 	"name": "@rocket.chat/instance-status",
-<<<<<<< HEAD
-	"version": "0.1.2-rc.1",
-=======
-	"version": "0.1.2",
->>>>>>> 822d32f7
+	"version": "0.1.3-rc.1",
 	"private": true,
 	"devDependencies": {
 		"@rocket.chat/eslint-config": "workspace:^",
