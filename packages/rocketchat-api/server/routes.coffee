RocketChat.API.v1.addRoute 'info', authRequired: false,
	get: -> RocketChat.Info


RocketChat.API.v1.addRoute 'me', authRequired: true,
	get: ->
		return _.pick @user, [
			'_id'
			'name'
			'emails'
			'status'
			'statusConnection'
			'username'
			'utcOffset'
			'active'
			'language'
		]


# Send Channel Message
RocketChat.API.v1.addRoute 'chat.messageExamples', authRequired: true,
	get: ->
		return RocketChat.API.v1.success
			body: [
				token: Random.id(24)
				channel_id: Random.id()
				channel_name: 'general'
				timestamp: new Date
				user_id: Random.id()
				user_name: 'rocket.cat'
				text: 'Sample text 1'
				trigger_word: 'Sample'
			,
				token: Random.id(24)
				channel_id: Random.id()
				channel_name: 'general'
				timestamp: new Date
				user_id: Random.id()
				user_name: 'rocket.cat'
				text: 'Sample text 2'
				trigger_word: 'Sample'
			,
				token: Random.id(24)
				channel_id: Random.id()
				channel_name: 'general'
				timestamp: new Date
				user_id: Random.id()
				user_name: 'rocket.cat'
				text: 'Sample text 3'
				trigger_word: 'Sample'
			]


# Send Channel Message
RocketChat.API.v1.addRoute 'chat.postMessage', authRequired: true,
	post: ->
		try
			messageReturn = processWebhookMessage @bodyParams, @user

			if not messageReturn?
				return RocketChat.API.v1.failure 'unknown-error'

			return RocketChat.API.v1.success
				ts: Date.now()
				channel: messageReturn.channel
				message: messageReturn.message
		catch e
			return RocketChat.API.v1.failure e.error

# Set Channel Topic
RocketChat.API.v1.addRoute 'channels.setTopic', authRequired: true,
	post: ->
		if not @bodyParams.channel?
			return RocketChat.API.v1.failure 'Body param "channel" is required'

		if not @bodyParams.topic?
			return RocketChat.API.v1.failure 'Body param "topic" is required'

		unless RocketChat.authz.hasPermission(@userId, 'edit-room', @bodyParams.channel)
			return RocketChat.API.v1.unauthorized()

		if not RocketChat.saveRoomTopic(@bodyParams.channel, @bodyParams.topic, @user)
			return RocketChat.API.v1.failure 'invalid_channel'

		return RocketChat.API.v1.success
			topic: @bodyParams.topic


# Create Channel
RocketChat.API.v1.addRoute 'channels.create', authRequired: true,
	post: ->
		if not @bodyParams.name?
			return RocketChat.API.v1.failure 'Body param "name" is required'

		if not RocketChat.authz.hasPermission(@userId, 'create-c')
			return RocketChat.API.v1.unauthorized()

		id = undefined
		try
			Meteor.runAsUser this.userId, =>
				id = Meteor.call 'createChannel', @bodyParams.name, []
		catch e
			return RocketChat.API.v1.failure e.name + ': ' + e.message

		return RocketChat.API.v1.success
			channel: RocketChat.models.Rooms.findOneById(id.rid)

# List Private Groups a user has access to
RocketChat.API.v1.addRoute 'groups.list', authRequired: true,
	get: ->
		roomIds = _.pluck RocketChat.models.Subscriptions.findByTypeAndUserId('p', @userId).fetch(), 'rid'
		return { groups: RocketChat.models.Rooms.findByIds(roomIds).fetch() }

# Add All Users to Channel
RocketChat.API.v1.addRoute 'channel.addall', authRequired: true,
	post: ->

		id = undefined
		try
			Meteor.runAsUser this.userId, =>
				id = Meteor.call 'addAllUserToRoom', @bodyParams.roomId, []
		catch e
			return RocketChat.API.v1.failure e.name + ': ' + e.message

		return RocketChat.API.v1.success
			channel: RocketChat.models.Rooms.findOneById(@bodyParams.roomId)

# List all users
RocketChat.API.v1.addRoute 'users.list', authRequired: true,
	get: ->
		if RocketChat.authz.hasRole(@userId, 'admin') is false
			return RocketChat.API.v1.unauthorized()

		return { users: RocketChat.models.Users.find().fetch() }

# Create user
RocketChat.API.v1.addRoute 'users.create', authRequired: true,
	post: ->
		try
			check @bodyParams,
				email: String
				name: String
				password: String
				username: String
				role: Match.Maybe(String)
				joinDefaultChannels: Match.Maybe(Boolean)
				requirePasswordChange: Match.Maybe(Boolean)
				sendWelcomeEmail: Match.Maybe(Boolean)
				verified: Match.Maybe(Boolean)
				customFields: Match.Maybe(Object)

			# check username availability first (to not create an user without a username)
			try
				nameValidation = new RegExp '^' + RocketChat.settings.get('UTF8_Names_Validation') + '$'
			catch
				nameValidation = new RegExp '^[0-9a-zA-Z-_.]+$'

			if not nameValidation.test @bodyParams.username
				return RocketChat.API.v1.failure 'Invalid username'

			unless RocketChat.checkUsernameAvailability @bodyParams.username
				return RocketChat.API.v1.failure 'Username not available'

			userData = {}

			newUserId = RocketChat.saveUser(@userId, @bodyParams)

			if @bodyParams.customFields?
				RocketChat.saveCustomFields(newUserId, @bodyParams.customFields)

			return RocketChat.API.v1.success
				user: RocketChat.models.Users.findOneById(newUserId)
		catch e
			return RocketChat.API.v1.failure e.name + ': ' + e.message

# Update user
RocketChat.API.v1.addRoute 'user.update', authRequired: true,
	post: ->
		try
			check @bodyParams,
				userId: String
				data:
					email: Match.Maybe(String)
					name: Match.Maybe(String)
					password: Match.Maybe(String)
					username: Match.Maybe(String)
					role: Match.Maybe(String)
					joinDefaultChannels: Match.Maybe(Boolean)
					requirePasswordChange: Match.Maybe(Boolean)
					sendWelcomeEmail: Match.Maybe(Boolean)
					verified: Match.Maybe(Boolean)
					customFields: Match.Maybe(Object)

			userData = _.extend({ _id: @bodyParams.userId }, @bodyParams.data)

			RocketChat.saveUser(@userId, userData)

			if @bodyParams.data.customFields?
				RocketChat.saveCustomFields(@bodyParams.userId, @bodyParams.data.customFields)

			return RocketChat.API.v1.success
				user: RocketChat.models.Users.findOneById(@bodyParams.userId)
		catch e
			return RocketChat.API.v1.failure e.name + ': ' + e.message

# Get User Information
RocketChat.API.v1.addRoute 'user.info', authRequired: true,
	post: ->
		if RocketChat.authz.hasRole(@userId, 'admin') is false
			return RocketChat.API.v1.unauthorized()

		return { user: RocketChat.models.Users.findOneByUsername @bodyParams.name }

# Get User Presence
RocketChat.API.v1.addRoute 'user.getpresence', authRequired: true,
	post: ->
		return { user: RocketChat.models.Users.findOne( { username: @bodyParams.name} , {fields: {status: 1}} ) }

# Delete User
RocketChat.API.v1.addRoute 'users.delete', authRequired: true,
	post: ->
		if not @bodyParams.userId?
			return RocketChat.API.v1.failure 'Body param "userId" is required'

		if not RocketChat.authz.hasPermission(@userId, 'delete-user')
			return RocketChat.API.v1.unauthorized()

		id = undefined
		try
			Meteor.runAsUser this.userId, =>
				id = Meteor.call 'deleteUser', @bodyParams.userId, []
		catch e
			return RocketChat.API.v1.failure e.name + ': ' + e.message

		return RocketChat.API.v1.success

# Create Private Group
RocketChat.API.v1.addRoute 'groups.create', authRequired: true,
	post: ->
		if not @bodyParams.name?
			return RocketChat.API.v1.failure 'Body param "name" is required'

		if not RocketChat.authz.hasPermission(@userId, 'create-p')
			return RocketChat.API.v1.unauthorized()

		id = undefined
		try
			if not @bodyParams.members?
				Meteor.runAsUser this.userId, =>
					id = Meteor.call 'createPrivateGroup', @bodyParams.name, []
			else
			  Meteor.runAsUser this.userId, =>
				  id = Meteor.call 'createPrivateGroup', @bodyParams.name, @bodyParams.members, []
		catch e
			return RocketChat.API.v1.failure e.name + ': ' + e.message

		return RocketChat.API.v1.success
<<<<<<< HEAD
			group: RocketChat.models.Rooms.findOneById(id.rid)
=======
			group: RocketChat.models.Rooms.findOneById(id.rid)
>>>>>>> d31f8658
<|MERGE_RESOLUTION|>--- conflicted
+++ resolved
@@ -255,8 +255,4 @@
 			return RocketChat.API.v1.failure e.name + ': ' + e.message
 
 		return RocketChat.API.v1.success
-<<<<<<< HEAD
-			group: RocketChat.models.Rooms.findOneById(id.rid)
-=======
-			group: RocketChat.models.Rooms.findOneById(id.rid)
->>>>>>> d31f8658
+			group: RocketChat.models.Rooms.findOneById(id.rid)