--- conflicted
+++ resolved
@@ -814,7 +814,6 @@
 	}
 });
 
-<<<<<<< HEAD
 RocketChat.API.v1.addRoute('channels.getAllUserMentionsByChannel', { authRequired: true }, {
 	get() {
 		const { roomId } = this.requestParams();
@@ -848,7 +847,6 @@
 	}
 });
 
-=======
 RocketChat.API.v1.addRoute('channels.notifications', { authRequired: true }, {
 	get() {
 		const { roomId } = this.requestParams();
@@ -887,5 +885,4 @@
 
 		saveNotifications(notifications, roomId);
 	}
-});
->>>>>>> f50679da
+});