import { EventEmitter } from 'events';

import { InstanceStatus } from '@rocket.chat/models';

import type { IBroker, IBrokerNode } from './types/IBroker';
import type { ServiceClass, IServiceClass } from './types/ServiceClass';
import { asyncLocalStorage } from '.';
import type { EventSignatures } from './Events';

export class LocalBroker implements IBroker {
	private methods = new Map<string, (...params: any) => any>();

	private events = new EventEmitter();

	private services = new Set<IServiceClass>();

	async call(method: string, data: any): Promise<any> {
		const result = await asyncLocalStorage.run(
			{
				id: 'ctx.id',
				nodeID: 'ctx.nodeID',
				requestID: 'ctx.requestID',
				broker: this,
			},
			(): any => this.methods.get(method)?.(...data),
		);

		return result;
	}

	async waitAndCall(method: string, data: any): Promise<any> {
		return this.call(method, data);
	}

	async destroyService(instance: ServiceClass): Promise<void> {
		const namespace = instance.getName();

<<<<<<< HEAD
		instance.getEvents().forEach((eventName) => {
			this.events.removeListener(eventName, instance.emit);
		});
		// TODO: get only publicly available methods removing all private methods
=======
		instance.getEvents().forEach((event) => event.listeners.forEach((listener) => this.events.removeListener(event.eventName, listener)));

>>>>>>> c0fa5672
		const methods =
			instance.constructor?.name === 'Object'
				? Object.getOwnPropertyNames(instance)
				: Object.getOwnPropertyNames(Object.getPrototypeOf(instance));
		for (const method of methods) {
			if (method === 'constructor') {
				continue;
			}

			this.methods.delete(`${namespace}.${method}`);
		}
		instance.removeAllListeners();
		instance.stopped();
	}

	createService(instance: IServiceClass): void {
		const namespace = instance.getName();

		this.services.add(instance);

		instance.created();

		instance.getEvents().forEach((event) => event.listeners.forEach((listener) => this.events.on(event.eventName, listener)));

		const methods =
			instance.constructor?.name === 'Object'
				? Object.getOwnPropertyNames(instance)
				: Object.getOwnPropertyNames(Object.getPrototypeOf(instance));
		for (const method of methods) {
			if (method === 'constructor') {
				continue;
			}
			const i = instance as any;

			this.methods.set(`${namespace}.${method}`, i[method].bind(i));
		}
	}

	onBroadcast(callback: (eventName: string, args: unknown[]) => void): void {
		this.events.on('broadcast', callback);
	}

	async broadcast<T extends keyof EventSignatures>(event: T, ...args: Parameters<EventSignatures[T]>): Promise<void> {
		this.broadcastLocal(event, ...args);

		this.events.emit('broadcast', event, args);
	}

	async broadcastLocal<T extends keyof EventSignatures>(event: T, ...args: Parameters<EventSignatures[T]>): Promise<void> {
		this.events.emit(event, ...args);
	}

	async broadcastToServices<T extends keyof EventSignatures>(
		_services: string[],
		event: T,
		...args: Parameters<EventSignatures[T]>
	): Promise<void> {
		this.events.emit(event, ...args);
	}

	async nodeList(): Promise<IBrokerNode[]> {
		// TODO models should not be called form here. we should create an abstraction to an internal service to perform this query
		const instances = await InstanceStatus.find({}, { projection: { _id: 1 } }).toArray();

		return instances.map(({ _id }) => ({ id: _id, available: true }));
	}

	async start(): Promise<void> {
		await Promise.all([...this.services].map((service) => service.started()));
	}
}<|MERGE_RESOLUTION|>--- conflicted
+++ resolved
@@ -35,15 +35,9 @@
 	async destroyService(instance: ServiceClass): Promise<void> {
 		const namespace = instance.getName();
 
-<<<<<<< HEAD
-		instance.getEvents().forEach((eventName) => {
-			this.events.removeListener(eventName, instance.emit);
-		});
 		// TODO: get only publicly available methods removing all private methods
-=======
 		instance.getEvents().forEach((event) => event.listeners.forEach((listener) => this.events.removeListener(event.eventName, listener)));
 
->>>>>>> c0fa5672
 		const methods =
 			instance.constructor?.name === 'Object'
 				? Object.getOwnPropertyNames(instance)
