--- conflicted
+++ resolved
@@ -1,6 +1,5 @@
 # @rocket.chat/core-services
 
-<<<<<<< HEAD
 ## 0.2.0-rc.1
 
 ### Patch Changes
@@ -33,7 +32,6 @@
   - @rocket.chat/core-typings@6.4.0-rc.0
   - @rocket.chat/rest-typings@6.4.0-rc.0
   - @rocket.chat/models@0.0.11-rc.0
-=======
 ## 0.1.6
 
 ### Patch Changes
@@ -49,7 +47,6 @@
 - @rocket.chat/models@0.0.11
 - @rocket.chat/core-typings@6.3.5
 - @rocket.chat/rest-typings@6.3.5
->>>>>>> db43ef89
 
 ## 0.1.4
 
