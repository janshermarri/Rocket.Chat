--- conflicted
+++ resolved
@@ -1,6 +1,5 @@
 # @rocket.chat/core-services
 
-<<<<<<< HEAD
 ## 0.2.0-rc.4
 
 ### Patch Changes
@@ -57,7 +56,7 @@
   - @rocket.chat/core-typings@6.4.0-rc.0
   - @rocket.chat/rest-typings@6.4.0-rc.0
   - @rocket.chat/models@0.0.11-rc.0
-=======
+
 ## 0.1.8
 
 ### Patch Changes
@@ -65,7 +64,6 @@
 - @rocket.chat/core-typings@6.3.8
 - @rocket.chat/rest-typings@6.3.8
 - @rocket.chat/models@0.0.14
->>>>>>> a9af6b18
 
 ## 0.1.7
 
