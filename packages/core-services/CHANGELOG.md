--- conflicted
+++ resolved
@@ -1,6 +1,5 @@
 # @rocket.chat/core-services
 
-<<<<<<< HEAD
 ## 0.6.0-rc.0
 
 ### Minor Changes
@@ -15,7 +14,7 @@
   - @rocket.chat/rest-typings@6.12.0-rc.0
   - @rocket.chat/core-typings@6.12.0-rc.0
   - @rocket.chat/models@0.2.1-rc.0
-=======
+  </details>
 ## 0.5.1
 
 ### Patch Changes
@@ -25,7 +24,6 @@
   - @rocket.chat/core-typings@6.11.1
   - @rocket.chat/rest-typings@6.11.1
   - @rocket.chat/models@0.2.1
->>>>>>> 12e000d8
   </details>
 
 ## 0.5.0
