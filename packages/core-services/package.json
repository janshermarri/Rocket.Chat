{
	"name": "@rocket.chat/core-services",
<<<<<<< HEAD
	"version": "0.3.13-rc.1",
=======
	"version": "0.3.13",
>>>>>>> cb977231
	"private": true,
	"devDependencies": {
		"@babel/core": "~7.22.20",
		"@babel/preset-env": "~7.22.20",
		"@babel/preset-typescript": "~7.22.15",
		"@rocket.chat/eslint-config": "workspace:^",
		"@types/babel__core": "^7.20.3",
		"@types/babel__preset-env": "^7.9.4",
		"@types/jest": "~29.5.7",
		"babel-jest": "^29.5.0",
		"eslint": "~8.45.0",
		"jest": "~29.6.4",
		"mongodb": "^4.17.2",
		"prettier": "~2.8.8",
		"typescript": "~5.3.3"
	},
	"scripts": {
		"lint": "eslint --ext .js,.jsx,.ts,.tsx .",
		"lint:fix": "eslint --ext .js,.jsx,.ts,.tsx . --fix",
		"jest": "jest",
		"testunit": "jest --verbose tests/**/*.test.ts",
		"dev": "tsc --watch --preserveWatchOutput -p tsconfig.json",
		"build": "rm -rf dist && tsc -p tsconfig.json"
	},
	"main": "./dist/index.js",
	"typings": "./dist/index.d.ts",
	"files": [
		"/dist"
	],
	"volta": {
		"extends": "../../package.json"
	},
	"dependencies": {
		"@rocket.chat/apps-engine": "1.42.2",
		"@rocket.chat/core-typings": "workspace:^",
		"@rocket.chat/icons": "^0.34.0",
		"@rocket.chat/message-parser": "workspace:^",
		"@rocket.chat/models": "workspace:^",
		"@rocket.chat/rest-typings": "workspace:^",
		"@rocket.chat/ui-kit": "workspace:~",
		"@types/fibers": "^3.1.3",
		"fibers": "^5.0.3"
	}
}<|MERGE_RESOLUTION|>--- conflicted
+++ resolved
@@ -1,10 +1,6 @@
 {
 	"name": "@rocket.chat/core-services",
-<<<<<<< HEAD
-	"version": "0.3.13-rc.1",
-=======
-	"version": "0.3.13",
->>>>>>> cb977231
+	"version": "0.3.14-rc.1",
 	"private": true,
 	"devDependencies": {
 		"@babel/core": "~7.22.20",
