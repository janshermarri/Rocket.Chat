--- conflicted
+++ resolved
@@ -4,20 +4,13 @@
 	"private": true,
 	"devDependencies": {
 		"@rocket.chat/eslint-config": "workspace:^",
-<<<<<<< HEAD
 		"@types/jest": "^29.5.2",
-		"eslint": "^8.29.0",
+		"eslint": "~8.38.0",
 		"jest": "^29.5.0",
 		"mongodb": "^4.12.1",
-		"prettier": "~2.8.7",
+		"prettier": "~2.8.8",
 		"ts-jest": "^29.1.0",
-		"typescript": "~5.0.2"
-=======
-		"eslint": "~8.38.0",
-		"mongodb": "^4.12.1",
-		"prettier": "~2.8.8",
 		"typescript": "~5.0.4"
->>>>>>> 37d653a1
 	},
 	"scripts": {
 		"lint": "eslint --ext .js,.jsx,.ts,.tsx .",
