--- conflicted
+++ resolved
@@ -34,11 +34,7 @@
 		"extends": "../../package.json"
 	},
 	"dependencies": {
-<<<<<<< HEAD
 		"@rocket.chat/apps-engine": "1.42.0-alpha.619",
-=======
-		"@rocket.chat/apps-engine": "^1.41.1",
->>>>>>> 5a67f3ab
 		"@rocket.chat/core-typings": "workspace:^",
 		"@rocket.chat/icons": "^0.34.0",
 		"@rocket.chat/message-parser": "workspace:^",
