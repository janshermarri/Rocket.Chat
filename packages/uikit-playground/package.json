--- conflicted
+++ resolved
@@ -15,22 +15,13 @@
     "@codemirror/tooltip": "^0.19.16",
     "@lezer/highlight": "^1.1.6",
     "@rocket.chat/css-in-js": "next",
-<<<<<<< HEAD
     "@rocket.chat/fuselage": "^0.37.1",
     "@rocket.chat/fuselage-hooks": "^0.32.1",
-=======
-    "@rocket.chat/fuselage": "^0.33.0",
-    "@rocket.chat/fuselage-hooks": "next",
->>>>>>> edb6cae7
     "@rocket.chat/fuselage-polyfills": "next",
     "@rocket.chat/fuselage-tokens": "^0.32.0",
     "@rocket.chat/fuselage-ui-kit": "workspace:~",
     "@rocket.chat/icons": "^0.32.0",
-<<<<<<< HEAD
     "@rocket.chat/logo": "^0.31.28",
-=======
-    "@rocket.chat/logo": "next",
->>>>>>> edb6cae7
     "@rocket.chat/styled": "next",
     "@rocket.chat/ui-contexts": "workspace:~",
     "codemirror": "^6.0.1",
