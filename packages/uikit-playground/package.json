--- conflicted
+++ resolved
@@ -1,11 +1,7 @@
 {
   "name": "@rocket.chat/uikit-playground",
   "private": true,
-<<<<<<< HEAD
-  "version": "0.3.2-rc.1",
-=======
-  "version": "0.3.2",
->>>>>>> 822d32f7
+  "version": "0.3.3-rc.1",
   "type": "module",
   "scripts": {
     "dev": "vite",
