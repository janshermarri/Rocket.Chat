--- conflicted
+++ resolved
@@ -1,6 +1,5 @@
 # @rocket.chat/uikit-playground
 
-<<<<<<< HEAD
 ## 0.2.0-rc.3
 
 ### Patch Changes
@@ -40,14 +39,12 @@
 - Updated dependencies [b8f3d5014f]
   - @rocket.chat/fuselage-ui-kit@2.0.0-rc.0
   - @rocket.chat/ui-contexts@2.0.0-rc.0
-=======
 ## 0.1.7
 
 ### Patch Changes
 
 - @rocket.chat/ui-contexts@1.0.7
 - @rocket.chat/fuselage-ui-kit@1.0.7
->>>>>>> c4bcbb24
 
 ## 0.1.6
 
