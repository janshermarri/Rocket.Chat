# @rocket.chat/uikit-playground

<<<<<<< HEAD
## 0.3.0-rc.3
=======
## 0.2.26
>>>>>>> 2e700797

### Patch Changes

- <details><summary>Updated dependencies []:</summary>

<<<<<<< HEAD
  - @rocket.chat/fuselage-ui-kit@8.0.0-rc.3
  - @rocket.chat/ui-contexts@8.0.0-rc.3
  - @rocket.chat/ui-avatar@4.0.0-rc.3
  </details>

## 0.3.0-rc.2

### Patch Changes

- <details><summary>Updated dependencies []:</summary>

  - @rocket.chat/fuselage-ui-kit@8.0.0-rc.2
  - @rocket.chat/ui-contexts@8.0.0-rc.2
  - @rocket.chat/ui-avatar@4.0.0-rc.2
  </details>

## 0.3.0-rc.1

### Patch Changes

- <details><summary>Updated dependencies []:</summary>

  - @rocket.chat/fuselage-ui-kit@8.0.0-rc.1
  - @rocket.chat/ui-contexts@8.0.0-rc.1
  - @rocket.chat/ui-avatar@4.0.0-rc.1
  </details>

## 0.3.0-rc.0

### Minor Changes

- ([#32604](https://github.com/RocketChat/Rocket.Chat/pull/32604)) Upgrades fuselage-toastbar version in order to add RTL support to the component

- ([#31821](https://github.com/RocketChat/Rocket.Chat/pull/31821)) New runtime for apps in the Apps-Engine based on the Deno platform

### Patch Changes

- <details><summary>Updated dependencies [a565999ae0, 4f72d62aa7]:</summary>

  - @rocket.chat/fuselage-ui-kit@8.0.0-rc.0
  - @rocket.chat/ui-contexts@8.0.0-rc.0
  - @rocket.chat/ui-avatar@4.0.0-rc.0
=======
  - @rocket.chat/fuselage-ui-kit@7.0.3
  - @rocket.chat/ui-contexts@7.0.3
  - @rocket.chat/ui-avatar@3.0.3
>>>>>>> 2e700797
  </details>

## 0.2.25

### Patch Changes

- <details><summary>Updated dependencies []:</summary>

  - @rocket.chat/fuselage-ui-kit@7.0.2
  - @rocket.chat/ui-contexts@7.0.2
  - @rocket.chat/ui-avatar@3.0.2
  </details>

## 0.2.24

### Patch Changes

- <details><summary>Updated dependencies []:</summary>

  - @rocket.chat/fuselage-ui-kit@7.0.1
  - @rocket.chat/ui-contexts@7.0.1
  - @rocket.chat/ui-avatar@3.0.1
  </details>

## 0.2.23

### Patch Changes

- <details><summary>Updated dependencies [6205ef14f0, ee5cdfc367]:</summary>

  - @rocket.chat/fuselage-ui-kit@7.0.0
  - @rocket.chat/ui-contexts@7.0.0
  - @rocket.chat/ui-avatar@3.0.0
  </details>

## 0.2.23-rc.2

### Patch Changes

- <details><summary>Updated dependencies []:</summary>

  - @rocket.chat/fuselage-ui-kit@7.0.0-rc.2
  - @rocket.chat/ui-contexts@7.0.0-rc.2
  - @rocket.chat/ui-avatar@3.0.0-rc.2
  </details>

## 0.2.23-rc.1

### Patch Changes

- <details><summary>Updated dependencies []:</summary>

  - @rocket.chat/fuselage-ui-kit@7.0.0-rc.1
  - @rocket.chat/ui-contexts@7.0.0-rc.1
  - @rocket.chat/ui-avatar@3.0.0-rc.1
  </details>

## 0.2.23-rc.0

### Patch Changes

- <details><summary>Updated dependencies [6205ef14f0, ee5cdfc367]:</summary>

  - @rocket.chat/fuselage-ui-kit@7.0.0-rc.0
  - @rocket.chat/ui-contexts@7.0.0-rc.0
  - @rocket.chat/ui-avatar@3.0.0-rc.0
  </details>

## 0.2.22

### Patch Changes

- <details><summary>Updated dependencies [b94ca7c30b, c0d54d742a]:</summary>

  - @rocket.chat/fuselage-ui-kit@6.0.0
  - @rocket.chat/ui-contexts@6.0.0
  - @rocket.chat/ui-avatar@2.0.0
  </details>

## 0.2.22-rc.2

### Patch Changes

- <details><summary>Updated dependencies [b94ca7c30b]:</summary>

  - @rocket.chat/fuselage-ui-kit@6.0.0-rc.2
  - @rocket.chat/ui-contexts@6.0.0-rc.2
  - @rocket.chat/ui-avatar@2.0.0-rc.2
  </details>

## 0.2.23-rc.1

### Patch Changes

- <details><summary>Updated dependencies []:</summary>

  - @rocket.chat/ui-contexts@6.0.0-rc.1
  - @rocket.chat/fuselage-ui-kit@6.0.0-rc.1
  - @rocket.chat/ui-avatar@2.0.0-rc.1
  </details>

## 0.2.23-rc.0

### Patch Changes

- <details><summary>Updated dependencies [c0d54d742a]:</summary>

  - @rocket.chat/ui-contexts@6.0.0-rc.0
  - @rocket.chat/fuselage-ui-kit@6.0.0-rc.0
  - @rocket.chat/ui-avatar@2.0.0-rc.0

## 0.2.22

### Patch Changes

- <details><summary>Updated dependencies []:</summary>

  - @rocket.chat/ui-contexts@5.0.2
  - @rocket.chat/fuselage-ui-kit@5.0.2
  - @rocket.chat/ui-avatar@1.0.2
  </details>

## 0.2.21

### Patch Changes

- <details><summary>Updated dependencies []:</summary>

  - @rocket.chat/ui-contexts@5.0.1
  - @rocket.chat/fuselage-ui-kit@5.0.1
  - @rocket.chat/ui-avatar@1.0.1
  </details>

## 0.2.20

### Patch Changes

- <details><summary>Updated dependencies []:</summary>

  - @rocket.chat/ui-contexts@5.0.0
  - @rocket.chat/fuselage-ui-kit@5.0.0
  - @rocket.chat/ui-avatar@1.0.0
  </details>

## 0.2.20-rc.4

### Patch Changes

- <details><summary>Updated dependencies []:</summary>

  - @rocket.chat/ui-contexts@5.0.0-rc.4
  - @rocket.chat/fuselage-ui-kit@5.0.0-rc.4
  - @rocket.chat/ui-avatar@1.0.0-rc.4
  </details>

## 0.2.20-rc.3

### Patch Changes

- <details><summary>Updated dependencies []:</summary>

  - @rocket.chat/ui-contexts@5.0.0-rc.3
  - @rocket.chat/fuselage-ui-kit@5.0.0-rc.3
  - @rocket.chat/ui-avatar@1.0.0-rc.3
  </details>

## 0.2.20-rc.2

### Patch Changes

- <details><summary>Updated dependencies []:</summary>

  - @rocket.chat/ui-contexts@5.0.0-rc.2
  - @rocket.chat/fuselage-ui-kit@5.0.0-rc.2
  - @rocket.chat/ui-avatar@1.0.0-rc.2
  </details>

## 0.2.20-rc.1

### Patch Changes

- <details><summary>Updated dependencies []:</summary>

  - @rocket.chat/ui-contexts@5.0.0-rc.1
  - @rocket.chat/fuselage-ui-kit@5.0.0-rc.1
  - @rocket.chat/ui-avatar@1.0.0-rc.1
  </details>

## 0.2.20-rc.0

### Patch Changes

- <details><summary>Updated dependencies []:</summary>

  - @rocket.chat/ui-contexts@5.0.0-rc.0
  - @rocket.chat/fuselage-ui-kit@5.0.0-rc.0
  - @rocket.chat/ui-avatar@1.0.0-rc.0
  </details>

## 0.2.19

### Patch Changes

- <details><summary>Updated dependencies []:</summary>

  - @rocket.chat/ui-contexts@4.0.6
  - @rocket.chat/fuselage-ui-kit@4.0.6
  </details>

## 0.2.18

### Patch Changes

- <details><summary>Updated dependencies []:</summary>

  - @rocket.chat/ui-contexts@4.0.5
  - @rocket.chat/fuselage-ui-kit@4.0.5
  </details>

## 0.2.17

### Patch Changes

- <details><summary>Updated dependencies []:</summary>

  - @rocket.chat/ui-contexts@4.0.4
  - @rocket.chat/fuselage-ui-kit@4.0.4
  </details>

## 0.2.16

### Patch Changes

- <details><summary>Updated dependencies []:</summary>

  - @rocket.chat/ui-contexts@4.0.3
  - @rocket.chat/fuselage-ui-kit@4.0.3
  </details>

## 0.2.15

### Patch Changes

- <details><summary>Updated dependencies []:</summary>

  - @rocket.chat/ui-contexts@4.0.2
  - @rocket.chat/fuselage-ui-kit@4.0.2
  </details>

## 0.2.14

### Patch Changes

- <details><summary>Updated dependencies []:</summary>

  - @rocket.chat/ui-contexts@4.0.1
  - @rocket.chat/fuselage-ui-kit@4.0.1
  </details>

## 0.2.13

### Patch Changes

- ([#31138](https://github.com/RocketChat/Rocket.Chat/pull/31138)) feat(uikit): Move `@rocket.chat/ui-kit` package to the main monorepo

- <details><summary>Updated dependencies [b223cbde14, b2b0035162]:</summary>

  - @rocket.chat/fuselage-ui-kit@4.0.0
  - @rocket.chat/ui-contexts@4.0.0
  </details>

## 0.2.13-rc.7

### Patch Changes

- <details><summary>Updated dependencies []:</summary>

  - @rocket.chat/ui-contexts@4.0.0-rc.7
  - @rocket.chat/fuselage-ui-kit@4.0.0-rc.7
  </details>

## 0.2.13-rc.6

### Patch Changes

- <details><summary>Updated dependencies []:</summary>

  - @rocket.chat/ui-contexts@4.0.0-rc.6
  - @rocket.chat/fuselage-ui-kit@4.0.0-rc.6
  </details>

## 0.2.13-rc.5

### Patch Changes

- <details><summary>Updated dependencies []:</summary>

  - @rocket.chat/ui-contexts@4.0.0-rc.5
  - @rocket.chat/fuselage-ui-kit@4.0.0-rc.5
  </details>

## 0.2.13-rc.4

### Patch Changes

- @rocket.chat/ui-contexts@4.0.0-rc.4
- @rocket.chat/fuselage-ui-kit@4.0.0-rc.4

## 0.2.13-rc.3

### Patch Changes

- @rocket.chat/ui-contexts@4.0.0-rc.3
- @rocket.chat/fuselage-ui-kit@4.0.0-rc.3

## 0.2.13-rc.2

### Patch Changes

- @rocket.chat/ui-contexts@4.0.0-rc.2
- @rocket.chat/fuselage-ui-kit@4.0.0-rc.2

## 0.2.13-rc.1

### Patch Changes

- @rocket.chat/ui-contexts@4.0.0-rc.1
- @rocket.chat/fuselage-ui-kit@4.0.0-rc.1

## 0.2.13-rc.0

### Patch Changes

- b223cbde14: feat(uikit): Move `@rocket.chat/ui-kit` package to the main monorepo
- Updated dependencies [b223cbde14]
- Updated dependencies [b2b0035162]
  - @rocket.chat/fuselage-ui-kit@4.0.0-rc.0
  - @rocket.chat/ui-contexts@4.0.0-rc.0

## 0.2.12

### Patch Changes

- @rocket.chat/ui-contexts@3.0.3
- @rocket.chat/fuselage-ui-kit@3.0.3

## 0.2.11

### Patch Changes

- @rocket.chat/ui-contexts@3.0.2
- @rocket.chat/fuselage-ui-kit@3.0.2

## 0.2.10

### Patch Changes

- @rocket.chat/ui-contexts@3.0.1
- @rocket.chat/fuselage-ui-kit@3.0.1

## 0.2.9

### Patch Changes

- Updated dependencies [7da1edf866]
  - @rocket.chat/ui-contexts@3.0.0
  - @rocket.chat/fuselage-ui-kit@3.0.0

## 0.2.9-rc.12

### Patch Changes

- @rocket.chat/ui-contexts@3.0.0-rc.19
- @rocket.chat/fuselage-ui-kit@3.0.0-rc.19

## 0.2.9-rc.11

### Patch Changes

- @rocket.chat/ui-contexts@3.0.0-rc.18
- @rocket.chat/fuselage-ui-kit@3.0.0-rc.18

## 0.2.9-rc.10

### Patch Changes

- @rocket.chat/ui-contexts@3.0.0-rc.17
- @rocket.chat/fuselage-ui-kit@3.0.0-rc.17

## 0.2.9-rc.9

### Patch Changes

- @rocket.chat/ui-contexts@3.0.0-rc.16
- @rocket.chat/fuselage-ui-kit@3.0.0-rc.16

## 0.2.9-rc.8

### Patch Changes

- @rocket.chat/ui-contexts@3.0.0-rc.15
- @rocket.chat/fuselage-ui-kit@3.0.0-rc.15

## 0.2.9-rc.7

### Patch Changes

- @rocket.chat/ui-contexts@3.0.0-rc.14
- @rocket.chat/fuselage-ui-kit@3.0.0-rc.14

## 0.2.9-rc.6

### Patch Changes

- @rocket.chat/ui-contexts@3.0.0-rc.13
- @rocket.chat/fuselage-ui-kit@3.0.0-rc.13

## 0.2.9-rc.5

### Patch Changes

- @rocket.chat/ui-contexts@3.0.0-rc.12
- @rocket.chat/fuselage-ui-kit@3.0.0-rc.12

## 0.2.9-rc.4

### Patch Changes

- @rocket.chat/ui-contexts@3.0.0-rc.11
- @rocket.chat/fuselage-ui-kit@3.0.0-rc.11

## 0.2.9-rc.3

### Patch Changes

- @rocket.chat/ui-contexts@3.0.0-rc.10
- @rocket.chat/fuselage-ui-kit@3.0.0-rc.10

## 0.2.9-rc.2

### Patch Changes

- @rocket.chat/ui-contexts@3.0.0-rc.9
- @rocket.chat/fuselage-ui-kit@3.0.0-rc.9

## 0.2.9-rc.1

### Patch Changes

- @rocket.chat/ui-contexts@3.0.0-rc.8
- @rocket.chat/fuselage-ui-kit@3.0.0-rc.8

## 0.2.6-rc.7

### Patch Changes

- @rocket.chat/ui-contexts@3.0.0-rc.7
- @rocket.chat/fuselage-ui-kit@3.0.0-rc.7

## 0.2.6-rc.6

### Patch Changes

- @rocket.chat/ui-contexts@3.0.0-rc.6
- @rocket.chat/fuselage-ui-kit@3.0.0-rc.6

## 0.2.6-rc.5

### Patch Changes

- @rocket.chat/ui-contexts@3.0.0-rc.5
- @rocket.chat/fuselage-ui-kit@3.0.0-rc.5

## 0.2.6-rc.4

### Patch Changes

- @rocket.chat/ui-contexts@3.0.0-rc.4
- @rocket.chat/fuselage-ui-kit@3.0.0-rc.4

## 0.2.6-rc.3

### Patch Changes

- @rocket.chat/ui-contexts@3.0.0-rc.3
- @rocket.chat/fuselage-ui-kit@3.0.0-rc.3

## 0.2.6-rc.2

### Patch Changes

- @rocket.chat/ui-contexts@3.0.0-rc.2
- @rocket.chat/fuselage-ui-kit@3.0.0-rc.2

## 0.2.6-rc.1

### Patch Changes

- @rocket.chat/ui-contexts@3.0.0-rc.1
- @rocket.chat/fuselage-ui-kit@3.0.0-rc.1

## 0.2.6-rc.0

### Patch Changes

- Updated dependencies [7da1edf866]
  - @rocket.chat/ui-contexts@3.0.0-rc.0
  - @rocket.chat/fuselage-ui-kit@3.0.0-rc.0

## 0.2.8

### Patch Changes

- @rocket.chat/ui-contexts@2.0.8
- @rocket.chat/fuselage-ui-kit@2.0.8

## 0.2.7

### Patch Changes

- @rocket.chat/ui-contexts@2.0.7
- @rocket.chat/fuselage-ui-kit@2.0.7

## 0.2.6

### Patch Changes

- @rocket.chat/ui-contexts@2.0.6
- @rocket.chat/fuselage-ui-kit@2.0.6

## 0.2.5

### Patch Changes

- @rocket.chat/ui-contexts@2.0.5
- @rocket.chat/fuselage-ui-kit@2.0.5

## 0.2.4

### Patch Changes

- @rocket.chat/ui-contexts@2.0.4
- @rocket.chat/fuselage-ui-kit@2.0.4

## 0.2.3

### Patch Changes

- @rocket.chat/ui-contexts@2.0.3
- @rocket.chat/fuselage-ui-kit@2.0.3

## 0.2.2

### Patch Changes

- @rocket.chat/ui-contexts@2.0.2
- @rocket.chat/fuselage-ui-kit@2.0.2

## 0.2.1

### Patch Changes

- @rocket.chat/ui-contexts@2.0.1
- @rocket.chat/fuselage-ui-kit@2.0.1

## 0.2.0

### Minor Changes

- 1246a21648: feat: Add missing variants to UIKit button
- f9a748526d: feat: Adding new UIKit components: Callout, Checkbox, Radio Button, Time Picker, Toast Bar, Toggle Switch, Tab Navigation

### Patch Changes

- dc1d8ce92e: feat(fuselage-ui-kit): Introduce `TabsNavigationBlock`
- Updated dependencies [1246a21648]
- Updated dependencies [f9a748526d]
- Updated dependencies [dc1d8ce92e]
- Updated dependencies [074db3b419]
- Updated dependencies [dce4a829fa]
- Updated dependencies [b8f3d5014f]
  - @rocket.chat/fuselage-ui-kit@2.0.0
  - @rocket.chat/ui-contexts@2.0.0

## 0.2.0-rc.5

### Patch Changes

- @rocket.chat/ui-contexts@2.0.0-rc.5
- @rocket.chat/fuselage-ui-kit@2.0.0-rc.5

## 0.2.0-rc.4

### Patch Changes

- @rocket.chat/ui-contexts@2.0.0-rc.4
- @rocket.chat/fuselage-ui-kit@2.0.0-rc.4

## 0.2.0-rc.3

### Patch Changes

- @rocket.chat/ui-contexts@2.0.0-rc.3
- @rocket.chat/fuselage-ui-kit@2.0.0-rc.3

## 0.2.0-rc.2

### Patch Changes

- @rocket.chat/ui-contexts@2.0.0-rc.2
- @rocket.chat/fuselage-ui-kit@2.0.0-rc.2

## 0.2.0-rc.1

### Patch Changes

- @rocket.chat/ui-contexts@2.0.0-rc.1
- @rocket.chat/fuselage-ui-kit@2.0.0-rc.1

## 0.2.0-rc.0

### Minor Changes

- 1246a21648: feat: Add missing variants to UIKit button
- f9a748526d: feat: Adding new UIKit components: Callout, Checkbox, Radio Button, Time Picker, Toast Bar, Toggle Switch, Tab Navigation

### Patch Changes

- dc1d8ce92e: feat(fuselage-ui-kit): Introduce `TabsNavigationBlock`
- Updated dependencies [1246a21648]
- Updated dependencies [f9a748526d]
- Updated dependencies [dc1d8ce92e]
- Updated dependencies [074db3b419]
- Updated dependencies [dce4a829fa]
- Updated dependencies [b8f3d5014f]
  - @rocket.chat/fuselage-ui-kit@2.0.0-rc.0
  - @rocket.chat/ui-contexts@2.0.0-rc.0

## 0.1.8

### Patch Changes

- @rocket.chat/ui-contexts@1.0.8
- @rocket.chat/fuselage-ui-kit@1.0.8

## 0.1.7

### Patch Changes

- @rocket.chat/ui-contexts@1.0.7
- @rocket.chat/fuselage-ui-kit@1.0.7

## 0.1.6

### Patch Changes

- @rocket.chat/ui-contexts@1.0.6
- @rocket.chat/fuselage-ui-kit@1.0.6

## 0.1.5

### Patch Changes

- @rocket.chat/ui-contexts@1.0.5
- @rocket.chat/fuselage-ui-kit@1.0.5

## 0.1.4

### Patch Changes

- @rocket.chat/ui-contexts@1.0.4
- @rocket.chat/fuselage-ui-kit@1.0.4

## 0.1.3

### Patch Changes

- @rocket.chat/ui-contexts@1.0.3
- @rocket.chat/fuselage-ui-kit@1.0.3

## 0.1.2

### Patch Changes

- @rocket.chat/ui-contexts@1.0.2
- @rocket.chat/fuselage-ui-kit@1.0.2

## 0.1.1

### Patch Changes

- @rocket.chat/ui-contexts@1.0.1
- @rocket.chat/fuselage-ui-kit@1.0.1

## 0.1.0

### Minor Changes

- dbdf45b0e5: feat: Introduce contextualBar surface renderer for UiKit blocks

### Patch Changes

- Updated dependencies [e14ec50816]
- Updated dependencies [f76d514341]
- Updated dependencies [dbdf45b0e5]
- Updated dependencies [c0fa567246]
  - @rocket.chat/ui-contexts@1.0.0
  - @rocket.chat/fuselage-ui-kit@1.0.0

## 0.1.0-rc.10

### Patch Changes

- @rocket.chat/ui-contexts@1.0.0-rc.10
- @rocket.chat/fuselage-ui-kit@1.0.0-rc.10

## 0.1.0-rc.9

### Patch Changes

- @rocket.chat/ui-contexts@1.0.0-rc.9
- @rocket.chat/fuselage-ui-kit@1.0.0-rc.9

## 0.1.0-rc.8

### Patch Changes

- @rocket.chat/ui-contexts@1.0.0-rc.8
- @rocket.chat/fuselage-ui-kit@1.0.0-rc.8

## 0.1.0-rc.7

### Patch Changes

- @rocket.chat/ui-contexts@1.0.0-rc.7
- @rocket.chat/fuselage-ui-kit@1.0.0-rc.7

## 0.1.0-rc.6

### Patch Changes

- @rocket.chat/ui-contexts@1.0.0-rc.6
- @rocket.chat/fuselage-ui-kit@1.0.0-rc.6

## 0.1.0-rc.5

### Patch Changes

- @rocket.chat/ui-contexts@1.0.0-rc.5
- @rocket.chat/fuselage-ui-kit@1.0.0-rc.5

## 0.1.0-rc.4

### Patch Changes

- @rocket.chat/ui-contexts@1.0.0-rc.4
- @rocket.chat/fuselage-ui-kit@1.0.0-rc.4

## 0.1.0-rc.3

### Patch Changes

- @rocket.chat/ui-contexts@1.0.0-rc.3
- @rocket.chat/fuselage-ui-kit@1.0.0-rc.3

## 0.1.0-rc.2

### Patch Changes

- Updated dependencies [f76d514341]
  - @rocket.chat/ui-contexts@1.0.0-rc.2
  - @rocket.chat/fuselage-ui-kit@1.0.0-rc.2

## 0.1.0-rc.1

### Patch Changes

- @rocket.chat/ui-contexts@1.0.0-rc.1
- @rocket.chat/fuselage-ui-kit@1.0.0-rc.1

## 0.1.0-rc.0

### Minor Changes

- dbdf45b0e5: feat: Introduce contextualBar surface renderer for UiKit blocks

### Patch Changes

- Updated dependencies [e14ec50816]
- Updated dependencies [dbdf45b0e5]
- Updated dependencies [c0fa567246]
  - @rocket.chat/ui-contexts@1.0.0-rc.0
  - @rocket.chat/fuselage-ui-kit@1.0.0-rc.0<|MERGE_RESOLUTION|>--- conflicted
+++ resolved
@@ -1,16 +1,11 @@
 # @rocket.chat/uikit-playground
 
-<<<<<<< HEAD
 ## 0.3.0-rc.3
-=======
-## 0.2.26
->>>>>>> 2e700797
-
-### Patch Changes
-
-- <details><summary>Updated dependencies []:</summary>
-
-<<<<<<< HEAD
+
+### Patch Changes
+
+- <details><summary>Updated dependencies []:</summary>
+
   - @rocket.chat/fuselage-ui-kit@8.0.0-rc.3
   - @rocket.chat/ui-contexts@8.0.0-rc.3
   - @rocket.chat/ui-avatar@4.0.0-rc.3
@@ -53,11 +48,16 @@
   - @rocket.chat/fuselage-ui-kit@8.0.0-rc.0
   - @rocket.chat/ui-contexts@8.0.0-rc.0
   - @rocket.chat/ui-avatar@4.0.0-rc.0
-=======
+
+## 0.2.26
+
+### Patch Changes
+
+- <details><summary>Updated dependencies []:</summary>
+
   - @rocket.chat/fuselage-ui-kit@7.0.3
   - @rocket.chat/ui-contexts@7.0.3
   - @rocket.chat/ui-avatar@3.0.3
->>>>>>> 2e700797
   </details>
 
 ## 0.2.25
