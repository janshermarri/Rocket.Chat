# @rocket.chat/uikit-playground

<<<<<<< HEAD
## 0.4.0-rc.0

### Minor Changes

- ([#32969](https://github.com/RocketChat/Rocket.Chat/pull/32969)) Upgrades fuselage-toastbar version in order to add pause on hover functionality

### Patch Changes

- ([#32968](https://github.com/RocketChat/Rocket.Chat/pull/32968)) Bumped @rocket.chat/fuselage that fixes the Menu onPointerUp event behavior

- <details><summary>Updated dependencies [8ea6517c4e]:</summary>

  - @rocket.chat/fuselage-ui-kit@10.0.0-rc.0
  - @rocket.chat/ui-avatar@6.0.0-rc.0
  - @rocket.chat/ui-contexts@10.0.0-rc.0
=======
## 0.3.4

### Patch Changes

- <details><summary>Updated dependencies []:</summary>

  - @rocket.chat/fuselage-ui-kit@9.0.1
  - @rocket.chat/ui-contexts@9.0.1
  - @rocket.chat/ui-avatar@5.0.1
>>>>>>> 12e000d8
  </details>

## 0.3.3

### Patch Changes

- <details><summary>Updated dependencies [88e5219bd2, 2d89a0c448, 4e8aa575a6, b8e5887fb9]:</summary>

  - @rocket.chat/fuselage-ui-kit@9.0.0
  - @rocket.chat/ui-contexts@9.0.0
  - @rocket.chat/ui-avatar@5.0.0
  </details>

## 0.3.3-rc.6

### Patch Changes

- <details><summary>Updated dependencies []:</summary>

  - @rocket.chat/fuselage-ui-kit@9.0.0-rc.6
  - @rocket.chat/ui-contexts@9.0.0-rc.6
  - @rocket.chat/ui-avatar@5.0.0-rc.6
  </details>

## 0.3.3-rc.5

### Patch Changes

- <details><summary>Updated dependencies []:</summary>

  - @rocket.chat/fuselage-ui-kit@9.0.0-rc.5
  - @rocket.chat/ui-contexts@9.0.0-rc.5
  - @rocket.chat/ui-avatar@5.0.0-rc.5
  </details>

## 0.3.3-rc.4

### Patch Changes

- <details><summary>Updated dependencies []:</summary>

  - @rocket.chat/fuselage-ui-kit@9.0.0-rc.4
  - @rocket.chat/ui-contexts@9.0.0-rc.4
  - @rocket.chat/ui-avatar@5.0.0-rc.4
  </details>

## 0.3.3-rc.3

### Patch Changes

- <details><summary>Updated dependencies []:</summary>

  - @rocket.chat/fuselage-ui-kit@9.0.0-rc.3
  - @rocket.chat/ui-contexts@9.0.0-rc.3
  - @rocket.chat/ui-avatar@5.0.0-rc.3
  </details>

## 0.3.3-rc.2

### Patch Changes

- <details><summary>Updated dependencies []:</summary>

  - @rocket.chat/fuselage-ui-kit@9.0.0-rc.2
  - @rocket.chat/ui-contexts@9.0.0-rc.2
  - @rocket.chat/ui-avatar@5.0.0-rc.2
  </details>

## 0.3.3-rc.1

### Patch Changes

- <details><summary>Updated dependencies []:</summary>

  - @rocket.chat/fuselage-ui-kit@9.0.0-rc.1
  - @rocket.chat/ui-contexts@9.0.0-rc.1
  - @rocket.chat/ui-avatar@5.0.0-rc.1
  </details>

## 0.3.3-rc.0

### Patch Changes

- <details><summary>Updated dependencies [88e5219bd2, 2d89a0c448, 4e8aa575a6, b8e5887fb9]:</summary>

  - @rocket.chat/fuselage-ui-kit@9.0.0-rc.0
  - @rocket.chat/ui-contexts@9.0.0-rc.0
  - @rocket.chat/ui-avatar@5.0.0-rc.0
  </details>

## 0.3.2

### Patch Changes

- <details><summary>Updated dependencies [ca6a9d8de8, ca6a9d8de8, ca6a9d8de8, ca6a9d8de8]:</summary>

  - @rocket.chat/fuselage-ui-kit@8.0.2
  - @rocket.chat/ui-contexts@8.0.2
  - @rocket.chat/ui-avatar@4.0.2
  </details>

## 0.3.1

### Patch Changes

- <details><summary>Updated dependencies []:</summary>

  - @rocket.chat/fuselage-ui-kit@8.0.1
  - @rocket.chat/ui-contexts@8.0.1
  - @rocket.chat/ui-avatar@4.0.1
  </details>

## 0.3.0

### Minor Changes

- ([#32604](https://github.com/RocketChat/Rocket.Chat/pull/32604)) Upgrades fuselage-toastbar version in order to add RTL support to the component

- ([#31821](https://github.com/RocketChat/Rocket.Chat/pull/31821)) New runtime for apps in the Apps-Engine based on the Deno platform

### Patch Changes

- <details><summary>Updated dependencies [a565999ae0, 4f72d62aa7]:</summary>

  - @rocket.chat/fuselage-ui-kit@8.0.0
  - @rocket.chat/ui-contexts@8.0.0
  - @rocket.chat/ui-avatar@4.0.0
  </details>

## 0.3.0-rc.7

### Patch Changes

- <details><summary>Updated dependencies []:</summary>

  - @rocket.chat/fuselage-ui-kit@8.0.0-rc.7
  - @rocket.chat/ui-contexts@8.0.0-rc.7
  - @rocket.chat/ui-avatar@4.0.0-rc.7
  </details>

## 0.3.0-rc.6

### Patch Changes

- <details><summary>Updated dependencies []:</summary>

  - @rocket.chat/fuselage-ui-kit@8.0.0-rc.6
  - @rocket.chat/ui-contexts@8.0.0-rc.6
  - @rocket.chat/ui-avatar@4.0.0-rc.6
  </details>

## 0.3.0-rc.5

### Patch Changes

- <details><summary>Updated dependencies []:</summary>

  - @rocket.chat/fuselage-ui-kit@8.0.0-rc.5
  - @rocket.chat/ui-contexts@8.0.0-rc.5
  - @rocket.chat/ui-avatar@4.0.0-rc.5
  </details>

## 0.3.0-rc.4

### Patch Changes

- <details><summary>Updated dependencies []:</summary>

  - @rocket.chat/fuselage-ui-kit@8.0.0-rc.4
  - @rocket.chat/ui-contexts@8.0.0-rc.4
  - @rocket.chat/ui-avatar@4.0.0-rc.4
  </details>

## 0.3.0-rc.3

### Patch Changes

- <details><summary>Updated dependencies []:</summary>

  - @rocket.chat/fuselage-ui-kit@8.0.0-rc.3
  - @rocket.chat/ui-contexts@8.0.0-rc.3
  - @rocket.chat/ui-avatar@4.0.0-rc.3
  </details>

## 0.3.0-rc.2

### Patch Changes

- <details><summary>Updated dependencies []:</summary>

  - @rocket.chat/fuselage-ui-kit@8.0.0-rc.2
  - @rocket.chat/ui-contexts@8.0.0-rc.2
  - @rocket.chat/ui-avatar@4.0.0-rc.2
  </details>

## 0.3.0-rc.1

### Patch Changes

- <details><summary>Updated dependencies []:</summary>

  - @rocket.chat/fuselage-ui-kit@8.0.0-rc.1
  - @rocket.chat/ui-contexts@8.0.0-rc.1
  - @rocket.chat/ui-avatar@4.0.0-rc.1
  </details>

## 0.3.0-rc.0

### Minor Changes

- ([#32604](https://github.com/RocketChat/Rocket.Chat/pull/32604)) Upgrades fuselage-toastbar version in order to add RTL support to the component

- ([#31821](https://github.com/RocketChat/Rocket.Chat/pull/31821)) New runtime for apps in the Apps-Engine based on the Deno platform

### Patch Changes

- <details><summary>Updated dependencies [a565999ae0, 4f72d62aa7]:</summary>

  - @rocket.chat/fuselage-ui-kit@8.0.0-rc.0
  - @rocket.chat/ui-contexts@8.0.0-rc.0
  - @rocket.chat/ui-avatar@4.0.0-rc.0

## 0.2.26

### Patch Changes

- <details><summary>Updated dependencies []:</summary>

  - @rocket.chat/fuselage-ui-kit@7.0.3
  - @rocket.chat/ui-contexts@7.0.3
  - @rocket.chat/ui-avatar@3.0.3
  </details>

## 0.2.25

### Patch Changes

- <details><summary>Updated dependencies []:</summary>

  - @rocket.chat/fuselage-ui-kit@7.0.2
  - @rocket.chat/ui-contexts@7.0.2
  - @rocket.chat/ui-avatar@3.0.2
  </details>

## 0.2.24

### Patch Changes

- <details><summary>Updated dependencies []:</summary>

  - @rocket.chat/fuselage-ui-kit@7.0.1
  - @rocket.chat/ui-contexts@7.0.1
  - @rocket.chat/ui-avatar@3.0.1
  </details>

## 0.2.23

### Patch Changes

- <details><summary>Updated dependencies [6205ef14f0, ee5cdfc367]:</summary>

  - @rocket.chat/fuselage-ui-kit@7.0.0
  - @rocket.chat/ui-contexts@7.0.0
  - @rocket.chat/ui-avatar@3.0.0
  </details>

## 0.2.23-rc.2

### Patch Changes

- <details><summary>Updated dependencies []:</summary>

  - @rocket.chat/fuselage-ui-kit@7.0.0-rc.2
  - @rocket.chat/ui-contexts@7.0.0-rc.2
  - @rocket.chat/ui-avatar@3.0.0-rc.2
  </details>

## 0.2.23-rc.1

### Patch Changes

- <details><summary>Updated dependencies []:</summary>

  - @rocket.chat/fuselage-ui-kit@7.0.0-rc.1
  - @rocket.chat/ui-contexts@7.0.0-rc.1
  - @rocket.chat/ui-avatar@3.0.0-rc.1
  </details>

## 0.2.23-rc.0

### Patch Changes

- <details><summary>Updated dependencies [6205ef14f0, ee5cdfc367]:</summary>

  - @rocket.chat/fuselage-ui-kit@7.0.0-rc.0
  - @rocket.chat/ui-contexts@7.0.0-rc.0
  - @rocket.chat/ui-avatar@3.0.0-rc.0
  </details>

## 0.2.22

### Patch Changes

- <details><summary>Updated dependencies [b94ca7c30b, c0d54d742a]:</summary>

  - @rocket.chat/fuselage-ui-kit@6.0.0
  - @rocket.chat/ui-contexts@6.0.0
  - @rocket.chat/ui-avatar@2.0.0
  </details>

## 0.2.22-rc.2

### Patch Changes

- <details><summary>Updated dependencies [b94ca7c30b]:</summary>

  - @rocket.chat/fuselage-ui-kit@6.0.0-rc.2
  - @rocket.chat/ui-contexts@6.0.0-rc.2
  - @rocket.chat/ui-avatar@2.0.0-rc.2
  </details>

## 0.2.23-rc.1

### Patch Changes

- <details><summary>Updated dependencies []:</summary>

  - @rocket.chat/ui-contexts@6.0.0-rc.1
  - @rocket.chat/fuselage-ui-kit@6.0.0-rc.1
  - @rocket.chat/ui-avatar@2.0.0-rc.1
  </details>

## 0.2.23-rc.0

### Patch Changes

- <details><summary>Updated dependencies [c0d54d742a]:</summary>

  - @rocket.chat/ui-contexts@6.0.0-rc.0
  - @rocket.chat/fuselage-ui-kit@6.0.0-rc.0
  - @rocket.chat/ui-avatar@2.0.0-rc.0

## 0.2.22

### Patch Changes

- <details><summary>Updated dependencies []:</summary>

  - @rocket.chat/ui-contexts@5.0.2
  - @rocket.chat/fuselage-ui-kit@5.0.2
  - @rocket.chat/ui-avatar@1.0.2
  </details>

## 0.2.21

### Patch Changes

- <details><summary>Updated dependencies []:</summary>

  - @rocket.chat/ui-contexts@5.0.1
  - @rocket.chat/fuselage-ui-kit@5.0.1
  - @rocket.chat/ui-avatar@1.0.1
  </details>

## 0.2.20

### Patch Changes

- <details><summary>Updated dependencies []:</summary>

  - @rocket.chat/ui-contexts@5.0.0
  - @rocket.chat/fuselage-ui-kit@5.0.0
  - @rocket.chat/ui-avatar@1.0.0
  </details>

## 0.2.20-rc.4

### Patch Changes

- <details><summary>Updated dependencies []:</summary>

  - @rocket.chat/ui-contexts@5.0.0-rc.4
  - @rocket.chat/fuselage-ui-kit@5.0.0-rc.4
  - @rocket.chat/ui-avatar@1.0.0-rc.4
  </details>

## 0.2.20-rc.3

### Patch Changes

- <details><summary>Updated dependencies []:</summary>

  - @rocket.chat/ui-contexts@5.0.0-rc.3
  - @rocket.chat/fuselage-ui-kit@5.0.0-rc.3
  - @rocket.chat/ui-avatar@1.0.0-rc.3
  </details>

## 0.2.20-rc.2

### Patch Changes

- <details><summary>Updated dependencies []:</summary>

  - @rocket.chat/ui-contexts@5.0.0-rc.2
  - @rocket.chat/fuselage-ui-kit@5.0.0-rc.2
  - @rocket.chat/ui-avatar@1.0.0-rc.2
  </details>

## 0.2.20-rc.1

### Patch Changes

- <details><summary>Updated dependencies []:</summary>

  - @rocket.chat/ui-contexts@5.0.0-rc.1
  - @rocket.chat/fuselage-ui-kit@5.0.0-rc.1
  - @rocket.chat/ui-avatar@1.0.0-rc.1
  </details>

## 0.2.20-rc.0

### Patch Changes

- <details><summary>Updated dependencies []:</summary>

  - @rocket.chat/ui-contexts@5.0.0-rc.0
  - @rocket.chat/fuselage-ui-kit@5.0.0-rc.0
  - @rocket.chat/ui-avatar@1.0.0-rc.0
  </details>

## 0.2.19

### Patch Changes

- <details><summary>Updated dependencies []:</summary>

  - @rocket.chat/ui-contexts@4.0.6
  - @rocket.chat/fuselage-ui-kit@4.0.6
  </details>

## 0.2.18

### Patch Changes

- <details><summary>Updated dependencies []:</summary>

  - @rocket.chat/ui-contexts@4.0.5
  - @rocket.chat/fuselage-ui-kit@4.0.5
  </details>

## 0.2.17

### Patch Changes

- <details><summary>Updated dependencies []:</summary>

  - @rocket.chat/ui-contexts@4.0.4
  - @rocket.chat/fuselage-ui-kit@4.0.4
  </details>

## 0.2.16

### Patch Changes

- <details><summary>Updated dependencies []:</summary>

  - @rocket.chat/ui-contexts@4.0.3
  - @rocket.chat/fuselage-ui-kit@4.0.3
  </details>

## 0.2.15

### Patch Changes

- <details><summary>Updated dependencies []:</summary>

  - @rocket.chat/ui-contexts@4.0.2
  - @rocket.chat/fuselage-ui-kit@4.0.2
  </details>

## 0.2.14

### Patch Changes

- <details><summary>Updated dependencies []:</summary>

  - @rocket.chat/ui-contexts@4.0.1
  - @rocket.chat/fuselage-ui-kit@4.0.1
  </details>

## 0.2.13

### Patch Changes

- ([#31138](https://github.com/RocketChat/Rocket.Chat/pull/31138)) feat(uikit): Move `@rocket.chat/ui-kit` package to the main monorepo

- <details><summary>Updated dependencies [b223cbde14, b2b0035162]:</summary>

  - @rocket.chat/fuselage-ui-kit@4.0.0
  - @rocket.chat/ui-contexts@4.0.0
  </details>

## 0.2.13-rc.7

### Patch Changes

- <details><summary>Updated dependencies []:</summary>

  - @rocket.chat/ui-contexts@4.0.0-rc.7
  - @rocket.chat/fuselage-ui-kit@4.0.0-rc.7
  </details>

## 0.2.13-rc.6

### Patch Changes

- <details><summary>Updated dependencies []:</summary>

  - @rocket.chat/ui-contexts@4.0.0-rc.6
  - @rocket.chat/fuselage-ui-kit@4.0.0-rc.6
  </details>

## 0.2.13-rc.5

### Patch Changes

- <details><summary>Updated dependencies []:</summary>

  - @rocket.chat/ui-contexts@4.0.0-rc.5
  - @rocket.chat/fuselage-ui-kit@4.0.0-rc.5
  </details>

## 0.2.13-rc.4

### Patch Changes

- @rocket.chat/ui-contexts@4.0.0-rc.4
- @rocket.chat/fuselage-ui-kit@4.0.0-rc.4

## 0.2.13-rc.3

### Patch Changes

- @rocket.chat/ui-contexts@4.0.0-rc.3
- @rocket.chat/fuselage-ui-kit@4.0.0-rc.3

## 0.2.13-rc.2

### Patch Changes

- @rocket.chat/ui-contexts@4.0.0-rc.2
- @rocket.chat/fuselage-ui-kit@4.0.0-rc.2

## 0.2.13-rc.1

### Patch Changes

- @rocket.chat/ui-contexts@4.0.0-rc.1
- @rocket.chat/fuselage-ui-kit@4.0.0-rc.1

## 0.2.13-rc.0

### Patch Changes

- b223cbde14: feat(uikit): Move `@rocket.chat/ui-kit` package to the main monorepo
- Updated dependencies [b223cbde14]
- Updated dependencies [b2b0035162]
  - @rocket.chat/fuselage-ui-kit@4.0.0-rc.0
  - @rocket.chat/ui-contexts@4.0.0-rc.0

## 0.2.12

### Patch Changes

- @rocket.chat/ui-contexts@3.0.3
- @rocket.chat/fuselage-ui-kit@3.0.3

## 0.2.11

### Patch Changes

- @rocket.chat/ui-contexts@3.0.2
- @rocket.chat/fuselage-ui-kit@3.0.2

## 0.2.10

### Patch Changes

- @rocket.chat/ui-contexts@3.0.1
- @rocket.chat/fuselage-ui-kit@3.0.1

## 0.2.9

### Patch Changes

- Updated dependencies [7da1edf866]
  - @rocket.chat/ui-contexts@3.0.0
  - @rocket.chat/fuselage-ui-kit@3.0.0

## 0.2.9-rc.12

### Patch Changes

- @rocket.chat/ui-contexts@3.0.0-rc.19
- @rocket.chat/fuselage-ui-kit@3.0.0-rc.19

## 0.2.9-rc.11

### Patch Changes

- @rocket.chat/ui-contexts@3.0.0-rc.18
- @rocket.chat/fuselage-ui-kit@3.0.0-rc.18

## 0.2.9-rc.10

### Patch Changes

- @rocket.chat/ui-contexts@3.0.0-rc.17
- @rocket.chat/fuselage-ui-kit@3.0.0-rc.17

## 0.2.9-rc.9

### Patch Changes

- @rocket.chat/ui-contexts@3.0.0-rc.16
- @rocket.chat/fuselage-ui-kit@3.0.0-rc.16

## 0.2.9-rc.8

### Patch Changes

- @rocket.chat/ui-contexts@3.0.0-rc.15
- @rocket.chat/fuselage-ui-kit@3.0.0-rc.15

## 0.2.9-rc.7

### Patch Changes

- @rocket.chat/ui-contexts@3.0.0-rc.14
- @rocket.chat/fuselage-ui-kit@3.0.0-rc.14

## 0.2.9-rc.6

### Patch Changes

- @rocket.chat/ui-contexts@3.0.0-rc.13
- @rocket.chat/fuselage-ui-kit@3.0.0-rc.13

## 0.2.9-rc.5

### Patch Changes

- @rocket.chat/ui-contexts@3.0.0-rc.12
- @rocket.chat/fuselage-ui-kit@3.0.0-rc.12

## 0.2.9-rc.4

### Patch Changes

- @rocket.chat/ui-contexts@3.0.0-rc.11
- @rocket.chat/fuselage-ui-kit@3.0.0-rc.11

## 0.2.9-rc.3

### Patch Changes

- @rocket.chat/ui-contexts@3.0.0-rc.10
- @rocket.chat/fuselage-ui-kit@3.0.0-rc.10

## 0.2.9-rc.2

### Patch Changes

- @rocket.chat/ui-contexts@3.0.0-rc.9
- @rocket.chat/fuselage-ui-kit@3.0.0-rc.9

## 0.2.9-rc.1

### Patch Changes

- @rocket.chat/ui-contexts@3.0.0-rc.8
- @rocket.chat/fuselage-ui-kit@3.0.0-rc.8

## 0.2.6-rc.7

### Patch Changes

- @rocket.chat/ui-contexts@3.0.0-rc.7
- @rocket.chat/fuselage-ui-kit@3.0.0-rc.7

## 0.2.6-rc.6

### Patch Changes

- @rocket.chat/ui-contexts@3.0.0-rc.6
- @rocket.chat/fuselage-ui-kit@3.0.0-rc.6

## 0.2.6-rc.5

### Patch Changes

- @rocket.chat/ui-contexts@3.0.0-rc.5
- @rocket.chat/fuselage-ui-kit@3.0.0-rc.5

## 0.2.6-rc.4

### Patch Changes

- @rocket.chat/ui-contexts@3.0.0-rc.4
- @rocket.chat/fuselage-ui-kit@3.0.0-rc.4

## 0.2.6-rc.3

### Patch Changes

- @rocket.chat/ui-contexts@3.0.0-rc.3
- @rocket.chat/fuselage-ui-kit@3.0.0-rc.3

## 0.2.6-rc.2

### Patch Changes

- @rocket.chat/ui-contexts@3.0.0-rc.2
- @rocket.chat/fuselage-ui-kit@3.0.0-rc.2

## 0.2.6-rc.1

### Patch Changes

- @rocket.chat/ui-contexts@3.0.0-rc.1
- @rocket.chat/fuselage-ui-kit@3.0.0-rc.1

## 0.2.6-rc.0

### Patch Changes

- Updated dependencies [7da1edf866]
  - @rocket.chat/ui-contexts@3.0.0-rc.0
  - @rocket.chat/fuselage-ui-kit@3.0.0-rc.0

## 0.2.8

### Patch Changes

- @rocket.chat/ui-contexts@2.0.8
- @rocket.chat/fuselage-ui-kit@2.0.8

## 0.2.7

### Patch Changes

- @rocket.chat/ui-contexts@2.0.7
- @rocket.chat/fuselage-ui-kit@2.0.7

## 0.2.6

### Patch Changes

- @rocket.chat/ui-contexts@2.0.6
- @rocket.chat/fuselage-ui-kit@2.0.6

## 0.2.5

### Patch Changes

- @rocket.chat/ui-contexts@2.0.5
- @rocket.chat/fuselage-ui-kit@2.0.5

## 0.2.4

### Patch Changes

- @rocket.chat/ui-contexts@2.0.4
- @rocket.chat/fuselage-ui-kit@2.0.4

## 0.2.3

### Patch Changes

- @rocket.chat/ui-contexts@2.0.3
- @rocket.chat/fuselage-ui-kit@2.0.3

## 0.2.2

### Patch Changes

- @rocket.chat/ui-contexts@2.0.2
- @rocket.chat/fuselage-ui-kit@2.0.2

## 0.2.1

### Patch Changes

- @rocket.chat/ui-contexts@2.0.1
- @rocket.chat/fuselage-ui-kit@2.0.1

## 0.2.0

### Minor Changes

- 1246a21648: feat: Add missing variants to UIKit button
- f9a748526d: feat: Adding new UIKit components: Callout, Checkbox, Radio Button, Time Picker, Toast Bar, Toggle Switch, Tab Navigation

### Patch Changes

- dc1d8ce92e: feat(fuselage-ui-kit): Introduce `TabsNavigationBlock`
- Updated dependencies [1246a21648]
- Updated dependencies [f9a748526d]
- Updated dependencies [dc1d8ce92e]
- Updated dependencies [074db3b419]
- Updated dependencies [dce4a829fa]
- Updated dependencies [b8f3d5014f]
  - @rocket.chat/fuselage-ui-kit@2.0.0
  - @rocket.chat/ui-contexts@2.0.0

## 0.2.0-rc.5

### Patch Changes

- @rocket.chat/ui-contexts@2.0.0-rc.5
- @rocket.chat/fuselage-ui-kit@2.0.0-rc.5

## 0.2.0-rc.4

### Patch Changes

- @rocket.chat/ui-contexts@2.0.0-rc.4
- @rocket.chat/fuselage-ui-kit@2.0.0-rc.4

## 0.2.0-rc.3

### Patch Changes

- @rocket.chat/ui-contexts@2.0.0-rc.3
- @rocket.chat/fuselage-ui-kit@2.0.0-rc.3

## 0.2.0-rc.2

### Patch Changes

- @rocket.chat/ui-contexts@2.0.0-rc.2
- @rocket.chat/fuselage-ui-kit@2.0.0-rc.2

## 0.2.0-rc.1

### Patch Changes

- @rocket.chat/ui-contexts@2.0.0-rc.1
- @rocket.chat/fuselage-ui-kit@2.0.0-rc.1

## 0.2.0-rc.0

### Minor Changes

- 1246a21648: feat: Add missing variants to UIKit button
- f9a748526d: feat: Adding new UIKit components: Callout, Checkbox, Radio Button, Time Picker, Toast Bar, Toggle Switch, Tab Navigation

### Patch Changes

- dc1d8ce92e: feat(fuselage-ui-kit): Introduce `TabsNavigationBlock`
- Updated dependencies [1246a21648]
- Updated dependencies [f9a748526d]
- Updated dependencies [dc1d8ce92e]
- Updated dependencies [074db3b419]
- Updated dependencies [dce4a829fa]
- Updated dependencies [b8f3d5014f]
  - @rocket.chat/fuselage-ui-kit@2.0.0-rc.0
  - @rocket.chat/ui-contexts@2.0.0-rc.0

## 0.1.8

### Patch Changes

- @rocket.chat/ui-contexts@1.0.8
- @rocket.chat/fuselage-ui-kit@1.0.8

## 0.1.7

### Patch Changes

- @rocket.chat/ui-contexts@1.0.7
- @rocket.chat/fuselage-ui-kit@1.0.7

## 0.1.6

### Patch Changes

- @rocket.chat/ui-contexts@1.0.6
- @rocket.chat/fuselage-ui-kit@1.0.6

## 0.1.5

### Patch Changes

- @rocket.chat/ui-contexts@1.0.5
- @rocket.chat/fuselage-ui-kit@1.0.5

## 0.1.4

### Patch Changes

- @rocket.chat/ui-contexts@1.0.4
- @rocket.chat/fuselage-ui-kit@1.0.4

## 0.1.3

### Patch Changes

- @rocket.chat/ui-contexts@1.0.3
- @rocket.chat/fuselage-ui-kit@1.0.3

## 0.1.2

### Patch Changes

- @rocket.chat/ui-contexts@1.0.2
- @rocket.chat/fuselage-ui-kit@1.0.2

## 0.1.1

### Patch Changes

- @rocket.chat/ui-contexts@1.0.1
- @rocket.chat/fuselage-ui-kit@1.0.1

## 0.1.0

### Minor Changes

- dbdf45b0e5: feat: Introduce contextualBar surface renderer for UiKit blocks

### Patch Changes

- Updated dependencies [e14ec50816]
- Updated dependencies [f76d514341]
- Updated dependencies [dbdf45b0e5]
- Updated dependencies [c0fa567246]
  - @rocket.chat/ui-contexts@1.0.0
  - @rocket.chat/fuselage-ui-kit@1.0.0

## 0.1.0-rc.10

### Patch Changes

- @rocket.chat/ui-contexts@1.0.0-rc.10
- @rocket.chat/fuselage-ui-kit@1.0.0-rc.10

## 0.1.0-rc.9

### Patch Changes

- @rocket.chat/ui-contexts@1.0.0-rc.9
- @rocket.chat/fuselage-ui-kit@1.0.0-rc.9

## 0.1.0-rc.8

### Patch Changes

- @rocket.chat/ui-contexts@1.0.0-rc.8
- @rocket.chat/fuselage-ui-kit@1.0.0-rc.8

## 0.1.0-rc.7

### Patch Changes

- @rocket.chat/ui-contexts@1.0.0-rc.7
- @rocket.chat/fuselage-ui-kit@1.0.0-rc.7

## 0.1.0-rc.6

### Patch Changes

- @rocket.chat/ui-contexts@1.0.0-rc.6
- @rocket.chat/fuselage-ui-kit@1.0.0-rc.6

## 0.1.0-rc.5

### Patch Changes

- @rocket.chat/ui-contexts@1.0.0-rc.5
- @rocket.chat/fuselage-ui-kit@1.0.0-rc.5

## 0.1.0-rc.4

### Patch Changes

- @rocket.chat/ui-contexts@1.0.0-rc.4
- @rocket.chat/fuselage-ui-kit@1.0.0-rc.4

## 0.1.0-rc.3

### Patch Changes

- @rocket.chat/ui-contexts@1.0.0-rc.3
- @rocket.chat/fuselage-ui-kit@1.0.0-rc.3

## 0.1.0-rc.2

### Patch Changes

- Updated dependencies [f76d514341]
  - @rocket.chat/ui-contexts@1.0.0-rc.2
  - @rocket.chat/fuselage-ui-kit@1.0.0-rc.2

## 0.1.0-rc.1

### Patch Changes

- @rocket.chat/ui-contexts@1.0.0-rc.1
- @rocket.chat/fuselage-ui-kit@1.0.0-rc.1

## 0.1.0-rc.0

### Minor Changes

- dbdf45b0e5: feat: Introduce contextualBar surface renderer for UiKit blocks

### Patch Changes

- Updated dependencies [e14ec50816]
- Updated dependencies [dbdf45b0e5]
- Updated dependencies [c0fa567246]
  - @rocket.chat/ui-contexts@1.0.0-rc.0
  - @rocket.chat/fuselage-ui-kit@1.0.0-rc.0<|MERGE_RESOLUTION|>--- conflicted
+++ resolved
@@ -1,6 +1,5 @@
 # @rocket.chat/uikit-playground
 
-<<<<<<< HEAD
 ## 0.4.0-rc.0
 
 ### Minor Changes
@@ -16,7 +15,7 @@
   - @rocket.chat/fuselage-ui-kit@10.0.0-rc.0
   - @rocket.chat/ui-avatar@6.0.0-rc.0
   - @rocket.chat/ui-contexts@10.0.0-rc.0
-=======
+  </details>
 ## 0.3.4
 
 ### Patch Changes
@@ -26,7 +25,6 @@
   - @rocket.chat/fuselage-ui-kit@9.0.1
   - @rocket.chat/ui-contexts@9.0.1
   - @rocket.chat/ui-avatar@5.0.1
->>>>>>> 12e000d8
   </details>
 
 ## 0.3.3
