# @rocket.chat/uikit-playground

<<<<<<< HEAD
## 0.2.0-rc.1

### Patch Changes

- @rocket.chat/ui-contexts@2.0.0-rc.1
- @rocket.chat/fuselage-ui-kit@2.0.0-rc.1

## 0.2.0-rc.0

### Minor Changes

- 1246a21648: feat: Add missing variants to UIKit button
- f9a748526d: feat: Adding new UIKit components: Callout, Checkbox, Radio Button, Time Picker, Toast Bar, Toggle Switch, Tab Navigation

### Patch Changes

- dc1d8ce92e: feat(fuselage-ui-kit): Introduce `TabsNavigationBlock`
- Updated dependencies [1246a21648]
- Updated dependencies [f9a748526d]
- Updated dependencies [dc1d8ce92e]
- Updated dependencies [074db3b419]
- Updated dependencies [dce4a829fa]
- Updated dependencies [b8f3d5014f]
  - @rocket.chat/fuselage-ui-kit@2.0.0-rc.0
  - @rocket.chat/ui-contexts@2.0.0-rc.0
=======
## 0.1.6

### Patch Changes

- @rocket.chat/ui-contexts@1.0.6
- @rocket.chat/fuselage-ui-kit@1.0.6

## 0.1.5

### Patch Changes

- @rocket.chat/ui-contexts@1.0.5
- @rocket.chat/fuselage-ui-kit@1.0.5
>>>>>>> db43ef89

## 0.1.4

### Patch Changes

- @rocket.chat/ui-contexts@1.0.4
- @rocket.chat/fuselage-ui-kit@1.0.4

## 0.1.3

### Patch Changes

- @rocket.chat/ui-contexts@1.0.3
- @rocket.chat/fuselage-ui-kit@1.0.3

## 0.1.2

### Patch Changes

- @rocket.chat/ui-contexts@1.0.2
- @rocket.chat/fuselage-ui-kit@1.0.2

## 0.1.1

### Patch Changes

- @rocket.chat/ui-contexts@1.0.1
- @rocket.chat/fuselage-ui-kit@1.0.1

## 0.1.0

### Minor Changes

- dbdf45b0e5: feat: Introduce contextualBar surface renderer for UiKit blocks

### Patch Changes

- Updated dependencies [e14ec50816]
- Updated dependencies [f76d514341]
- Updated dependencies [dbdf45b0e5]
- Updated dependencies [c0fa567246]
  - @rocket.chat/ui-contexts@1.0.0
  - @rocket.chat/fuselage-ui-kit@1.0.0

## 0.1.0-rc.10

### Patch Changes

- @rocket.chat/ui-contexts@1.0.0-rc.10
- @rocket.chat/fuselage-ui-kit@1.0.0-rc.10

## 0.1.0-rc.9

### Patch Changes

- @rocket.chat/ui-contexts@1.0.0-rc.9
- @rocket.chat/fuselage-ui-kit@1.0.0-rc.9

## 0.1.0-rc.8

### Patch Changes

- @rocket.chat/ui-contexts@1.0.0-rc.8
- @rocket.chat/fuselage-ui-kit@1.0.0-rc.8

## 0.1.0-rc.7

### Patch Changes

- @rocket.chat/ui-contexts@1.0.0-rc.7
- @rocket.chat/fuselage-ui-kit@1.0.0-rc.7

## 0.1.0-rc.6

### Patch Changes

- @rocket.chat/ui-contexts@1.0.0-rc.6
- @rocket.chat/fuselage-ui-kit@1.0.0-rc.6

## 0.1.0-rc.5

### Patch Changes

- @rocket.chat/ui-contexts@1.0.0-rc.5
- @rocket.chat/fuselage-ui-kit@1.0.0-rc.5

## 0.1.0-rc.4

### Patch Changes

- @rocket.chat/ui-contexts@1.0.0-rc.4
- @rocket.chat/fuselage-ui-kit@1.0.0-rc.4

## 0.1.0-rc.3

### Patch Changes

- @rocket.chat/ui-contexts@1.0.0-rc.3
- @rocket.chat/fuselage-ui-kit@1.0.0-rc.3

## 0.1.0-rc.2

### Patch Changes

- Updated dependencies [f76d514341]
  - @rocket.chat/ui-contexts@1.0.0-rc.2
  - @rocket.chat/fuselage-ui-kit@1.0.0-rc.2

## 0.1.0-rc.1

### Patch Changes

- @rocket.chat/ui-contexts@1.0.0-rc.1
- @rocket.chat/fuselage-ui-kit@1.0.0-rc.1

## 0.1.0-rc.0

### Minor Changes

- dbdf45b0e5: feat: Introduce contextualBar surface renderer for UiKit blocks

### Patch Changes

- Updated dependencies [e14ec50816]
- Updated dependencies [dbdf45b0e5]
- Updated dependencies [c0fa567246]
  - @rocket.chat/ui-contexts@1.0.0-rc.0
  - @rocket.chat/fuselage-ui-kit@1.0.0-rc.0<|MERGE_RESOLUTION|>--- conflicted
+++ resolved
@@ -1,6 +1,5 @@
 # @rocket.chat/uikit-playground
 
-<<<<<<< HEAD
 ## 0.2.0-rc.1
 
 ### Patch Changes
@@ -26,7 +25,6 @@
 - Updated dependencies [b8f3d5014f]
   - @rocket.chat/fuselage-ui-kit@2.0.0-rc.0
   - @rocket.chat/ui-contexts@2.0.0-rc.0
-=======
 ## 0.1.6
 
 ### Patch Changes
@@ -40,7 +38,6 @@
 
 - @rocket.chat/ui-contexts@1.0.5
 - @rocket.chat/fuselage-ui-kit@1.0.5
->>>>>>> db43ef89
 
 ## 0.1.4
 
