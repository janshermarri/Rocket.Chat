--- conflicted
+++ resolved
@@ -2,11 +2,7 @@
 	"$schema": "https://json.schemastore.org/package",
 	"name": "@rocket.chat/core-typings",
 	"private": true,
-<<<<<<< HEAD
 	"version": "6.8.0-develop",
-=======
-	"version": "6.7.0",
->>>>>>> 5eb3cbb7
 	"devDependencies": {
 		"@rocket.chat/eslint-config": "workspace:^",
 		"eslint": "~8.45.0",
