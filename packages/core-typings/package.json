{
	"$schema": "https://json.schemastore.org/package",
	"name": "@rocket.chat/core-typings",
<<<<<<< HEAD
	"private": true,
	"version": "7.0.0-develop",
=======
	"version": "6.12.0-develop",
>>>>>>> cf778f16
	"devDependencies": {
		"@rocket.chat/eslint-config": "workspace:^",
		"eslint": "~8.45.0",
		"mongodb": "^4.17.2",
		"prettier": "~2.8.8",
		"typescript": "~5.3.3"
	},
	"scripts": {
		"lint": "eslint --ext .js,.jsx,.ts,.tsx .",
		"lint:fix": "eslint --ext .js,.jsx,.ts,.tsx . --fix",
		"test": "echo \"Error: no test specified\" && exit 1",
		"dev": "tsc --watch --preserveWatchOutput -p tsconfig.json",
		"build": "rm -rf dist && tsc -p tsconfig.json"
	},
	"main": "./dist/index.js",
	"typings": "./dist/index.d.ts",
	"files": [
		"/dist"
	],
	"dependencies": {
		"@rocket.chat/apps-engine": "alpha",
		"@rocket.chat/icons": "^0.36.0",
		"@rocket.chat/message-parser": "workspace:^",
		"@rocket.chat/ui-kit": "workspace:~"
	},
	"volta": {
		"extends": "../../package.json"
	}
}<|MERGE_RESOLUTION|>--- conflicted
+++ resolved
@@ -1,12 +1,7 @@
 {
 	"$schema": "https://json.schemastore.org/package",
 	"name": "@rocket.chat/core-typings",
-<<<<<<< HEAD
-	"private": true,
-	"version": "7.0.0-develop",
-=======
 	"version": "6.12.0-develop",
->>>>>>> cf778f16
 	"devDependencies": {
 		"@rocket.chat/eslint-config": "workspace:^",
 		"eslint": "~8.45.0",
