{
	"$schema": "https://json.schemastore.org/package",
	"name": "@rocket.chat/core-typings",
<<<<<<< HEAD
	"version": "6.12.0-rc.0",
=======
	"version": "6.11.1",
>>>>>>> 12e000d8
	"devDependencies": {
		"@rocket.chat/eslint-config": "workspace:^",
		"eslint": "~8.45.0",
		"mongodb": "^4.17.2",
		"prettier": "~2.8.8",
		"typescript": "~5.3.3"
	},
	"scripts": {
		"lint": "eslint --ext .js,.jsx,.ts,.tsx .",
		"lint:fix": "eslint --ext .js,.jsx,.ts,.tsx . --fix",
		"test": "echo \"Error: no test specified\" && exit 1",
		"dev": "tsc --watch --preserveWatchOutput -p tsconfig.json",
		"build": "rm -rf dist && tsc -p tsconfig.json"
	},
	"main": "./dist/index.js",
	"typings": "./dist/index.d.ts",
	"files": [
		"/dist"
	],
	"dependencies": {
		"@rocket.chat/apps-engine": "1.45.0-alpha.866",
		"@rocket.chat/icons": "~0.38.0",
		"@rocket.chat/message-parser": "workspace:^",
		"@rocket.chat/ui-kit": "workspace:~",
		"@types/express": "^4.17.21"
	},
	"volta": {
		"extends": "../../package.json"
	}
}<|MERGE_RESOLUTION|>--- conflicted
+++ resolved
@@ -1,11 +1,7 @@
 {
 	"$schema": "https://json.schemastore.org/package",
 	"name": "@rocket.chat/core-typings",
-<<<<<<< HEAD
 	"version": "6.12.0-rc.0",
-=======
-	"version": "6.11.1",
->>>>>>> 12e000d8
 	"devDependencies": {
 		"@rocket.chat/eslint-config": "workspace:^",
 		"eslint": "~8.45.0",
