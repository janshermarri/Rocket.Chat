# @rocket.chat/core-typings

<<<<<<< HEAD
## 7.4.0-rc.3

## 7.4.0-rc.2

## 7.4.0-rc.1

## 7.4.0-rc.0

### Minor Changes

- ([#33816](https://github.com/RocketChat/Rocket.Chat/pull/33816) by [@matheusbsilva137](https://github.com/matheusbsilva137)) Replaces Livechat Visitors by Contacts on workspaces' MAC count.
  This allows a more accurate and potentially smaller MAC count in case Contact Identification is enabled, since multiple visitors may be associated to the same contact.
- ([#35208](https://github.com/RocketChat/Rocket.Chat/pull/35208)) Adds the Leader group to rooms' members list for better role visibility and consistency.

### Patch Changes

- ([#35120](https://github.com/RocketChat/Rocket.Chat/pull/35120)) Fixes behavior of app updates that would save undesired field changes to documents
=======
## 7.3.3
>>>>>>> aeab9d32

## 7.3.2

## 7.3.1

## 7.3.0

### Minor Changes

- ([#34948](https://github.com/RocketChat/Rocket.Chat/pull/34948)) Adds voice calls data to statistics

### Patch Changes

- ([#34887](https://github.com/RocketChat/Rocket.Chat/pull/34887)) Fixes an issue where the system would throw the error: 'GUI Application error' while uninstalling an app(when on the requests tab).

## 7.3.0-rc.5

## 7.3.0-rc.4

## 7.3.0-rc.3

## 7.3.0-rc.2

## 7.3.0-rc.1

## 7.3.0-rc.0

### Minor Changes

- ([#34948](https://github.com/RocketChat/Rocket.Chat/pull/34948)) Adds voice calls data to statistics

### Patch Changes

- ([#34887](https://github.com/RocketChat/Rocket.Chat/pull/34887)) Fixes an issue where the system would throw the error: 'GUI Application error' while uninstalling an app(when on the requests tab).

## 7.2.1

## 7.2.0

### Minor Changes

- ([#34004](https://github.com/RocketChat/Rocket.Chat/pull/34004)) Allows Rocket.Chat to store call events.

- ([#33895](https://github.com/RocketChat/Rocket.Chat/pull/33895)) Adds statistics related to the new **Contact Identification** feature:
  - `totalContacts`: Total number of contacts;
  - `totalUnknownContacts`: Total number of unknown contacts;
  - `totalMergedContacts`: Total number of merged contacts;
  - `totalConflicts`: Total number of merge conflicts;
  - `totalResolvedConflicts`: Total number of resolved conflicts;
  - `totalBlockedContacts`: Total number of blocked contacts;
  - `totalPartiallyBlockedContacts`: Total number of partially blocked contacts;
  - `totalFullyBlockedContacts`: Total number of fully blocked contacts;
  - `totalVerifiedContacts`: Total number of verified contacts;
  - `avgChannelsPerContact`: Average number of channels per contact;
  - `totalContactsWithoutChannels`: Number of contacts without channels;
  - `totalImportedContacts`: Total number of imported contacts;
  - `totalUpsellViews`: Total number of "Advanced Contact Management" Upsell CTA views;
  - `totalUpsellClicks`: Total number of "Advanced Contact Management" Upsell CTA clicks;
- ([#33549](https://github.com/RocketChat/Rocket.Chat/pull/33549)) Adds a new callout in the subscription page to inform users of subscription upgrade eligibility when applicable.

### Patch Changes

- ([#34205](https://github.com/RocketChat/Rocket.Chat/pull/34205)) Fixes an error where the engine would not retry a subprocess restart if the last attempt failed

- ([#34205](https://github.com/RocketChat/Rocket.Chat/pull/34205)) Fixes error propagation when trying to get the status of apps in some cases

- ([#34205](https://github.com/RocketChat/Rocket.Chat/pull/34205)) Fixes wrong data being reported to total failed apps metrics and statistics

## 7.2.0-rc.3

## 7.2.0-rc.2

## 7.2.0-rc.1

## 7.2.0-rc.0

### Minor Changes

- ([#34004](https://github.com/RocketChat/Rocket.Chat/pull/34004)) Allows Rocket.Chat to store call events.

- ([#33895](https://github.com/RocketChat/Rocket.Chat/pull/33895)) Adds statistics related to the new **Contact Identification** feature:
  - `totalContacts`: Total number of contacts;
  - `totalUnknownContacts`: Total number of unknown contacts;
  - `totalMergedContacts`: Total number of merged contacts;
  - `totalConflicts`: Total number of merge conflicts;
  - `totalResolvedConflicts`: Total number of resolved conflicts;
  - `totalBlockedContacts`: Total number of blocked contacts;
  - `totalPartiallyBlockedContacts`: Total number of partially blocked contacts;
  - `totalFullyBlockedContacts`: Total number of fully blocked contacts;
  - `totalVerifiedContacts`: Total number of verified contacts;
  - `avgChannelsPerContact`: Average number of channels per contact;
  - `totalContactsWithoutChannels`: Number of contacts without channels;
  - `totalImportedContacts`: Total number of imported contacts;
  - `totalUpsellViews`: Total number of "Advanced Contact Management" Upsell CTA views;
  - `totalUpsellClicks`: Total number of "Advanced Contact Management" Upsell CTA clicks;
- ([#33549](https://github.com/RocketChat/Rocket.Chat/pull/33549)) Adds a new callout in the subscription page to inform users of subscription upgrade eligibility when applicable.

### Patch Changes

- ([#34205](https://github.com/RocketChat/Rocket.Chat/pull/34205)) Fixes an error where the engine would not retry a subprocess restart if the last attempt failed

- ([#34205](https://github.com/RocketChat/Rocket.Chat/pull/34205)) Fixes error propagation when trying to get the status of apps in some cases

- ([#34205](https://github.com/RocketChat/Rocket.Chat/pull/34205)) Fixes wrong data being reported to total failed apps metrics and statistics

## 7.1.0

### Minor Changes

- ([#32727](https://github.com/RocketChat/Rocket.Chat/pull/32727)) These changes aims to add:
  - A brand-new omnichannel contact profile
  - The ability to communicate with known contacts only
  - Communicate with verified contacts only
  - Merge verified contacts across different channels
  - Block contact channels
  - Resolve conflicting contact information when registered via different channels
  - An advanced contact center filters

### Patch Changes

- ([#32991](https://github.com/RocketChat/Rocket.Chat/pull/32991)) Fixes an issue where updating custom emojis didn’t work as expected, ensuring that uploaded emojis now update correctly and display without any caching problems.

## 7.1.0-rc.3

## 7.1.0-rc.2

## 7.1.0-rc.1

## 7.1.0-rc.0

### Minor Changes

- ([#32727](https://github.com/RocketChat/Rocket.Chat/pull/32727)) These changes aims to add:
  - A brand-new omnichannel contact profile
  - The ability to communicate with known contacts only
  - Communicate with verified contacts only
  - Merge verified contacts across different channels
  - Block contact channels
  - Resolve conflicting contact information when registered via different channels
  - An advanced contact center filters

### Patch Changes

- ([#32991](https://github.com/RocketChat/Rocket.Chat/pull/32991)) Fixes an issue where updating custom emojis didn’t work as expected, ensuring that uploaded emojis now update correctly and display without any caching problems.

## 7.0.0

### Major Changes

- ([#32856](https://github.com/RocketChat/Rocket.Chat/pull/32856)) Adds a new collection to store all the workspace cloud tokens to defer the race condition management to MongoDB instead of having to handle it within the settings cache.
  Removes the Cloud_Workspace_Access_Token & Cloud_Workspace_Access_Token_Expires_At settings since they are not going to be used anymore.
- ([#33630](https://github.com/RocketChat/Rocket.Chat/pull/33630)) Changes the payload of the startImport endpoint to decrease the amount of data it requires

### Minor Changes

- ([#33598](https://github.com/RocketChat/Rocket.Chat/pull/33598)) Adds a new setting to allow mapping LDAP attributes to the user's extension

- ([#33433](https://github.com/RocketChat/Rocket.Chat/pull/33433)) Added support for interacting with add-ons issued in the license

### Patch Changes

- ([#33346](https://github.com/RocketChat/Rocket.Chat/pull/33346)) Implements integration with FreeSwitch to enable VoIP calls for team collaboration workspaces

- Removed the deprecated "Compatible Sandbox" option from integration scripts and the dependencies that this sandbox mode relied on.

- ([#33328](https://github.com/RocketChat/Rocket.Chat/pull/33328)) Allows authorized users to reset the encryption key for end-to-end encrypted rooms. This aims to prevent situations where all users of a room have lost the encryption key, and as such, the access to the room.

- <details><summary>Updated dependencies [687f1efd5f, debd3ffa22]:</summary>

  - @rocket.chat/ui-kit@0.37.0
  </details>

## 7.0.0-rc.6

## 7.0.0-rc.5

## 7.0.0-rc.4

## 7.0.0-rc.3

## 7.0.0-rc.2

## 7.0.0-rc.1

## 7.0.0-rc.0

### Major Changes

- ([#32856](https://github.com/RocketChat/Rocket.Chat/pull/32856)) Adds a new collection to store all the workspace cloud tokens to defer the race condition management to MongoDB instead of having to handle it within the settings cache.
  Removes the Cloud_Workspace_Access_Token & Cloud_Workspace_Access_Token_Expires_At settings since they are not going to be used anymore.
- ([#33630](https://github.com/RocketChat/Rocket.Chat/pull/33630)) Changes the payload of the startImport endpoint to decrease the amount of data it requires

### Minor Changes

- ([#33569](https://github.com/RocketChat/Rocket.Chat/pull/33569)) Adds a `source` field to livechat visitors, which stores the channel (eg API, widget, SMS, email-inbox, app) that's been used by the visitor to send messages.
  Uses the new `source` field to assure each visitor is linked to a single source, so that each connection through a distinct channel creates a new visitor.
- ([#33598](https://github.com/RocketChat/Rocket.Chat/pull/33598)) Adds a new setting to allow mapping LDAP attributes to the user's extension

- ([#33433](https://github.com/RocketChat/Rocket.Chat/pull/33433)) Added support for interacting with add-ons issued in the license

### Patch Changes

- ([#33346](https://github.com/RocketChat/Rocket.Chat/pull/33346)) Implements integration with FreeSwitch to enable VoIP calls for team collaboration workspaces

- Removed the deprecated "Compatible Sandbox" option from integration scripts and the dependencies that this sandbox mode relied on.

- ([#33328](https://github.com/RocketChat/Rocket.Chat/pull/33328)) Allows authorized users to reset the encryption key for end-to-end encrypted rooms. This aims to prevent situations where all users of a room have lost the encryption key, and as such, the access to the room.

- <details><summary>Updated dependencies [687f1efd5f, debd3ffa22]:</summary>

  - @rocket.chat/ui-kit@0.37.0-rc.0
  </details>

## 6.13.0

### Minor Changes

- ([#32693](https://github.com/RocketChat/Rocket.Chat/pull/32693)) Introduced "create contacts" endpoint to omnichannel

- ([#33225](https://github.com/RocketChat/Rocket.Chat/pull/33225)) Implemented new feature preview for Sidepanel

### Patch Changes

- ([#32510](https://github.com/RocketChat/Rocket.Chat/pull/32510)) Added a new setting to enable mentions in end to end encrypted channels

- <details><summary>Updated dependencies [79c16d315a]:</summary>

  - @rocket.chat/message-parser@0.31.31
  </details>

## 6.13.0-rc.6

## 6.13.0-rc.5

## 6.13.0-rc.4

## 6.13.0-rc.3

## 6.13.0-rc.2

## 6.13.0-rc.1

## 6.13.0-rc.0

### Minor Changes

- ([#32693](https://github.com/RocketChat/Rocket.Chat/pull/32693)) Introduced "create contacts" endpoint to omnichannel

- ([#33225](https://github.com/RocketChat/Rocket.Chat/pull/33225)) Implemented new feature preview for Sidepanel

### Patch Changes

- ([#32510](https://github.com/RocketChat/Rocket.Chat/pull/32510)) Added a new setting to enable mentions in end to end encrypted channels

- <details><summary>Updated dependencies [79c16d315a]:</summary>

  - @rocket.chat/message-parser@0.31.30-rc.0
  </details>

## 6.12.1

### Patch Changes

- <details><summary>Updated dependencies [3cbb9f6252]:</summary>

  - @rocket.chat/message-parser@0.31.30
  </details>

## 6.12.0

### Minor Changes

- ([#33003](https://github.com/RocketChat/Rocket.Chat/pull/33003)) Added a new setting to enable/disable file encryption in an end to end encrypted room.

- ([#32868](https://github.com/RocketChat/Rocket.Chat/pull/32868)) Added `sidepanel` field to `teams.create` and `rooms.saveRoomSettings` endpoints

- ([#33003](https://github.com/RocketChat/Rocket.Chat/pull/33003)) Fixed a bug related to uploading end to end encrypted file.

  E2EE files and uploads are uploaded as files of mime type `application/octet-stream` as we can't reveal the mime type of actual content since it is encrypted and has to be kept confidential.

  The server resolves the mime type of encrypted file as `application/octet-stream` but it wasn't playing nicely with existing settings related to whitelisted and blacklisted media types.

  E2EE files upload was getting blocked if `application/octet-stream` is not a whitelisted media type.

  Now this PR solves this issue by always accepting E2EE uploads even if `application/octet-stream` is not whitelisted but it will block the upload if `application/octet-stream` is black listed.

### Patch Changes

- ([#32846](https://github.com/RocketChat/Rocket.Chat/pull/32846)) Fixed issue with system messages being counted as agents' first responses in livechat rooms (which caused the "best first response time" and "average first response time" metrics to be unreliable for all agents)

- <details><summary>Updated dependencies [c11f3722df]:</summary>

  - @rocket.chat/ui-kit@0.36.1
  </details>

## 6.12.0-rc.6

## 6.12.0-rc.5

## 6.12.0-rc.4

## 6.12.0-rc.3

## 6.12.0-rc.2

## 6.12.0-rc.1

## 6.12.0-rc.0

### Minor Changes

- ([#33003](https://github.com/RocketChat/Rocket.Chat/pull/33003)) Added a new setting to enable/disable file encryption in an end to end encrypted room.

- ([#32868](https://github.com/RocketChat/Rocket.Chat/pull/32868)) Added `sidepanel` field to `teams.create` and `rooms.saveRoomSettings` endpoints

- ([#33003](https://github.com/RocketChat/Rocket.Chat/pull/33003)) Fixed a bug related to uploading end to end encrypted file.

  E2EE files and uploads are uploaded as files of mime type `application/octet-stream` as we can't reveal the mime type of actual content since it is encrypted and has to be kept confidential.

  The server resolves the mime type of encrypted file as `application/octet-stream` but it wasn't playing nicely with existing settings related to whitelisted and blacklisted media types.

  E2EE files upload was getting blocked if `application/octet-stream` is not a whitelisted media type.

  Now this PR solves this issue by always accepting E2EE uploads even if `application/octet-stream` is not whitelisted but it will block the upload if `application/octet-stream` is black listed.

### Patch Changes

- ([#32846](https://github.com/RocketChat/Rocket.Chat/pull/32846)) Fixed issue with system messages being counted as agents' first responses in livechat rooms (which caused the "best first response time" and "average first response time" metrics to be unreliable for all agents)

- <details><summary>Updated dependencies [c11f3722df]:</summary>

  - @rocket.chat/ui-kit@0.36.1-rc.0
  </details>

## 6.11.2

## 6.11.1

## 6.11.0

### Minor Changes

- ([#32793](https://github.com/RocketChat/Rocket.Chat/pull/32793)) New Feature: Video Conference Persistent Chat.
  This feature provides a discussion id for conference provider apps to store the chat messages exchanged during the conferences, so that those users may then access those messages again at any time through Rocket.Chat.

### Patch Changes

- ([#32328](https://github.com/RocketChat/Rocket.Chat/pull/32328)) Allow customFields on livechat creation bridge

- ([#32719](https://github.com/RocketChat/Rocket.Chat/pull/32719)) Added the `user` param to apps-engine update method call, allowing apps' new `onUpdate` hook to know who triggered the update.

- <details><summary>Updated dependencies [2d89a0c448]:</summary>

  - @rocket.chat/ui-kit@0.36.0
  </details>

## 6.11.0-rc.6

## 6.11.0-rc.5

## 6.11.0-rc.4

## 6.11.0-rc.3

## 6.11.0-rc.2

## 6.11.0-rc.1

## 6.11.0-rc.0

### Minor Changes

- ([#32793](https://github.com/RocketChat/Rocket.Chat/pull/32793)) New Feature: Video Conference Persistent Chat.
  This feature provides a discussion id for conference provider apps to store the chat messages exchanged during the conferences, so that those users may then access those messages again at any time through Rocket.Chat.

### Patch Changes

- ([#32328](https://github.com/RocketChat/Rocket.Chat/pull/32328)) Allow customFields on livechat creation bridge

- ([#32719](https://github.com/RocketChat/Rocket.Chat/pull/32719)) Added the `user` param to apps-engine update method call, allowing apps' new `onUpdate` hook to know who triggered the update.

- <details><summary>Updated dependencies [2d89a0c448]:</summary>

  - @rocket.chat/ui-kit@0.36.0-rc.0
  </details>

## 6.10.2

### Patch Changes

- ([#32935](https://github.com/RocketChat/Rocket.Chat/pull/32935)) Fixed an issue that prevented apps from being updated or uninstalled in some cases

- ([#32935](https://github.com/RocketChat/Rocket.Chat/pull/32935)) Fixed an issue that prevented apps from handling errors during execution in some cases

- ([#32935](https://github.com/RocketChat/Rocket.Chat/pull/32935)) Improved Apps-Engine installation to prevent start up errors on manual installation setups

- ([#32935](https://github.com/RocketChat/Rocket.Chat/pull/32935)) Fixed an issue that caused the video conference button on rooms to not recognize a video conference provider app in some cases

## 6.10.1

## 6.10.0

### Minor Changes

- ([#32197](https://github.com/RocketChat/Rocket.Chat/pull/32197)) Async End-to-End Encrypted rooms key distribution process. Users now don't need to be online to get the keys of their subscribed encrypted rooms, the key distribution process is now async and users can recieve keys even when they are not online.

- ([#31821](https://github.com/RocketChat/Rocket.Chat/pull/31821)) New runtime for apps in the Apps-Engine based on the Deno platform

- ([#32425](https://github.com/RocketChat/Rocket.Chat/pull/32425)) Added the possibility to choose the time unit (days, hours, minutes) to the global retention policy settings

### Patch Changes

- ([#32380](https://github.com/RocketChat/Rocket.Chat/pull/32380)) Decrypt pinned encrypted messages in the chat and pinned messages contextual bar.

- ([#31987](https://github.com/RocketChat/Rocket.Chat/pull/31987)) Implemented a new "Pending Users" tab on the users page to list users who have not yet been activated and/or have not logged in for the first time.
  Additionally, added a "Pending Action" column to aid administrators in identifying necessary actions for each user. Incorporated a "Reason for Joining" field
  into the user info contextual bar, along with a callout for exceeding the seats cap in the users page header. Finally, introduced a new logic to disable user creation buttons upon surpassing the seats cap.
- <details><summary>Updated dependencies [a565999ae0, 4f72d62aa7]:</summary>

  - @rocket.chat/ui-kit@0.35.0
  </details>

## 6.10.0-rc.7

## 6.10.0-rc.6

## 6.10.0-rc.5

## 6.10.0-rc.4

## 6.10.0-rc.3

## 6.10.0-rc.2

## 6.10.0-rc.1

## 6.10.0-rc.0

### Minor Changes

- ([#32197](https://github.com/RocketChat/Rocket.Chat/pull/32197)) Async End-to-End Encrypted rooms key distribution process. Users now don't need to be online to get the keys of their subscribed encrypted rooms, the key distribution process is now async and users can recieve keys even when they are not online.

- ([#31821](https://github.com/RocketChat/Rocket.Chat/pull/31821)) New runtime for apps in the Apps-Engine based on the Deno platform

- ([#32425](https://github.com/RocketChat/Rocket.Chat/pull/32425)) Added the possibility to choose the time unit (days, hours, minutes) to the global retention policy settings

### Patch Changes

- ([#32380](https://github.com/RocketChat/Rocket.Chat/pull/32380)) Decrypt pinned encrypted messages in the chat and pinned messages contextual bar.

- ([#31987](https://github.com/RocketChat/Rocket.Chat/pull/31987)) Implemented a new "Pending Users" tab on the users page to list users who have not yet been activated and/or have not logged in for the first time.
  Additionally, added a "Pending Action" column to aid administrators in identifying necessary actions for each user. Incorporated a "Reason for Joining" field
  into the user info contextual bar, along with a callout for exceeding the seats cap in the users page header. Finally, introduced a new logic to disable user creation buttons upon surpassing the seats cap.
- <details><summary>Updated dependencies [a565999ae0, 4f72d62aa7]:</summary>

  - @rocket.chat/ui-kit@0.35.0-rc.0
  </details>

## 6.9.3

## 6.9.2

## 6.9.1

## 6.9.0

### Minor Changes

- ([#31917](https://github.com/RocketChat/Rocket.Chat/pull/31917)) Introduced a tab layout to the users page and implemented a tab called "All" that lists all users.

- ([#32298](https://github.com/RocketChat/Rocket.Chat/pull/32298)) Added "Rocket.Chat Cloud Workspace ID" to workspace statistics page

### Patch Changes

- <details><summary>Updated dependencies [ee5cdfc367]:</summary>

  - @rocket.chat/ui-kit@0.34.0
  </details>

## 6.9.0-rc.2

## 6.9.0-rc.1

## 6.9.0-rc.0

### Minor Changes

- ([#31917](https://github.com/RocketChat/Rocket.Chat/pull/31917)) Introduced a tab layout to the users page and implemented a tab called "All" that lists all users.

- ([#32298](https://github.com/RocketChat/Rocket.Chat/pull/32298)) Added "Rocket.Chat Cloud Workspace ID" to workspace statistics page

### Patch Changes

- <details><summary>Updated dependencies [ee5cdfc367]:</summary>

  - @rocket.chat/ui-kit@0.34.0-rc.0
  </details>

## 6.8.0

### Minor Changes

- ([#32224](https://github.com/RocketChat/Rocket.Chat/pull/32224)) Allow Custom Fields in Messages. API-only feature. It can be enabled and configured in Workspace Settings.

- ([#31976](https://github.com/RocketChat/Rocket.Chat/pull/31976)) Added support for allowing agents to forward inquiries to departments that may not have any online agents given that `Allow department to receive forwarded inquiries even when there's no available agents` is set to `true` in the department configuration.
  This configuration empowers agents to seamlessly direct incoming requests to the designated department, ensuring efficient handling of queries even when departmental resources are not actively online. When an agent becomes available, any pending inquiries will be automatically routed to them if the routing algorithm supports it.

### Patch Changes

- ([#32374](https://github.com/RocketChat/Rocket.Chat/pull/32374)) Fixed an issue with some apps that didn't implement executeViewCloseHandler. This causes opened modals to be open forever on UI (unless Esc was clicked). This is because when the UI attempts to close it, it calls the aforementioned handler, and since it didn't exist, apps engine errored out.

  This returned an empty response to the UI, which ignored the response and continued to show the view.

- <details><summary>Updated dependencies []:</summary>

  - @rocket.chat/message-parser@0.31.29
  - @rocket.chat/ui-kit@0.33.0
  </details>

## 6.8.0-rc.2

### Patch Changes

- ([#32374](https://github.com/RocketChat/Rocket.Chat/pull/32374)) Fixed an issue with some apps that didn't implement executeViewCloseHandler. This causes opened modals to be open forever on UI (unless Esc was clicked). This is because when the UI attempts to close it, it calls the aforementioned handler, and since it didn't exist, apps engine errored out.

  This returned an empty response to the UI, which ignored the response and continued to show the view.

## 6.8.0-rc.1

## 6.8.0-rc.0

### Minor Changes

- ([#32224](https://github.com/RocketChat/Rocket.Chat/pull/32224)) Allow Custom Fields in Messages. API-only feature. It can be enabled and configured in Workspace Settings.

- ([#31976](https://github.com/RocketChat/Rocket.Chat/pull/31976)) Added support for allowing agents to forward inquiries to departments that may not have any online agents given that `Allow department to receive forwarded inquiries even when there's no available agents` is set to `true` in the department configuration.
  This configuration empowers agents to seamlessly direct incoming requests to the designated department, ensuring efficient handling of queries even when departmental resources are not actively online. When an agent becomes available, any pending inquiries will be automatically routed to them if the routing algorithm supports it.

### Patch Changes

- <details><summary>Updated dependencies []:</summary>

  - @rocket.chat/message-parser@0.31.29
  - @rocket.chat/ui-kit@0.33.0
  </details>

## 6.7.2

## 6.7.1

## 6.7.0

### Minor Changes

- ([#31820](https://github.com/RocketChat/Rocket.Chat/pull/31820)) **Added the ability for premium workspaces to hide Rocket.Chat's watermark as well as change the Livechat widget's logo**

  The new settings (named below) can be found in the Omnichannel workspace settings within the livechat section.

  - Hide "powered by Rocket.Chat"
  - Livechat widget logo (svg, png, jpg)

- ([#31268](https://github.com/RocketChat/Rocket.Chat/pull/31268)) Added new Livechat trigger action "Send message (external service)"

### Patch Changes

- ([#31663](https://github.com/RocketChat/Rocket.Chat/pull/31663)) Fixes issue causing the setDepartment Livechat API overriding some triggers conditions

- <details><summary>Updated dependencies [5ad65ff3da]:</summary>

  - @rocket.chat/message-parser@0.31.29
  - @rocket.chat/ui-kit@0.33.0
  </details>

## 6.7.0-rc.4

## 6.7.0-rc.3

## 6.7.0-rc.2

## 6.7.0-rc.1

## 6.7.0-rc.0

### Minor Changes

- ([#31820](https://github.com/RocketChat/Rocket.Chat/pull/31820)) **Added the ability for premium workspaces to hide Rocket.Chat's watermark as well as change the Livechat widget's logo**

  The new settings (named below) can be found in the Omnichannel workspace settings within the livechat section.

  - Hide "powered by Rocket.Chat"
  - Livechat widget logo (svg, png, jpg)

- ([#31268](https://github.com/RocketChat/Rocket.Chat/pull/31268)) Added new Livechat trigger action "Send message (external service)"

### Patch Changes

- ([#31663](https://github.com/RocketChat/Rocket.Chat/pull/31663)) Fixes issue causing the setDepartment Livechat API overriding some triggers conditions

- <details><summary>Updated dependencies [5ad65ff3da]:</summary>

  - @rocket.chat/message-parser@0.31.29-rc.0
  - @rocket.chat/ui-kit@0.33.0
  </details>

## 6.6.6

## 6.6.5

## 6.6.4

## 6.6.3

## 6.6.2

## 6.6.1

## 6.6.0

### Patch Changes

- ([#31138](https://github.com/RocketChat/Rocket.Chat/pull/31138)) feat(uikit): Move `@rocket.chat/ui-kit` package to the main monorepo

- ([#31349](https://github.com/RocketChat/Rocket.Chat/pull/31349) by [@Subhojit-Dey1234](https://github.com/Subhojit-Dey1234)) feat: Implemented InlineCode handling in Bold, Italic and Strike

- ([#30478](https://github.com/RocketChat/Rocket.Chat/pull/30478)) Added `chat.getURLPreview` endpoint to enable users to retrieve previews for URL (ready to be provided in message send/update)

- ([#31328](https://github.com/RocketChat/Rocket.Chat/pull/31328)) Fixed an issue caused by the `Fallback Forward Department` feature. Feature could be configured by admins in a way that mimis a loop, causing a chat to be forwarded "infinitely" between those departments. System will now prevent Self & 1-level deep circular references from being saved, and a new setting is added to control the maximum number of hops that the system will do between fallback departments before considering a transfer failure.

- <details><summary>Updated dependencies [b223cbde14]:</summary>

  - @rocket.chat/ui-kit@0.33.0
  </details>

## 6.6.0-rc.7

## 6.6.0-rc.6

## 6.6.0-rc.5

## 6.6.0-rc.4

## 6.6.0-rc.3

## 6.6.0-rc.2

## 6.6.0-rc.1

## 6.6.0-rc.0

### Patch Changes

- b223cbde14: feat(uikit): Move `@rocket.chat/ui-kit` package to the main monorepo
- dbb08ef948: feat: Implemented InlineCode handling in Bold, Italic and Strike
- fdd9852079: Added `chat.getURLPreview` endpoint to enable users to retrieve previews for URL (ready to be provided in message send/update)
- b4b2cd20a8: Fixed an issue caused by the `Fallback Forward Department` feature. Feature could be configured by admins in a way that mimis a loop, causing a chat to be forwarded "infinitely" between those departments. System will now prevent Self & 1-level deep circular references from being saved, and a new setting is added to control the maximum number of hops that the system will do between fallback departments before considering a transfer failure.
- Updated dependencies [b223cbde14]
  - @rocket.chat/ui-kit@0.33.0-rc.0

## 6.5.3

## 6.5.2

## 6.5.1

### Patch Changes

- c2b224fd82: Exceeding API calls when sending OTR messages

## 6.5.0

### Minor Changes

- c0ef13a0bf: Added `push` statistic, containing three bits. Each bit represents a boolean:
  ```
  1 1 1
  | | |
  | | +- push enabled = 0b1 = 1
  | +--- push gateway enabled = 0b10 = 2
  +----- push gateway changed = 0b100 = 4
  ```
- 92613680b7: Added option to select between two script engine options for the integrations
- ec1b2b9846: Create a deployment fingerprint to identify possible deployment changes caused by database cloning. A question to the admin will confirm if it's a regular deployment change or an intent of a new deployment and correct identification values as needed.
  The fingerprint is composed by `${siteUrl}${dbConnectionString}` and hashed via `sha256` in `base64`.
  An environment variable named `AUTO_ACCEPT_FINGERPRINT`, when set to `true`, can be used to auto-accept an expected fingerprint change as a regular deployment update.
- 5f81a0f3cb: Implemented the License library, it is used to handle the functionality like expiration date, modules, limits, etc.
  Also added a version v3 of the license, which contains an extended list of features.
  v2 is still supported, since we convert it to v3 on the fly.

### Patch Changes

- dea1fe9191: chore: Calculate & Store MAC stats
  Added new info to the stats: `omnichannelContactsBySource`, `uniqueContactsOfLastMonth`, `uniqueContactsOfLastWeek`, `uniqueContactsOfYesterday`
- 5b9d6883bf: feat: Improve UI when MAC limits are reached
  feat: Limit endpoints on MAC limit reached
- dea1fe9191: feat: Disable and annonimize visitors instead of removing

## 6.5.0-rc.19

## 6.5.0-rc.18

## 6.5.0-rc.17

## 6.5.0-rc.16

## 6.5.0-rc.15

## 6.5.0-rc.14

## 6.5.0-rc.13

## 6.5.0-rc.12

## 6.5.0-rc.11

## 6.5.0-rc.10

## 6.5.0-rc.9

## 6.5.0-rc.8

## 6.5.0-rc.7

## 6.5.0-rc.6

## 6.5.0-rc.5

## 6.5.0-rc.4

## 6.5.0-rc.3

## 6.5.0-rc.2

## 6.5.0-rc.1

## 6.5.0-rc.0

### Minor Changes

- c0ef13a0bf: Added `push` statistic, containing three bits. Each bit represents a boolean:
  ```
  1 1 1
  | | |
  | | +- push enabled = 0b1 = 1
  | +--- push gateway enabled = 0b10 = 2
  +----- push gateway changed = 0b100 = 4
  ```
- 92613680b7: Added option to select between two script engine options for the integrations
- ec1b2b9846: Create a deployment fingerprint to identify possible deployment changes caused by database cloning. A question to the admin will confirm if it's a regular deployment change or an intent of a new deployment and correct identification values as needed.
  The fingerprint is composed by `${siteUrl}${dbConnectionString}` and hashed via `sha256` in `base64`.
  An environment variable named `AUTO_ACCEPT_FINGERPRINT`, when set to `true`, can be used to auto-accept an expected fingerprint change as a regular deployment update.
- 5f81a0f3cb: Implemented the License library, it is used to handle the functionality like expiration date, modules, limits, etc.
  Also added a version v3 of the license, which contains an extended list of features.
  v2 is still supported, since we convert it to v3 on the fly.

### Patch Changes

- dea1fe9191: chore: Calculate & Store MAC stats
  Added new info to the stats: `omnichannelContactsBySource`, `uniqueContactsOfLastMonth`, `uniqueContactsOfLastWeek`, `uniqueContactsOfYesterday`
- 5b9d6883bf: feat: Improve UI when MAC limits are reached
  feat: Limit endpoints on MAC limit reached
- dea1fe9191: feat: Disable and annonimize visitors instead of removing

## 6.4.8

## 6.4.7

## 6.4.6

## 6.4.5

## 6.4.4

## 6.4.3

## 6.4.2

## 6.4.1

## 6.4.0

### Minor Changes

- 239a34e877: new: ring mobile users on direct conference calls
- 4186eecf05: Introduce the ability to report an user
- ebab8c4dd8: Added Reports Metrics Dashboard to Omnichannel
- 1041d4d361: Added option to select between two script engine options for the integrations

### Patch Changes

- 203304782f: Fixed `overrideDestinationChannelEnabled` treated as a required param in `integrations.create` and `integration.update` endpoints
- ba24f3c21f: Fixed `default` field not being returned from the `setDefault` endpoints when setting to false
- 61128364d6: Fixes a problem where the calculated time for considering the visitor abandonment was the first message from the visitor and not the visitor's reply to the agent.
- d45365436e: Use group filter when set to LDAP sync process

## 6.4.0-rc.5

### Minor Changes

- 1041d4d361: Added option to select between two script engine options for the integrations

## 6.4.0-rc.4

## 6.4.0-rc.3

## 6.4.0-rc.2

## 6.4.0-rc.1

## 6.4.0-rc.0

### Minor Changes

- 239a34e877: new: ring mobile users on direct conference calls
- 4186eecf05: Introduce the ability to report an user
- ebab8c4dd8: Added Reports Metrics Dashboard to Omnichannel

### Patch Changes

- 203304782f: Fixed `overrideDestinationChannelEnabled` treated as a required param in `integrations.create` and `integration.update` endpoints
- ba24f3c21f: Fixed `default` field not being returned from the `setDefault` endpoints when setting to false
- 61128364d6: Fixes a problem where the calculated time for considering the visitor abandonment was the first message from the visitor and not the visitor's reply to the agent.
- d45365436e: Use group filter when set to LDAP sync process

## 6.3.8

## 6.3.7

## 6.3.6

## 6.3.5

## 6.3.4

## 6.3.3

## 6.3.2

## 6.3.1

## 6.3.0

### Minor Changes

- 48ac55f4ea: Created new endpoints for creating users in bulk

### Patch Changes

- e14ec50816: Added and Improved Custom Fields form to Registration Flow
- 9da856cc67: fix: Resume on-hold chat not working with max-chat's allowed per agent config
- 12d97e16c2: feat: Allow Incoming Webhooks to override destination channel

## 6.3.0-rc.10

## 6.3.0-rc.9

### Minor Changes

- 48ac55f4ea: Created new endpoints for creating users in bulk

## 6.3.0-rc.8

## 6.3.0-rc.7

## 6.3.0-rc.6

## 6.3.0-rc.5

## 6.3.0-rc.4

## 6.3.0-rc.3

## 6.3.0-rc.2

## 6.3.0-rc.1

## 6.3.0-rc.0

### Patch Changes

- e14ec50816: Added and Improved Custom Fields form to Registration Flow
- 9da856cc67: fix: Resume on-hold chat not working with max-chat's allowed per agent config
- 12d97e16c2: feat: Allow Incoming Webhooks to override destination channel

## 6.2.10

## 6.2.9

## 6.2.7

## 6.2.6<|MERGE_RESOLUTION|>--- conflicted
+++ resolved
@@ -1,6 +1,5 @@
 # @rocket.chat/core-typings
 
-<<<<<<< HEAD
 ## 7.4.0-rc.3
 
 ## 7.4.0-rc.2
@@ -18,9 +17,8 @@
 ### Patch Changes
 
 - ([#35120](https://github.com/RocketChat/Rocket.Chat/pull/35120)) Fixes behavior of app updates that would save undesired field changes to documents
-=======
+
 ## 7.3.3
->>>>>>> aeab9d32
 
 ## 7.3.2
 
