--- conflicted
+++ resolved
@@ -1,6 +1,5 @@
 # @rocket.chat/core-typings
 
-<<<<<<< HEAD
 ## 7.4.0-rc.0
 
 ### Minor Changes
@@ -12,11 +11,10 @@
 ### Patch Changes
 
 - ([#35120](https://github.com/RocketChat/Rocket.Chat/pull/35120)) Fixes behavior of app updates that would save undesired field changes to documents
-=======
+
 ## 7.3.2
 
 ## 7.3.1
->>>>>>> c21de7b7
 
 ## 7.3.0
 
