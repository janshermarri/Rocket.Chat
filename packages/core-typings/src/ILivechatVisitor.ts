import type { IRocketChatRecord } from './IRocketChatRecord';
import type { UserStatus } from './UserStatus';

export interface IVisitorPhone {
	phoneNumber: string;
}

export interface IVisitorLastChat {
	_id: string;
	ts: Date;
}

export interface ILivechatVisitorConnectionData {
	httpHeaders: {
		[k: string]: string;
	};
	clientAddress: string;
}

export interface IVisitorEmail {
	address: string;
}

interface ILivechatData {
	[k: string]: unknown;
}

export interface ILivechatVisitor extends IRocketChatRecord {
	username: string;
	ts: Date;
	token: string;
	department?: string;
	name?: string;
	phone?: IVisitorPhone[] | null;
	lastChat?: IVisitorLastChat;
	userAgent?: string;
	ip?: string;
	host?: string;
	visitorEmails?: IVisitorEmail[];
	status?: UserStatus;
	lastAgent?: {
		username: string;
		agentId: string;
		ts: Date;
	};
	livechatData?: ILivechatData;
	contactManager?: {
		username: string;
	};
	activity?: string[];
	disabled?: boolean;
<<<<<<< HEAD
	source?: IOmnichannelSource;
=======
	contactId?: string;
>>>>>>> 72182bae
}

export interface ILivechatVisitorDTO {
	id?: string;
	token: string;
	name?: string;
	email?: string;
	department?: string;
	phone?: string;
	username?: string;
	customFields?: {
		key: string;
		value: string;
		overwrite: boolean;
	}[];
	connectionData?: {
		httpHeaders: Record<string, string | string[] | undefined>;
	};
}

export const isILivechatVisitor = (a: any): a is ILivechatVisitor => typeof a?.token === 'string';<|MERGE_RESOLUTION|>--- conflicted
+++ resolved
@@ -49,11 +49,6 @@
 	};
 	activity?: string[];
 	disabled?: boolean;
-<<<<<<< HEAD
-	source?: IOmnichannelSource;
-=======
-	contactId?: string;
->>>>>>> 72182bae
 }
 
 export interface ILivechatVisitorDTO {
