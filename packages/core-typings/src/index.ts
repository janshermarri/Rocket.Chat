--- conflicted
+++ resolved
@@ -127,12 +127,9 @@
 export * from './omnichannel';
 export * from './AppsTokens';
 export * from './ILivechatUnitMonitor';
-<<<<<<< HEAD
 export * from './ICronHistoryItem';
 
 export * from './migrations/IControl';
 export * from './ICustomOAuthConfig';
-=======
 
-export * from './IModerationReport';
->>>>>>> 465358f5
+export * from './IModerationReport';