--- conflicted
+++ resolved
@@ -1,16 +1,10 @@
 # @rocket.chat/ui-client
 
-<<<<<<< HEAD
 ## 16.0.0-rc.3
-=======
-## 15.0.3
->>>>>>> aeab9d32
-
-### Patch Changes
-
-- <details><summary>Updated dependencies []:</summary>
-
-<<<<<<< HEAD
+
+### Patch Changes
+
+- <details><summary>Updated dependencies []:</summary>
   - @rocket.chat/ui-contexts@16.0.0-rc.3
   - @rocket.chat/ui-avatar@12.0.0-rc.3
   </details>
@@ -45,10 +39,16 @@
 
   - @rocket.chat/ui-contexts@16.0.0-rc.0
   - @rocket.chat/ui-avatar@12.0.0-rc.0
-=======
+  </details>
+
+## 15.0.3
+
+### Patch Changes
+
+- <details><summary>Updated dependencies []:</summary>
+
   - @rocket.chat/ui-contexts@15.0.3
   - @rocket.chat/ui-avatar@11.0.3
->>>>>>> aeab9d32
   </details>
 
 ## 15.0.2
