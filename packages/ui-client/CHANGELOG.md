--- conflicted
+++ resolved
@@ -1,49 +1,47 @@
 # @rocket.chat/ui-client
 
-<<<<<<< HEAD
+
 ## 10.0.0-rc.3
-=======
+### Patch Changes
+
+- <details><summary>Updated dependencies []:</summary>
+  - @rocket.chat/ui-contexts@10.0.0-rc.3
+  </details>
+
+## 10.0.0-rc.2
+
+### Patch Changes
+
+- <details><summary>Updated dependencies []:</summary>
+
+  - @rocket.chat/ui-contexts@10.0.0-rc.2
+  </details>
+
+## 10.0.0-rc.1
+
+### Patch Changes
+
+- <details><summary>Updated dependencies []:</summary>
+
+  - @rocket.chat/ui-contexts@10.0.0-rc.1
+  </details>
+
+## 10.0.0-rc.0
+
+### Patch Changes
+
+- ([#32968](https://github.com/RocketChat/Rocket.Chat/pull/32968)) Bumped @rocket.chat/fuselage that fixes the Menu onPointerUp event behavior
+
+- <details><summary>Updated dependencies []:</summary>
+
+  - @rocket.chat/ui-contexts@10.0.0-rc.0
+  </details>
 ## 9.0.2
->>>>>>> 4dc145f1
-
-### Patch Changes
-
-- <details><summary>Updated dependencies []:</summary>
-
-<<<<<<< HEAD
-  - @rocket.chat/ui-contexts@10.0.0-rc.3
-  </details>
-
-## 10.0.0-rc.2
-
-### Patch Changes
-
-- <details><summary>Updated dependencies []:</summary>
-
-  - @rocket.chat/ui-contexts@10.0.0-rc.2
-  </details>
-
-## 10.0.0-rc.1
-
-### Patch Changes
-
-- <details><summary>Updated dependencies []:</summary>
-
-  - @rocket.chat/ui-contexts@10.0.0-rc.1
-  </details>
-
-## 10.0.0-rc.0
-
-### Patch Changes
-
-- ([#32968](https://github.com/RocketChat/Rocket.Chat/pull/32968)) Bumped @rocket.chat/fuselage that fixes the Menu onPointerUp event behavior
-
-- <details><summary>Updated dependencies []:</summary>
-
-  - @rocket.chat/ui-contexts@10.0.0-rc.0
-=======
+### Patch Changes
+
+- <details><summary>Updated dependencies []:</summary>
+
   - @rocket.chat/ui-contexts@9.0.2
->>>>>>> 4dc145f1
   </details>
 
 ## 9.0.1
