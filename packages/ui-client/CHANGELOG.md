--- conflicted
+++ resolved
@@ -1,6 +1,5 @@
 # @rocket.chat/ui-client
 
-<<<<<<< HEAD
 ## 6.0.0-rc.0
 
 ### Patch Changes
@@ -8,7 +7,6 @@
 - <details><summary>Updated dependencies [c0d54d742a]:</summary>
 
   - @rocket.chat/ui-contexts@6.0.0-rc.0
-=======
 ## 5.0.1
 
 ### Patch Changes
@@ -16,7 +14,6 @@
 - <details><summary>Updated dependencies []:</summary>
 
   - @rocket.chat/ui-contexts@5.0.1
->>>>>>> f8823622
   </details>
 
 ## 5.0.0
