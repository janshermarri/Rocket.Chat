--- conflicted
+++ resolved
@@ -71,10 +71,7 @@
 	searchBarText,
 }: DropDownProps): ReactElement => {
 	const reference = useRef<HTMLInputElement>(null);
-<<<<<<< HEAD
-=======
 	const target = useRef<HTMLElement>(null);
->>>>>>> 69a5213a
 	const [collapsed, toggleCollapsed] = useToggle(false);
 
 	const onClose = useCallback(
