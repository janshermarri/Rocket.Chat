--- conflicted
+++ resolved
@@ -89,15 +89,9 @@
       "integrity": "sha512-SrmAO+NhnsuG/6TychSl2VdxBZiw/d6V+8j+DFo8O3PwFi+QeYXWHhAw+b170aSc6zYab6/PjEWRZHIDN9mNUw=="
     },
     "ajv": {
-<<<<<<< HEAD
-      "version": "5.4.0",
-      "resolved": "https://registry.npmjs.org/ajv/-/ajv-5.4.0.tgz",
-      "integrity": "sha1-MtHPCNvIDEMvQm8S4QslEfa0ZHQ="
-=======
       "version": "5.5.2",
       "resolved": "https://registry.npmjs.org/ajv/-/ajv-5.5.2.tgz",
       "integrity": "sha1-c7Xuyj+rZT49P5Qis0GtQiBdyWU="
->>>>>>> 838278a5
     },
     "ansi-regex": {
       "version": "2.1.1",
@@ -446,15 +440,9 @@
       "integrity": "sha1-Dovf5NHduIVNZOBOp8AOKgJuVlg="
     },
     "grpc": {
-<<<<<<< HEAD
-      "version": "1.7.2",
-      "resolved": "https://registry.npmjs.org/grpc/-/grpc-1.7.2.tgz",
-      "integrity": "sha512-GH6xziNGjW8LAtqQ3HmYI7Tx8BIlr46iaMRXHfh46kkaOP6PNWUx47ULNTUlXSYR3P00d0Pl8uzodTLwPk805w==",
-=======
       "version": "1.8.0",
       "resolved": "https://registry.npmjs.org/grpc/-/grpc-1.8.0.tgz",
       "integrity": "sha512-AwVQiyMdNv09O4kwec3z52HwkPuo1i61Uk1oENWM9CDeLAUiixQLMpXDIJL31MmZdAuKnAYds/naFEXzprbgHg==",
->>>>>>> 838278a5
       "dependencies": {
         "abbrev": {
           "version": "1.1.1",
