{
  "lockfileVersion": 1,
  "dependencies": {
    "ajv": {
      "version": "5.3.0",
      "resolved": "https://registry.npmjs.org/ajv/-/ajv-5.3.0.tgz",
<<<<<<< HEAD
      "from": "ajv@>=5.1.0 <6.0.0"
=======
      "integrity": "sha1-RBT/dKUIecII7l/cgm4ywwNUnto="
>>>>>>> 217073f4
    },
    "ansi-regex": {
      "version": "2.1.1",
      "resolved": "https://registry.npmjs.org/ansi-regex/-/ansi-regex-2.1.1.tgz",
      "integrity": "sha1-w7M6te42DYbg5ijwRorn7yfWVN8="
    },
    "arguejs": {
      "version": "0.2.3",
      "resolved": "https://registry.npmjs.org/arguejs/-/arguejs-0.2.3.tgz",
      "integrity": "sha1-tvk59f4OPNHz+T4qqSYkJL8xKvc="
    },
    "array-union": {
      "version": "1.0.2",
      "resolved": "https://registry.npmjs.org/array-union/-/array-union-1.0.2.tgz",
      "integrity": "sha1-mjRBDk9OPaI96jdb5b5w8kd47Dk="
    },
    "array-uniq": {
      "version": "1.0.3",
      "resolved": "https://registry.npmjs.org/array-uniq/-/array-uniq-1.0.3.tgz",
      "integrity": "sha1-r2rId6Jcx/dOBYiUdThY39sk/bY="
    },
    "arrify": {
      "version": "1.0.1",
      "resolved": "https://registry.npmjs.org/arrify/-/arrify-1.0.1.tgz",
      "integrity": "sha1-iYUI2iIm84DfkEcoRWhJwVAaSw0="
    },
    "ascli": {
      "version": "1.0.1",
      "resolved": "https://registry.npmjs.org/ascli/-/ascli-1.0.1.tgz",
      "integrity": "sha1-vPpZdKYvGOgcq660lzKrSoj5Brw="
    },
    "asn1": {
      "version": "0.2.3",
      "resolved": "https://registry.npmjs.org/asn1/-/asn1-0.2.3.tgz",
      "integrity": "sha1-2sh4dxPJlmhJ/IGAd36+nB3fO4Y="
    },
    "assert-plus": {
      "version": "1.0.0",
      "resolved": "https://registry.npmjs.org/assert-plus/-/assert-plus-1.0.0.tgz",
      "integrity": "sha1-8S4PPF13sLHN2RRpQuTpbB5N1SU="
    },
    "async": {
      "version": "2.5.0",
      "resolved": "https://registry.npmjs.org/async/-/async-2.5.0.tgz",
      "integrity": "sha512-e+lJAJeNWuPCNyxZKOBdaJGyLGHugXVQtrAwtuAe2vhxTYxFTKE73p8JuTmdH0qdQZtDvI4dhJwjZc5zsfIsYw=="
    },
    "asynckit": {
      "version": "0.4.0",
      "resolved": "https://registry.npmjs.org/asynckit/-/asynckit-0.4.0.tgz",
      "integrity": "sha1-x57Zf380y48robyXkLzDZkdLS3k="
    },
    "aws-sign2": {
      "version": "0.7.0",
      "resolved": "https://registry.npmjs.org/aws-sign2/-/aws-sign2-0.7.0.tgz",
      "integrity": "sha1-tG6JCTSpWR8tL2+G1+ap8bP+dqg="
    },
    "aws4": {
      "version": "1.6.0",
      "resolved": "https://registry.npmjs.org/aws4/-/aws4-1.6.0.tgz",
      "integrity": "sha1-g+9cqGCysy5KDe7e6MdxudtXRx4="
    },
    "balanced-match": {
      "version": "1.0.0",
      "resolved": "https://registry.npmjs.org/balanced-match/-/balanced-match-1.0.0.tgz",
      "integrity": "sha1-ibTRmasr7kneFk6gK4nORi1xt2c="
    },
    "base64url": {
      "version": "2.0.0",
      "resolved": "https://registry.npmjs.org/base64url/-/base64url-2.0.0.tgz",
      "integrity": "sha1-6sFuA+oUOO/5Qj1puqNiYu0fcLs="
    },
    "bcrypt-pbkdf": {
      "version": "1.0.1",
      "resolved": "https://registry.npmjs.org/bcrypt-pbkdf/-/bcrypt-pbkdf-1.0.1.tgz",
      "integrity": "sha1-Y7xdy2EzG5K8Bf1SiVPDNGKgb40="
    },
    "boom": {
      "version": "4.3.1",
      "resolved": "https://registry.npmjs.org/boom/-/boom-4.3.1.tgz",
      "integrity": "sha1-T4owBctKfjiJ90kDD9JbluAdLjE="
    },
    "brace-expansion": {
      "version": "1.1.8",
      "resolved": "https://registry.npmjs.org/brace-expansion/-/brace-expansion-1.1.8.tgz",
      "integrity": "sha1-wHshHHyVLsH479Uad+8NHTmQopI="
    },
    "buffer-equal": {
      "version": "1.0.0",
      "resolved": "https://registry.npmjs.org/buffer-equal/-/buffer-equal-1.0.0.tgz",
      "integrity": "sha1-WWFrSYME1Var1GaWayLu2j7KX74="
    },
    "buffer-equal-constant-time": {
      "version": "1.0.1",
      "resolved": "https://registry.npmjs.org/buffer-equal-constant-time/-/buffer-equal-constant-time-1.0.1.tgz",
      "integrity": "sha1-+OcRMvf/5uAaXJaXpMbz5I1cyBk="
    },
    "bytebuffer": {
      "version": "5.0.1",
      "resolved": "https://registry.npmjs.org/bytebuffer/-/bytebuffer-5.0.1.tgz",
      "integrity": "sha1-WC7qSxqHO20CCkjVjfhfC7ps/d0="
    },
    "camelcase": {
      "version": "2.1.1",
      "resolved": "https://registry.npmjs.org/camelcase/-/camelcase-2.1.1.tgz",
      "integrity": "sha1-fB0W1nmhu+WcoCys7PsBHiAfWh8="
    },
    "capture-stack-trace": {
      "version": "1.0.0",
      "resolved": "https://registry.npmjs.org/capture-stack-trace/-/capture-stack-trace-1.0.0.tgz",
      "integrity": "sha1-Sm+gc5nCa7pH8LJJa00PtAjFVQ0="
    },
    "caseless": {
      "version": "0.12.0",
      "resolved": "https://registry.npmjs.org/caseless/-/caseless-0.12.0.tgz",
      "integrity": "sha1-G2gcIf+EAzyCZUMJBolCDRhxUdw="
    },
    "cliui": {
      "version": "3.2.0",
      "resolved": "https://registry.npmjs.org/cliui/-/cliui-3.2.0.tgz",
      "integrity": "sha1-EgYBU3qRbSmUD5NNo7SNWFo5IT0="
    },
    "co": {
      "version": "4.6.0",
      "resolved": "https://registry.npmjs.org/co/-/co-4.6.0.tgz",
      "integrity": "sha1-bqa989hTrlTMuOR7+gvz+QMfsYQ="
    },
    "code-point-at": {
      "version": "1.1.0",
      "resolved": "https://registry.npmjs.org/code-point-at/-/code-point-at-1.1.0.tgz",
      "integrity": "sha1-DQcLTQQ6W+ozovGkDi7bPZpMz3c="
    },
    "colour": {
      "version": "0.7.1",
      "resolved": "https://registry.npmjs.org/colour/-/colour-0.7.1.tgz",
      "integrity": "sha1-nLFpkX7F0SwHNtPoaFdG3xyt93g="
    },
    "combined-stream": {
      "version": "1.0.5",
      "resolved": "https://registry.npmjs.org/combined-stream/-/combined-stream-1.0.5.tgz",
      "integrity": "sha1-k4NwpXtKUd6ix3wV1cX9+JUWQAk="
    },
    "concat-map": {
      "version": "0.0.1",
      "resolved": "https://registry.npmjs.org/concat-map/-/concat-map-0.0.1.tgz",
      "integrity": "sha1-2Klr13/Wjfd5OnMDajug1UBdR3s="
    },
    "concat-stream": {
      "version": "1.6.0",
      "resolved": "https://registry.npmjs.org/concat-stream/-/concat-stream-1.6.0.tgz",
      "integrity": "sha1-CqxmL9Ur54lk1VMvaUeE5wEQrPc="
    },
    "configstore": {
      "version": "3.1.1",
      "resolved": "https://registry.npmjs.org/configstore/-/configstore-3.1.1.tgz",
      "integrity": "sha512-5oNkD/L++l0O6xGXxb1EWS7SivtjfGQlRyxJsYgE0Z495/L81e2h4/d3r969hoPXuFItzNOKMtsXgYG4c7dYvw=="
    },
    "core-util-is": {
      "version": "1.0.2",
      "resolved": "https://registry.npmjs.org/core-util-is/-/core-util-is-1.0.2.tgz",
      "integrity": "sha1-tf1UIgqivFq1eqtxQMlAdUUDwac="
    },
    "create-error-class": {
      "version": "3.0.2",
      "resolved": "https://registry.npmjs.org/create-error-class/-/create-error-class-3.0.2.tgz",
      "integrity": "sha1-Br56vvlHo/FKMP1hBnHUAbyot7Y="
    },
    "cryptiles": {
      "version": "3.1.2",
      "resolved": "https://registry.npmjs.org/cryptiles/-/cryptiles-3.1.2.tgz",
      "integrity": "sha1-qJ+7Ig9c4l7FboxKqKT9e1sNKf4=",
      "dependencies": {
        "boom": {
          "version": "5.2.0",
          "resolved": "https://registry.npmjs.org/boom/-/boom-5.2.0.tgz",
          "integrity": "sha512-Z5BTk6ZRe4tXXQlkqftmsAUANpXmuwlsF5Oov8ThoMbQRzdGTA1ngYRW160GexgOgjsFOKJz0LYhoNi+2AMBUw=="
        }
      }
    },
    "crypto-random-string": {
      "version": "1.0.0",
      "resolved": "https://registry.npmjs.org/crypto-random-string/-/crypto-random-string-1.0.0.tgz",
      "integrity": "sha1-ojD2T1aDEOFJgAmUB5DsmVRbyn4="
    },
    "dashdash": {
      "version": "1.14.1",
      "resolved": "https://registry.npmjs.org/dashdash/-/dashdash-1.14.1.tgz",
      "integrity": "sha1-hTz6D3y+L+1d4gMmuN1YEDX24vA="
    },
    "decamelize": {
      "version": "1.2.0",
      "resolved": "https://registry.npmjs.org/decamelize/-/decamelize-1.2.0.tgz",
      "integrity": "sha1-9lNNFRSCabIDUue+4m9QH5oZEpA="
    },
    "delayed-stream": {
      "version": "1.0.0",
      "resolved": "https://registry.npmjs.org/delayed-stream/-/delayed-stream-1.0.0.tgz",
      "integrity": "sha1-3zrhmayt+31ECqrgsp4icrJOxhk="
    },
    "dot-prop": {
      "version": "4.2.0",
      "resolved": "https://registry.npmjs.org/dot-prop/-/dot-prop-4.2.0.tgz",
      "integrity": "sha512-tUMXrxlExSW6U2EXiiKGSBVdYgtV8qlHL+C10TsW4PURY/ic+eaysnSkwB4kA/mBlCyy/IKDJ+Lc3wbWeaXtuQ=="
    },
    "duplexify": {
      "version": "3.5.1",
      "resolved": "https://registry.npmjs.org/duplexify/-/duplexify-3.5.1.tgz",
      "integrity": "sha512-j5goxHTwVED1Fpe5hh3q9R93Kip0Bg2KVAt4f8CEYM3UEwYcPSvWbXaUQOzdX/HtiNomipv+gU7ASQPDbV7pGQ=="
    },
    "ecc-jsbn": {
      "version": "0.1.1",
      "resolved": "https://registry.npmjs.org/ecc-jsbn/-/ecc-jsbn-0.1.1.tgz",
      "integrity": "sha1-D8c6ntXw1Tw4GTOYUj735UN3dQU="
    },
    "ecdsa-sig-formatter": {
      "version": "1.0.9",
      "resolved": "https://registry.npmjs.org/ecdsa-sig-formatter/-/ecdsa-sig-formatter-1.0.9.tgz",
      "integrity": "sha1-S8kmJ07Dtau1AW5+HWCSGsJisqE="
    },
    "end-of-stream": {
      "version": "1.4.0",
      "resolved": "https://registry.npmjs.org/end-of-stream/-/end-of-stream-1.4.0.tgz",
      "integrity": "sha1-epDYM+/abPpurA9JSduw+tOmMgY="
    },
    "ent": {
      "version": "2.2.0",
      "resolved": "https://registry.npmjs.org/ent/-/ent-2.2.0.tgz",
      "integrity": "sha1-6WQhkyWiHQX0RGai9obtbOX13R0="
    },
    "extend": {
      "version": "3.0.1",
      "resolved": "https://registry.npmjs.org/extend/-/extend-3.0.1.tgz",
      "integrity": "sha1-p1Xqe8Gt/MWjHOfnYtuq3F5jZEQ="
    },
    "extsprintf": {
      "version": "1.3.0",
      "resolved": "https://registry.npmjs.org/extsprintf/-/extsprintf-1.3.0.tgz",
      "integrity": "sha1-lpGEQOMEGnpBT4xS48V06zw+HgU="
    },
    "fast-deep-equal": {
      "version": "1.0.0",
      "resolved": "https://registry.npmjs.org/fast-deep-equal/-/fast-deep-equal-1.0.0.tgz",
      "integrity": "sha1-liVqO8l1WV6zbYLpkp0GDYk0Of8="
    },
    "fast-json-stable-stringify": {
      "version": "2.0.0",
      "resolved": "https://registry.npmjs.org/fast-json-stable-stringify/-/fast-json-stable-stringify-2.0.0.tgz",
      "integrity": "sha1-1RQsDK7msRifh9OnYREGT4bIu/I="
    },
    "fast-json-stable-stringify": {
      "version": "2.0.0",
      "resolved": "https://registry.npmjs.org/fast-json-stable-stringify/-/fast-json-stable-stringify-2.0.0.tgz",
      "from": "fast-json-stable-stringify@>=2.0.0 <3.0.0"
    },
    "forever-agent": {
      "version": "0.6.1",
      "resolved": "https://registry.npmjs.org/forever-agent/-/forever-agent-0.6.1.tgz",
      "integrity": "sha1-+8cfDEGt6zf5bFd60e1C2P2sypE="
    },
    "form-data": {
      "version": "2.3.1",
      "resolved": "https://registry.npmjs.org/form-data/-/form-data-2.3.1.tgz",
      "integrity": "sha1-b7lPvXGIUwbXPRXMSX/kzE7NRL8="
    },
    "fs.realpath": {
      "version": "1.0.0",
      "resolved": "https://registry.npmjs.org/fs.realpath/-/fs.realpath-1.0.0.tgz",
      "integrity": "sha1-FQStJSMVjKpA20onh8sBQRmU6k8="
    },
    "gcp-metadata": {
      "version": "0.3.1",
      "resolved": "https://registry.npmjs.org/gcp-metadata/-/gcp-metadata-0.3.1.tgz",
      "integrity": "sha512-5kJPX/RXuqoLmHiOOgkSDk/LI0QaXpEvZ3pvQP4ifjGGDKZKVSOjL/GcDjXA5kLxppFCOjmmsu0Uoop9d1upaQ=="
    },
    "gcs-resumable-upload": {
      "version": "0.8.2",
      "resolved": "https://registry.npmjs.org/gcs-resumable-upload/-/gcs-resumable-upload-0.8.2.tgz",
      "integrity": "sha512-PBl1OFABYxubxfYPh000I0+JLbQzBRtNqxzgxYboIQk2tdw7BvjJ2dVukk3YH4QM6GiUwqItyNqWBuxjLH8GhA=="
    },
    "getpass": {
      "version": "0.1.7",
      "resolved": "https://registry.npmjs.org/getpass/-/getpass-0.1.7.tgz",
      "integrity": "sha1-Xv+OPmhNVprkyysSgmBOi6YhSfo="
    },
    "glob": {
      "version": "7.1.2",
      "resolved": "https://registry.npmjs.org/glob/-/glob-7.1.2.tgz",
      "integrity": "sha512-MJTUg1kjuLeQCJ+ccE4Vpa6kKVXkPYJ2mOCQyUuKLcLQsdrMCpBPUi8qVE6+YuaJkozeA9NusTAw3hLr8Xe5EQ=="
    },
    "globby": {
      "version": "6.1.0",
      "resolved": "https://registry.npmjs.org/globby/-/globby-6.1.0.tgz",
<<<<<<< HEAD
      "from": "globby@>=6.1.0 <7.0.0",
=======
      "integrity": "sha1-9abXDoOV4hyFj7BInWTfAkJNUGw=",
>>>>>>> 217073f4
      "dependencies": {
        "pify": {
          "version": "2.3.0",
          "resolved": "https://registry.npmjs.org/pify/-/pify-2.3.0.tgz",
<<<<<<< HEAD
          "from": "pify@>=2.0.0 <3.0.0"
=======
          "integrity": "sha1-7RQaasBDqEnqWISY59yosVMw6Qw="
>>>>>>> 217073f4
        }
      }
    },
    "google-auth-library": {
      "version": "0.10.0",
      "resolved": "https://registry.npmjs.org/google-auth-library/-/google-auth-library-0.10.0.tgz",
      "integrity": "sha1-bhW6vuhf0d0U2NEoopW2g41SE24="
    },
    "google-auto-auth": {
      "version": "0.7.2",
      "resolved": "https://registry.npmjs.org/google-auto-auth/-/google-auto-auth-0.7.2.tgz",
      "integrity": "sha512-ux2n2AE2g3+vcLXwL4dP/M12SFMRX5dzCzBfhAEkTeAB7dpyGdOIEj7nmUx0BHKaCcUQrRWg9kT63X/Mmtk1+A=="
    },
    "google-gax": {
      "version": "0.13.5",
      "resolved": "https://registry.npmjs.org/google-gax/-/google-gax-0.13.5.tgz",
      "integrity": "sha1-OkjMUrfhZPcxk4836t0rc/fEk9c=",
      "dependencies": {
        "google-auto-auth": {
          "version": "0.5.4",
          "resolved": "https://registry.npmjs.org/google-auto-auth/-/google-auto-auth-0.5.4.tgz",
          "integrity": "sha1-HYbHko1jPnWpwasDSlJ+/M5KQLE="
        },
        "google-proto-files": {
          "version": "0.13.1",
          "resolved": "https://registry.npmjs.org/google-proto-files/-/google-proto-files-0.13.1.tgz",
          "integrity": "sha512-CivI3rZ85dMPTCAyxq6lq9s7vDkeWEIFxweopC1vEjjRmFMJwOX/MOmFZ90a0BGal/Dsb63vq7Ael9ryeokz0g=="
        },
        "object-assign": {
          "version": "3.0.0",
          "resolved": "https://registry.npmjs.org/object-assign/-/object-assign-3.0.0.tgz",
          "integrity": "sha1-m+3VygiXlJvKR+f/QIBi1Un1h/I="
        },
        "protobufjs": {
          "version": "6.8.0",
          "resolved": "https://registry.npmjs.org/protobufjs/-/protobufjs-6.8.0.tgz",
          "integrity": "sha512-47Y49f5JN5Qsbxas2TyI2zFO8j9GpQAQm5thf54fr2O8qcP/jkIXYxmYx1hN2WQFAhESU1xpVn5NWVDBB8WFnw=="
        }
      }
    },
    "google-p12-pem": {
      "version": "0.1.2",
      "resolved": "https://registry.npmjs.org/google-p12-pem/-/google-p12-pem-0.1.2.tgz",
      "integrity": "sha1-M8RqsCGqc0+gMys5YKmj/8svMXc="
    },
    "google-proto-files": {
      "version": "0.12.1",
      "resolved": "https://registry.npmjs.org/google-proto-files/-/google-proto-files-0.12.1.tgz",
      "integrity": "sha512-d+BiTMpYP4/pN+Kgi0lWE+2/GaVN4jy8LCabjo2Wd16Ykm5oRO5bI40bo8u2U4rN/GpZkMyfxZAjWVPRjGe3nQ=="
    },
    "graceful-fs": {
      "version": "4.1.11",
      "resolved": "https://registry.npmjs.org/graceful-fs/-/graceful-fs-4.1.11.tgz",
      "integrity": "sha1-Dovf5NHduIVNZOBOp8AOKgJuVlg="
    },
    "grpc": {
<<<<<<< HEAD
      "version": "1.7.1",
      "resolved": "https://registry.npmjs.org/grpc/-/grpc-1.7.1.tgz",
      "from": "grpc@>=1.6.0 <2.0.0",
      "dependencies": {
        "abbrev": {
          "version": "1.0.9",
          "resolved": "https://registry.npmjs.org/abbrev/-/abbrev-1.0.9.tgz",
          "from": "abbrev@1.0.9"
=======
      "version": "1.6.6",
      "resolved": "https://registry.npmjs.org/grpc/-/grpc-1.6.6.tgz",
      "integrity": "sha1-IFF4T2vWE0aB+ixLXnXcgsbCP/o=",
      "dependencies": {
        "abbrev": {
          "version": "1.1.1",
          "resolved": "https://registry.npmjs.org/abbrev/-/abbrev-1.1.1.tgz",
          "integrity": "sha512-nne9/IiQ/hzIhY6pdDnbBtz7DjPTKrY00P/zvPSm5pOFkl6xuGrGnXn/VtTNNfNtAfZ9/1RtehkszU9qcTii0Q=="
>>>>>>> 217073f4
        },
        "ajv": {
          "version": "4.11.8",
          "resolved": "https://registry.npmjs.org/ajv/-/ajv-4.11.8.tgz",
<<<<<<< HEAD
          "from": "ajv@4.11.8"
=======
          "integrity": "sha1-gv+wKynmYq5TvcIK8VlHcGc5xTY="
>>>>>>> 217073f4
        },
        "ansi-regex": {
          "version": "2.1.1",
          "resolved": "https://registry.npmjs.org/ansi-regex/-/ansi-regex-2.1.1.tgz",
<<<<<<< HEAD
          "from": "ansi-regex@2.1.1"
=======
          "integrity": "sha1-w7M6te42DYbg5ijwRorn7yfWVN8="
>>>>>>> 217073f4
        },
        "aproba": {
          "version": "1.2.0",
          "resolved": "https://registry.npmjs.org/aproba/-/aproba-1.2.0.tgz",
<<<<<<< HEAD
          "from": "aproba@1.2.0"
=======
          "integrity": "sha512-Y9J6ZjXtoYh8RnXVCMOU/ttDmk1aBjunq9vO0ta5x85WDQiQfUF9sIPBITdbiiIVcBo03Hi3jMxigBtsddlXRw=="
>>>>>>> 217073f4
        },
        "are-we-there-yet": {
          "version": "1.1.4",
          "resolved": "https://registry.npmjs.org/are-we-there-yet/-/are-we-there-yet-1.1.4.tgz",
<<<<<<< HEAD
          "from": "are-we-there-yet@1.1.4"
=======
          "integrity": "sha1-u13KOCu5TwXhUZQ3PRb9O6HKEQ0="
>>>>>>> 217073f4
        },
        "asn1": {
          "version": "0.2.3",
          "resolved": "https://registry.npmjs.org/asn1/-/asn1-0.2.3.tgz",
<<<<<<< HEAD
          "from": "asn1@0.2.3"
=======
          "integrity": "sha1-2sh4dxPJlmhJ/IGAd36+nB3fO4Y="
>>>>>>> 217073f4
        },
        "assert-plus": {
          "version": "0.2.0",
          "resolved": "https://registry.npmjs.org/assert-plus/-/assert-plus-0.2.0.tgz",
<<<<<<< HEAD
          "from": "assert-plus@0.2.0"
=======
          "integrity": "sha1-104bh+ev/A24qttwIfP+SBAasjQ="
>>>>>>> 217073f4
        },
        "asynckit": {
          "version": "0.4.0",
          "resolved": "https://registry.npmjs.org/asynckit/-/asynckit-0.4.0.tgz",
<<<<<<< HEAD
          "from": "asynckit@0.4.0"
=======
          "integrity": "sha1-x57Zf380y48robyXkLzDZkdLS3k="
>>>>>>> 217073f4
        },
        "aws-sign2": {
          "version": "0.6.0",
          "resolved": "https://registry.npmjs.org/aws-sign2/-/aws-sign2-0.6.0.tgz",
<<<<<<< HEAD
          "from": "aws-sign2@0.6.0"
=======
          "integrity": "sha1-FDQt0428yU0OW4fXY81jYSwOeU8="
>>>>>>> 217073f4
        },
        "aws4": {
          "version": "1.6.0",
          "resolved": "https://registry.npmjs.org/aws4/-/aws4-1.6.0.tgz",
<<<<<<< HEAD
          "from": "aws4@1.6.0"
=======
          "integrity": "sha1-g+9cqGCysy5KDe7e6MdxudtXRx4="
>>>>>>> 217073f4
        },
        "balanced-match": {
          "version": "1.0.0",
          "resolved": "https://registry.npmjs.org/balanced-match/-/balanced-match-1.0.0.tgz",
<<<<<<< HEAD
          "from": "balanced-match@1.0.0"
=======
          "integrity": "sha1-ibTRmasr7kneFk6gK4nORi1xt2c="
>>>>>>> 217073f4
        },
        "bcrypt-pbkdf": {
          "version": "1.0.1",
          "resolved": "https://registry.npmjs.org/bcrypt-pbkdf/-/bcrypt-pbkdf-1.0.1.tgz",
<<<<<<< HEAD
          "from": "bcrypt-pbkdf@1.0.1"
=======
          "integrity": "sha1-Y7xdy2EzG5K8Bf1SiVPDNGKgb40="
>>>>>>> 217073f4
        },
        "block-stream": {
          "version": "0.0.9",
          "resolved": "https://registry.npmjs.org/block-stream/-/block-stream-0.0.9.tgz",
<<<<<<< HEAD
          "from": "block-stream@0.0.9"
=======
          "integrity": "sha1-E+v+d4oDIFz+A3UUgeu0szAMEmo="
>>>>>>> 217073f4
        },
        "boom": {
          "version": "2.10.1",
          "resolved": "https://registry.npmjs.org/boom/-/boom-2.10.1.tgz",
<<<<<<< HEAD
          "from": "boom@2.10.1"
=======
          "integrity": "sha1-OciRjO/1eZ+D+UkqhI9iWt0Mdm8="
>>>>>>> 217073f4
        },
        "brace-expansion": {
          "version": "1.1.8",
          "resolved": "https://registry.npmjs.org/brace-expansion/-/brace-expansion-1.1.8.tgz",
<<<<<<< HEAD
          "from": "brace-expansion@1.1.8"
=======
          "integrity": "sha1-wHshHHyVLsH479Uad+8NHTmQopI="
>>>>>>> 217073f4
        },
        "caseless": {
          "version": "0.12.0",
          "resolved": "https://registry.npmjs.org/caseless/-/caseless-0.12.0.tgz",
<<<<<<< HEAD
          "from": "caseless@0.12.0"
=======
          "integrity": "sha1-G2gcIf+EAzyCZUMJBolCDRhxUdw="
>>>>>>> 217073f4
        },
        "co": {
          "version": "4.6.0",
          "resolved": "https://registry.npmjs.org/co/-/co-4.6.0.tgz",
<<<<<<< HEAD
          "from": "co@4.6.0"
=======
          "integrity": "sha1-bqa989hTrlTMuOR7+gvz+QMfsYQ="
>>>>>>> 217073f4
        },
        "code-point-at": {
          "version": "1.1.0",
          "resolved": "https://registry.npmjs.org/code-point-at/-/code-point-at-1.1.0.tgz",
<<<<<<< HEAD
          "from": "code-point-at@1.1.0"
=======
          "integrity": "sha1-DQcLTQQ6W+ozovGkDi7bPZpMz3c="
>>>>>>> 217073f4
        },
        "combined-stream": {
          "version": "1.0.5",
          "resolved": "https://registry.npmjs.org/combined-stream/-/combined-stream-1.0.5.tgz",
<<<<<<< HEAD
          "from": "combined-stream@1.0.5"
=======
          "integrity": "sha1-k4NwpXtKUd6ix3wV1cX9+JUWQAk="
>>>>>>> 217073f4
        },
        "concat-map": {
          "version": "0.0.1",
          "resolved": "https://registry.npmjs.org/concat-map/-/concat-map-0.0.1.tgz",
          "integrity": "sha1-2Klr13/Wjfd5OnMDajug1UBdR3s="
        },
        "console-control-strings": {
          "version": "1.1.0",
          "resolved": "https://registry.npmjs.org/console-control-strings/-/console-control-strings-1.1.0.tgz",
<<<<<<< HEAD
          "from": "console-control-strings@1.1.0"
=======
          "integrity": "sha1-PXz0Rk22RG6mRL9LOVB/mFEAjo4="
>>>>>>> 217073f4
        },
        "core-util-is": {
          "version": "1.0.2",
          "resolved": "https://registry.npmjs.org/core-util-is/-/core-util-is-1.0.2.tgz",
<<<<<<< HEAD
          "from": "core-util-is@1.0.2"
=======
          "integrity": "sha1-tf1UIgqivFq1eqtxQMlAdUUDwac="
>>>>>>> 217073f4
        },
        "cryptiles": {
          "version": "2.0.5",
          "resolved": "https://registry.npmjs.org/cryptiles/-/cryptiles-2.0.5.tgz",
<<<<<<< HEAD
          "from": "cryptiles@2.0.5"
=======
          "integrity": "sha1-O9/s3GCBR8HGcgL6KR59ylnqo7g="
>>>>>>> 217073f4
        },
        "dashdash": {
          "version": "1.14.1",
          "resolved": "https://registry.npmjs.org/dashdash/-/dashdash-1.14.1.tgz",
<<<<<<< HEAD
          "from": "dashdash@1.14.1",
=======
          "integrity": "sha1-hTz6D3y+L+1d4gMmuN1YEDX24vA=",
>>>>>>> 217073f4
          "dependencies": {
            "assert-plus": {
              "version": "1.0.0",
              "resolved": "https://registry.npmjs.org/assert-plus/-/assert-plus-1.0.0.tgz",
<<<<<<< HEAD
              "from": "assert-plus@1.0.0"
=======
              "integrity": "sha1-8S4PPF13sLHN2RRpQuTpbB5N1SU="
>>>>>>> 217073f4
            }
          }
        },
        "debug": {
<<<<<<< HEAD
          "version": "2.6.8",
          "resolved": "https://registry.npmjs.org/debug/-/debug-2.6.8.tgz",
          "from": "debug@2.6.8"
=======
          "version": "2.6.9",
          "resolved": "https://registry.npmjs.org/debug/-/debug-2.6.9.tgz",
          "integrity": "sha512-bC7ElrdJaJnPbAP+1EotYvqZsb3ecl5wi6Bfi6BJTUcNowp6cvspg0jXznRTKDjm/E7AdgFBVeAPVMNcKGsHMA=="
>>>>>>> 217073f4
        },
        "deep-extend": {
          "version": "0.4.2",
          "resolved": "https://registry.npmjs.org/deep-extend/-/deep-extend-0.4.2.tgz",
<<<<<<< HEAD
          "from": "deep-extend@0.4.2"
=======
          "integrity": "sha1-SLaZwn4zS/ifEIkr5DL25MfTSn8="
>>>>>>> 217073f4
        },
        "delayed-stream": {
          "version": "1.0.0",
          "resolved": "https://registry.npmjs.org/delayed-stream/-/delayed-stream-1.0.0.tgz",
<<<<<<< HEAD
          "from": "delayed-stream@1.0.0"
=======
          "integrity": "sha1-3zrhmayt+31ECqrgsp4icrJOxhk="
>>>>>>> 217073f4
        },
        "delegates": {
          "version": "1.0.0",
          "resolved": "https://registry.npmjs.org/delegates/-/delegates-1.0.0.tgz",
<<<<<<< HEAD
          "from": "delegates@1.0.0"
        },
        "detect-libc": {
          "version": "1.0.2",
          "resolved": "https://registry.npmjs.org/detect-libc/-/detect-libc-1.0.2.tgz",
          "from": "detect-libc@^1.0.2"
=======
          "integrity": "sha1-hMbhWbgZBP3KWaDvRM2HDTElD5o="
>>>>>>> 217073f4
        },
        "ecc-jsbn": {
          "version": "0.1.1",
          "resolved": "https://registry.npmjs.org/ecc-jsbn/-/ecc-jsbn-0.1.1.tgz",
<<<<<<< HEAD
          "from": "ecc-jsbn@0.1.1"
=======
          "integrity": "sha1-D8c6ntXw1Tw4GTOYUj735UN3dQU="
>>>>>>> 217073f4
        },
        "extend": {
          "version": "3.0.1",
          "resolved": "https://registry.npmjs.org/extend/-/extend-3.0.1.tgz",
<<<<<<< HEAD
          "from": "extend@3.0.1"
=======
          "integrity": "sha1-p1Xqe8Gt/MWjHOfnYtuq3F5jZEQ="
>>>>>>> 217073f4
        },
        "extsprintf": {
          "version": "1.3.0",
          "resolved": "https://registry.npmjs.org/extsprintf/-/extsprintf-1.3.0.tgz",
          "integrity": "sha1-lpGEQOMEGnpBT4xS48V06zw+HgU="
        },
        "forever-agent": {
          "version": "0.6.1",
          "resolved": "https://registry.npmjs.org/forever-agent/-/forever-agent-0.6.1.tgz",
<<<<<<< HEAD
          "from": "forever-agent@0.6.1"
=======
          "integrity": "sha1-+8cfDEGt6zf5bFd60e1C2P2sypE="
>>>>>>> 217073f4
        },
        "form-data": {
          "version": "2.1.4",
          "resolved": "https://registry.npmjs.org/form-data/-/form-data-2.1.4.tgz",
<<<<<<< HEAD
          "from": "form-data@2.1.4"
=======
          "integrity": "sha1-M8GDrPGTJ27KqYFDpp6Uv+4XUNE="
>>>>>>> 217073f4
        },
        "fs.realpath": {
          "version": "1.0.0",
          "resolved": "https://registry.npmjs.org/fs.realpath/-/fs.realpath-1.0.0.tgz",
<<<<<<< HEAD
          "from": "fs.realpath@1.0.0"
=======
          "integrity": "sha1-FQStJSMVjKpA20onh8sBQRmU6k8="
>>>>>>> 217073f4
        },
        "fstream": {
          "version": "1.0.11",
          "resolved": "https://registry.npmjs.org/fstream/-/fstream-1.0.11.tgz",
<<<<<<< HEAD
          "from": "fstream@1.0.11"
=======
          "integrity": "sha1-XB+x8RdHcRTwYyoOtLcbPLD9MXE="
>>>>>>> 217073f4
        },
        "fstream-ignore": {
          "version": "1.0.5",
          "resolved": "https://registry.npmjs.org/fstream-ignore/-/fstream-ignore-1.0.5.tgz",
<<<<<<< HEAD
          "from": "fstream-ignore@1.0.5"
=======
          "integrity": "sha1-nDHa40dnAY/h0kmyTa2mfQktoQU="
>>>>>>> 217073f4
        },
        "gauge": {
          "version": "2.7.4",
          "resolved": "https://registry.npmjs.org/gauge/-/gauge-2.7.4.tgz",
<<<<<<< HEAD
          "from": "gauge@2.7.4"
=======
          "integrity": "sha1-LANAXHU4w51+s3sxcCLjJfsBi/c="
>>>>>>> 217073f4
        },
        "getpass": {
          "version": "0.1.7",
          "resolved": "https://registry.npmjs.org/getpass/-/getpass-0.1.7.tgz",
<<<<<<< HEAD
          "from": "getpass@0.1.7",
=======
          "integrity": "sha1-Xv+OPmhNVprkyysSgmBOi6YhSfo=",
>>>>>>> 217073f4
          "dependencies": {
            "assert-plus": {
              "version": "1.0.0",
              "resolved": "https://registry.npmjs.org/assert-plus/-/assert-plus-1.0.0.tgz",
<<<<<<< HEAD
              "from": "assert-plus@1.0.0"
=======
              "integrity": "sha1-8S4PPF13sLHN2RRpQuTpbB5N1SU="
>>>>>>> 217073f4
            }
          }
        },
        "glob": {
<<<<<<< HEAD
          "version": "7.1.1",
          "resolved": "https://registry.npmjs.org/glob/-/glob-7.1.1.tgz",
          "from": "glob@7.1.1"
=======
          "version": "7.1.2",
          "resolved": "https://registry.npmjs.org/glob/-/glob-7.1.2.tgz",
          "integrity": "sha512-MJTUg1kjuLeQCJ+ccE4Vpa6kKVXkPYJ2mOCQyUuKLcLQsdrMCpBPUi8qVE6+YuaJkozeA9NusTAw3hLr8Xe5EQ=="
>>>>>>> 217073f4
        },
        "graceful-fs": {
          "version": "4.1.11",
          "resolved": "https://registry.npmjs.org/graceful-fs/-/graceful-fs-4.1.11.tgz",
<<<<<<< HEAD
          "from": "graceful-fs@4.1.11"
=======
          "integrity": "sha1-Dovf5NHduIVNZOBOp8AOKgJuVlg="
>>>>>>> 217073f4
        },
        "har-schema": {
          "version": "1.0.5",
          "resolved": "https://registry.npmjs.org/har-schema/-/har-schema-1.0.5.tgz",
<<<<<<< HEAD
          "from": "har-schema@1.0.5"
=======
          "integrity": "sha1-0mMTX0MwfALGAq/I/pWXDAFRNp4="
>>>>>>> 217073f4
        },
        "har-validator": {
          "version": "4.2.1",
          "resolved": "https://registry.npmjs.org/har-validator/-/har-validator-4.2.1.tgz",
<<<<<<< HEAD
          "from": "har-validator@4.2.1"
=======
          "integrity": "sha1-M0gdDxu/9gDdID11gSpqX7oALio="
>>>>>>> 217073f4
        },
        "has-unicode": {
          "version": "2.0.1",
          "resolved": "https://registry.npmjs.org/has-unicode/-/has-unicode-2.0.1.tgz",
<<<<<<< HEAD
          "from": "has-unicode@2.0.1"
=======
          "integrity": "sha1-4Ob+aijPUROIVeCG0Wkedx3iqLk="
>>>>>>> 217073f4
        },
        "hawk": {
          "version": "3.1.3",
          "resolved": "https://registry.npmjs.org/hawk/-/hawk-3.1.3.tgz",
          "integrity": "sha1-B4REvXwWQLD+VA0sm3PVlnjo4cQ="
        },
        "hoek": {
          "version": "2.16.3",
          "resolved": "https://registry.npmjs.org/hoek/-/hoek-2.16.3.tgz",
<<<<<<< HEAD
          "from": "hoek@2.16.3"
=======
          "integrity": "sha1-ILt0A9POo5jpHcRxCo/xuCdKJe0="
>>>>>>> 217073f4
        },
        "http-signature": {
          "version": "1.1.1",
          "resolved": "https://registry.npmjs.org/http-signature/-/http-signature-1.1.1.tgz",
<<<<<<< HEAD
          "from": "http-signature@1.1.1"
=======
          "integrity": "sha1-33LiZwZs0Kxn+3at+OE0qPvPkb8="
>>>>>>> 217073f4
        },
        "inflight": {
          "version": "1.0.6",
          "resolved": "https://registry.npmjs.org/inflight/-/inflight-1.0.6.tgz",
<<<<<<< HEAD
          "from": "inflight@1.0.6"
=======
          "integrity": "sha1-Sb1jMdfQLQwJvJEKEHW6gWW1bfk="
>>>>>>> 217073f4
        },
        "inherits": {
          "version": "2.0.3",
          "resolved": "https://registry.npmjs.org/inherits/-/inherits-2.0.3.tgz",
<<<<<<< HEAD
          "from": "inherits@2.0.3"
=======
          "integrity": "sha1-Yzwsg+PaQqUC9SRmAiSA9CCCYd4="
>>>>>>> 217073f4
        },
        "ini": {
          "version": "1.3.4",
          "resolved": "https://registry.npmjs.org/ini/-/ini-1.3.4.tgz",
<<<<<<< HEAD
          "from": "ini@1.3.4"
=======
          "integrity": "sha1-BTfLedr1m1mhpRff9wbIbsA5Fi4="
>>>>>>> 217073f4
        },
        "is-fullwidth-code-point": {
          "version": "1.0.0",
          "resolved": "https://registry.npmjs.org/is-fullwidth-code-point/-/is-fullwidth-code-point-1.0.0.tgz",
<<<<<<< HEAD
          "from": "is-fullwidth-code-point@1.0.0"
=======
          "integrity": "sha1-754xOG8DGn8NZDr4L95QxFfvAMs="
>>>>>>> 217073f4
        },
        "is-typedarray": {
          "version": "1.0.0",
          "resolved": "https://registry.npmjs.org/is-typedarray/-/is-typedarray-1.0.0.tgz",
<<<<<<< HEAD
          "from": "is-typedarray@1.0.0"
=======
          "integrity": "sha1-5HnICFjfDBsR3dppQPlgEfzaSpo="
>>>>>>> 217073f4
        },
        "isarray": {
          "version": "1.0.0",
          "resolved": "https://registry.npmjs.org/isarray/-/isarray-1.0.0.tgz",
<<<<<<< HEAD
          "from": "isarray@1.0.0"
=======
          "integrity": "sha1-u5NdSFgsuhaMBoNJV6VKPgcSTxE="
>>>>>>> 217073f4
        },
        "isstream": {
          "version": "0.1.2",
          "resolved": "https://registry.npmjs.org/isstream/-/isstream-0.1.2.tgz",
<<<<<<< HEAD
          "from": "isstream@0.1.2"
=======
          "integrity": "sha1-R+Y/evVa+m+S4VAOaQ64uFKcCZo="
>>>>>>> 217073f4
        },
        "jsbn": {
          "version": "0.1.1",
          "resolved": "https://registry.npmjs.org/jsbn/-/jsbn-0.1.1.tgz",
<<<<<<< HEAD
          "from": "jsbn@0.1.1"
=======
          "integrity": "sha1-peZUwuWi3rXyAdls77yoDA7y9RM="
>>>>>>> 217073f4
        },
        "json-schema": {
          "version": "0.2.3",
          "resolved": "https://registry.npmjs.org/json-schema/-/json-schema-0.2.3.tgz",
          "integrity": "sha1-tIDIkuWaLwWVTOcnvT8qTogvnhM="
        },
        "json-stable-stringify": {
          "version": "1.0.1",
          "resolved": "https://registry.npmjs.org/json-stable-stringify/-/json-stable-stringify-1.0.1.tgz",
<<<<<<< HEAD
          "from": "json-stable-stringify@1.0.1"
=======
          "integrity": "sha1-mnWdOcXy/1A/1TAGRu1EX4jE+a8="
>>>>>>> 217073f4
        },
        "json-stringify-safe": {
          "version": "5.0.1",
          "resolved": "https://registry.npmjs.org/json-stringify-safe/-/json-stringify-safe-5.0.1.tgz",
<<<<<<< HEAD
          "from": "json-stringify-safe@5.0.1"
=======
          "integrity": "sha1-Epai1Y/UXxmg9s4B1lcB4sc1tus="
>>>>>>> 217073f4
        },
        "jsonify": {
          "version": "0.0.0",
          "resolved": "https://registry.npmjs.org/jsonify/-/jsonify-0.0.0.tgz",
<<<<<<< HEAD
          "from": "jsonify@0.0.0"
=======
          "integrity": "sha1-LHS27kHZPKUbe1qu6PUDYx0lKnM="
>>>>>>> 217073f4
        },
        "jsprim": {
          "version": "1.4.1",
          "resolved": "https://registry.npmjs.org/jsprim/-/jsprim-1.4.1.tgz",
<<<<<<< HEAD
          "from": "jsprim@1.4.1",
=======
          "integrity": "sha1-MT5mvB5cwG5Di8G3SZwuXFastqI=",
>>>>>>> 217073f4
          "dependencies": {
            "assert-plus": {
              "version": "1.0.0",
              "resolved": "https://registry.npmjs.org/assert-plus/-/assert-plus-1.0.0.tgz",
              "integrity": "sha1-8S4PPF13sLHN2RRpQuTpbB5N1SU="
            }
          }
        },
        "mime-db": {
          "version": "1.30.0",
          "resolved": "https://registry.npmjs.org/mime-db/-/mime-db-1.30.0.tgz",
<<<<<<< HEAD
          "from": "mime-db@1.30.0"
=======
          "integrity": "sha1-dMZD2i3Z1qRTmZY0ZbJtXKfXHwE="
>>>>>>> 217073f4
        },
        "mime-types": {
          "version": "2.1.17",
          "resolved": "https://registry.npmjs.org/mime-types/-/mime-types-2.1.17.tgz",
<<<<<<< HEAD
          "from": "mime-types@2.1.17"
=======
          "integrity": "sha1-Cdejk/A+mVp5+K+Fe3Cp4KsWVXo="
>>>>>>> 217073f4
        },
        "minimatch": {
          "version": "3.0.4",
          "resolved": "https://registry.npmjs.org/minimatch/-/minimatch-3.0.4.tgz",
<<<<<<< HEAD
          "from": "minimatch@3.0.4"
        },
        "minimist": {
          "version": "0.0.8",
          "resolved": "https://registry.npmjs.org/minimist/-/minimist-0.0.8.tgz",
          "from": "minimist@0.0.8"
=======
          "integrity": "sha512-yJHVQEhyqPLUTgt9B83PXu6W3rx4MvvHvSUvToogpwoGDOUQ+yDrR0HRot+yOCdCO7u4hX3pWft6kWBBcqh0UA=="
        },
        "minimist": {
          "version": "1.2.0",
          "resolved": "https://registry.npmjs.org/minimist/-/minimist-1.2.0.tgz",
          "integrity": "sha1-o1AIsg9BOD7sH7kU9M1d95omQoQ="
>>>>>>> 217073f4
        },
        "mkdirp": {
          "version": "0.5.1",
          "resolved": "https://registry.npmjs.org/mkdirp/-/mkdirp-0.5.1.tgz",
<<<<<<< HEAD
          "from": "mkdirp@0.5.1"
=======
          "integrity": "sha1-MAV0OOrGz3+MR2fzhkjWaX11yQM=",
          "dependencies": {
            "minimist": {
              "version": "0.0.8",
              "resolved": "https://registry.npmjs.org/minimist/-/minimist-0.0.8.tgz",
              "integrity": "sha1-hX/Kv8M5fSYluCKCYuhqp6ARsF0="
            }
          }
>>>>>>> 217073f4
        },
        "ms": {
          "version": "2.0.0",
          "resolved": "https://registry.npmjs.org/ms/-/ms-2.0.0.tgz",
          "integrity": "sha1-VgiurfwAvmwpAd9fmGF4jeDVl8g="
        },
        "node-pre-gyp": {
<<<<<<< HEAD
          "version": "0.6.39",
          "resolved": "https://registry.npmjs.org/node-pre-gyp/-/node-pre-gyp-0.6.39.tgz",
          "from": "node-pre-gyp@0.6.39",
          "dependencies": {
            "nopt": {
              "version": "4.0.1",
              "resolved": "https://registry.npmjs.org/nopt/-/nopt-4.0.1.tgz",
              "from": "nopt@^4.0.1"
            }
          }
=======
          "version": "0.6.38",
          "resolved": "https://registry.npmjs.org/node-pre-gyp/-/node-pre-gyp-0.6.38.tgz",
          "integrity": "sha1-6Sog+DQWQVu0CG9tH7eLPac9ET0="
        },
        "nopt": {
          "version": "4.0.1",
          "resolved": "https://registry.npmjs.org/nopt/-/nopt-4.0.1.tgz",
          "integrity": "sha1-0NRoWv1UFRk8jHUFYC0NF81kR00="
>>>>>>> 217073f4
        },
        "npmlog": {
          "version": "4.1.2",
          "resolved": "https://registry.npmjs.org/npmlog/-/npmlog-4.1.2.tgz",
<<<<<<< HEAD
          "from": "npmlog@4.1.2"
=======
          "integrity": "sha512-2uUqazuKlTaSI/dC8AzicUck7+IrEaOnN/e0jd3Xtt1KcGpwx30v50mL7oPyr/h9bL3E4aZccVwpwP+5W9Vjkg=="
>>>>>>> 217073f4
        },
        "number-is-nan": {
          "version": "1.0.1",
          "resolved": "https://registry.npmjs.org/number-is-nan/-/number-is-nan-1.0.1.tgz",
<<<<<<< HEAD
          "from": "number-is-nan@1.0.1"
=======
          "integrity": "sha1-CXtgK1NCKlIsGvuHkDGDNpQaAR0="
>>>>>>> 217073f4
        },
        "oauth-sign": {
          "version": "0.8.2",
          "resolved": "https://registry.npmjs.org/oauth-sign/-/oauth-sign-0.8.2.tgz",
<<<<<<< HEAD
          "from": "oauth-sign@0.8.2"
=======
          "integrity": "sha1-Rqarfwrq2N6unsBWV4C31O/rnUM="
>>>>>>> 217073f4
        },
        "object-assign": {
          "version": "4.1.1",
          "resolved": "https://registry.npmjs.org/object-assign/-/object-assign-4.1.1.tgz",
<<<<<<< HEAD
          "from": "object-assign@4.1.1"
=======
          "integrity": "sha1-IQmtx5ZYh8/AXLvUQsrIv7s2CGM="
>>>>>>> 217073f4
        },
        "once": {
          "version": "1.4.0",
          "resolved": "https://registry.npmjs.org/once/-/once-1.4.0.tgz",
<<<<<<< HEAD
          "from": "once@1.4.0"
=======
          "integrity": "sha1-WDsap3WWHUsROsF9nFC6753Xa9E="
>>>>>>> 217073f4
        },
        "os-homedir": {
          "version": "1.0.2",
          "resolved": "https://registry.npmjs.org/os-homedir/-/os-homedir-1.0.2.tgz",
<<<<<<< HEAD
          "from": "os-homedir@1.0.2"
=======
          "integrity": "sha1-/7xJiDNuDoM94MFox+8VISGqf7M="
>>>>>>> 217073f4
        },
        "os-tmpdir": {
          "version": "1.0.2",
          "resolved": "https://registry.npmjs.org/os-tmpdir/-/os-tmpdir-1.0.2.tgz",
<<<<<<< HEAD
          "from": "os-tmpdir@1.0.2"
=======
          "integrity": "sha1-u+Z0BseaqFxc/sdm/lc0VV36EnQ="
>>>>>>> 217073f4
        },
        "osenv": {
          "version": "0.1.4",
          "resolved": "https://registry.npmjs.org/osenv/-/osenv-0.1.4.tgz",
<<<<<<< HEAD
          "from": "osenv@0.1.4"
=======
          "integrity": "sha1-Qv5tWVPfBsgGS+bxdsPQWqqjRkQ="
>>>>>>> 217073f4
        },
        "path-is-absolute": {
          "version": "1.0.1",
          "resolved": "https://registry.npmjs.org/path-is-absolute/-/path-is-absolute-1.0.1.tgz",
<<<<<<< HEAD
          "from": "path-is-absolute@1.0.1"
=======
          "integrity": "sha1-F0uSaHNVNP+8es5r9TpanhtcX18="
>>>>>>> 217073f4
        },
        "performance-now": {
          "version": "0.2.0",
          "resolved": "https://registry.npmjs.org/performance-now/-/performance-now-0.2.0.tgz",
<<<<<<< HEAD
          "from": "performance-now@0.2.0"
=======
          "integrity": "sha1-M+8wxcd9TqIcWlOGnZG1bY8lVeU="
>>>>>>> 217073f4
        },
        "process-nextick-args": {
          "version": "1.0.7",
          "resolved": "https://registry.npmjs.org/process-nextick-args/-/process-nextick-args-1.0.7.tgz",
<<<<<<< HEAD
          "from": "process-nextick-args@1.0.7"
=======
          "integrity": "sha1-FQ4gt1ZZCtP5EJPyWk8q2L/zC6M="
>>>>>>> 217073f4
        },
        "punycode": {
          "version": "1.4.1",
          "resolved": "https://registry.npmjs.org/punycode/-/punycode-1.4.1.tgz",
<<<<<<< HEAD
          "from": "punycode@1.4.1"
=======
          "integrity": "sha1-wNWmOycYgArY4esPpSachN1BhF4="
>>>>>>> 217073f4
        },
        "qs": {
          "version": "6.4.0",
          "resolved": "https://registry.npmjs.org/qs/-/qs-6.4.0.tgz",
<<<<<<< HEAD
          "from": "qs@6.4.0"
        },
        "rc": {
          "version": "1.2.2",
          "resolved": "https://registry.npmjs.org/rc/-/rc-1.2.2.tgz",
          "from": "rc@^1.1.7",
          "dependencies": {
            "minimist": {
              "version": "1.2.0",
              "resolved": "https://registry.npmjs.org/minimist/-/minimist-1.2.0.tgz",
              "from": "minimist@^1.2.0"
            }
          }
=======
          "integrity": "sha1-E+JtKK1rD/qpExLNO/cI7TUecjM="
        },
        "rc": {
          "version": "1.2.1",
          "resolved": "https://registry.npmjs.org/rc/-/rc-1.2.1.tgz",
          "integrity": "sha1-LgPo5C7kULjLPc5lvhv4l04d/ZU="
>>>>>>> 217073f4
        },
        "readable-stream": {
          "version": "2.3.3",
          "resolved": "https://registry.npmjs.org/readable-stream/-/readable-stream-2.3.3.tgz",
<<<<<<< HEAD
          "from": "readable-stream@2.3.3"
=======
          "integrity": "sha512-m+qzzcn7KUxEmd1gMbchF+Y2eIUbieUaxkWtptyHywrX0rE8QEYqPC07Vuy4Wm32/xE16NcdBctb8S0Xe/5IeQ=="
>>>>>>> 217073f4
        },
        "request": {
          "version": "2.81.0",
          "resolved": "https://registry.npmjs.org/request/-/request-2.81.0.tgz",
          "integrity": "sha1-xpKJRqDgbF+Nb4qTM0af/aRimKA="
        },
        "rimraf": {
          "version": "2.6.2",
          "resolved": "https://registry.npmjs.org/rimraf/-/rimraf-2.6.2.tgz",
<<<<<<< HEAD
          "from": "rimraf@2.6.2"
=======
          "integrity": "sha512-lreewLK/BlghmxtfH36YYVg1i8IAce4TI7oao75I1g245+6BctqTVQiBP3YUJ9C6DQOXJmkYR9X9fCLtCOJc5w=="
>>>>>>> 217073f4
        },
        "safe-buffer": {
          "version": "5.1.1",
          "resolved": "https://registry.npmjs.org/safe-buffer/-/safe-buffer-5.1.1.tgz",
<<<<<<< HEAD
          "from": "safe-buffer@5.1.1"
=======
          "integrity": "sha512-kKvNJn6Mm93gAczWVJg7wH+wGYWNrDHdWvpUmHyEsgCtIwwo3bqPtV4tR5tuPaUhTOo/kvhVwd8XwwOllGYkbg=="
>>>>>>> 217073f4
        },
        "semver": {
          "version": "5.4.1",
          "resolved": "https://registry.npmjs.org/semver/-/semver-5.4.1.tgz",
<<<<<<< HEAD
          "from": "semver@5.4.1"
=======
          "integrity": "sha512-WfG/X9+oATh81XtllIo/I8gOiY9EXRdv1cQdyykeXK17YcUW3EXUAi2To4pcH6nZtJPr7ZOpM5OMyWJZm+8Rsg=="
>>>>>>> 217073f4
        },
        "set-blocking": {
          "version": "2.0.0",
          "resolved": "https://registry.npmjs.org/set-blocking/-/set-blocking-2.0.0.tgz",
<<<<<<< HEAD
          "from": "set-blocking@2.0.0"
=======
          "integrity": "sha1-BF+XgtARrppoA93TgrJDkrPYkPc="
>>>>>>> 217073f4
        },
        "signal-exit": {
          "version": "3.0.2",
          "resolved": "https://registry.npmjs.org/signal-exit/-/signal-exit-3.0.2.tgz",
<<<<<<< HEAD
          "from": "signal-exit@3.0.2"
=======
          "integrity": "sha1-tf3AjxKH6hF4Yo5BXiUTK3NkbG0="
>>>>>>> 217073f4
        },
        "sntp": {
          "version": "1.0.9",
          "resolved": "https://registry.npmjs.org/sntp/-/sntp-1.0.9.tgz",
<<<<<<< HEAD
          "from": "sntp@1.0.9"
=======
          "integrity": "sha1-ZUEYTMkK7qbG57NeJlkIJEPGYZg="
>>>>>>> 217073f4
        },
        "sshpk": {
          "version": "1.13.1",
          "resolved": "https://registry.npmjs.org/sshpk/-/sshpk-1.13.1.tgz",
<<<<<<< HEAD
          "from": "sshpk@1.13.1",
=======
          "integrity": "sha1-US322mKHFEMW3EwY/hzx2UBzm+M=",
>>>>>>> 217073f4
          "dependencies": {
            "assert-plus": {
              "version": "1.0.0",
              "resolved": "https://registry.npmjs.org/assert-plus/-/assert-plus-1.0.0.tgz",
<<<<<<< HEAD
              "from": "assert-plus@1.0.0"
=======
              "integrity": "sha1-8S4PPF13sLHN2RRpQuTpbB5N1SU="
>>>>>>> 217073f4
            }
          }
        },
        "string-width": {
          "version": "1.0.2",
          "resolved": "https://registry.npmjs.org/string-width/-/string-width-1.0.2.tgz",
<<<<<<< HEAD
          "from": "string-width@1.0.2"
=======
          "integrity": "sha1-EYvfW4zcUaKn5w0hHgfisLmxB9M="
>>>>>>> 217073f4
        },
        "string_decoder": {
          "version": "1.0.3",
          "resolved": "https://registry.npmjs.org/string_decoder/-/string_decoder-1.0.3.tgz",
<<<<<<< HEAD
          "from": "string_decoder@1.0.3"
=======
          "integrity": "sha512-4AH6Z5fzNNBcH+6XDMfA/BTt87skxqJlO0lAh3Dker5zThcAxG6mKz+iGu308UKoPPQ8Dcqx/4JhujzltRa+hQ=="
>>>>>>> 217073f4
        },
        "stringstream": {
          "version": "0.0.5",
          "resolved": "https://registry.npmjs.org/stringstream/-/stringstream-0.0.5.tgz",
<<<<<<< HEAD
          "from": "stringstream@0.0.5"
=======
          "integrity": "sha1-TkhM1N5aC7vuGORjB3EKioFiGHg="
>>>>>>> 217073f4
        },
        "strip-ansi": {
          "version": "3.0.1",
          "resolved": "https://registry.npmjs.org/strip-ansi/-/strip-ansi-3.0.1.tgz",
<<<<<<< HEAD
          "from": "strip-ansi@3.0.1"
=======
          "integrity": "sha1-ajhfuIU9lS1f8F0Oiq+UJ43GPc8="
>>>>>>> 217073f4
        },
        "strip-json-comments": {
          "version": "2.0.1",
          "resolved": "https://registry.npmjs.org/strip-json-comments/-/strip-json-comments-2.0.1.tgz",
<<<<<<< HEAD
          "from": "strip-json-comments@2.0.1"
=======
          "integrity": "sha1-PFMZQukIwml8DsNEhYwobHygpgo="
>>>>>>> 217073f4
        },
        "tar": {
          "version": "2.2.1",
          "resolved": "https://registry.npmjs.org/tar/-/tar-2.2.1.tgz",
<<<<<<< HEAD
          "from": "tar@2.2.1"
        },
        "tar-pack": {
          "version": "3.4.1",
          "resolved": "https://registry.npmjs.org/tar-pack/-/tar-pack-3.4.1.tgz",
          "from": "tar-pack@^3.4.0"
=======
          "integrity": "sha1-jk0qJWwOIYXGsYrWlK7JaLg8sdE="
        },
        "tar-pack": {
          "version": "3.4.0",
          "resolved": "https://registry.npmjs.org/tar-pack/-/tar-pack-3.4.0.tgz",
          "integrity": "sha1-I74tf2cagzk3bL2wuP4/3r8xeYQ="
>>>>>>> 217073f4
        },
        "tough-cookie": {
          "version": "2.3.3",
          "resolved": "https://registry.npmjs.org/tough-cookie/-/tough-cookie-2.3.3.tgz",
<<<<<<< HEAD
          "from": "tough-cookie@2.3.3"
=======
          "integrity": "sha1-C2GKVWW23qkL80JdBNVe3EdadWE="
>>>>>>> 217073f4
        },
        "tunnel-agent": {
          "version": "0.6.0",
          "resolved": "https://registry.npmjs.org/tunnel-agent/-/tunnel-agent-0.6.0.tgz",
<<<<<<< HEAD
          "from": "tunnel-agent@0.6.0"
=======
          "integrity": "sha1-J6XeoGs2sEoKmWZ3SykIaPD8QP0="
>>>>>>> 217073f4
        },
        "tweetnacl": {
          "version": "0.14.5",
          "resolved": "https://registry.npmjs.org/tweetnacl/-/tweetnacl-0.14.5.tgz",
<<<<<<< HEAD
          "from": "tweetnacl@0.14.5"
=======
          "integrity": "sha1-WuaBd/GS1EViadEIr6k/+HQ/T2Q="
>>>>>>> 217073f4
        },
        "uid-number": {
          "version": "0.0.6",
          "resolved": "https://registry.npmjs.org/uid-number/-/uid-number-0.0.6.tgz",
<<<<<<< HEAD
          "from": "uid-number@0.0.6"
=======
          "integrity": "sha1-DqEOgDXo61uOREnwbaHHMGY7qoE="
>>>>>>> 217073f4
        },
        "util-deprecate": {
          "version": "1.0.2",
          "resolved": "https://registry.npmjs.org/util-deprecate/-/util-deprecate-1.0.2.tgz",
<<<<<<< HEAD
          "from": "util-deprecate@1.0.2"
=======
          "integrity": "sha1-RQ1Nyfpw3nMnYvvS1KKJgUGaDM8="
>>>>>>> 217073f4
        },
        "uuid": {
          "version": "3.1.0",
          "resolved": "https://registry.npmjs.org/uuid/-/uuid-3.1.0.tgz",
<<<<<<< HEAD
          "from": "uuid@3.1.0"
=======
          "integrity": "sha512-DIWtzUkw04M4k3bf1IcpS2tngXEL26YUD2M0tMDUpnUrz2hgzUBlD55a4FjdLGPvfHxS6uluGWvaVEqgBcVa+g=="
>>>>>>> 217073f4
        },
        "verror": {
          "version": "1.10.0",
          "resolved": "https://registry.npmjs.org/verror/-/verror-1.10.0.tgz",
          "integrity": "sha1-OhBcoXBTr1XW4nDB+CiGguGNpAA=",
          "dependencies": {
            "assert-plus": {
              "version": "1.0.0",
              "resolved": "https://registry.npmjs.org/assert-plus/-/assert-plus-1.0.0.tgz",
<<<<<<< HEAD
              "from": "assert-plus@1.0.0"
=======
              "integrity": "sha1-8S4PPF13sLHN2RRpQuTpbB5N1SU="
>>>>>>> 217073f4
            }
          }
        },
        "wide-align": {
          "version": "1.1.2",
          "resolved": "https://registry.npmjs.org/wide-align/-/wide-align-1.1.2.tgz",
<<<<<<< HEAD
          "from": "wide-align@1.1.2"
=======
          "integrity": "sha512-ijDLlyQ7s6x1JgCLur53osjm/UXUYD9+0PbYKrBsYisYXzCxN+HC3mYDNy/dWdmf3AwqwU3CXwDCvsNgGK1S0w=="
>>>>>>> 217073f4
        },
        "wrappy": {
          "version": "1.0.2",
          "resolved": "https://registry.npmjs.org/wrappy/-/wrappy-1.0.2.tgz",
<<<<<<< HEAD
          "from": "wrappy@1.0.2"
=======
          "integrity": "sha1-tSQ9jz7BqjXxNkYFvA0QNuMKtp8="
>>>>>>> 217073f4
        }
      }
    },
    "gtoken": {
      "version": "1.2.3",
      "resolved": "https://registry.npmjs.org/gtoken/-/gtoken-1.2.3.tgz",
<<<<<<< HEAD
      "from": "gtoken@>=1.2.1 <2.0.0"
=======
      "integrity": "sha512-wQAJflfoqSgMWrSBk9Fg86q+sd6s7y6uJhIvvIPz++RElGlMtEqsdAR2oWwZ/WTEtp7P9xFbJRrT976oRgzJ/w=="
>>>>>>> 217073f4
    },
    "har-schema": {
      "version": "2.0.0",
      "resolved": "https://registry.npmjs.org/har-schema/-/har-schema-2.0.0.tgz",
      "integrity": "sha1-qUwiJOvKwEeCoNkDVSHyRzW37JI="
    },
    "har-validator": {
      "version": "5.0.3",
      "resolved": "https://registry.npmjs.org/har-validator/-/har-validator-5.0.3.tgz",
      "integrity": "sha1-ukAsJmGU8VlW7xXg/PJCmT9qff0="
    },
    "hash-stream-validation": {
      "version": "0.2.1",
      "resolved": "https://registry.npmjs.org/hash-stream-validation/-/hash-stream-validation-0.2.1.tgz",
      "integrity": "sha1-7Mm5l7IYvluzEphii7gHhptz3NE="
    },
    "hawk": {
      "version": "6.0.2",
      "resolved": "https://registry.npmjs.org/hawk/-/hawk-6.0.2.tgz",
      "integrity": "sha512-miowhl2+U7Qle4vdLqDdPt9m09K6yZhkLDTWGoUiUzrQCn+mHHSmfJgAyGaLRZbPmTqfFFjRV1QWCW0VWUJBbQ=="
    },
    "hoek": {
      "version": "4.2.0",
      "resolved": "https://registry.npmjs.org/hoek/-/hoek-4.2.0.tgz",
      "integrity": "sha512-v0XCLxICi9nPfYrS9RL8HbYnXi9obYAeLbSP00BmnZwCK9+Ih9WOjoZ8YoHCoav2csqn4FOz4Orldsy2dmDwmQ=="
    },
    "http-signature": {
      "version": "1.2.0",
      "resolved": "https://registry.npmjs.org/http-signature/-/http-signature-1.2.0.tgz",
      "integrity": "sha1-muzZJRFHcvPZW2WmCruPfBj7rOE="
    },
    "imurmurhash": {
      "version": "0.1.4",
      "resolved": "https://registry.npmjs.org/imurmurhash/-/imurmurhash-0.1.4.tgz",
      "integrity": "sha1-khi5srkoojixPcT7a21XbyMUU+o="
    },
    "inflight": {
      "version": "1.0.6",
      "resolved": "https://registry.npmjs.org/inflight/-/inflight-1.0.6.tgz",
      "integrity": "sha1-Sb1jMdfQLQwJvJEKEHW6gWW1bfk="
    },
    "inherits": {
      "version": "2.0.3",
      "resolved": "https://registry.npmjs.org/inherits/-/inherits-2.0.3.tgz",
      "integrity": "sha1-Yzwsg+PaQqUC9SRmAiSA9CCCYd4="
    },
    "invert-kv": {
      "version": "1.0.0",
      "resolved": "https://registry.npmjs.org/invert-kv/-/invert-kv-1.0.0.tgz",
      "integrity": "sha1-EEqOSqym09jNFXqO+L+rLXo//bY="
    },
    "is": {
      "version": "3.2.1",
      "resolved": "https://registry.npmjs.org/is/-/is-3.2.1.tgz",
      "integrity": "sha1-0Kwq1V63sL7JJqUmb2xmKqqD3KU="
    },
    "is-fullwidth-code-point": {
      "version": "1.0.0",
      "resolved": "https://registry.npmjs.org/is-fullwidth-code-point/-/is-fullwidth-code-point-1.0.0.tgz",
      "integrity": "sha1-754xOG8DGn8NZDr4L95QxFfvAMs="
    },
    "is-obj": {
      "version": "1.0.1",
      "resolved": "https://registry.npmjs.org/is-obj/-/is-obj-1.0.1.tgz",
      "integrity": "sha1-PkcprB9f3gJc19g6iW2rn09n2w8="
    },
    "is-stream-ended": {
      "version": "0.1.3",
      "resolved": "https://registry.npmjs.org/is-stream-ended/-/is-stream-ended-0.1.3.tgz",
      "integrity": "sha1-oEc7Jnx1ZjVIa+7cfjNE5UnRUqw="
    },
    "is-typedarray": {
      "version": "1.0.0",
      "resolved": "https://registry.npmjs.org/is-typedarray/-/is-typedarray-1.0.0.tgz",
      "integrity": "sha1-5HnICFjfDBsR3dppQPlgEfzaSpo="
    },
    "isarray": {
      "version": "1.0.0",
      "resolved": "https://registry.npmjs.org/isarray/-/isarray-1.0.0.tgz",
      "integrity": "sha1-u5NdSFgsuhaMBoNJV6VKPgcSTxE="
    },
    "isstream": {
      "version": "0.1.2",
      "resolved": "https://registry.npmjs.org/isstream/-/isstream-0.1.2.tgz",
      "integrity": "sha1-R+Y/evVa+m+S4VAOaQ64uFKcCZo="
    },
    "jsbn": {
      "version": "0.1.1",
      "resolved": "https://registry.npmjs.org/jsbn/-/jsbn-0.1.1.tgz",
      "integrity": "sha1-peZUwuWi3rXyAdls77yoDA7y9RM="
    },
    "json-schema": {
      "version": "0.2.3",
      "resolved": "https://registry.npmjs.org/json-schema/-/json-schema-0.2.3.tgz",
      "integrity": "sha1-tIDIkuWaLwWVTOcnvT8qTogvnhM="
    },
    "json-schema-traverse": {
      "version": "0.3.1",
      "resolved": "https://registry.npmjs.org/json-schema-traverse/-/json-schema-traverse-0.3.1.tgz",
<<<<<<< HEAD
      "from": "json-schema-traverse@>=0.3.0 <0.4.0"
=======
      "integrity": "sha1-NJptRMU6Ud6JtAgFxdXlm0F9M0A="
>>>>>>> 217073f4
    },
    "json-stringify-safe": {
      "version": "5.0.1",
      "resolved": "https://registry.npmjs.org/json-stringify-safe/-/json-stringify-safe-5.0.1.tgz",
<<<<<<< HEAD
      "from": "json-stringify-safe@>=5.0.1 <5.1.0"
=======
      "integrity": "sha1-Epai1Y/UXxmg9s4B1lcB4sc1tus="
>>>>>>> 217073f4
    },
    "jsprim": {
      "version": "1.4.1",
      "resolved": "https://registry.npmjs.org/jsprim/-/jsprim-1.4.1.tgz",
      "integrity": "sha1-MT5mvB5cwG5Di8G3SZwuXFastqI="
    },
    "jwa": {
      "version": "1.1.5",
      "resolved": "https://registry.npmjs.org/jwa/-/jwa-1.1.5.tgz",
      "integrity": "sha1-oFUs4CIHQs1S4VN3SjKQXDDnVuU="
    },
    "jws": {
      "version": "3.1.4",
      "resolved": "https://registry.npmjs.org/jws/-/jws-3.1.4.tgz",
      "integrity": "sha1-+ei5M46KhHJ31kRLFGT2GIDgUKI="
    },
    "lcid": {
      "version": "1.0.0",
      "resolved": "https://registry.npmjs.org/lcid/-/lcid-1.0.0.tgz",
      "integrity": "sha1-MIrMr6C8SDo4Z7S28rlQYlHRuDU="
    },
    "lodash": {
      "version": "4.17.4",
      "resolved": "https://registry.npmjs.org/lodash/-/lodash-4.17.4.tgz",
      "integrity": "sha1-eCA6TRwyiuHYbcpkYONptX9AVa4="
    },
    "lodash.noop": {
      "version": "3.0.1",
      "resolved": "https://registry.npmjs.org/lodash.noop/-/lodash.noop-3.0.1.tgz",
      "integrity": "sha1-OBiPTWUKOkdCWEObluxFsyYXEzw="
    },
    "log-driver": {
      "version": "1.2.5",
      "resolved": "https://registry.npmjs.org/log-driver/-/log-driver-1.2.5.tgz",
      "integrity": "sha1-euTsJXMC/XkNVXyxDJcQDYV7AFY="
    },
    "long": {
      "version": "3.2.0",
      "resolved": "https://registry.npmjs.org/long/-/long-3.2.0.tgz",
      "integrity": "sha1-2CG3E4yhy1gcFymQ7xTbIAtcR0s="
    },
    "make-dir": {
      "version": "1.1.0",
      "resolved": "https://registry.npmjs.org/make-dir/-/make-dir-1.1.0.tgz",
<<<<<<< HEAD
      "from": "make-dir@>=1.0.0 <2.0.0"
=======
      "integrity": "sha512-0Pkui4wLJ7rxvmfUvs87skoEaxmu0hCUApF8nonzpl7q//FWp9zu8W61Scz4sd/kUiqDxvUhtoam2efDyiBzcA=="
>>>>>>> 217073f4
    },
    "methmeth": {
      "version": "1.1.0",
      "resolved": "https://registry.npmjs.org/methmeth/-/methmeth-1.1.0.tgz",
      "integrity": "sha1-6AomYY5S9cQiKGG7dIUQvRDikIk="
    },
    "mime": {
      "version": "1.4.1",
      "resolved": "https://registry.npmjs.org/mime/-/mime-1.4.1.tgz",
<<<<<<< HEAD
      "from": "mime@>=1.4.1 <2.0.0"
=======
      "integrity": "sha512-KI1+qOZu5DcW6wayYHSzR/tXKCDC5Om4s1z2QJjDULzLcmf3DvzS7oluY4HCTrc+9FiKmWUgeNLg7W3uIQvxtQ=="
>>>>>>> 217073f4
    },
    "mime-db": {
      "version": "1.30.0",
      "resolved": "https://registry.npmjs.org/mime-db/-/mime-db-1.30.0.tgz",
      "integrity": "sha1-dMZD2i3Z1qRTmZY0ZbJtXKfXHwE="
    },
    "mime-types": {
      "version": "2.1.17",
      "resolved": "https://registry.npmjs.org/mime-types/-/mime-types-2.1.17.tgz",
      "integrity": "sha1-Cdejk/A+mVp5+K+Fe3Cp4KsWVXo="
    },
    "minimatch": {
      "version": "3.0.4",
      "resolved": "https://registry.npmjs.org/minimatch/-/minimatch-3.0.4.tgz",
      "integrity": "sha512-yJHVQEhyqPLUTgt9B83PXu6W3rx4MvvHvSUvToogpwoGDOUQ+yDrR0HRot+yOCdCO7u4hX3pWft6kWBBcqh0UA=="
    },
    "modelo": {
      "version": "4.2.0",
      "resolved": "https://registry.npmjs.org/modelo/-/modelo-4.2.0.tgz",
      "integrity": "sha1-O0tCACOmbKfjK9uhbnEJN+FNGws="
    },
    "nan": {
      "version": "2.7.0",
      "resolved": "https://registry.npmjs.org/nan/-/nan-2.7.0.tgz",
<<<<<<< HEAD
      "from": "nan@>=2.0.0 <3.0.0"
=======
      "integrity": "sha1-2Vv3IeyHfgjbJ27T/G63j5CDrUY="
>>>>>>> 217073f4
    },
    "node-forge": {
      "version": "0.7.1",
      "resolved": "https://registry.npmjs.org/node-forge/-/node-forge-0.7.1.tgz",
      "integrity": "sha1-naYR6giYL0uUIGs760zJZl8gwwA="
    },
    "number-is-nan": {
      "version": "1.0.1",
      "resolved": "https://registry.npmjs.org/number-is-nan/-/number-is-nan-1.0.1.tgz",
      "integrity": "sha1-CXtgK1NCKlIsGvuHkDGDNpQaAR0="
    },
    "oauth-sign": {
      "version": "0.8.2",
      "resolved": "https://registry.npmjs.org/oauth-sign/-/oauth-sign-0.8.2.tgz",
      "integrity": "sha1-Rqarfwrq2N6unsBWV4C31O/rnUM="
    },
    "object-assign": {
      "version": "4.1.1",
      "resolved": "https://registry.npmjs.org/object-assign/-/object-assign-4.1.1.tgz",
      "integrity": "sha1-IQmtx5ZYh8/AXLvUQsrIv7s2CGM="
    },
    "once": {
      "version": "1.4.0",
      "resolved": "https://registry.npmjs.org/once/-/once-1.4.0.tgz",
      "integrity": "sha1-WDsap3WWHUsROsF9nFC6753Xa9E="
    },
    "optjs": {
      "version": "3.2.2",
      "resolved": "https://registry.npmjs.org/optjs/-/optjs-3.2.2.tgz",
      "integrity": "sha1-aabOicRCpEQDFBrS+bNwvVu29O4="
    },
    "os-locale": {
      "version": "1.4.0",
      "resolved": "https://registry.npmjs.org/os-locale/-/os-locale-1.4.0.tgz",
      "integrity": "sha1-IPnxeuKe00XoveWDsT0gCYA8FNk="
    },
    "path-is-absolute": {
      "version": "1.0.1",
      "resolved": "https://registry.npmjs.org/path-is-absolute/-/path-is-absolute-1.0.1.tgz",
      "integrity": "sha1-F0uSaHNVNP+8es5r9TpanhtcX18="
    },
    "performance-now": {
      "version": "2.1.0",
      "resolved": "https://registry.npmjs.org/performance-now/-/performance-now-2.1.0.tgz",
      "integrity": "sha1-Ywn04OX6kT7BxpMHrjZLSzd8nns="
    },
    "pify": {
      "version": "3.0.0",
      "resolved": "https://registry.npmjs.org/pify/-/pify-3.0.0.tgz",
<<<<<<< HEAD
      "from": "pify@>=3.0.0 <4.0.0"
=======
      "integrity": "sha1-5aSs0sEB/fPZpNB/DbxNtJ3SgXY="
>>>>>>> 217073f4
    },
    "pinkie": {
      "version": "2.0.4",
      "resolved": "https://registry.npmjs.org/pinkie/-/pinkie-2.0.4.tgz",
      "integrity": "sha1-clVrgM+g1IqXToDnckjoDtT3+HA="
    },
    "pinkie-promise": {
      "version": "2.0.1",
      "resolved": "https://registry.npmjs.org/pinkie-promise/-/pinkie-promise-2.0.1.tgz",
      "integrity": "sha1-ITXW36ejWMBprJsXh3YogihFD/o="
    },
    "process-nextick-args": {
      "version": "1.0.7",
      "resolved": "https://registry.npmjs.org/process-nextick-args/-/process-nextick-args-1.0.7.tgz",
      "integrity": "sha1-FQ4gt1ZZCtP5EJPyWk8q2L/zC6M="
    },
    "prop-assign": {
      "version": "1.0.0",
      "resolved": "https://registry.npmjs.org/prop-assign/-/prop-assign-1.0.0.tgz",
      "integrity": "sha1-l2eh+/1wk5CGR6boRtMbT+qnBFk="
    },
    "propprop": {
      "version": "0.3.1",
      "resolved": "https://registry.npmjs.org/propprop/-/propprop-0.3.1.tgz",
      "integrity": "sha1-oEmjVouJZEAGfRXY7J8zc15XAXg="
    },
    "protobufjs": {
      "version": "5.0.2",
      "resolved": "https://registry.npmjs.org/protobufjs/-/protobufjs-5.0.2.tgz",
<<<<<<< HEAD
      "from": "protobufjs@>=5.0.0 <6.0.0"
=======
      "integrity": "sha1-WXSNfc8D0tsiwT2p/rAk4Wq4DJE="
>>>>>>> 217073f4
    },
    "pump": {
      "version": "1.0.2",
      "resolved": "https://registry.npmjs.org/pump/-/pump-1.0.2.tgz",
      "integrity": "sha1-Oz7mUS+U8OV1U4wXmV+fFpkKXVE="
    },
    "pumpify": {
      "version": "1.3.5",
      "resolved": "https://registry.npmjs.org/pumpify/-/pumpify-1.3.5.tgz",
      "integrity": "sha1-G2ccYZlAq8rqwK0OOjwWS+dgmTs="
    },
    "punycode": {
      "version": "1.4.1",
      "resolved": "https://registry.npmjs.org/punycode/-/punycode-1.4.1.tgz",
      "integrity": "sha1-wNWmOycYgArY4esPpSachN1BhF4="
    },
    "qs": {
      "version": "6.5.1",
      "resolved": "https://registry.npmjs.org/qs/-/qs-6.5.1.tgz",
      "integrity": "sha512-eRzhrN1WSINYCDCbrz796z37LOe3m5tmW7RQf6oBntukAG1nmovJvhnwHHRMAfeoItc1m2Hk02WER2aQ/iqs+A=="
    },
    "readable-stream": {
      "version": "2.3.3",
      "resolved": "https://registry.npmjs.org/readable-stream/-/readable-stream-2.3.3.tgz",
      "integrity": "sha512-m+qzzcn7KUxEmd1gMbchF+Y2eIUbieUaxkWtptyHywrX0rE8QEYqPC07Vuy4Wm32/xE16NcdBctb8S0Xe/5IeQ=="
    },
    "request": {
      "version": "2.83.0",
      "resolved": "https://registry.npmjs.org/request/-/request-2.83.0.tgz",
      "integrity": "sha512-lR3gD69osqm6EYLk9wB/G1W/laGWjzH90t1vEa2xuxHD5KUrSzp9pUSfTm+YC5Nxt2T8nMPEvKlhbQayU7bgFw=="
    },
    "retry-request": {
      "version": "3.1.0",
      "resolved": "https://registry.npmjs.org/retry-request/-/retry-request-3.1.0.tgz",
<<<<<<< HEAD
      "from": "retry-request@>=3.0.0 <4.0.0"
=======
      "integrity": "sha512-jOwZQlWR/boHhbAfzfOoUn28EDDotW2A7YxV2o5mfBb07H0k/zZAgbxRcckW08GKl/aT0JtPk1NViuk2BfHqVg=="
>>>>>>> 217073f4
    },
    "rgb-hex": {
      "version": "1.0.0",
      "resolved": "https://registry.npmjs.org/rgb-hex/-/rgb-hex-1.0.0.tgz",
      "integrity": "sha1-v6+M2c2RZLWibXHrTxWgllMks8E="
    },
    "safe-buffer": {
      "version": "5.1.1",
      "resolved": "https://registry.npmjs.org/safe-buffer/-/safe-buffer-5.1.1.tgz",
      "integrity": "sha512-kKvNJn6Mm93gAczWVJg7wH+wGYWNrDHdWvpUmHyEsgCtIwwo3bqPtV4tR5tuPaUhTOo/kvhVwd8XwwOllGYkbg=="
    },
    "signal-exit": {
      "version": "3.0.2",
      "resolved": "https://registry.npmjs.org/signal-exit/-/signal-exit-3.0.2.tgz",
      "integrity": "sha1-tf3AjxKH6hF4Yo5BXiUTK3NkbG0="
    },
    "sntp": {
      "version": "2.1.0",
      "resolved": "https://registry.npmjs.org/sntp/-/sntp-2.1.0.tgz",
<<<<<<< HEAD
      "from": "sntp@>=2.0.0 <3.0.0"
=======
      "integrity": "sha512-FL1b58BDrqS3A11lJ0zEdnJ3UOKqVxawAkF3k7F0CVN7VQ34aZrV+G8BZ1WC9ZL7NyrwsW0oviwsWDgRuVYtJg=="
>>>>>>> 217073f4
    },
    "split-array-stream": {
      "version": "1.0.3",
      "resolved": "https://registry.npmjs.org/split-array-stream/-/split-array-stream-1.0.3.tgz",
      "integrity": "sha1-0rdajl4Ngk1S/eyLgiWDncLjXfo="
    },
    "sshpk": {
      "version": "1.13.1",
      "resolved": "https://registry.npmjs.org/sshpk/-/sshpk-1.13.1.tgz",
      "integrity": "sha1-US322mKHFEMW3EwY/hzx2UBzm+M="
    },
    "stream-events": {
      "version": "1.0.2",
      "resolved": "https://registry.npmjs.org/stream-events/-/stream-events-1.0.2.tgz",
      "integrity": "sha1-q/OfZsCJCk63lbyNXoWbJhW1kLI="
    },
    "stream-shift": {
      "version": "1.0.0",
      "resolved": "https://registry.npmjs.org/stream-shift/-/stream-shift-1.0.0.tgz",
      "integrity": "sha1-1cdSgl5TZ+eG944Y5EXqIjoVWVI="
    },
    "string-format-obj": {
      "version": "1.1.0",
      "resolved": "https://registry.npmjs.org/string-format-obj/-/string-format-obj-1.1.0.tgz",
      "integrity": "sha1-djVhCx7zlwE+hHi+mKFw4EmD0Gg="
    },
    "string-width": {
      "version": "1.0.2",
      "resolved": "https://registry.npmjs.org/string-width/-/string-width-1.0.2.tgz",
      "integrity": "sha1-EYvfW4zcUaKn5w0hHgfisLmxB9M="
    },
    "string_decoder": {
      "version": "1.0.3",
      "resolved": "https://registry.npmjs.org/string_decoder/-/string_decoder-1.0.3.tgz",
      "integrity": "sha512-4AH6Z5fzNNBcH+6XDMfA/BTt87skxqJlO0lAh3Dker5zThcAxG6mKz+iGu308UKoPPQ8Dcqx/4JhujzltRa+hQ=="
    },
    "stringstream": {
      "version": "0.0.5",
      "resolved": "https://registry.npmjs.org/stringstream/-/stringstream-0.0.5.tgz",
      "integrity": "sha1-TkhM1N5aC7vuGORjB3EKioFiGHg="
    },
    "strip-ansi": {
      "version": "3.0.1",
      "resolved": "https://registry.npmjs.org/strip-ansi/-/strip-ansi-3.0.1.tgz",
      "integrity": "sha1-ajhfuIU9lS1f8F0Oiq+UJ43GPc8="
    },
    "stubs": {
      "version": "3.0.0",
      "resolved": "https://registry.npmjs.org/stubs/-/stubs-3.0.0.tgz",
      "integrity": "sha1-6NK6H6nJBXAwPAMLaQD31fiavls="
    },
    "through2": {
      "version": "2.0.3",
      "resolved": "https://registry.npmjs.org/through2/-/through2-2.0.3.tgz",
      "integrity": "sha1-AARWmzfHx0ujnEPzzteNGtlBQL4="
    },
    "tough-cookie": {
      "version": "2.3.3",
      "resolved": "https://registry.npmjs.org/tough-cookie/-/tough-cookie-2.3.3.tgz",
      "integrity": "sha1-C2GKVWW23qkL80JdBNVe3EdadWE="
    },
    "tunnel-agent": {
      "version": "0.6.0",
      "resolved": "https://registry.npmjs.org/tunnel-agent/-/tunnel-agent-0.6.0.tgz",
      "integrity": "sha1-J6XeoGs2sEoKmWZ3SykIaPD8QP0="
    },
    "tweetnacl": {
      "version": "0.14.5",
      "resolved": "https://registry.npmjs.org/tweetnacl/-/tweetnacl-0.14.5.tgz",
      "integrity": "sha1-WuaBd/GS1EViadEIr6k/+HQ/T2Q="
    },
    "typedarray": {
      "version": "0.0.6",
      "resolved": "https://registry.npmjs.org/typedarray/-/typedarray-0.0.6.tgz",
      "integrity": "sha1-hnrHTjhkGHsdPUfZlqeOxciDB3c="
    },
    "unique-string": {
      "version": "1.0.0",
      "resolved": "https://registry.npmjs.org/unique-string/-/unique-string-1.0.0.tgz",
      "integrity": "sha1-nhBXzKhRq7kzmPizOuGHuZyuwRo="
    },
    "util-deprecate": {
      "version": "1.0.2",
      "resolved": "https://registry.npmjs.org/util-deprecate/-/util-deprecate-1.0.2.tgz",
      "integrity": "sha1-RQ1Nyfpw3nMnYvvS1KKJgUGaDM8="
    },
    "uuid": {
      "version": "3.1.0",
      "resolved": "https://registry.npmjs.org/uuid/-/uuid-3.1.0.tgz",
      "integrity": "sha512-DIWtzUkw04M4k3bf1IcpS2tngXEL26YUD2M0tMDUpnUrz2hgzUBlD55a4FjdLGPvfHxS6uluGWvaVEqgBcVa+g=="
    },
    "verror": {
      "version": "1.10.0",
      "resolved": "https://registry.npmjs.org/verror/-/verror-1.10.0.tgz",
      "integrity": "sha1-OhBcoXBTr1XW4nDB+CiGguGNpAA="
    },
    "window-size": {
      "version": "0.1.4",
      "resolved": "https://registry.npmjs.org/window-size/-/window-size-0.1.4.tgz",
      "integrity": "sha1-+OGqHuWlPsW/FR/6CXQqatdpeHY="
    },
    "wrap-ansi": {
      "version": "2.1.0",
      "resolved": "https://registry.npmjs.org/wrap-ansi/-/wrap-ansi-2.1.0.tgz",
      "integrity": "sha1-2Pw9KE3QV5T+hJc8rs3Rz4JP3YU="
    },
    "wrappy": {
      "version": "1.0.2",
      "resolved": "https://registry.npmjs.org/wrappy/-/wrappy-1.0.2.tgz",
      "integrity": "sha1-tSQ9jz7BqjXxNkYFvA0QNuMKtp8="
    },
    "write-file-atomic": {
      "version": "2.3.0",
      "resolved": "https://registry.npmjs.org/write-file-atomic/-/write-file-atomic-2.3.0.tgz",
      "integrity": "sha512-xuPeK4OdjWqtfi59ylvVL0Yn35SF3zgcAcv7rBPFHVaEapaDr4GdGgm3j7ckTwH9wHL7fGmgfAnb0+THrHb8tA=="
    },
    "xdg-basedir": {
      "version": "3.0.0",
      "resolved": "https://registry.npmjs.org/xdg-basedir/-/xdg-basedir-3.0.0.tgz",
      "integrity": "sha1-SWsswQnsqNus/i3HK2A8F8WHCtQ="
    },
    "xtend": {
      "version": "4.0.1",
      "resolved": "https://registry.npmjs.org/xtend/-/xtend-4.0.1.tgz",
      "integrity": "sha1-pcbVMr5lbiPbgg77lDofBJmNY68="
    },
    "y18n": {
      "version": "3.2.1",
      "resolved": "https://registry.npmjs.org/y18n/-/y18n-3.2.1.tgz",
      "integrity": "sha1-bRX7qITAhnnA136I53WegR4H+kE="
    },
    "yargs": {
      "version": "3.32.0",
      "resolved": "https://registry.npmjs.org/yargs/-/yargs-3.32.0.tgz",
      "integrity": "sha1-AwiOnr+edWtpdRYR0qXvWRSCyZU="
    }
  }
}<|MERGE_RESOLUTION|>--- conflicted
+++ resolved
@@ -4,11 +4,7 @@
     "ajv": {
       "version": "5.3.0",
       "resolved": "https://registry.npmjs.org/ajv/-/ajv-5.3.0.tgz",
-<<<<<<< HEAD
-      "from": "ajv@>=5.1.0 <6.0.0"
-=======
       "integrity": "sha1-RBT/dKUIecII7l/cgm4ywwNUnto="
->>>>>>> 217073f4
     },
     "ansi-regex": {
       "version": "2.1.1",
@@ -257,11 +253,6 @@
       "resolved": "https://registry.npmjs.org/fast-json-stable-stringify/-/fast-json-stable-stringify-2.0.0.tgz",
       "integrity": "sha1-1RQsDK7msRifh9OnYREGT4bIu/I="
     },
-    "fast-json-stable-stringify": {
-      "version": "2.0.0",
-      "resolved": "https://registry.npmjs.org/fast-json-stable-stringify/-/fast-json-stable-stringify-2.0.0.tgz",
-      "from": "fast-json-stable-stringify@>=2.0.0 <3.0.0"
-    },
     "forever-agent": {
       "version": "0.6.1",
       "resolved": "https://registry.npmjs.org/forever-agent/-/forever-agent-0.6.1.tgz",
@@ -300,20 +291,12 @@
     "globby": {
       "version": "6.1.0",
       "resolved": "https://registry.npmjs.org/globby/-/globby-6.1.0.tgz",
-<<<<<<< HEAD
-      "from": "globby@>=6.1.0 <7.0.0",
-=======
       "integrity": "sha1-9abXDoOV4hyFj7BInWTfAkJNUGw=",
->>>>>>> 217073f4
       "dependencies": {
         "pify": {
           "version": "2.3.0",
           "resolved": "https://registry.npmjs.org/pify/-/pify-2.3.0.tgz",
-<<<<<<< HEAD
-          "from": "pify@>=2.0.0 <3.0.0"
-=======
           "integrity": "sha1-7RQaasBDqEnqWISY59yosVMw6Qw="
->>>>>>> 217073f4
         }
       }
     },
@@ -370,16 +353,6 @@
       "integrity": "sha1-Dovf5NHduIVNZOBOp8AOKgJuVlg="
     },
     "grpc": {
-<<<<<<< HEAD
-      "version": "1.7.1",
-      "resolved": "https://registry.npmjs.org/grpc/-/grpc-1.7.1.tgz",
-      "from": "grpc@>=1.6.0 <2.0.0",
-      "dependencies": {
-        "abbrev": {
-          "version": "1.0.9",
-          "resolved": "https://registry.npmjs.org/abbrev/-/abbrev-1.0.9.tgz",
-          "from": "abbrev@1.0.9"
-=======
       "version": "1.6.6",
       "resolved": "https://registry.npmjs.org/grpc/-/grpc-1.6.6.tgz",
       "integrity": "sha1-IFF4T2vWE0aB+ixLXnXcgsbCP/o=",
@@ -388,169 +361,96 @@
           "version": "1.1.1",
           "resolved": "https://registry.npmjs.org/abbrev/-/abbrev-1.1.1.tgz",
           "integrity": "sha512-nne9/IiQ/hzIhY6pdDnbBtz7DjPTKrY00P/zvPSm5pOFkl6xuGrGnXn/VtTNNfNtAfZ9/1RtehkszU9qcTii0Q=="
->>>>>>> 217073f4
         },
         "ajv": {
           "version": "4.11.8",
           "resolved": "https://registry.npmjs.org/ajv/-/ajv-4.11.8.tgz",
-<<<<<<< HEAD
-          "from": "ajv@4.11.8"
-=======
           "integrity": "sha1-gv+wKynmYq5TvcIK8VlHcGc5xTY="
->>>>>>> 217073f4
         },
         "ansi-regex": {
           "version": "2.1.1",
           "resolved": "https://registry.npmjs.org/ansi-regex/-/ansi-regex-2.1.1.tgz",
-<<<<<<< HEAD
-          "from": "ansi-regex@2.1.1"
-=======
           "integrity": "sha1-w7M6te42DYbg5ijwRorn7yfWVN8="
->>>>>>> 217073f4
         },
         "aproba": {
           "version": "1.2.0",
           "resolved": "https://registry.npmjs.org/aproba/-/aproba-1.2.0.tgz",
-<<<<<<< HEAD
-          "from": "aproba@1.2.0"
-=======
           "integrity": "sha512-Y9J6ZjXtoYh8RnXVCMOU/ttDmk1aBjunq9vO0ta5x85WDQiQfUF9sIPBITdbiiIVcBo03Hi3jMxigBtsddlXRw=="
->>>>>>> 217073f4
         },
         "are-we-there-yet": {
           "version": "1.1.4",
           "resolved": "https://registry.npmjs.org/are-we-there-yet/-/are-we-there-yet-1.1.4.tgz",
-<<<<<<< HEAD
-          "from": "are-we-there-yet@1.1.4"
-=======
           "integrity": "sha1-u13KOCu5TwXhUZQ3PRb9O6HKEQ0="
->>>>>>> 217073f4
         },
         "asn1": {
           "version": "0.2.3",
           "resolved": "https://registry.npmjs.org/asn1/-/asn1-0.2.3.tgz",
-<<<<<<< HEAD
-          "from": "asn1@0.2.3"
-=======
           "integrity": "sha1-2sh4dxPJlmhJ/IGAd36+nB3fO4Y="
->>>>>>> 217073f4
         },
         "assert-plus": {
           "version": "0.2.0",
           "resolved": "https://registry.npmjs.org/assert-plus/-/assert-plus-0.2.0.tgz",
-<<<<<<< HEAD
-          "from": "assert-plus@0.2.0"
-=======
           "integrity": "sha1-104bh+ev/A24qttwIfP+SBAasjQ="
->>>>>>> 217073f4
         },
         "asynckit": {
           "version": "0.4.0",
           "resolved": "https://registry.npmjs.org/asynckit/-/asynckit-0.4.0.tgz",
-<<<<<<< HEAD
-          "from": "asynckit@0.4.0"
-=======
           "integrity": "sha1-x57Zf380y48robyXkLzDZkdLS3k="
->>>>>>> 217073f4
         },
         "aws-sign2": {
           "version": "0.6.0",
           "resolved": "https://registry.npmjs.org/aws-sign2/-/aws-sign2-0.6.0.tgz",
-<<<<<<< HEAD
-          "from": "aws-sign2@0.6.0"
-=======
           "integrity": "sha1-FDQt0428yU0OW4fXY81jYSwOeU8="
->>>>>>> 217073f4
         },
         "aws4": {
           "version": "1.6.0",
           "resolved": "https://registry.npmjs.org/aws4/-/aws4-1.6.0.tgz",
-<<<<<<< HEAD
-          "from": "aws4@1.6.0"
-=======
           "integrity": "sha1-g+9cqGCysy5KDe7e6MdxudtXRx4="
->>>>>>> 217073f4
         },
         "balanced-match": {
           "version": "1.0.0",
           "resolved": "https://registry.npmjs.org/balanced-match/-/balanced-match-1.0.0.tgz",
-<<<<<<< HEAD
-          "from": "balanced-match@1.0.0"
-=======
           "integrity": "sha1-ibTRmasr7kneFk6gK4nORi1xt2c="
->>>>>>> 217073f4
         },
         "bcrypt-pbkdf": {
           "version": "1.0.1",
           "resolved": "https://registry.npmjs.org/bcrypt-pbkdf/-/bcrypt-pbkdf-1.0.1.tgz",
-<<<<<<< HEAD
-          "from": "bcrypt-pbkdf@1.0.1"
-=======
           "integrity": "sha1-Y7xdy2EzG5K8Bf1SiVPDNGKgb40="
->>>>>>> 217073f4
         },
         "block-stream": {
           "version": "0.0.9",
           "resolved": "https://registry.npmjs.org/block-stream/-/block-stream-0.0.9.tgz",
-<<<<<<< HEAD
-          "from": "block-stream@0.0.9"
-=======
           "integrity": "sha1-E+v+d4oDIFz+A3UUgeu0szAMEmo="
->>>>>>> 217073f4
         },
         "boom": {
           "version": "2.10.1",
           "resolved": "https://registry.npmjs.org/boom/-/boom-2.10.1.tgz",
-<<<<<<< HEAD
-          "from": "boom@2.10.1"
-=======
           "integrity": "sha1-OciRjO/1eZ+D+UkqhI9iWt0Mdm8="
->>>>>>> 217073f4
         },
         "brace-expansion": {
           "version": "1.1.8",
           "resolved": "https://registry.npmjs.org/brace-expansion/-/brace-expansion-1.1.8.tgz",
-<<<<<<< HEAD
-          "from": "brace-expansion@1.1.8"
-=======
           "integrity": "sha1-wHshHHyVLsH479Uad+8NHTmQopI="
->>>>>>> 217073f4
         },
         "caseless": {
           "version": "0.12.0",
           "resolved": "https://registry.npmjs.org/caseless/-/caseless-0.12.0.tgz",
-<<<<<<< HEAD
-          "from": "caseless@0.12.0"
-=======
           "integrity": "sha1-G2gcIf+EAzyCZUMJBolCDRhxUdw="
->>>>>>> 217073f4
         },
         "co": {
           "version": "4.6.0",
           "resolved": "https://registry.npmjs.org/co/-/co-4.6.0.tgz",
-<<<<<<< HEAD
-          "from": "co@4.6.0"
-=======
           "integrity": "sha1-bqa989hTrlTMuOR7+gvz+QMfsYQ="
->>>>>>> 217073f4
         },
         "code-point-at": {
           "version": "1.1.0",
           "resolved": "https://registry.npmjs.org/code-point-at/-/code-point-at-1.1.0.tgz",
-<<<<<<< HEAD
-          "from": "code-point-at@1.1.0"
-=======
           "integrity": "sha1-DQcLTQQ6W+ozovGkDi7bPZpMz3c="
->>>>>>> 217073f4
         },
         "combined-stream": {
           "version": "1.0.5",
           "resolved": "https://registry.npmjs.org/combined-stream/-/combined-stream-1.0.5.tgz",
-<<<<<<< HEAD
-          "from": "combined-stream@1.0.5"
-=======
           "integrity": "sha1-k4NwpXtKUd6ix3wV1cX9+JUWQAk="
->>>>>>> 217073f4
         },
         "concat-map": {
           "version": "0.0.1",
@@ -560,372 +460,22 @@
         "console-control-strings": {
           "version": "1.1.0",
           "resolved": "https://registry.npmjs.org/console-control-strings/-/console-control-strings-1.1.0.tgz",
-<<<<<<< HEAD
-          "from": "console-control-strings@1.1.0"
-=======
           "integrity": "sha1-PXz0Rk22RG6mRL9LOVB/mFEAjo4="
->>>>>>> 217073f4
         },
         "core-util-is": {
           "version": "1.0.2",
           "resolved": "https://registry.npmjs.org/core-util-is/-/core-util-is-1.0.2.tgz",
-<<<<<<< HEAD
-          "from": "core-util-is@1.0.2"
-=======
           "integrity": "sha1-tf1UIgqivFq1eqtxQMlAdUUDwac="
->>>>>>> 217073f4
         },
         "cryptiles": {
           "version": "2.0.5",
           "resolved": "https://registry.npmjs.org/cryptiles/-/cryptiles-2.0.5.tgz",
-<<<<<<< HEAD
-          "from": "cryptiles@2.0.5"
-=======
           "integrity": "sha1-O9/s3GCBR8HGcgL6KR59ylnqo7g="
->>>>>>> 217073f4
         },
         "dashdash": {
           "version": "1.14.1",
           "resolved": "https://registry.npmjs.org/dashdash/-/dashdash-1.14.1.tgz",
-<<<<<<< HEAD
-          "from": "dashdash@1.14.1",
-=======
           "integrity": "sha1-hTz6D3y+L+1d4gMmuN1YEDX24vA=",
->>>>>>> 217073f4
-          "dependencies": {
-            "assert-plus": {
-              "version": "1.0.0",
-              "resolved": "https://registry.npmjs.org/assert-plus/-/assert-plus-1.0.0.tgz",
-<<<<<<< HEAD
-              "from": "assert-plus@1.0.0"
-=======
-              "integrity": "sha1-8S4PPF13sLHN2RRpQuTpbB5N1SU="
->>>>>>> 217073f4
-            }
-          }
-        },
-        "debug": {
-<<<<<<< HEAD
-          "version": "2.6.8",
-          "resolved": "https://registry.npmjs.org/debug/-/debug-2.6.8.tgz",
-          "from": "debug@2.6.8"
-=======
-          "version": "2.6.9",
-          "resolved": "https://registry.npmjs.org/debug/-/debug-2.6.9.tgz",
-          "integrity": "sha512-bC7ElrdJaJnPbAP+1EotYvqZsb3ecl5wi6Bfi6BJTUcNowp6cvspg0jXznRTKDjm/E7AdgFBVeAPVMNcKGsHMA=="
->>>>>>> 217073f4
-        },
-        "deep-extend": {
-          "version": "0.4.2",
-          "resolved": "https://registry.npmjs.org/deep-extend/-/deep-extend-0.4.2.tgz",
-<<<<<<< HEAD
-          "from": "deep-extend@0.4.2"
-=======
-          "integrity": "sha1-SLaZwn4zS/ifEIkr5DL25MfTSn8="
->>>>>>> 217073f4
-        },
-        "delayed-stream": {
-          "version": "1.0.0",
-          "resolved": "https://registry.npmjs.org/delayed-stream/-/delayed-stream-1.0.0.tgz",
-<<<<<<< HEAD
-          "from": "delayed-stream@1.0.0"
-=======
-          "integrity": "sha1-3zrhmayt+31ECqrgsp4icrJOxhk="
->>>>>>> 217073f4
-        },
-        "delegates": {
-          "version": "1.0.0",
-          "resolved": "https://registry.npmjs.org/delegates/-/delegates-1.0.0.tgz",
-<<<<<<< HEAD
-          "from": "delegates@1.0.0"
-        },
-        "detect-libc": {
-          "version": "1.0.2",
-          "resolved": "https://registry.npmjs.org/detect-libc/-/detect-libc-1.0.2.tgz",
-          "from": "detect-libc@^1.0.2"
-=======
-          "integrity": "sha1-hMbhWbgZBP3KWaDvRM2HDTElD5o="
->>>>>>> 217073f4
-        },
-        "ecc-jsbn": {
-          "version": "0.1.1",
-          "resolved": "https://registry.npmjs.org/ecc-jsbn/-/ecc-jsbn-0.1.1.tgz",
-<<<<<<< HEAD
-          "from": "ecc-jsbn@0.1.1"
-=======
-          "integrity": "sha1-D8c6ntXw1Tw4GTOYUj735UN3dQU="
->>>>>>> 217073f4
-        },
-        "extend": {
-          "version": "3.0.1",
-          "resolved": "https://registry.npmjs.org/extend/-/extend-3.0.1.tgz",
-<<<<<<< HEAD
-          "from": "extend@3.0.1"
-=======
-          "integrity": "sha1-p1Xqe8Gt/MWjHOfnYtuq3F5jZEQ="
->>>>>>> 217073f4
-        },
-        "extsprintf": {
-          "version": "1.3.0",
-          "resolved": "https://registry.npmjs.org/extsprintf/-/extsprintf-1.3.0.tgz",
-          "integrity": "sha1-lpGEQOMEGnpBT4xS48V06zw+HgU="
-        },
-        "forever-agent": {
-          "version": "0.6.1",
-          "resolved": "https://registry.npmjs.org/forever-agent/-/forever-agent-0.6.1.tgz",
-<<<<<<< HEAD
-          "from": "forever-agent@0.6.1"
-=======
-          "integrity": "sha1-+8cfDEGt6zf5bFd60e1C2P2sypE="
->>>>>>> 217073f4
-        },
-        "form-data": {
-          "version": "2.1.4",
-          "resolved": "https://registry.npmjs.org/form-data/-/form-data-2.1.4.tgz",
-<<<<<<< HEAD
-          "from": "form-data@2.1.4"
-=======
-          "integrity": "sha1-M8GDrPGTJ27KqYFDpp6Uv+4XUNE="
->>>>>>> 217073f4
-        },
-        "fs.realpath": {
-          "version": "1.0.0",
-          "resolved": "https://registry.npmjs.org/fs.realpath/-/fs.realpath-1.0.0.tgz",
-<<<<<<< HEAD
-          "from": "fs.realpath@1.0.0"
-=======
-          "integrity": "sha1-FQStJSMVjKpA20onh8sBQRmU6k8="
->>>>>>> 217073f4
-        },
-        "fstream": {
-          "version": "1.0.11",
-          "resolved": "https://registry.npmjs.org/fstream/-/fstream-1.0.11.tgz",
-<<<<<<< HEAD
-          "from": "fstream@1.0.11"
-=======
-          "integrity": "sha1-XB+x8RdHcRTwYyoOtLcbPLD9MXE="
->>>>>>> 217073f4
-        },
-        "fstream-ignore": {
-          "version": "1.0.5",
-          "resolved": "https://registry.npmjs.org/fstream-ignore/-/fstream-ignore-1.0.5.tgz",
-<<<<<<< HEAD
-          "from": "fstream-ignore@1.0.5"
-=======
-          "integrity": "sha1-nDHa40dnAY/h0kmyTa2mfQktoQU="
->>>>>>> 217073f4
-        },
-        "gauge": {
-          "version": "2.7.4",
-          "resolved": "https://registry.npmjs.org/gauge/-/gauge-2.7.4.tgz",
-<<<<<<< HEAD
-          "from": "gauge@2.7.4"
-=======
-          "integrity": "sha1-LANAXHU4w51+s3sxcCLjJfsBi/c="
->>>>>>> 217073f4
-        },
-        "getpass": {
-          "version": "0.1.7",
-          "resolved": "https://registry.npmjs.org/getpass/-/getpass-0.1.7.tgz",
-<<<<<<< HEAD
-          "from": "getpass@0.1.7",
-=======
-          "integrity": "sha1-Xv+OPmhNVprkyysSgmBOi6YhSfo=",
->>>>>>> 217073f4
-          "dependencies": {
-            "assert-plus": {
-              "version": "1.0.0",
-              "resolved": "https://registry.npmjs.org/assert-plus/-/assert-plus-1.0.0.tgz",
-<<<<<<< HEAD
-              "from": "assert-plus@1.0.0"
-=======
-              "integrity": "sha1-8S4PPF13sLHN2RRpQuTpbB5N1SU="
->>>>>>> 217073f4
-            }
-          }
-        },
-        "glob": {
-<<<<<<< HEAD
-          "version": "7.1.1",
-          "resolved": "https://registry.npmjs.org/glob/-/glob-7.1.1.tgz",
-          "from": "glob@7.1.1"
-=======
-          "version": "7.1.2",
-          "resolved": "https://registry.npmjs.org/glob/-/glob-7.1.2.tgz",
-          "integrity": "sha512-MJTUg1kjuLeQCJ+ccE4Vpa6kKVXkPYJ2mOCQyUuKLcLQsdrMCpBPUi8qVE6+YuaJkozeA9NusTAw3hLr8Xe5EQ=="
->>>>>>> 217073f4
-        },
-        "graceful-fs": {
-          "version": "4.1.11",
-          "resolved": "https://registry.npmjs.org/graceful-fs/-/graceful-fs-4.1.11.tgz",
-<<<<<<< HEAD
-          "from": "graceful-fs@4.1.11"
-=======
-          "integrity": "sha1-Dovf5NHduIVNZOBOp8AOKgJuVlg="
->>>>>>> 217073f4
-        },
-        "har-schema": {
-          "version": "1.0.5",
-          "resolved": "https://registry.npmjs.org/har-schema/-/har-schema-1.0.5.tgz",
-<<<<<<< HEAD
-          "from": "har-schema@1.0.5"
-=======
-          "integrity": "sha1-0mMTX0MwfALGAq/I/pWXDAFRNp4="
->>>>>>> 217073f4
-        },
-        "har-validator": {
-          "version": "4.2.1",
-          "resolved": "https://registry.npmjs.org/har-validator/-/har-validator-4.2.1.tgz",
-<<<<<<< HEAD
-          "from": "har-validator@4.2.1"
-=======
-          "integrity": "sha1-M0gdDxu/9gDdID11gSpqX7oALio="
->>>>>>> 217073f4
-        },
-        "has-unicode": {
-          "version": "2.0.1",
-          "resolved": "https://registry.npmjs.org/has-unicode/-/has-unicode-2.0.1.tgz",
-<<<<<<< HEAD
-          "from": "has-unicode@2.0.1"
-=======
-          "integrity": "sha1-4Ob+aijPUROIVeCG0Wkedx3iqLk="
->>>>>>> 217073f4
-        },
-        "hawk": {
-          "version": "3.1.3",
-          "resolved": "https://registry.npmjs.org/hawk/-/hawk-3.1.3.tgz",
-          "integrity": "sha1-B4REvXwWQLD+VA0sm3PVlnjo4cQ="
-        },
-        "hoek": {
-          "version": "2.16.3",
-          "resolved": "https://registry.npmjs.org/hoek/-/hoek-2.16.3.tgz",
-<<<<<<< HEAD
-          "from": "hoek@2.16.3"
-=======
-          "integrity": "sha1-ILt0A9POo5jpHcRxCo/xuCdKJe0="
->>>>>>> 217073f4
-        },
-        "http-signature": {
-          "version": "1.1.1",
-          "resolved": "https://registry.npmjs.org/http-signature/-/http-signature-1.1.1.tgz",
-<<<<<<< HEAD
-          "from": "http-signature@1.1.1"
-=======
-          "integrity": "sha1-33LiZwZs0Kxn+3at+OE0qPvPkb8="
->>>>>>> 217073f4
-        },
-        "inflight": {
-          "version": "1.0.6",
-          "resolved": "https://registry.npmjs.org/inflight/-/inflight-1.0.6.tgz",
-<<<<<<< HEAD
-          "from": "inflight@1.0.6"
-=======
-          "integrity": "sha1-Sb1jMdfQLQwJvJEKEHW6gWW1bfk="
->>>>>>> 217073f4
-        },
-        "inherits": {
-          "version": "2.0.3",
-          "resolved": "https://registry.npmjs.org/inherits/-/inherits-2.0.3.tgz",
-<<<<<<< HEAD
-          "from": "inherits@2.0.3"
-=======
-          "integrity": "sha1-Yzwsg+PaQqUC9SRmAiSA9CCCYd4="
->>>>>>> 217073f4
-        },
-        "ini": {
-          "version": "1.3.4",
-          "resolved": "https://registry.npmjs.org/ini/-/ini-1.3.4.tgz",
-<<<<<<< HEAD
-          "from": "ini@1.3.4"
-=======
-          "integrity": "sha1-BTfLedr1m1mhpRff9wbIbsA5Fi4="
->>>>>>> 217073f4
-        },
-        "is-fullwidth-code-point": {
-          "version": "1.0.0",
-          "resolved": "https://registry.npmjs.org/is-fullwidth-code-point/-/is-fullwidth-code-point-1.0.0.tgz",
-<<<<<<< HEAD
-          "from": "is-fullwidth-code-point@1.0.0"
-=======
-          "integrity": "sha1-754xOG8DGn8NZDr4L95QxFfvAMs="
->>>>>>> 217073f4
-        },
-        "is-typedarray": {
-          "version": "1.0.0",
-          "resolved": "https://registry.npmjs.org/is-typedarray/-/is-typedarray-1.0.0.tgz",
-<<<<<<< HEAD
-          "from": "is-typedarray@1.0.0"
-=======
-          "integrity": "sha1-5HnICFjfDBsR3dppQPlgEfzaSpo="
->>>>>>> 217073f4
-        },
-        "isarray": {
-          "version": "1.0.0",
-          "resolved": "https://registry.npmjs.org/isarray/-/isarray-1.0.0.tgz",
-<<<<<<< HEAD
-          "from": "isarray@1.0.0"
-=======
-          "integrity": "sha1-u5NdSFgsuhaMBoNJV6VKPgcSTxE="
->>>>>>> 217073f4
-        },
-        "isstream": {
-          "version": "0.1.2",
-          "resolved": "https://registry.npmjs.org/isstream/-/isstream-0.1.2.tgz",
-<<<<<<< HEAD
-          "from": "isstream@0.1.2"
-=======
-          "integrity": "sha1-R+Y/evVa+m+S4VAOaQ64uFKcCZo="
->>>>>>> 217073f4
-        },
-        "jsbn": {
-          "version": "0.1.1",
-          "resolved": "https://registry.npmjs.org/jsbn/-/jsbn-0.1.1.tgz",
-<<<<<<< HEAD
-          "from": "jsbn@0.1.1"
-=======
-          "integrity": "sha1-peZUwuWi3rXyAdls77yoDA7y9RM="
->>>>>>> 217073f4
-        },
-        "json-schema": {
-          "version": "0.2.3",
-          "resolved": "https://registry.npmjs.org/json-schema/-/json-schema-0.2.3.tgz",
-          "integrity": "sha1-tIDIkuWaLwWVTOcnvT8qTogvnhM="
-        },
-        "json-stable-stringify": {
-          "version": "1.0.1",
-          "resolved": "https://registry.npmjs.org/json-stable-stringify/-/json-stable-stringify-1.0.1.tgz",
-<<<<<<< HEAD
-          "from": "json-stable-stringify@1.0.1"
-=======
-          "integrity": "sha1-mnWdOcXy/1A/1TAGRu1EX4jE+a8="
->>>>>>> 217073f4
-        },
-        "json-stringify-safe": {
-          "version": "5.0.1",
-          "resolved": "https://registry.npmjs.org/json-stringify-safe/-/json-stringify-safe-5.0.1.tgz",
-<<<<<<< HEAD
-          "from": "json-stringify-safe@5.0.1"
-=======
-          "integrity": "sha1-Epai1Y/UXxmg9s4B1lcB4sc1tus="
->>>>>>> 217073f4
-        },
-        "jsonify": {
-          "version": "0.0.0",
-          "resolved": "https://registry.npmjs.org/jsonify/-/jsonify-0.0.0.tgz",
-<<<<<<< HEAD
-          "from": "jsonify@0.0.0"
-=======
-          "integrity": "sha1-LHS27kHZPKUbe1qu6PUDYx0lKnM="
->>>>>>> 217073f4
-        },
-        "jsprim": {
-          "version": "1.4.1",
-          "resolved": "https://registry.npmjs.org/jsprim/-/jsprim-1.4.1.tgz",
-<<<<<<< HEAD
-          "from": "jsprim@1.4.1",
-=======
-          "integrity": "sha1-MT5mvB5cwG5Di8G3SZwuXFastqI=",
->>>>>>> 217073f4
           "dependencies": {
             "assert-plus": {
               "version": "1.0.0",
@@ -934,49 +484,218 @@
             }
           }
         },
+        "debug": {
+          "version": "2.6.9",
+          "resolved": "https://registry.npmjs.org/debug/-/debug-2.6.9.tgz",
+          "integrity": "sha512-bC7ElrdJaJnPbAP+1EotYvqZsb3ecl5wi6Bfi6BJTUcNowp6cvspg0jXznRTKDjm/E7AdgFBVeAPVMNcKGsHMA=="
+        },
+        "deep-extend": {
+          "version": "0.4.2",
+          "resolved": "https://registry.npmjs.org/deep-extend/-/deep-extend-0.4.2.tgz",
+          "integrity": "sha1-SLaZwn4zS/ifEIkr5DL25MfTSn8="
+        },
+        "delayed-stream": {
+          "version": "1.0.0",
+          "resolved": "https://registry.npmjs.org/delayed-stream/-/delayed-stream-1.0.0.tgz",
+          "integrity": "sha1-3zrhmayt+31ECqrgsp4icrJOxhk="
+        },
+        "delegates": {
+          "version": "1.0.0",
+          "resolved": "https://registry.npmjs.org/delegates/-/delegates-1.0.0.tgz",
+          "integrity": "sha1-hMbhWbgZBP3KWaDvRM2HDTElD5o="
+        },
+        "ecc-jsbn": {
+          "version": "0.1.1",
+          "resolved": "https://registry.npmjs.org/ecc-jsbn/-/ecc-jsbn-0.1.1.tgz",
+          "integrity": "sha1-D8c6ntXw1Tw4GTOYUj735UN3dQU="
+        },
+        "extend": {
+          "version": "3.0.1",
+          "resolved": "https://registry.npmjs.org/extend/-/extend-3.0.1.tgz",
+          "integrity": "sha1-p1Xqe8Gt/MWjHOfnYtuq3F5jZEQ="
+        },
+        "extsprintf": {
+          "version": "1.3.0",
+          "resolved": "https://registry.npmjs.org/extsprintf/-/extsprintf-1.3.0.tgz",
+          "integrity": "sha1-lpGEQOMEGnpBT4xS48V06zw+HgU="
+        },
+        "forever-agent": {
+          "version": "0.6.1",
+          "resolved": "https://registry.npmjs.org/forever-agent/-/forever-agent-0.6.1.tgz",
+          "integrity": "sha1-+8cfDEGt6zf5bFd60e1C2P2sypE="
+        },
+        "form-data": {
+          "version": "2.1.4",
+          "resolved": "https://registry.npmjs.org/form-data/-/form-data-2.1.4.tgz",
+          "integrity": "sha1-M8GDrPGTJ27KqYFDpp6Uv+4XUNE="
+        },
+        "fs.realpath": {
+          "version": "1.0.0",
+          "resolved": "https://registry.npmjs.org/fs.realpath/-/fs.realpath-1.0.0.tgz",
+          "integrity": "sha1-FQStJSMVjKpA20onh8sBQRmU6k8="
+        },
+        "fstream": {
+          "version": "1.0.11",
+          "resolved": "https://registry.npmjs.org/fstream/-/fstream-1.0.11.tgz",
+          "integrity": "sha1-XB+x8RdHcRTwYyoOtLcbPLD9MXE="
+        },
+        "fstream-ignore": {
+          "version": "1.0.5",
+          "resolved": "https://registry.npmjs.org/fstream-ignore/-/fstream-ignore-1.0.5.tgz",
+          "integrity": "sha1-nDHa40dnAY/h0kmyTa2mfQktoQU="
+        },
+        "gauge": {
+          "version": "2.7.4",
+          "resolved": "https://registry.npmjs.org/gauge/-/gauge-2.7.4.tgz",
+          "integrity": "sha1-LANAXHU4w51+s3sxcCLjJfsBi/c="
+        },
+        "getpass": {
+          "version": "0.1.7",
+          "resolved": "https://registry.npmjs.org/getpass/-/getpass-0.1.7.tgz",
+          "integrity": "sha1-Xv+OPmhNVprkyysSgmBOi6YhSfo=",
+          "dependencies": {
+            "assert-plus": {
+              "version": "1.0.0",
+              "resolved": "https://registry.npmjs.org/assert-plus/-/assert-plus-1.0.0.tgz",
+              "integrity": "sha1-8S4PPF13sLHN2RRpQuTpbB5N1SU="
+            }
+          }
+        },
+        "glob": {
+          "version": "7.1.2",
+          "resolved": "https://registry.npmjs.org/glob/-/glob-7.1.2.tgz",
+          "integrity": "sha512-MJTUg1kjuLeQCJ+ccE4Vpa6kKVXkPYJ2mOCQyUuKLcLQsdrMCpBPUi8qVE6+YuaJkozeA9NusTAw3hLr8Xe5EQ=="
+        },
+        "graceful-fs": {
+          "version": "4.1.11",
+          "resolved": "https://registry.npmjs.org/graceful-fs/-/graceful-fs-4.1.11.tgz",
+          "integrity": "sha1-Dovf5NHduIVNZOBOp8AOKgJuVlg="
+        },
+        "har-schema": {
+          "version": "1.0.5",
+          "resolved": "https://registry.npmjs.org/har-schema/-/har-schema-1.0.5.tgz",
+          "integrity": "sha1-0mMTX0MwfALGAq/I/pWXDAFRNp4="
+        },
+        "har-validator": {
+          "version": "4.2.1",
+          "resolved": "https://registry.npmjs.org/har-validator/-/har-validator-4.2.1.tgz",
+          "integrity": "sha1-M0gdDxu/9gDdID11gSpqX7oALio="
+        },
+        "has-unicode": {
+          "version": "2.0.1",
+          "resolved": "https://registry.npmjs.org/has-unicode/-/has-unicode-2.0.1.tgz",
+          "integrity": "sha1-4Ob+aijPUROIVeCG0Wkedx3iqLk="
+        },
+        "hawk": {
+          "version": "3.1.3",
+          "resolved": "https://registry.npmjs.org/hawk/-/hawk-3.1.3.tgz",
+          "integrity": "sha1-B4REvXwWQLD+VA0sm3PVlnjo4cQ="
+        },
+        "hoek": {
+          "version": "2.16.3",
+          "resolved": "https://registry.npmjs.org/hoek/-/hoek-2.16.3.tgz",
+          "integrity": "sha1-ILt0A9POo5jpHcRxCo/xuCdKJe0="
+        },
+        "http-signature": {
+          "version": "1.1.1",
+          "resolved": "https://registry.npmjs.org/http-signature/-/http-signature-1.1.1.tgz",
+          "integrity": "sha1-33LiZwZs0Kxn+3at+OE0qPvPkb8="
+        },
+        "inflight": {
+          "version": "1.0.6",
+          "resolved": "https://registry.npmjs.org/inflight/-/inflight-1.0.6.tgz",
+          "integrity": "sha1-Sb1jMdfQLQwJvJEKEHW6gWW1bfk="
+        },
+        "inherits": {
+          "version": "2.0.3",
+          "resolved": "https://registry.npmjs.org/inherits/-/inherits-2.0.3.tgz",
+          "integrity": "sha1-Yzwsg+PaQqUC9SRmAiSA9CCCYd4="
+        },
+        "ini": {
+          "version": "1.3.4",
+          "resolved": "https://registry.npmjs.org/ini/-/ini-1.3.4.tgz",
+          "integrity": "sha1-BTfLedr1m1mhpRff9wbIbsA5Fi4="
+        },
+        "is-fullwidth-code-point": {
+          "version": "1.0.0",
+          "resolved": "https://registry.npmjs.org/is-fullwidth-code-point/-/is-fullwidth-code-point-1.0.0.tgz",
+          "integrity": "sha1-754xOG8DGn8NZDr4L95QxFfvAMs="
+        },
+        "is-typedarray": {
+          "version": "1.0.0",
+          "resolved": "https://registry.npmjs.org/is-typedarray/-/is-typedarray-1.0.0.tgz",
+          "integrity": "sha1-5HnICFjfDBsR3dppQPlgEfzaSpo="
+        },
+        "isarray": {
+          "version": "1.0.0",
+          "resolved": "https://registry.npmjs.org/isarray/-/isarray-1.0.0.tgz",
+          "integrity": "sha1-u5NdSFgsuhaMBoNJV6VKPgcSTxE="
+        },
+        "isstream": {
+          "version": "0.1.2",
+          "resolved": "https://registry.npmjs.org/isstream/-/isstream-0.1.2.tgz",
+          "integrity": "sha1-R+Y/evVa+m+S4VAOaQ64uFKcCZo="
+        },
+        "jsbn": {
+          "version": "0.1.1",
+          "resolved": "https://registry.npmjs.org/jsbn/-/jsbn-0.1.1.tgz",
+          "integrity": "sha1-peZUwuWi3rXyAdls77yoDA7y9RM="
+        },
+        "json-schema": {
+          "version": "0.2.3",
+          "resolved": "https://registry.npmjs.org/json-schema/-/json-schema-0.2.3.tgz",
+          "integrity": "sha1-tIDIkuWaLwWVTOcnvT8qTogvnhM="
+        },
+        "json-stable-stringify": {
+          "version": "1.0.1",
+          "resolved": "https://registry.npmjs.org/json-stable-stringify/-/json-stable-stringify-1.0.1.tgz",
+          "integrity": "sha1-mnWdOcXy/1A/1TAGRu1EX4jE+a8="
+        },
+        "json-stringify-safe": {
+          "version": "5.0.1",
+          "resolved": "https://registry.npmjs.org/json-stringify-safe/-/json-stringify-safe-5.0.1.tgz",
+          "integrity": "sha1-Epai1Y/UXxmg9s4B1lcB4sc1tus="
+        },
+        "jsonify": {
+          "version": "0.0.0",
+          "resolved": "https://registry.npmjs.org/jsonify/-/jsonify-0.0.0.tgz",
+          "integrity": "sha1-LHS27kHZPKUbe1qu6PUDYx0lKnM="
+        },
+        "jsprim": {
+          "version": "1.4.1",
+          "resolved": "https://registry.npmjs.org/jsprim/-/jsprim-1.4.1.tgz",
+          "integrity": "sha1-MT5mvB5cwG5Di8G3SZwuXFastqI=",
+          "dependencies": {
+            "assert-plus": {
+              "version": "1.0.0",
+              "resolved": "https://registry.npmjs.org/assert-plus/-/assert-plus-1.0.0.tgz",
+              "integrity": "sha1-8S4PPF13sLHN2RRpQuTpbB5N1SU="
+            }
+          }
+        },
         "mime-db": {
           "version": "1.30.0",
           "resolved": "https://registry.npmjs.org/mime-db/-/mime-db-1.30.0.tgz",
-<<<<<<< HEAD
-          "from": "mime-db@1.30.0"
-=======
           "integrity": "sha1-dMZD2i3Z1qRTmZY0ZbJtXKfXHwE="
->>>>>>> 217073f4
         },
         "mime-types": {
           "version": "2.1.17",
           "resolved": "https://registry.npmjs.org/mime-types/-/mime-types-2.1.17.tgz",
-<<<<<<< HEAD
-          "from": "mime-types@2.1.17"
-=======
           "integrity": "sha1-Cdejk/A+mVp5+K+Fe3Cp4KsWVXo="
->>>>>>> 217073f4
         },
         "minimatch": {
           "version": "3.0.4",
           "resolved": "https://registry.npmjs.org/minimatch/-/minimatch-3.0.4.tgz",
-<<<<<<< HEAD
-          "from": "minimatch@3.0.4"
-        },
-        "minimist": {
-          "version": "0.0.8",
-          "resolved": "https://registry.npmjs.org/minimist/-/minimist-0.0.8.tgz",
-          "from": "minimist@0.0.8"
-=======
           "integrity": "sha512-yJHVQEhyqPLUTgt9B83PXu6W3rx4MvvHvSUvToogpwoGDOUQ+yDrR0HRot+yOCdCO7u4hX3pWft6kWBBcqh0UA=="
         },
         "minimist": {
           "version": "1.2.0",
           "resolved": "https://registry.npmjs.org/minimist/-/minimist-1.2.0.tgz",
           "integrity": "sha1-o1AIsg9BOD7sH7kU9M1d95omQoQ="
->>>>>>> 217073f4
         },
         "mkdirp": {
           "version": "0.5.1",
           "resolved": "https://registry.npmjs.org/mkdirp/-/mkdirp-0.5.1.tgz",
-<<<<<<< HEAD
-          "from": "mkdirp@0.5.1"
-=======
           "integrity": "sha1-MAV0OOrGz3+MR2fzhkjWaX11yQM=",
           "dependencies": {
             "minimist": {
@@ -985,7 +704,6 @@
               "integrity": "sha1-hX/Kv8M5fSYluCKCYuhqp6ARsF0="
             }
           }
->>>>>>> 217073f4
         },
         "ms": {
           "version": "2.0.0",
@@ -993,18 +711,6 @@
           "integrity": "sha1-VgiurfwAvmwpAd9fmGF4jeDVl8g="
         },
         "node-pre-gyp": {
-<<<<<<< HEAD
-          "version": "0.6.39",
-          "resolved": "https://registry.npmjs.org/node-pre-gyp/-/node-pre-gyp-0.6.39.tgz",
-          "from": "node-pre-gyp@0.6.39",
-          "dependencies": {
-            "nopt": {
-              "version": "4.0.1",
-              "resolved": "https://registry.npmjs.org/nopt/-/nopt-4.0.1.tgz",
-              "from": "nopt@^4.0.1"
-            }
-          }
-=======
           "version": "0.6.38",
           "resolved": "https://registry.npmjs.org/node-pre-gyp/-/node-pre-gyp-0.6.38.tgz",
           "integrity": "sha1-6Sog+DQWQVu0CG9tH7eLPac9ET0="
@@ -1013,150 +719,81 @@
           "version": "4.0.1",
           "resolved": "https://registry.npmjs.org/nopt/-/nopt-4.0.1.tgz",
           "integrity": "sha1-0NRoWv1UFRk8jHUFYC0NF81kR00="
->>>>>>> 217073f4
         },
         "npmlog": {
           "version": "4.1.2",
           "resolved": "https://registry.npmjs.org/npmlog/-/npmlog-4.1.2.tgz",
-<<<<<<< HEAD
-          "from": "npmlog@4.1.2"
-=======
           "integrity": "sha512-2uUqazuKlTaSI/dC8AzicUck7+IrEaOnN/e0jd3Xtt1KcGpwx30v50mL7oPyr/h9bL3E4aZccVwpwP+5W9Vjkg=="
->>>>>>> 217073f4
         },
         "number-is-nan": {
           "version": "1.0.1",
           "resolved": "https://registry.npmjs.org/number-is-nan/-/number-is-nan-1.0.1.tgz",
-<<<<<<< HEAD
-          "from": "number-is-nan@1.0.1"
-=======
           "integrity": "sha1-CXtgK1NCKlIsGvuHkDGDNpQaAR0="
->>>>>>> 217073f4
         },
         "oauth-sign": {
           "version": "0.8.2",
           "resolved": "https://registry.npmjs.org/oauth-sign/-/oauth-sign-0.8.2.tgz",
-<<<<<<< HEAD
-          "from": "oauth-sign@0.8.2"
-=======
           "integrity": "sha1-Rqarfwrq2N6unsBWV4C31O/rnUM="
->>>>>>> 217073f4
         },
         "object-assign": {
           "version": "4.1.1",
           "resolved": "https://registry.npmjs.org/object-assign/-/object-assign-4.1.1.tgz",
-<<<<<<< HEAD
-          "from": "object-assign@4.1.1"
-=======
           "integrity": "sha1-IQmtx5ZYh8/AXLvUQsrIv7s2CGM="
->>>>>>> 217073f4
         },
         "once": {
           "version": "1.4.0",
           "resolved": "https://registry.npmjs.org/once/-/once-1.4.0.tgz",
-<<<<<<< HEAD
-          "from": "once@1.4.0"
-=======
           "integrity": "sha1-WDsap3WWHUsROsF9nFC6753Xa9E="
->>>>>>> 217073f4
         },
         "os-homedir": {
           "version": "1.0.2",
           "resolved": "https://registry.npmjs.org/os-homedir/-/os-homedir-1.0.2.tgz",
-<<<<<<< HEAD
-          "from": "os-homedir@1.0.2"
-=======
           "integrity": "sha1-/7xJiDNuDoM94MFox+8VISGqf7M="
->>>>>>> 217073f4
         },
         "os-tmpdir": {
           "version": "1.0.2",
           "resolved": "https://registry.npmjs.org/os-tmpdir/-/os-tmpdir-1.0.2.tgz",
-<<<<<<< HEAD
-          "from": "os-tmpdir@1.0.2"
-=======
           "integrity": "sha1-u+Z0BseaqFxc/sdm/lc0VV36EnQ="
->>>>>>> 217073f4
         },
         "osenv": {
           "version": "0.1.4",
           "resolved": "https://registry.npmjs.org/osenv/-/osenv-0.1.4.tgz",
-<<<<<<< HEAD
-          "from": "osenv@0.1.4"
-=======
           "integrity": "sha1-Qv5tWVPfBsgGS+bxdsPQWqqjRkQ="
->>>>>>> 217073f4
         },
         "path-is-absolute": {
           "version": "1.0.1",
           "resolved": "https://registry.npmjs.org/path-is-absolute/-/path-is-absolute-1.0.1.tgz",
-<<<<<<< HEAD
-          "from": "path-is-absolute@1.0.1"
-=======
           "integrity": "sha1-F0uSaHNVNP+8es5r9TpanhtcX18="
->>>>>>> 217073f4
         },
         "performance-now": {
           "version": "0.2.0",
           "resolved": "https://registry.npmjs.org/performance-now/-/performance-now-0.2.0.tgz",
-<<<<<<< HEAD
-          "from": "performance-now@0.2.0"
-=======
           "integrity": "sha1-M+8wxcd9TqIcWlOGnZG1bY8lVeU="
->>>>>>> 217073f4
         },
         "process-nextick-args": {
           "version": "1.0.7",
           "resolved": "https://registry.npmjs.org/process-nextick-args/-/process-nextick-args-1.0.7.tgz",
-<<<<<<< HEAD
-          "from": "process-nextick-args@1.0.7"
-=======
           "integrity": "sha1-FQ4gt1ZZCtP5EJPyWk8q2L/zC6M="
->>>>>>> 217073f4
         },
         "punycode": {
           "version": "1.4.1",
           "resolved": "https://registry.npmjs.org/punycode/-/punycode-1.4.1.tgz",
-<<<<<<< HEAD
-          "from": "punycode@1.4.1"
-=======
           "integrity": "sha1-wNWmOycYgArY4esPpSachN1BhF4="
->>>>>>> 217073f4
         },
         "qs": {
           "version": "6.4.0",
           "resolved": "https://registry.npmjs.org/qs/-/qs-6.4.0.tgz",
-<<<<<<< HEAD
-          "from": "qs@6.4.0"
-        },
-        "rc": {
-          "version": "1.2.2",
-          "resolved": "https://registry.npmjs.org/rc/-/rc-1.2.2.tgz",
-          "from": "rc@^1.1.7",
-          "dependencies": {
-            "minimist": {
-              "version": "1.2.0",
-              "resolved": "https://registry.npmjs.org/minimist/-/minimist-1.2.0.tgz",
-              "from": "minimist@^1.2.0"
-            }
-          }
-=======
           "integrity": "sha1-E+JtKK1rD/qpExLNO/cI7TUecjM="
         },
         "rc": {
           "version": "1.2.1",
           "resolved": "https://registry.npmjs.org/rc/-/rc-1.2.1.tgz",
           "integrity": "sha1-LgPo5C7kULjLPc5lvhv4l04d/ZU="
->>>>>>> 217073f4
         },
         "readable-stream": {
           "version": "2.3.3",
           "resolved": "https://registry.npmjs.org/readable-stream/-/readable-stream-2.3.3.tgz",
-<<<<<<< HEAD
-          "from": "readable-stream@2.3.3"
-=======
           "integrity": "sha512-m+qzzcn7KUxEmd1gMbchF+Y2eIUbieUaxkWtptyHywrX0rE8QEYqPC07Vuy4Wm32/xE16NcdBctb8S0Xe/5IeQ=="
->>>>>>> 217073f4
         },
         "request": {
           "version": "2.81.0",
@@ -1166,194 +803,109 @@
         "rimraf": {
           "version": "2.6.2",
           "resolved": "https://registry.npmjs.org/rimraf/-/rimraf-2.6.2.tgz",
-<<<<<<< HEAD
-          "from": "rimraf@2.6.2"
-=======
           "integrity": "sha512-lreewLK/BlghmxtfH36YYVg1i8IAce4TI7oao75I1g245+6BctqTVQiBP3YUJ9C6DQOXJmkYR9X9fCLtCOJc5w=="
->>>>>>> 217073f4
         },
         "safe-buffer": {
           "version": "5.1.1",
           "resolved": "https://registry.npmjs.org/safe-buffer/-/safe-buffer-5.1.1.tgz",
-<<<<<<< HEAD
-          "from": "safe-buffer@5.1.1"
-=======
           "integrity": "sha512-kKvNJn6Mm93gAczWVJg7wH+wGYWNrDHdWvpUmHyEsgCtIwwo3bqPtV4tR5tuPaUhTOo/kvhVwd8XwwOllGYkbg=="
->>>>>>> 217073f4
         },
         "semver": {
           "version": "5.4.1",
           "resolved": "https://registry.npmjs.org/semver/-/semver-5.4.1.tgz",
-<<<<<<< HEAD
-          "from": "semver@5.4.1"
-=======
           "integrity": "sha512-WfG/X9+oATh81XtllIo/I8gOiY9EXRdv1cQdyykeXK17YcUW3EXUAi2To4pcH6nZtJPr7ZOpM5OMyWJZm+8Rsg=="
->>>>>>> 217073f4
         },
         "set-blocking": {
           "version": "2.0.0",
           "resolved": "https://registry.npmjs.org/set-blocking/-/set-blocking-2.0.0.tgz",
-<<<<<<< HEAD
-          "from": "set-blocking@2.0.0"
-=======
           "integrity": "sha1-BF+XgtARrppoA93TgrJDkrPYkPc="
->>>>>>> 217073f4
         },
         "signal-exit": {
           "version": "3.0.2",
           "resolved": "https://registry.npmjs.org/signal-exit/-/signal-exit-3.0.2.tgz",
-<<<<<<< HEAD
-          "from": "signal-exit@3.0.2"
-=======
           "integrity": "sha1-tf3AjxKH6hF4Yo5BXiUTK3NkbG0="
->>>>>>> 217073f4
         },
         "sntp": {
           "version": "1.0.9",
           "resolved": "https://registry.npmjs.org/sntp/-/sntp-1.0.9.tgz",
-<<<<<<< HEAD
-          "from": "sntp@1.0.9"
-=======
           "integrity": "sha1-ZUEYTMkK7qbG57NeJlkIJEPGYZg="
->>>>>>> 217073f4
         },
         "sshpk": {
           "version": "1.13.1",
           "resolved": "https://registry.npmjs.org/sshpk/-/sshpk-1.13.1.tgz",
-<<<<<<< HEAD
-          "from": "sshpk@1.13.1",
-=======
           "integrity": "sha1-US322mKHFEMW3EwY/hzx2UBzm+M=",
->>>>>>> 217073f4
           "dependencies": {
             "assert-plus": {
               "version": "1.0.0",
               "resolved": "https://registry.npmjs.org/assert-plus/-/assert-plus-1.0.0.tgz",
-<<<<<<< HEAD
-              "from": "assert-plus@1.0.0"
-=======
               "integrity": "sha1-8S4PPF13sLHN2RRpQuTpbB5N1SU="
->>>>>>> 217073f4
             }
           }
         },
         "string-width": {
           "version": "1.0.2",
           "resolved": "https://registry.npmjs.org/string-width/-/string-width-1.0.2.tgz",
-<<<<<<< HEAD
-          "from": "string-width@1.0.2"
-=======
           "integrity": "sha1-EYvfW4zcUaKn5w0hHgfisLmxB9M="
->>>>>>> 217073f4
         },
         "string_decoder": {
           "version": "1.0.3",
           "resolved": "https://registry.npmjs.org/string_decoder/-/string_decoder-1.0.3.tgz",
-<<<<<<< HEAD
-          "from": "string_decoder@1.0.3"
-=======
           "integrity": "sha512-4AH6Z5fzNNBcH+6XDMfA/BTt87skxqJlO0lAh3Dker5zThcAxG6mKz+iGu308UKoPPQ8Dcqx/4JhujzltRa+hQ=="
->>>>>>> 217073f4
         },
         "stringstream": {
           "version": "0.0.5",
           "resolved": "https://registry.npmjs.org/stringstream/-/stringstream-0.0.5.tgz",
-<<<<<<< HEAD
-          "from": "stringstream@0.0.5"
-=======
           "integrity": "sha1-TkhM1N5aC7vuGORjB3EKioFiGHg="
->>>>>>> 217073f4
         },
         "strip-ansi": {
           "version": "3.0.1",
           "resolved": "https://registry.npmjs.org/strip-ansi/-/strip-ansi-3.0.1.tgz",
-<<<<<<< HEAD
-          "from": "strip-ansi@3.0.1"
-=======
           "integrity": "sha1-ajhfuIU9lS1f8F0Oiq+UJ43GPc8="
->>>>>>> 217073f4
         },
         "strip-json-comments": {
           "version": "2.0.1",
           "resolved": "https://registry.npmjs.org/strip-json-comments/-/strip-json-comments-2.0.1.tgz",
-<<<<<<< HEAD
-          "from": "strip-json-comments@2.0.1"
-=======
           "integrity": "sha1-PFMZQukIwml8DsNEhYwobHygpgo="
->>>>>>> 217073f4
         },
         "tar": {
           "version": "2.2.1",
           "resolved": "https://registry.npmjs.org/tar/-/tar-2.2.1.tgz",
-<<<<<<< HEAD
-          "from": "tar@2.2.1"
-        },
-        "tar-pack": {
-          "version": "3.4.1",
-          "resolved": "https://registry.npmjs.org/tar-pack/-/tar-pack-3.4.1.tgz",
-          "from": "tar-pack@^3.4.0"
-=======
           "integrity": "sha1-jk0qJWwOIYXGsYrWlK7JaLg8sdE="
         },
         "tar-pack": {
           "version": "3.4.0",
           "resolved": "https://registry.npmjs.org/tar-pack/-/tar-pack-3.4.0.tgz",
           "integrity": "sha1-I74tf2cagzk3bL2wuP4/3r8xeYQ="
->>>>>>> 217073f4
         },
         "tough-cookie": {
           "version": "2.3.3",
           "resolved": "https://registry.npmjs.org/tough-cookie/-/tough-cookie-2.3.3.tgz",
-<<<<<<< HEAD
-          "from": "tough-cookie@2.3.3"
-=======
           "integrity": "sha1-C2GKVWW23qkL80JdBNVe3EdadWE="
->>>>>>> 217073f4
         },
         "tunnel-agent": {
           "version": "0.6.0",
           "resolved": "https://registry.npmjs.org/tunnel-agent/-/tunnel-agent-0.6.0.tgz",
-<<<<<<< HEAD
-          "from": "tunnel-agent@0.6.0"
-=======
           "integrity": "sha1-J6XeoGs2sEoKmWZ3SykIaPD8QP0="
->>>>>>> 217073f4
         },
         "tweetnacl": {
           "version": "0.14.5",
           "resolved": "https://registry.npmjs.org/tweetnacl/-/tweetnacl-0.14.5.tgz",
-<<<<<<< HEAD
-          "from": "tweetnacl@0.14.5"
-=======
           "integrity": "sha1-WuaBd/GS1EViadEIr6k/+HQ/T2Q="
->>>>>>> 217073f4
         },
         "uid-number": {
           "version": "0.0.6",
           "resolved": "https://registry.npmjs.org/uid-number/-/uid-number-0.0.6.tgz",
-<<<<<<< HEAD
-          "from": "uid-number@0.0.6"
-=======
           "integrity": "sha1-DqEOgDXo61uOREnwbaHHMGY7qoE="
->>>>>>> 217073f4
         },
         "util-deprecate": {
           "version": "1.0.2",
           "resolved": "https://registry.npmjs.org/util-deprecate/-/util-deprecate-1.0.2.tgz",
-<<<<<<< HEAD
-          "from": "util-deprecate@1.0.2"
-=======
           "integrity": "sha1-RQ1Nyfpw3nMnYvvS1KKJgUGaDM8="
->>>>>>> 217073f4
         },
         "uuid": {
           "version": "3.1.0",
           "resolved": "https://registry.npmjs.org/uuid/-/uuid-3.1.0.tgz",
-<<<<<<< HEAD
-          "from": "uuid@3.1.0"
-=======
           "integrity": "sha512-DIWtzUkw04M4k3bf1IcpS2tngXEL26YUD2M0tMDUpnUrz2hgzUBlD55a4FjdLGPvfHxS6uluGWvaVEqgBcVa+g=="
->>>>>>> 217073f4
         },
         "verror": {
           "version": "1.10.0",
@@ -1363,42 +915,26 @@
             "assert-plus": {
               "version": "1.0.0",
               "resolved": "https://registry.npmjs.org/assert-plus/-/assert-plus-1.0.0.tgz",
-<<<<<<< HEAD
-              "from": "assert-plus@1.0.0"
-=======
               "integrity": "sha1-8S4PPF13sLHN2RRpQuTpbB5N1SU="
->>>>>>> 217073f4
             }
           }
         },
         "wide-align": {
           "version": "1.1.2",
           "resolved": "https://registry.npmjs.org/wide-align/-/wide-align-1.1.2.tgz",
-<<<<<<< HEAD
-          "from": "wide-align@1.1.2"
-=======
           "integrity": "sha512-ijDLlyQ7s6x1JgCLur53osjm/UXUYD9+0PbYKrBsYisYXzCxN+HC3mYDNy/dWdmf3AwqwU3CXwDCvsNgGK1S0w=="
->>>>>>> 217073f4
         },
         "wrappy": {
           "version": "1.0.2",
           "resolved": "https://registry.npmjs.org/wrappy/-/wrappy-1.0.2.tgz",
-<<<<<<< HEAD
-          "from": "wrappy@1.0.2"
-=======
           "integrity": "sha1-tSQ9jz7BqjXxNkYFvA0QNuMKtp8="
->>>>>>> 217073f4
         }
       }
     },
     "gtoken": {
       "version": "1.2.3",
       "resolved": "https://registry.npmjs.org/gtoken/-/gtoken-1.2.3.tgz",
-<<<<<<< HEAD
-      "from": "gtoken@>=1.2.1 <2.0.0"
-=======
       "integrity": "sha512-wQAJflfoqSgMWrSBk9Fg86q+sd6s7y6uJhIvvIPz++RElGlMtEqsdAR2oWwZ/WTEtp7P9xFbJRrT976oRgzJ/w=="
->>>>>>> 217073f4
     },
     "har-schema": {
       "version": "2.0.0",
@@ -1498,20 +1034,12 @@
     "json-schema-traverse": {
       "version": "0.3.1",
       "resolved": "https://registry.npmjs.org/json-schema-traverse/-/json-schema-traverse-0.3.1.tgz",
-<<<<<<< HEAD
-      "from": "json-schema-traverse@>=0.3.0 <0.4.0"
-=======
       "integrity": "sha1-NJptRMU6Ud6JtAgFxdXlm0F9M0A="
->>>>>>> 217073f4
     },
     "json-stringify-safe": {
       "version": "5.0.1",
       "resolved": "https://registry.npmjs.org/json-stringify-safe/-/json-stringify-safe-5.0.1.tgz",
-<<<<<<< HEAD
-      "from": "json-stringify-safe@>=5.0.1 <5.1.0"
-=======
       "integrity": "sha1-Epai1Y/UXxmg9s4B1lcB4sc1tus="
->>>>>>> 217073f4
     },
     "jsprim": {
       "version": "1.4.1",
@@ -1556,11 +1084,7 @@
     "make-dir": {
       "version": "1.1.0",
       "resolved": "https://registry.npmjs.org/make-dir/-/make-dir-1.1.0.tgz",
-<<<<<<< HEAD
-      "from": "make-dir@>=1.0.0 <2.0.0"
-=======
       "integrity": "sha512-0Pkui4wLJ7rxvmfUvs87skoEaxmu0hCUApF8nonzpl7q//FWp9zu8W61Scz4sd/kUiqDxvUhtoam2efDyiBzcA=="
->>>>>>> 217073f4
     },
     "methmeth": {
       "version": "1.1.0",
@@ -1570,11 +1094,7 @@
     "mime": {
       "version": "1.4.1",
       "resolved": "https://registry.npmjs.org/mime/-/mime-1.4.1.tgz",
-<<<<<<< HEAD
-      "from": "mime@>=1.4.1 <2.0.0"
-=======
       "integrity": "sha512-KI1+qOZu5DcW6wayYHSzR/tXKCDC5Om4s1z2QJjDULzLcmf3DvzS7oluY4HCTrc+9FiKmWUgeNLg7W3uIQvxtQ=="
->>>>>>> 217073f4
     },
     "mime-db": {
       "version": "1.30.0",
@@ -1599,11 +1119,7 @@
     "nan": {
       "version": "2.7.0",
       "resolved": "https://registry.npmjs.org/nan/-/nan-2.7.0.tgz",
-<<<<<<< HEAD
-      "from": "nan@>=2.0.0 <3.0.0"
-=======
       "integrity": "sha1-2Vv3IeyHfgjbJ27T/G63j5CDrUY="
->>>>>>> 217073f4
     },
     "node-forge": {
       "version": "0.7.1",
@@ -1653,11 +1169,7 @@
     "pify": {
       "version": "3.0.0",
       "resolved": "https://registry.npmjs.org/pify/-/pify-3.0.0.tgz",
-<<<<<<< HEAD
-      "from": "pify@>=3.0.0 <4.0.0"
-=======
       "integrity": "sha1-5aSs0sEB/fPZpNB/DbxNtJ3SgXY="
->>>>>>> 217073f4
     },
     "pinkie": {
       "version": "2.0.4",
@@ -1687,11 +1199,7 @@
     "protobufjs": {
       "version": "5.0.2",
       "resolved": "https://registry.npmjs.org/protobufjs/-/protobufjs-5.0.2.tgz",
-<<<<<<< HEAD
-      "from": "protobufjs@>=5.0.0 <6.0.0"
-=======
       "integrity": "sha1-WXSNfc8D0tsiwT2p/rAk4Wq4DJE="
->>>>>>> 217073f4
     },
     "pump": {
       "version": "1.0.2",
@@ -1726,11 +1234,7 @@
     "retry-request": {
       "version": "3.1.0",
       "resolved": "https://registry.npmjs.org/retry-request/-/retry-request-3.1.0.tgz",
-<<<<<<< HEAD
-      "from": "retry-request@>=3.0.0 <4.0.0"
-=======
       "integrity": "sha512-jOwZQlWR/boHhbAfzfOoUn28EDDotW2A7YxV2o5mfBb07H0k/zZAgbxRcckW08GKl/aT0JtPk1NViuk2BfHqVg=="
->>>>>>> 217073f4
     },
     "rgb-hex": {
       "version": "1.0.0",
@@ -1750,11 +1254,7 @@
     "sntp": {
       "version": "2.1.0",
       "resolved": "https://registry.npmjs.org/sntp/-/sntp-2.1.0.tgz",
-<<<<<<< HEAD
-      "from": "sntp@>=2.0.0 <3.0.0"
-=======
       "integrity": "sha512-FL1b58BDrqS3A11lJ0zEdnJ3UOKqVxawAkF3k7F0CVN7VQ34aZrV+G8BZ1WC9ZL7NyrwsW0oviwsWDgRuVYtJg=="
->>>>>>> 217073f4
     },
     "split-array-stream": {
       "version": "1.0.3",
