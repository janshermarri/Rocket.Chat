--- conflicted
+++ resolved
@@ -129,18 +129,7 @@
 
 export const canRenderMessage = ({ t }) => !msgTypesNotRendered.includes(t);
 
-<<<<<<< HEAD
 export const getAttachmentUrl = (url) => new URL(url, Livechat.client.host).toString();
-
-export const sortArrayByColumn = (array, column, inverted) => array.sort((a, b) => {
-	if (a[column] < b[column] && !inverted) {
-		return -1;
-	}
-	return 1;
-});
-=======
-export const getAttachmentUrl = (url) => `${Livechat.client.host}${url}`;
->>>>>>> f8294efa
 
 export const sortArrayByColumn = (array, column, inverted) =>
 	array.sort((a, b) => {
