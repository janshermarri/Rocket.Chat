--- conflicted
+++ resolved
@@ -1,4 +1,3 @@
-
 import { format, formatDistance } from 'date-fns';
 import i18next from 'i18next';
 
@@ -105,16 +104,10 @@
 	fullLanguage = fullLanguage.toLowerCase();
 	const [languageCode] = fullLanguage.split ? fullLanguage.split(/[-_]/) : [];
 	const locale = [fullLanguage, languageCode, 'en-US'].find((lng) => supportedLocales.indexOf(lng) > -1);
-<<<<<<< HEAD
 
-	return import(`date-fns/locale/${ locale }/index.js`);
+	return import(`date-fns/locale/${locale}/index.js`);
 };
 
 export const localeFormat = (date, _format) => format(date, _format, i18next.language);
 
-export const localeFormatDistance = (date, baseDate) => formatDistance(date, baseDate, { locale: i18next.language });
-=======
-	// eslint-disable-next-line import/no-dynamic-require
-	return require(`date-fns/locale/${locale}/index.js`);
-};
->>>>>>> c9ac4ebf
+export const localeFormatDistance = (date, baseDate) => formatDistance(date, baseDate, { locale: i18next.language });