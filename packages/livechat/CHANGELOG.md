# @rocket.chat/livechat Change Log

<<<<<<< HEAD
## 1.14.6-rc.7

### Patch Changes

- @rocket.chat/gazzodown@3.0.0-rc.7

## 1.14.6-rc.6

### Patch Changes

- @rocket.chat/gazzodown@3.0.0-rc.6

## 1.14.6-rc.5

### Patch Changes

- @rocket.chat/gazzodown@3.0.0-rc.5

## 1.14.6-rc.4

### Patch Changes

- @rocket.chat/gazzodown@3.0.0-rc.4

## 1.14.6-rc.3

### Patch Changes

- @rocket.chat/gazzodown@3.0.0-rc.3

## 1.14.6-rc.2

### Patch Changes

- @rocket.chat/gazzodown@3.0.0-rc.2

## 1.14.6-rc.1

### Patch Changes

- @rocket.chat/gazzodown@3.0.0-rc.1

## 1.14.6-rc.0

### Patch Changes

- Updated dependencies [c2f337664e]
  - @rocket.chat/gazzodown@3.0.0-rc.0
=======
## 1.14.8

### Patch Changes

- d1c8e7ac13: Fixes reactivity issue with `registerGuest` Widget API Call, as well as other similar endpoint
  - @rocket.chat/gazzodown@2.0.8

## 1.14.7

### Patch Changes

- @rocket.chat/gazzodown@2.0.7

## 1.14.6

### Patch Changes

- @rocket.chat/gazzodown@2.0.6
>>>>>>> 133e7444

## 1.14.5

### Patch Changes

- @rocket.chat/gazzodown@2.0.5

## 1.14.4

### Patch Changes

- @rocket.chat/gazzodown@2.0.4

## 1.14.3

### Patch Changes

- @rocket.chat/gazzodown@2.0.3

## 1.14.2

### Patch Changes

- @rocket.chat/gazzodown@2.0.2

## 1.14.1

### Patch Changes

- @rocket.chat/gazzodown@2.0.1

## 1.14.0

### Minor Changes

- 04fe492555: Added new Omnichannel's trigger condition "After starting a chat".

### Patch Changes

- 62a13ed97d: chore: (Livechat) Replace all `dangerouslySetInnerHTML` with `gazzodown`
- 817141dcab: fix: Issue caused by spaces in the `config.url` setting
- b8f3d5014f: Fixed the login page language switcher, now the component has a new look, is reactive and the language selection becomes concrete upon login in. Also changed the default language of the login page to be the browser language.
  - @rocket.chat/gazzodown@2.0.0
  - @rocket.chat/random@1.2.1

## 1.14.0-rc.5

### Patch Changes

- @rocket.chat/gazzodown@2.0.0-rc.5

## 1.14.0-rc.4

### Patch Changes

- @rocket.chat/gazzodown@2.0.0-rc.4

## 1.14.0-rc.3

### Patch Changes

- @rocket.chat/gazzodown@2.0.0-rc.3

## 1.14.0-rc.2

### Patch Changes

- @rocket.chat/gazzodown@2.0.0-rc.2

## 1.14.0-rc.1

### Patch Changes

- @rocket.chat/gazzodown@2.0.0-rc.1

## 1.14.0-rc.0

### Minor Changes

- 04fe492555: Added new Omnichannel's trigger condition "After starting a chat".

### Patch Changes

- 62a13ed97d: chore: (Livechat) Replace all `dangerouslySetInnerHTML` with `gazzodown`
- 817141dcab: fix: Issue caused by spaces in the `config.url` setting
- b8f3d5014f: Fixed the login page language switcher, now the component has a new look, is reactive and the language selection becomes concrete upon login in. Also changed the default language of the login page to be the browser language.
  - @rocket.chat/gazzodown@2.0.0-rc.0
  - @rocket.chat/random@1.2.1

## 1.13.4

### Patch Changes

- e006013e5f: chore: New Livechat SDK Implementation
- c0cb917f76: Fixes Livechat page-url triggers requiring CORS to access the parent url
- 33be8f16b9: Storybook adjustments, TypeScript migration, and minor fixes

## 1.13.4-rc.0

### Patch Changes

- e006013e5f: chore: New Livechat SDK Implementation
- c0cb917f76: Fixes Livechat page-url triggers requiring CORS to access the parent url
- 33be8f16b9: Storybook adjustments, TypeScript migration, and minor fixes
  All notable changes to this project will be documented in this file.
  This project adheres to [Semantic Versioning](http://semver.org/).

## 1.13.3 - 2022-04-20

[FIX] Translations sync with admin config (#713)
[FIX] Broken triggers (#712)
[FIX] setting e-mail validation to RFC regex as the standard (#709)

## 1.13.2 - 2022-04-18

[FIX] Sync import for i18next load (#710)

## 1.13.1 - 2022-04-08

bump version

## 1.13.0 - 2022-04-08

Chore: Update cd.yml (#704)
Chore: Replace a / b with math.div(a, b) on SCSS files (#702)
[IMPROVE] Centralized e-mail validation under a library function #693
[FIX] Fixes broken triggers. #695
[IMPROVE] Add TypeScript (#694)
[IMPROVE] Replace i18n package (#657)
[FIX] Prevent html rendering on messages (#701)

## 1.12.2 - 2022-03-29

[FIX] Revert: LoadConfig after registering guest #696

## 1.12.1 - 2022-03-08

[FIX] Making sure the 'hide agent info' hides the agent info even with department change. (#688)

## 1.12.0 - 2022-01-20

[NEW] Introduce Widget API method to manage Business Units (#677)
[IMPROVE] Update FA translations (#653)

## 1.11.2 - 2022-01-10

[FIX] IME not working properly #674

## 1.11.1 - 2021-12-30

[FIX] Hide Livechat if Omnichannel is disabled #671

## 1.11.0 - 2021-12-09

[NEW] Introduce clearLocalStorageWhenChatEnded setting logic (#666)
[IMPROVE] Change logic to generate token on Live Chat (#667)

## 1.10.0 - 2021-11-22

[NEW] Audio and Video calling in Livechat using WebRTC (#646)
[FIX] LoadConfig after registering guest (#640)
[FIX] Body styles getting overridden (#660)

## 1.9.6 - 2021-10-20

[FIX] 'Hide agent info' not working on system message (#651)
[FIX] Issues on Custom Livechat messages (#648)

## 1.9.5 - 2021-09-14

[IMPROVE] Readme enhancements (#557)
[IMPROVE] Swedish Translations (#573)
[FIX] Escaping HTML on paste/drop Text (#471)
[IMPROVE] Spanish translations (#370)
[IMPROVE] Russian translations (#644)
[IMPROVE] Add cookie to identify widget calls (#645)

## 1.9.4 - 2021-08-19

[FIX] Iframe overlay (#631)
[IMPROVE] German informal translation (#622)
[FIX] Translation error on department (#632)
[IMPROVE] Open links in another tab on Livechat widget (#610)
[IMPROVE] Dutch Translations (#601)

## 1.9.3 - 2021-04-21

[FIX] sound notification on/off (#567)
[FIX] Invalid font size for hiragana and katakana (#559)

## 1.9.2 - 2021-04-13

bump version

## 1.9.1 - 2021-04-12

[CHORE] Circle CI to github actions #577
[CHORE] Remove circle CI #580

## 1.9.0 - 2021-03-22

[FIX] Add sanitizer to prevent XSS attacks
[FIX] Wrong Hebrew word הדועה to הודעה #556
[IMPROVE] add hover effect #566

## 1.8.0 - 2021-02-20

[IMPROVE] Flow of the widget registration form (#425)
[IMPROVE] System messages style (#554)
[FEATURE] New trigger messages style (#553)
[NEW] Display transfer history messages (#328)
[FIX] Registration form is no longer validating mandatory custom fields. (#550)

## 1.7.6 - 2020-11-07

[FIX] Livechat window cannot be restored in popout mode (#529)
[FIX] Visitor's messages are not aligned properly on Mozilla Firefox (#530)

## 1.7.5 - 2020-10-25

[FIX] Add zh.json missing translations (#478)
[FIX] Rendering emojis before transform markdown into HTML. (#522)
[FIX] UIKit ActionsBlock layout for smaller screen devices (#479)
[FIX] Emoji picker not rendering (#519)
[FIX] Scroll issues on Safari (#503)
[FIX] Support Webpack relative output path (#521)

## 1.7.4 - 2020-09-18

- [FIX] Select input field not working issue (#481)
- [FIX] Invisible div on top of page (#496)

## 1.7.3 - 2020-09-09

bump version

## 1.7.2 - 2020-09-09

- [FIX] IE11 Support (#492)

## 1.7.1 - 2020-08-28

- [FIX] UiKit interation using header as autorization (#483)
- [FIX] Transpile widget.js with Babel

## 1.7.0 - 2020-08-21

- [NEW] UiKit support (#474)
- [CHORE] Loki visual tests (#459)
- [IMPROVE] Translate to spanish (#413)
- [NEW] Message character limit feature (#443)
- [IMPROVE] Preact X (#457)
- [NEW] Add Emoji rendering support (#412)

## 1.6.0 - 2020-06-29

- [FIX] Improve the transcript request process. (#419)
- [FIX] Start chat disable with handler validate error (#432)
- [FIX] Loading should be flase when department switched is confirmed (#… …
- [FIX] Widget playing multiple sound notifications(Multiple tabs) (#435)
- [NEW] Translate to japanese
- [NEW] Translate i18n to Czech
- [NEW] Update fr.json
- [NEW] Translate to japanese

## 1.5.0 - 2020-05-20

- [NEW] Support Registration Form custom fields (#407) …
- [NEW] Translated to Hebrew (#348)
- [NEW] Update es.json (#357)
- [NEW] Russian translation (#359)
- [FIX] Dutch translations (#391)
- [IMPROVE] Update ro.json (397)
- [FIX] Dutch translations

## 1.4.0 - 2020-03-19

- [NEW] Add new API method the set the default Agent before chatting (#383)
- [NEW] Keep trigger messages after the conversation starts. (#384)
- [NEW] Widget API Methods (#381)
- [FIX] Livechat guest avatar using name instead of username (#380)

## 1.3.1 - 2020-02-12

- [FIX] Add Cross-tab communication on the same origin (#364)
- [FIX] Corrected German title for finished chat (#363)
- [FIX] Update polish translation (#324)

## 1.3.0 - 2019-12-12

- [NEW] Add Service Offline callback (#341)
- [NEW] Persian translation (#330)
- [NEW] French translation (#323)
- [NEW] Show/Hide Agent information (#279)
- [FIX] Fix date-fns (#340) (#320) (#315) (#314)

## 1.2.5 - 2019-10-16

- [FIX] date-nfs format usage (#315)

## 1.2.4 - 2019-10-16

- [FIX] date-nfs format usage (#314)

## 1.2.3 - 2019-10-15

- [FIX] date-fns usage (#312)

## 1.2.2 - 2019-10-15

- [FIX] API method calls

## 1.2.1 - 2019-10-14

- [CHORE] fix gh-publish (#306)
- [NEW] Add setting to display a custom chat finished text (#305)

## 1.2.0 - 2019-10-14

- [IMPROVE] Preact X (#302)
- Completed italian translation (#301)
- [FIX] Support Webpack relative output path (#292)
- [FIX] Registration Form changes not being detected (#300)

## 1.1.6 - 2019-08-17

- Publish correct package on npm

## 1.1.5 - 2019-08-17

- Publish correct package on npm

## 1.1.4 - 2019-08-13

- Update the SDK dependency to the latest alpha version(29) (#276)

## 1.1.3 - 2019-08-09

- [FIX] package.json files to /build (#273)
- [FIX] Make message markdown links open externally (#272)

## 1.1.2 - 2019-08-08

- [FIX] App.init until sdk.connect returns (#269);

## 1.1.1 - 2019-08-07

- [IMPROVE] German translations (#264)
- [FIX] remove version from publicPath (#266)

## 1.1.0 - 2019-07-24

- [CHORE] Code base maintenance
- [FIX] Sends the navigation history even when there is no room created
- [FIX] Auto reconnect when current connection closes
- [IMPROVE] German translation
- [NEW] Added two new API events
- [RFR] Improve French translation

## 1.0.0 - 2019-03-13

- Release Livechat client as a community feature

## 0.0.1-1 - 2019-03-12

- Initial release<|MERGE_RESOLUTION|>--- conflicted
+++ resolved
@@ -1,6 +1,5 @@
 # @rocket.chat/livechat Change Log
 
-<<<<<<< HEAD
 ## 1.14.6-rc.7
 
 ### Patch Changes
@@ -49,7 +48,7 @@
 
 - Updated dependencies [c2f337664e]
   - @rocket.chat/gazzodown@3.0.0-rc.0
-=======
+
 ## 1.14.8
 
 ### Patch Changes
@@ -68,7 +67,6 @@
 ### Patch Changes
 
 - @rocket.chat/gazzodown@2.0.6
->>>>>>> 133e7444
 
 ## 1.14.5
 
