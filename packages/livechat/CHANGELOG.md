--- conflicted
+++ resolved
@@ -1,7 +1,6 @@
 # @rocket.chat/livechat Change Log
 
-<<<<<<< HEAD
-## 1.22.1-rc.0
+## 1.22.3-rc.0
 
 ### Patch Changes
 
@@ -10,7 +9,8 @@
 - <details><summary>Updated dependencies []:</summary>
 
   - @rocket.chat/gazzodown@16.0.0-rc.0
-=======
+  </details>
+
 ## 1.22.2
 
 ### Patch Changes
@@ -27,7 +27,6 @@
 - <details><summary>Updated dependencies []:</summary>
 
   - @rocket.chat/gazzodown@15.0.1
->>>>>>> c21de7b7
   </details>
 
 ## 1.22.0
