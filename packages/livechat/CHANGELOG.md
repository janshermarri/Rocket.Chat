# @rocket.chat/livechat Change Log

<<<<<<< HEAD
## 1.18.0-rc.3

### Patch Changes

- <details><summary>Updated dependencies []:</summary>

  - @rocket.chat/gazzodown@8.0.0-rc.3
  </details>

## 1.18.0-rc.2

### Patch Changes

- <details><summary>Updated dependencies []:</summary>

  - @rocket.chat/gazzodown@8.0.0-rc.2
  </details>

## 1.18.0-rc.1

### Patch Changes

- <details><summary>Updated dependencies []:</summary>

  - @rocket.chat/gazzodown@8.0.0-rc.1
  </details>

## 1.18.0-rc.0

### Minor Changes

- ([#31821](https://github.com/RocketChat/Rocket.Chat/pull/31821)) New runtime for apps in the Apps-Engine based on the Deno platform

### Patch Changes

- <details><summary>Updated dependencies [a565999ae0, 59df102d0c, 4f72d62aa7]:</summary>

  - @rocket.chat/ui-kit@0.35.0-rc.0
  - @rocket.chat/gazzodown@8.0.0-rc.0
=======
## 1.17.3

### Patch Changes

- ([#32683](https://github.com/RocketChat/Rocket.Chat/pull/32683) by [@dionisio-bot](https://github.com/dionisio-bot)) livechat `setDepartment` livechat api fixes:
  - Changing department didn't reflect on the registration form in real time
  - Changing the department mid conversation didn't transfer the chat
  - Depending on the state of the department, it couldn't be set as default
- <details><summary>Updated dependencies []:</summary>

  - @rocket.chat/gazzodown@7.0.3
>>>>>>> 2e700797
  </details>

## 1.17.2

### Patch Changes

- <details><summary>Updated dependencies []:</summary>

  - @rocket.chat/gazzodown@7.0.2
  </details>

## 1.17.1

### Patch Changes

- <details><summary>Updated dependencies []:</summary>

  - @rocket.chat/gazzodown@7.0.1
  </details>

## 1.17.0

### Minor Changes

- ([#32233](https://github.com/RocketChat/Rocket.Chat/pull/32233)) Makes the triggers fired by the condition `after-guest-registration` persist on the livechat client, it will persist through reloads and pagination, only reseting when a conversation is closed (no changes were done on the agent side of the conversation)

### Patch Changes

- <details><summary>Updated dependencies [ee5cdfc367]:</summary>

  - @rocket.chat/ui-kit@0.34.0
  - @rocket.chat/gazzodown@7.0.0
  </details>

## 1.17.0-rc.2

### Patch Changes

- <details><summary>Updated dependencies []:</summary>

  - @rocket.chat/gazzodown@7.0.0-rc.2
  </details>

## 1.17.0-rc.1

### Patch Changes

- <details><summary>Updated dependencies []:</summary>

  - @rocket.chat/gazzodown@7.0.0-rc.1
  </details>

## 1.17.0-rc.0

### Minor Changes

- ([#32233](https://github.com/RocketChat/Rocket.Chat/pull/32233)) Makes the triggers fired by the condition `after-guest-registration` persist on the livechat client, it will persist through reloads and pagination, only reseting when a conversation is closed (no changes were done on the agent side of the conversation)

### Patch Changes

- <details><summary>Updated dependencies [ee5cdfc367]:</summary>

  - @rocket.chat/ui-kit@0.34.0-rc.0
  - @rocket.chat/gazzodown@7.0.0-rc.0
  </details>

## 1.16.0

### Patch Changes

- ([#31765](https://github.com/RocketChat/Rocket.Chat/pull/31765)) Fixes the livechat client ignoring the `livechat_fileuploads_enabled` setting when uploading files

- ([#32069](https://github.com/RocketChat/Rocket.Chat/pull/32069)) Livechat: A registered user loses their messages if 'registerGuest' is called using the same token.

- ([#32135](https://github.com/RocketChat/Rocket.Chat/pull/32135)) Fixes issue causing a desync in different browser windows when a chat is closed and started again

- <details><summary>Updated dependencies []:</summary>

  - @rocket.chat/gazzodown@6.0.0
  - @rocket.chat/message-parser@0.31.29
  - @rocket.chat/random@1.2.2
  - @rocket.chat/ui-kit@0.33.0
  </details>

## 1.16.0-rc.2

### Patch Changes

- <details><summary>Updated dependencies []:</summary>

  - @rocket.chat/gazzodown@6.0.0-rc.2
  </details>

## 1.16.0-rc.1

### Patch Changes

- <details><summary>Updated dependencies []:</summary>

  - @rocket.chat/gazzodown@6.0.0-rc.1
  </details>

## 1.16.0-rc.0

### Patch Changes

- ([#31765](https://github.com/RocketChat/Rocket.Chat/pull/31765)) Fixes the livechat client ignoring the `livechat_fileuploads_enabled` setting when uploading files

- ([#32069](https://github.com/RocketChat/Rocket.Chat/pull/32069)) Livechat: A registered user loses their messages if 'registerGuest' is called using the same token.

- ([#32135](https://github.com/RocketChat/Rocket.Chat/pull/32135)) Fixes issue causing a desync in different browser windows when a chat is closed and started again

- <details><summary>Updated dependencies []:</summary>

  - @rocket.chat/gazzodown@6.0.0-rc.0
  - @rocket.chat/message-parser@0.31.29
  - @rocket.chat/random@1.2.2
  - @rocket.chat/ui-kit@0.33.0

## 1.15.2

### Patch Changes

- <details><summary>Updated dependencies []:</summary>

  - @rocket.chat/gazzodown@5.0.2
  </details>

## 1.15.1

### Patch Changes

- <details><summary>Updated dependencies []:</summary>

  - @rocket.chat/gazzodown@5.0.1
  </details>

## 1.15.0

### Minor Changes

- ([#31820](https://github.com/RocketChat/Rocket.Chat/pull/31820)) **Added the ability for premium workspaces to hide Rocket.Chat's watermark as well as change the Livechat widget's logo**

  The new settings (named below) can be found in the Omnichannel workspace settings within the livechat section.

  - Hide "powered by Rocket.Chat"
  - Livechat widget logo (svg, png, jpg)

- ([#31751](https://github.com/RocketChat/Rocket.Chat/pull/31751)) Added Livechat setting `Hide system messages` & API method `setHiddenSystemMessages`, to customize system message visibility within the widget.

- ([#31772](https://github.com/RocketChat/Rocket.Chat/pull/31772)) Improved Livechat's theming capabilities

  | Name (`setTheme`, `initialize`) | Workspace setting                      | Default value | Description                                                                                                                                                |
  | ------------------------------- | -------------------------------------- | ------------- | ---------------------------------------------------------------------------------------------------------------------------------------------------------- |
  | `position`                      | Livechat widget position on the screen | `right`       | Changes the widget position on the screen. Can be `left` or `right`                                                                                        |
  | `background`                    | Livechat background                    | `N/A`         | Changes the message list background. Accepts the same values as the CSS property [background](https://developer.mozilla.org/en-US/docs/Web/CSS/background) |
  | `guestBubbleBackgroundColor`    | `N/A`                                  | `N/A`         | Changes the guest's message bubble background color                                                                                                        |
  | `agentBubbleBackgroundColor`    | `N/A`                                  | `N/A`         | Changes the agent's message bubble background color                                                                                                        |
  | `hideGuestAvatar`               | `N/A`                                  | `false`       | Hides/shows the guest avatar                                                                                                                               |
  | `hideAgentAvatar`               | `N/A`                                  | `true`        | Hides/shows the agent avatar                                                                                                                               |

- ([#30924](https://github.com/RocketChat/Rocket.Chat/pull/30924)) chore: Refactor & Improve Livechat Widget API
  Refactors and adds better error handling to the widget's API calls
- ([#31268](https://github.com/RocketChat/Rocket.Chat/pull/31268)) Added new Livechat trigger action "Send message (external service)"

### Patch Changes

- ([#31663](https://github.com/RocketChat/Rocket.Chat/pull/31663)) Fixes issue causing the setDepartment Livechat API overriding some triggers conditions

- ([#31718](https://github.com/RocketChat/Rocket.Chat/pull/31718)) Allows the after-guest-registration trigger to run when starting a new chat after finishing a chat when the clear guest data when chat ended setting is set to false

- ([#32069](https://github.com/RocketChat/Rocket.Chat/pull/32069)) Livechat: A registered user loses their messages if 'registerGuest' is called using the same token.

- ([#32031](https://github.com/RocketChat/Rocket.Chat/pull/32031)) Fixes issue where the livechat offline form would render even when disabled

- ([#31752](https://github.com/RocketChat/Rocket.Chat/pull/31752)) fixed livechat UI blinking different colors when the chat is finished

- ([#31792](https://github.com/RocketChat/Rocket.Chat/pull/31792)) Fixes issue of the `setDepartment` Livechat API method not setting the store value properly (is was only setting on the guest object)

- ([#32135](https://github.com/RocketChat/Rocket.Chat/pull/32135)) Fixes issue causing a desync in different browser windows when a chat is closed and started again

- <details><summary>Updated dependencies [5ad65ff3da]:</summary>

  - @rocket.chat/message-parser@0.31.29
  - @rocket.chat/gazzodown@5.0.0
  - @rocket.chat/random@1.2.2
  - @rocket.chat/ui-kit@0.33.0
  </details>

## 1.15.0-rc.4

### Patch Changes

- ([#32135](https://github.com/RocketChat/Rocket.Chat/pull/32135)) Fixes issue causing a desync in different browser windows when a chat is closed and started again

- <details><summary>Updated dependencies []:</summary>

  - @rocket.chat/gazzodown@5.0.0-rc.4
  </details>

## 1.15.0-rc.3

### Patch Changes

- ([#32069](https://github.com/RocketChat/Rocket.Chat/pull/32069)) Livechat: A registered user loses their messages if 'registerGuest' is called using the same token.

- <details><summary>Updated dependencies []:</summary>

  - @rocket.chat/gazzodown@5.0.0-rc.3
  </details>

## 1.15.0-rc.2

### Patch Changes

- <details><summary>Updated dependencies []:</summary>

  - @rocket.chat/gazzodown@5.0.0-rc.2
  </details>

## 1.15.0-rc.1

### Patch Changes

- <details><summary>Updated dependencies []:</summary>

  - @rocket.chat/gazzodown@5.0.0-rc.1
  </details>

## 1.15.0-rc.0

### Minor Changes

- ([#31820](https://github.com/RocketChat/Rocket.Chat/pull/31820)) **Added the ability for premium workspaces to hide Rocket.Chat's watermark as well as change the Livechat widget's logo**

  The new settings (named below) can be found in the Omnichannel workspace settings within the livechat section.

  - Hide "powered by Rocket.Chat"
  - Livechat widget logo (svg, png, jpg)

- ([#31751](https://github.com/RocketChat/Rocket.Chat/pull/31751)) Added Livechat setting `Hide system messages` & API method `setHiddenSystemMessages`, to customize system message visibility within the widget.

- ([#31772](https://github.com/RocketChat/Rocket.Chat/pull/31772)) Improved Livechat's theming capabilities

  | Name (`setTheme`, `initialize`) | Workspace setting                      | Default value | Description                                                                                                                                                |
  | ------------------------------- | -------------------------------------- | ------------- | ---------------------------------------------------------------------------------------------------------------------------------------------------------- |
  | `position`                      | Livechat widget position on the screen | `right`       | Changes the widget position on the screen. Can be `left` or `right`                                                                                        |
  | `background`                    | Livechat background                    | `N/A`         | Changes the message list background. Accepts the same values as the CSS property [background](https://developer.mozilla.org/en-US/docs/Web/CSS/background) |
  | `guestBubbleBackgroundColor`    | `N/A`                                  | `N/A`         | Changes the guest's message bubble background color                                                                                                        |
  | `agentBubbleBackgroundColor`    | `N/A`                                  | `N/A`         | Changes the agent's message bubble background color                                                                                                        |
  | `hideGuestAvatar`               | `N/A`                                  | `false`       | Hides/shows the guest avatar                                                                                                                               |
  | `hideAgentAvatar`               | `N/A`                                  | `true`        | Hides/shows the agent avatar                                                                                                                               |

- ([#30924](https://github.com/RocketChat/Rocket.Chat/pull/30924)) chore: Refactor & Improve Livechat Widget API
  Refactors and adds better error handling to the widget's API calls
- ([#31268](https://github.com/RocketChat/Rocket.Chat/pull/31268)) Added new Livechat trigger action "Send message (external service)"

### Patch Changes

- ([#31663](https://github.com/RocketChat/Rocket.Chat/pull/31663)) Fixes issue causing the setDepartment Livechat API overriding some triggers conditions

- ([#31718](https://github.com/RocketChat/Rocket.Chat/pull/31718)) Allows the after-guest-registration trigger to run when starting a new chat after finishing a chat when the clear guest data when chat ended setting is set to false

- ([#32031](https://github.com/RocketChat/Rocket.Chat/pull/32031)) Fixes issue where the livechat offline form would render even when disabled

- ([#31752](https://github.com/RocketChat/Rocket.Chat/pull/31752)) fixed livechat UI blinking different colors when the chat is finished

- ([#31792](https://github.com/RocketChat/Rocket.Chat/pull/31792)) Fixes issue of the `setDepartment` Livechat API method not setting the store value properly (is was only setting on the guest object)

- <details><summary>Updated dependencies [5ad65ff3da]:</summary>

  - @rocket.chat/message-parser@0.31.29-rc.0
  - @rocket.chat/gazzodown@5.0.0-rc.0
  - @rocket.chat/random@1.2.2
  - @rocket.chat/ui-kit@0.33.0
  </details>

## 1.14.19

### Patch Changes

- <details><summary>Updated dependencies []:</summary>

  - @rocket.chat/gazzodown@4.0.6
  </details>

## 1.14.18

### Patch Changes

- ([#31792](https://github.com/RocketChat/Rocket.Chat/pull/31792)) Fixes issue of the `setDepartment` Livechat API method not setting the store value properly (is was only setting on the guest object)

- <details><summary>Updated dependencies []:</summary>

  - @rocket.chat/gazzodown@4.0.5
  </details>

## 1.14.17

### Patch Changes

- <details><summary>Updated dependencies []:</summary>

  - @rocket.chat/gazzodown@4.0.4
  </details>

## 1.14.16

### Patch Changes

- <details><summary>Updated dependencies []:</summary>

  - @rocket.chat/gazzodown@4.0.3
  </details>

## 1.14.15

### Patch Changes

- <details><summary>Updated dependencies []:</summary>

  - @rocket.chat/gazzodown@4.0.2
  </details>

## 1.14.14

### Patch Changes

- ([#31752](https://github.com/RocketChat/Rocket.Chat/pull/31752)) fixed livechat UI blinking different colors when the chat is finished

- <details><summary>Updated dependencies []:</summary>

  - @rocket.chat/gazzodown@4.0.1
  </details>

## 1.14.13

### Patch Changes

- ([#31138](https://github.com/RocketChat/Rocket.Chat/pull/31138)) feat(uikit): Move `@rocket.chat/ui-kit` package to the main monorepo

- ([#31349](https://github.com/RocketChat/Rocket.Chat/pull/31349) by [@Subhojit-Dey1234](https://github.com/Subhojit-Dey1234)) feat: Implemented InlineCode handling in Bold, Italic and Strike

- ([#31454](https://github.com/RocketChat/Rocket.Chat/pull/31454)) Fixed an issue with translations that caused text containing special characters to be shown escaped on UI

- ([#31302](https://github.com/RocketChat/Rocket.Chat/pull/31302)) Fixed a problem that caused Livechat Widget registration page to ignore the `showOnRegistration` flag for departments, showing all items.

- <details><summary>Updated dependencies [b223cbde14, dbb08ef948]:</summary>

  - @rocket.chat/ui-kit@0.33.0
  - @rocket.chat/gazzodown@4.0.0
  - @rocket.chat/random@1.2.2
  </details>

## 1.14.13-rc.7

### Patch Changes

- <details><summary>Updated dependencies []:</summary>

  - @rocket.chat/gazzodown@4.0.0-rc.7
  </details>

## 1.14.13-rc.6

### Patch Changes

- <details><summary>Updated dependencies []:</summary>

  - @rocket.chat/gazzodown@4.0.0-rc.6
  </details>

## 1.14.13-rc.5

### Patch Changes

- <details><summary>Updated dependencies []:</summary>

  - @rocket.chat/gazzodown@4.0.0-rc.5
  </details>

## 1.14.13-rc.4

### Patch Changes

- @rocket.chat/gazzodown@4.0.0-rc.4

## 1.14.13-rc.3

### Patch Changes

- @rocket.chat/gazzodown@4.0.0-rc.3

## 1.14.13-rc.2

### Patch Changes

- @rocket.chat/gazzodown@4.0.0-rc.2

## 1.14.13-rc.1

### Patch Changes

- @rocket.chat/gazzodown@4.0.0-rc.1

## 1.14.13-rc.0

### Patch Changes

- b223cbde14: feat(uikit): Move `@rocket.chat/ui-kit` package to the main monorepo
- dbb08ef948: feat: Implemented InlineCode handling in Bold, Italic and Strike
- bc28633c69: Fixed an issue with translations that caused text containing special characters to be shown escaped on UI
- 5d73947a4f: Fixed a problem that caused Livechat Widget registration page to ignore the `showOnRegistration` flag for departments, showing all items.
- Updated dependencies [b223cbde14]
- Updated dependencies [dbb08ef948]
  - @rocket.chat/ui-kit@0.33.0-rc.0
  - @rocket.chat/gazzodown@4.0.0-rc.0
  - @rocket.chat/random@1.2.2-rc.0

## 1.14.12

### Patch Changes

- @rocket.chat/gazzodown@3.0.3

## 1.14.11

### Patch Changes

- @rocket.chat/gazzodown@3.0.2

## 1.14.10

### Patch Changes

- @rocket.chat/gazzodown@3.0.1

## 1.14.9

### Patch Changes

- Updated dependencies [c2f337664e]
  - @rocket.chat/gazzodown@3.0.0

## 1.14.9-rc.12

### Patch Changes

- @rocket.chat/gazzodown@3.0.0-rc.19

## 1.14.9-rc.11

### Patch Changes

- @rocket.chat/gazzodown@3.0.0-rc.18

## 1.14.9-rc.10

### Patch Changes

- @rocket.chat/gazzodown@3.0.0-rc.17

## 1.14.9-rc.9

### Patch Changes

- @rocket.chat/gazzodown@3.0.0-rc.16

## 1.14.9-rc.8

### Patch Changes

- @rocket.chat/gazzodown@3.0.0-rc.15

## 1.14.9-rc.7

### Patch Changes

- @rocket.chat/gazzodown@3.0.0-rc.14

## 1.14.9-rc.6

### Patch Changes

- @rocket.chat/gazzodown@3.0.0-rc.13

## 1.14.9-rc.5

### Patch Changes

- @rocket.chat/gazzodown@3.0.0-rc.12

## 1.14.9-rc.4

### Patch Changes

- @rocket.chat/gazzodown@3.0.0-rc.11

## 1.14.9-rc.3

### Patch Changes

- @rocket.chat/gazzodown@3.0.0-rc.10

## 1.14.9-rc.2

### Patch Changes

- @rocket.chat/gazzodown@3.0.0-rc.9

## 1.14.9-rc.1

### Patch Changes

- @rocket.chat/gazzodown@3.0.0-rc.8

## 1.14.6-rc.7

### Patch Changes

- @rocket.chat/gazzodown@3.0.0-rc.7

## 1.14.6-rc.6

### Patch Changes

- @rocket.chat/gazzodown@3.0.0-rc.6

## 1.14.6-rc.5

### Patch Changes

- @rocket.chat/gazzodown@3.0.0-rc.5

## 1.14.6-rc.4

### Patch Changes

- @rocket.chat/gazzodown@3.0.0-rc.4

## 1.14.6-rc.3

### Patch Changes

- @rocket.chat/gazzodown@3.0.0-rc.3

## 1.14.6-rc.2

### Patch Changes

- @rocket.chat/gazzodown@3.0.0-rc.2

## 1.14.6-rc.1

### Patch Changes

- @rocket.chat/gazzodown@3.0.0-rc.1

## 1.14.6-rc.0

### Patch Changes

- Updated dependencies [c2f337664e]
  - @rocket.chat/gazzodown@3.0.0-rc.0

## 1.14.8

### Patch Changes

- d1c8e7ac13: Fixes reactivity issue with `registerGuest` Widget API Call, as well as other similar endpoint
  - @rocket.chat/gazzodown@2.0.8

## 1.14.7

### Patch Changes

- @rocket.chat/gazzodown@2.0.7

## 1.14.6

### Patch Changes

- @rocket.chat/gazzodown@2.0.6

## 1.14.5

### Patch Changes

- @rocket.chat/gazzodown@2.0.5

## 1.14.4

### Patch Changes

- @rocket.chat/gazzodown@2.0.4

## 1.14.3

### Patch Changes

- @rocket.chat/gazzodown@2.0.3

## 1.14.2

### Patch Changes

- @rocket.chat/gazzodown@2.0.2

## 1.14.1

### Patch Changes

- @rocket.chat/gazzodown@2.0.1

## 1.14.0

### Minor Changes

- 04fe492555: Added new Omnichannel's trigger condition "After starting a chat".

### Patch Changes

- 62a13ed97d: chore: (Livechat) Replace all `dangerouslySetInnerHTML` with `gazzodown`
- 817141dcab: fix: Issue caused by spaces in the `config.url` setting
- b8f3d5014f: Fixed the login page language switcher, now the component has a new look, is reactive and the language selection becomes concrete upon login in. Also changed the default language of the login page to be the browser language.
  - @rocket.chat/gazzodown@2.0.0
  - @rocket.chat/random@1.2.1

## 1.14.0-rc.5

### Patch Changes

- @rocket.chat/gazzodown@2.0.0-rc.5

## 1.14.0-rc.4

### Patch Changes

- @rocket.chat/gazzodown@2.0.0-rc.4

## 1.14.0-rc.3

### Patch Changes

- @rocket.chat/gazzodown@2.0.0-rc.3

## 1.14.0-rc.2

### Patch Changes

- @rocket.chat/gazzodown@2.0.0-rc.2

## 1.14.0-rc.1

### Patch Changes

- @rocket.chat/gazzodown@2.0.0-rc.1

## 1.14.0-rc.0

### Minor Changes

- 04fe492555: Added new Omnichannel's trigger condition "After starting a chat".

### Patch Changes

- 62a13ed97d: chore: (Livechat) Replace all `dangerouslySetInnerHTML` with `gazzodown`
- 817141dcab: fix: Issue caused by spaces in the `config.url` setting
- b8f3d5014f: Fixed the login page language switcher, now the component has a new look, is reactive and the language selection becomes concrete upon login in. Also changed the default language of the login page to be the browser language.
  - @rocket.chat/gazzodown@2.0.0-rc.0
  - @rocket.chat/random@1.2.1

## 1.13.4

### Patch Changes

- e006013e5f: chore: New Livechat SDK Implementation
- c0cb917f76: Fixes Livechat page-url triggers requiring CORS to access the parent url
- 33be8f16b9: Storybook adjustments, TypeScript migration, and minor fixes

## 1.13.4-rc.0

### Patch Changes

- e006013e5f: chore: New Livechat SDK Implementation
- c0cb917f76: Fixes Livechat page-url triggers requiring CORS to access the parent url
- 33be8f16b9: Storybook adjustments, TypeScript migration, and minor fixes
  All notable changes to this project will be documented in this file.
  This project adheres to [Semantic Versioning](http://semver.org/).

## 1.13.3 - 2022-04-20

[FIX] Translations sync with admin config (#713)
[FIX] Broken triggers (#712)
[FIX] setting e-mail validation to RFC regex as the standard (#709)

## 1.13.2 - 2022-04-18

[FIX] Sync import for i18next load (#710)

## 1.13.1 - 2022-04-08

bump version

## 1.13.0 - 2022-04-08

Chore: Update cd.yml (#704)
Chore: Replace a / b with math.div(a, b) on SCSS files (#702)
[IMPROVE] Centralized e-mail validation under a library function #693
[FIX] Fixes broken triggers. #695
[IMPROVE] Add TypeScript (#694)
[IMPROVE] Replace i18n package (#657)
[FIX] Prevent html rendering on messages (#701)

## 1.12.2 - 2022-03-29

[FIX] Revert: LoadConfig after registering guest #696

## 1.12.1 - 2022-03-08

[FIX] Making sure the 'hide agent info' hides the agent info even with department change. (#688)

## 1.12.0 - 2022-01-20

[NEW] Introduce Widget API method to manage Business Units (#677)
[IMPROVE] Update FA translations (#653)

## 1.11.2 - 2022-01-10

[FIX] IME not working properly #674

## 1.11.1 - 2021-12-30

[FIX] Hide Livechat if Omnichannel is disabled #671

## 1.11.0 - 2021-12-09

[NEW] Introduce clearLocalStorageWhenChatEnded setting logic (#666)
[IMPROVE] Change logic to generate token on Live Chat (#667)

## 1.10.0 - 2021-11-22

[NEW] Audio and Video calling in Livechat using WebRTC (#646)
[FIX] LoadConfig after registering guest (#640)
[FIX] Body styles getting overridden (#660)

## 1.9.6 - 2021-10-20

[FIX] 'Hide agent info' not working on system message (#651)
[FIX] Issues on Custom Livechat messages (#648)

## 1.9.5 - 2021-09-14

[IMPROVE] Readme enhancements (#557)
[IMPROVE] Swedish Translations (#573)
[FIX] Escaping HTML on paste/drop Text (#471)
[IMPROVE] Spanish translations (#370)
[IMPROVE] Russian translations (#644)
[IMPROVE] Add cookie to identify widget calls (#645)

## 1.9.4 - 2021-08-19

[FIX] Iframe overlay (#631)
[IMPROVE] German informal translation (#622)
[FIX] Translation error on department (#632)
[IMPROVE] Open links in another tab on Livechat widget (#610)
[IMPROVE] Dutch Translations (#601)

## 1.9.3 - 2021-04-21

[FIX] sound notification on/off (#567)
[FIX] Invalid font size for hiragana and katakana (#559)

## 1.9.2 - 2021-04-13

bump version

## 1.9.1 - 2021-04-12

[CHORE] Circle CI to github actions #577
[CHORE] Remove circle CI #580

## 1.9.0 - 2021-03-22

[FIX] Add sanitizer to prevent XSS attacks
[FIX] Wrong Hebrew word הדועה to הודעה #556
[IMPROVE] add hover effect #566

## 1.8.0 - 2021-02-20

[IMPROVE] Flow of the widget registration form (#425)
[IMPROVE] System messages style (#554)
[FEATURE] New trigger messages style (#553)
[NEW] Display transfer history messages (#328)
[FIX] Registration form is no longer validating mandatory custom fields. (#550)

## 1.7.6 - 2020-11-07

[FIX] Livechat window cannot be restored in popout mode (#529)
[FIX] Visitor's messages are not aligned properly on Mozilla Firefox (#530)

## 1.7.5 - 2020-10-25

[FIX] Add zh.json missing translations (#478)
[FIX] Rendering emojis before transform markdown into HTML. (#522)
[FIX] UIKit ActionsBlock layout for smaller screen devices (#479)
[FIX] Emoji picker not rendering (#519)
[FIX] Scroll issues on Safari (#503)
[FIX] Support Webpack relative output path (#521)

## 1.7.4 - 2020-09-18

- [FIX] Select input field not working issue (#481)
- [FIX] Invisible div on top of page (#496)

## 1.7.3 - 2020-09-09

bump version

## 1.7.2 - 2020-09-09

- [FIX] IE11 Support (#492)

## 1.7.1 - 2020-08-28

- [FIX] UiKit interation using header as autorization (#483)
- [FIX] Transpile widget.js with Babel

## 1.7.0 - 2020-08-21

- [NEW] UiKit support (#474)
- [CHORE] Loki visual tests (#459)
- [IMPROVE] Translate to spanish (#413)
- [NEW] Message character limit feature (#443)
- [IMPROVE] Preact X (#457)
- [NEW] Add Emoji rendering support (#412)

## 1.6.0 - 2020-06-29

- [FIX] Improve the transcript request process. (#419)
- [FIX] Start chat disable with handler validate error (#432)
- [FIX] Loading should be flase when department switched is confirmed (#… …
- [FIX] Widget playing multiple sound notifications(Multiple tabs) (#435)
- [NEW] Translate to japanese
- [NEW] Translate i18n to Czech
- [NEW] Update fr.json
- [NEW] Translate to japanese

## 1.5.0 - 2020-05-20

- [NEW] Support Registration Form custom fields (#407) …
- [NEW] Translated to Hebrew (#348)
- [NEW] Update es.json (#357)
- [NEW] Russian translation (#359)
- [FIX] Dutch translations (#391)
- [IMPROVE] Update ro.json (397)
- [FIX] Dutch translations

## 1.4.0 - 2020-03-19

- [NEW] Add new API method the set the default Agent before chatting (#383)
- [NEW] Keep trigger messages after the conversation starts. (#384)
- [NEW] Widget API Methods (#381)
- [FIX] Livechat guest avatar using name instead of username (#380)

## 1.3.1 - 2020-02-12

- [FIX] Add Cross-tab communication on the same origin (#364)
- [FIX] Corrected German title for finished chat (#363)
- [FIX] Update polish translation (#324)

## 1.3.0 - 2019-12-12

- [NEW] Add Service Offline callback (#341)
- [NEW] Persian translation (#330)
- [NEW] French translation (#323)
- [NEW] Show/Hide Agent information (#279)
- [FIX] Fix date-fns (#340) (#320) (#315) (#314)

## 1.2.5 - 2019-10-16

- [FIX] date-nfs format usage (#315)

## 1.2.4 - 2019-10-16

- [FIX] date-nfs format usage (#314)

## 1.2.3 - 2019-10-15

- [FIX] date-fns usage (#312)

## 1.2.2 - 2019-10-15

- [FIX] API method calls

## 1.2.1 - 2019-10-14

- [CHORE] fix gh-publish (#306)
- [NEW] Add setting to display a custom chat finished text (#305)

## 1.2.0 - 2019-10-14

- [IMPROVE] Preact X (#302)
- Completed italian translation (#301)
- [FIX] Support Webpack relative output path (#292)
- [FIX] Registration Form changes not being detected (#300)

## 1.1.6 - 2019-08-17

- Publish correct package on npm

## 1.1.5 - 2019-08-17

- Publish correct package on npm

## 1.1.4 - 2019-08-13

- Update the SDK dependency to the latest alpha version(29) (#276)

## 1.1.3 - 2019-08-09

- [FIX] package.json files to /build (#273)
- [FIX] Make message markdown links open externally (#272)

## 1.1.2 - 2019-08-08

- [FIX] App.init until sdk.connect returns (#269);

## 1.1.1 - 2019-08-07

- [IMPROVE] German translations (#264)
- [FIX] remove version from publicPath (#266)

## 1.1.0 - 2019-07-24

- [CHORE] Code base maintenance
- [FIX] Sends the navigation history even when there is no room created
- [FIX] Auto reconnect when current connection closes
- [IMPROVE] German translation
- [NEW] Added two new API events
- [RFR] Improve French translation

## 1.0.0 - 2019-03-13

- Release Livechat client as a community feature

## 0.0.1-1 - 2019-03-12

- Initial release<|MERGE_RESOLUTION|>--- conflicted
+++ resolved
@@ -1,6 +1,5 @@
 # @rocket.chat/livechat Change Log
 
-<<<<<<< HEAD
 ## 1.18.0-rc.3
 
 ### Patch Changes
@@ -40,7 +39,9 @@
 
   - @rocket.chat/ui-kit@0.35.0-rc.0
   - @rocket.chat/gazzodown@8.0.0-rc.0
-=======
+
+  </details>
+
 ## 1.17.3
 
 ### Patch Changes
@@ -52,7 +53,6 @@
 - <details><summary>Updated dependencies []:</summary>
 
   - @rocket.chat/gazzodown@7.0.3
->>>>>>> 2e700797
   </details>
 
 ## 1.17.2
