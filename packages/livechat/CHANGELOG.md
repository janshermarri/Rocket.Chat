# @rocket.chat/livechat Change Log

<<<<<<< HEAD
## 1.22.3-rc.3
=======
## 1.22.3
>>>>>>> aeab9d32

### Patch Changes

- <details><summary>Updated dependencies []:</summary>

<<<<<<< HEAD
  - @rocket.chat/gazzodown@16.0.0-rc.3
  </details>

## 1.22.3-rc.2

### Patch Changes

- <details><summary>Updated dependencies []:</summary>

  - @rocket.chat/gazzodown@16.0.0-rc.2
  </details>

## 1.22.3-rc.1

### Patch Changes

- <details><summary>Updated dependencies []:</summary>

  - @rocket.chat/gazzodown@16.0.0-rc.1
  </details>

## 1.22.3-rc.0

### Patch Changes

- ([#35168](https://github.com/RocketChat/Rocket.Chat/pull/35168)) Fixes Livechat conversation not closing in a few scenarios due to cross-tab interference

- <details><summary>Updated dependencies []:</summary>

  - @rocket.chat/gazzodown@16.0.0-rc.0
=======
  - @rocket.chat/gazzodown@15.0.3
>>>>>>> aeab9d32
  </details>

## 1.22.2

### Patch Changes

- <details><summary>Updated dependencies []:</summary>

  - @rocket.chat/gazzodown@15.0.2
  </details>

## 1.22.1

### Patch Changes

- <details><summary>Updated dependencies []:</summary>

  - @rocket.chat/gazzodown@15.0.1
  </details>

## 1.22.0

### Minor Changes

- ([#33060](https://github.com/RocketChat/Rocket.Chat/pull/33060)) Added `departmentsAllowedToForward` property to departments returned in the `livechat/config` endpoint

### Patch Changes

- <details><summary>Updated dependencies []:</summary>

  - @rocket.chat/gazzodown@15.0.0
  </details>

## 1.22.0-rc.5

### Patch Changes

- <details><summary>Updated dependencies []:</summary>

  - @rocket.chat/gazzodown@15.0.0-rc.5
  </details>

## 1.22.0-rc.4

### Patch Changes

- <details><summary>Updated dependencies []:</summary>

  - @rocket.chat/gazzodown@15.0.0-rc.4
  </details>

## 1.22.0-rc.3

### Patch Changes

- <details><summary>Updated dependencies []:</summary>

  - @rocket.chat/gazzodown@15.0.0-rc.3
  </details>

## 1.22.0-rc.2

### Patch Changes

- <details><summary>Updated dependencies []:</summary>

  - @rocket.chat/gazzodown@15.0.0-rc.2
  </details>

## 1.22.0-rc.1

### Patch Changes

- <details><summary>Updated dependencies []:</summary>

  - @rocket.chat/gazzodown@15.0.0-rc.1
  </details>

## 1.22.0-rc.0

### Minor Changes

- ([#33060](https://github.com/RocketChat/Rocket.Chat/pull/33060)) Added `departmentsAllowedToForward` property to departments returned in the `livechat/config` endpoint

### Patch Changes

- <details><summary>Updated dependencies []:</summary>

  - @rocket.chat/gazzodown@15.0.0-rc.0
  </details>

## 1.21.2

### Patch Changes

- <details><summary>Updated dependencies []:</summary>

  - @rocket.chat/gazzodown@14.0.1
  </details>

## 1.21.1

### Patch Changes

- ([#34205](https://github.com/RocketChat/Rocket.Chat/pull/34205)) Fixes an error where the engine would not retry a subprocess restart if the last attempt failed

- ([#34205](https://github.com/RocketChat/Rocket.Chat/pull/34205)) Fixes error propagation when trying to get the status of apps in some cases

- ([#34158](https://github.com/RocketChat/Rocket.Chat/pull/34158)) Fixes issue that caused different sessions when opening a livechat popover in cross domain

- ([#34205](https://github.com/RocketChat/Rocket.Chat/pull/34205)) Fixes wrong data being reported to total failed apps metrics and statistics

- <details><summary>Updated dependencies [76f6239ff1a9f34f163c03c140c4ceba62563b4e, 76f6239ff1a9f34f163c03c140c4ceba62563b4e, 76f6239ff1a9f34f163c03c140c4ceba62563b4e]:</summary>

  - @rocket.chat/gazzodown@14.0.0
  </details>

## 1.21.1-rc.3

### Patch Changes

- <details><summary>Updated dependencies []:</summary>

  - @rocket.chat/gazzodown@14.0.0-rc.3
  </details>

## 1.21.1-rc.2

### Patch Changes

- <details><summary>Updated dependencies []:</summary>

  - @rocket.chat/gazzodown@14.0.0-rc.2
  </details>

## 1.21.1-rc.1

### Patch Changes

- <details><summary>Updated dependencies []:</summary>

  - @rocket.chat/gazzodown@14.0.0-rc.1
  </details>

## 1.21.1-rc.0

### Patch Changes

- ([#34205](https://github.com/RocketChat/Rocket.Chat/pull/34205)) Fixes an error where the engine would not retry a subprocess restart if the last attempt failed

- ([#34205](https://github.com/RocketChat/Rocket.Chat/pull/34205)) Fixes error propagation when trying to get the status of apps in some cases

- ([#34158](https://github.com/RocketChat/Rocket.Chat/pull/34158)) Fixes issue that caused different sessions when opening a livechat popover in cross domain

- ([#34205](https://github.com/RocketChat/Rocket.Chat/pull/34205)) Fixes wrong data being reported to total failed apps metrics and statistics

- <details><summary>Updated dependencies [76f6239ff1a9f34f163c03c140c4ceba62563b4e, 76f6239ff1a9f34f163c03c140c4ceba62563b4e, 76f6239ff1a9f34f163c03c140c4ceba62563b4e]:</summary>

  - @rocket.chat/gazzodown@14.0.0-rc.0
  </details>

## 1.21.0

### Minor Changes

- ([#33997](https://github.com/RocketChat/Rocket.Chat/pull/33997)) Prevent apps' subprocesses from crashing on unhandled rejections or uncaught exceptions

### Patch Changes

- ([#33911](https://github.com/RocketChat/Rocket.Chat/pull/33911)) Fixes the 'Finish Chat' option in Livechat appearing before the conversation is started, which caused the action to fail.

- ([#33944](https://github.com/RocketChat/Rocket.Chat/pull/33944)) Fixes livechat popout mode not working correctly in cross domain situations

- <details><summary>Updated dependencies []:</summary>

  - @rocket.chat/gazzodown@13.0.0
  </details>

## 1.21.0-rc.3

### Patch Changes

- <details><summary>Updated dependencies []:</summary>

  - @rocket.chat/gazzodown@13.0.0-rc.3
  </details>

## 1.21.0-rc.2

### Patch Changes

- <details><summary>Updated dependencies []:</summary>

  - @rocket.chat/gazzodown@13.0.0-rc.2
  </details>

## 1.21.0-rc.1

### Patch Changes

- <details><summary>Updated dependencies []:</summary>

  - @rocket.chat/gazzodown@13.0.0-rc.1
  </details>

## 1.21.0-rc.0

### Minor Changes

- ([#33997](https://github.com/RocketChat/Rocket.Chat/pull/33997)) Prevent apps' subprocesses from crashing on unhandled rejections or uncaught exceptions

### Patch Changes

- ([#33911](https://github.com/RocketChat/Rocket.Chat/pull/33911)) Fixes the 'Finish Chat' option in Livechat appearing before the conversation is started, which caused the action to fail.

- ([#33944](https://github.com/RocketChat/Rocket.Chat/pull/33944)) Fixes livechat popout mode not working correctly in cross domain situations

- <details><summary>Updated dependencies []:</summary>

  - @rocket.chat/gazzodown@13.0.0-rc.0
  </details>

## 1.20.1

### Patch Changes

- ([#33229](https://github.com/RocketChat/Rocket.Chat/pull/33229)) Fixes an issue where the unread message counter in the livechat widget does not update when a visitor receives their first response from an agent while the widget is minimized.

- <details><summary>Updated dependencies [687f1efd5f, 9274cf4586, debd3ffa22]:</summary>

  - @rocket.chat/ui-kit@0.37.0
  - @rocket.chat/gazzodown@12.0.0
  </details>

## 1.20.1-rc.6

### Patch Changes

- <details><summary>Updated dependencies []:</summary>

  - @rocket.chat/gazzodown@12.0.0-rc.6
  </details>

## 1.20.1-rc.5

### Patch Changes

- <details><summary>Updated dependencies []:</summary>

  - @rocket.chat/gazzodown@12.0.0-rc.5
  </details>

## 1.20.1-rc.4

### Patch Changes

- <details><summary>Updated dependencies []:</summary>

  - @rocket.chat/gazzodown@12.0.0-rc.4
  </details>

## 1.20.1-rc.3

### Patch Changes

- <details><summary>Updated dependencies []:</summary>

  - @rocket.chat/gazzodown@12.0.0-rc.3
  </details>

## 1.20.1-rc.2

### Patch Changes

- <details><summary>Updated dependencies []:</summary>

  - @rocket.chat/gazzodown@12.0.0-rc.2
  </details>

## 1.20.1-rc.1

### Patch Changes

- <details><summary>Updated dependencies []:</summary>

  - @rocket.chat/gazzodown@12.0.0-rc.1
  </details>

## 1.20.1-rc.0

### Patch Changes

- ([#33229](https://github.com/RocketChat/Rocket.Chat/pull/33229)) Fixes an issue where the unread message counter in the livechat widget does not update when a visitor receives their first response from an agent while the widget is minimized.

- <details><summary>Updated dependencies [687f1efd5f, 9274cf4586, debd3ffa22]:</summary>

  - @rocket.chat/ui-kit@0.37.0-rc.0
  - @rocket.chat/gazzodown@12.0.0-rc.0
  </details>

## 1.20.0

### Minor Changes

- ([#33139](https://github.com/RocketChat/Rocket.Chat/pull/33139)) Added new setting `Allow visitors to finish conversations` that allows admins to decide if omnichannel visitors can close a conversation or not. This doesn't affect agent's capabilities of room closing, neither apps using the livechat bridge to close rooms.
  However, if currently your integration relies on `livechat/room.close` endpoint for closing conversations, it's advised to use the authenticated version `livechat/room.closeByUser` of it before turning off this setting.

### Patch Changes

- ([#33229](https://github.com/RocketChat/Rocket.Chat/pull/33229)) Fixes an issue where the unread message counter in the livechat widget does not update when a visitor receives their first response from an agent while the widget is minimized.

- <details><summary>Updated dependencies [cd0d50016e, 79c16d315a]:</summary>

  - @rocket.chat/gazzodown@11.0.0
  - @rocket.chat/message-parser@0.31.31
  </details>

## 1.20.0-rc.6

### Patch Changes

- <details><summary>Updated dependencies []:</summary>

  - @rocket.chat/gazzodown@11.0.0-rc.6
  </details>

## 1.20.0-rc.5

### Patch Changes

- <details><summary>Updated dependencies []:</summary>

  - @rocket.chat/gazzodown@11.0.0-rc.5
  </details>

## 1.20.0-rc.4

### Patch Changes

- <details><summary>Updated dependencies []:</summary>

  - @rocket.chat/gazzodown@11.0.0-rc.4
  </details>

## 1.20.0-rc.3

### Patch Changes

- <details><summary>Updated dependencies []:</summary>

  - @rocket.chat/gazzodown@11.0.0-rc.3
  </details>

## 1.20.0-rc.2

### Patch Changes

- <details><summary>Updated dependencies []:</summary>

  - @rocket.chat/gazzodown@11.0.0-rc.2
  </details>

## 1.20.0-rc.1

### Patch Changes

- <details><summary>Updated dependencies []:</summary>

  - @rocket.chat/gazzodown@11.0.0-rc.1
  </details>

## 1.20.0-rc.0

### Minor Changes

- ([#33139](https://github.com/RocketChat/Rocket.Chat/pull/33139)) Added new setting `Allow visitors to finish conversations` that allows admins to decide if omnichannel visitors can close a conversation or not. This doesn't affect agent's capabilities of room closing, neither apps using the livechat bridge to close rooms.
  However, if currently your integration relies on `livechat/room.close` endpoint for closing conversations, it's advised to use the authenticated version `livechat/room.closeByUser` of it before turning off this setting.

### Patch Changes

- <details><summary>Updated dependencies [cd0d50016e, 79c16d315a]:</summary>

  - @rocket.chat/gazzodown@11.0.0-rc.0
  - @rocket.chat/message-parser@0.31.30-rc.0
  </details>

## 1.19.4

### Patch Changes

- <details><summary>Updated dependencies [3cbb9f6252]:</summary>

  - @rocket.chat/message-parser@0.31.30
  - @rocket.chat/gazzodown@10.0.1
  </details>

## 1.19.3

### Patch Changes

- ([#32928](https://github.com/RocketChat/Rocket.Chat/pull/32928)) Fixed issue where `after-registration-triggers` would show up in a page when the user was not yet registered

- <details><summary>Updated dependencies [8ea6517c4e, c11f3722df]:</summary>

  - @rocket.chat/gazzodown@10.0.0
  - @rocket.chat/ui-kit@0.36.1
  </details>

## 1.19.3-rc.6

### Patch Changes

- <details><summary>Updated dependencies []:</summary>

  - @rocket.chat/gazzodown@10.0.0-rc.6
  </details>

## 1.19.3-rc.5

### Patch Changes

- <details><summary>Updated dependencies []:</summary>

  - @rocket.chat/gazzodown@10.0.0-rc.5
  </details>

## 1.19.3-rc.4

### Patch Changes

- <details><summary>Updated dependencies []:</summary>

  - @rocket.chat/gazzodown@10.0.0-rc.4
  </details>

## 1.19.3-rc.3

### Patch Changes

- <details><summary>Updated dependencies []:</summary>

  - @rocket.chat/gazzodown@10.0.0-rc.3
  </details>

## 1.19.3-rc.2

### Patch Changes

- <details><summary>Updated dependencies []:</summary>

  - @rocket.chat/gazzodown@10.0.0-rc.2
  </details>

## 1.19.3-rc.1

### Patch Changes

- <details><summary>Updated dependencies []:</summary>

  - @rocket.chat/gazzodown@10.0.0-rc.1
  </details>

## 1.19.3-rc.0

### Patch Changes

- ([#32928](https://github.com/RocketChat/Rocket.Chat/pull/32928)) Fixed issue where `after-registration-triggers` would show up in a page when the user was not yet registered

- <details><summary>Updated dependencies [8ea6517c4e, c11f3722df]:</summary>

  - @rocket.chat/gazzodown@10.0.0-rc.0
  - @rocket.chat/ui-kit@0.36.1-rc.0
  </details>

## 1.19.2

### Patch Changes

- <details><summary>Updated dependencies []:</summary>

  - @rocket.chat/gazzodown@9.0.2
  </details>

## 1.19.1

### Patch Changes

- <details><summary>Updated dependencies []:</summary>

  - @rocket.chat/gazzodown@9.0.1
  </details>

## 1.19.0

### Minor Changes

- ([#32498](https://github.com/RocketChat/Rocket.Chat/pull/32498)) Created a `transferChat` Livechat API endpoint for transferring chats programmatically, the endpoint has all the limitations & permissions required that transferring via UI has

### Patch Changes

- ([#32692](https://github.com/RocketChat/Rocket.Chat/pull/32692)) Fixed an issue that caused the widget to set the wrong department when using the setDepartment Livechat api endpoint in conjunction with a Livechat Trigger

- ([#32626](https://github.com/RocketChat/Rocket.Chat/pull/32626)) livechat `setDepartment` livechat api fixes:
  - Changing department didn't reflect on the registration form in real time
  - Changing the department mid conversation didn't transfer the chat
  - Depending on the state of the department, it couldn't be set as default
- <details><summary>Updated dependencies [2d89a0c448]:</summary>

  - @rocket.chat/ui-kit@0.36.0
  - @rocket.chat/gazzodown@9.0.0
  </details>

## 1.19.0-rc.6

### Patch Changes

- <details><summary>Updated dependencies []:</summary>

  - @rocket.chat/gazzodown@9.0.0-rc.6
  </details>

## 1.19.0-rc.5

### Patch Changes

- <details><summary>Updated dependencies []:</summary>

  - @rocket.chat/gazzodown@9.0.0-rc.5
  </details>

## 1.19.0-rc.4

### Patch Changes

- <details><summary>Updated dependencies []:</summary>

  - @rocket.chat/gazzodown@9.0.0-rc.4
  </details>

## 1.19.0-rc.3

### Patch Changes

- <details><summary>Updated dependencies []:</summary>

  - @rocket.chat/gazzodown@9.0.0-rc.3
  </details>

## 1.19.0-rc.2

### Patch Changes

- <details><summary>Updated dependencies []:</summary>

  - @rocket.chat/gazzodown@9.0.0-rc.2
  </details>

## 1.19.0-rc.1

### Patch Changes

- <details><summary>Updated dependencies []:</summary>

  - @rocket.chat/gazzodown@9.0.0-rc.1
  </details>

## 1.19.0-rc.0

### Minor Changes

- ([#32498](https://github.com/RocketChat/Rocket.Chat/pull/32498)) Created a `transferChat` Livechat API endpoint for transferring chats programmatically, the endpoint has all the limitations & permissions required that transferring via UI has

### Patch Changes

- ([#32692](https://github.com/RocketChat/Rocket.Chat/pull/32692)) Fixed an issue that caused the widget to set the wrong department when using the setDepartment Livechat api endpoint in conjunction with a Livechat Trigger

- ([#32626](https://github.com/RocketChat/Rocket.Chat/pull/32626)) livechat `setDepartment` livechat api fixes:
  - Changing department didn't reflect on the registration form in real time
  - Changing the department mid conversation didn't transfer the chat
  - Depending on the state of the department, it couldn't be set as default
- <details><summary>Updated dependencies [2d89a0c448]:</summary>

  - @rocket.chat/ui-kit@0.36.0-rc.0
  - @rocket.chat/gazzodown@9.0.0-rc.0

## 1.18.2

### Patch Changes

- <details><summary>Updated dependencies []:</summary>

  - @rocket.chat/gazzodown@8.0.2
  </details>
  </details>

## 1.18.1

### Patch Changes

- <details><summary>Updated dependencies []:</summary>

  - @rocket.chat/gazzodown@8.0.1
  </details>

## 1.18.0

### Minor Changes

- ([#31821](https://github.com/RocketChat/Rocket.Chat/pull/31821)) New runtime for apps in the Apps-Engine based on the Deno platform

### Patch Changes

- <details><summary>Updated dependencies [a565999ae0, 59df102d0c, 4f72d62aa7]:</summary>

  - @rocket.chat/ui-kit@0.35.0
  - @rocket.chat/gazzodown@8.0.0
  </details>

## 1.18.0-rc.7

### Patch Changes

- <details><summary>Updated dependencies []:</summary>

  - @rocket.chat/gazzodown@8.0.0-rc.7
  </details>

## 1.18.0-rc.6

### Patch Changes

- <details><summary>Updated dependencies []:</summary>

  - @rocket.chat/gazzodown@8.0.0-rc.6
  </details>

## 1.18.0-rc.5

### Patch Changes

- <details><summary>Updated dependencies []:</summary>

  - @rocket.chat/gazzodown@8.0.0-rc.5
  </details>

## 1.18.0-rc.4

### Patch Changes

- <details><summary>Updated dependencies []:</summary>

  - @rocket.chat/gazzodown@8.0.0-rc.4
  </details>

## 1.18.0-rc.3

### Patch Changes

- <details><summary>Updated dependencies []:</summary>

  - @rocket.chat/gazzodown@8.0.0-rc.3
  </details>

## 1.18.0-rc.2

### Patch Changes

- <details><summary>Updated dependencies []:</summary>

  - @rocket.chat/gazzodown@8.0.0-rc.2
  </details>

## 1.18.0-rc.1

### Patch Changes

- <details><summary>Updated dependencies []:</summary>

  - @rocket.chat/gazzodown@8.0.0-rc.1
  </details>

## 1.18.0-rc.0

### Minor Changes

- ([#31821](https://github.com/RocketChat/Rocket.Chat/pull/31821)) New runtime for apps in the Apps-Engine based on the Deno platform

### Patch Changes

- <details><summary>Updated dependencies [a565999ae0, 59df102d0c, 4f72d62aa7]:</summary>

  - @rocket.chat/ui-kit@0.35.0-rc.0
  - @rocket.chat/gazzodown@8.0.0-rc.0

  </details>

## 1.17.3

### Patch Changes

- ([#32683](https://github.com/RocketChat/Rocket.Chat/pull/32683) by [@dionisio-bot](https://github.com/dionisio-bot)) livechat `setDepartment` livechat api fixes:
  - Changing department didn't reflect on the registration form in real time
  - Changing the department mid conversation didn't transfer the chat
  - Depending on the state of the department, it couldn't be set as default
- <details><summary>Updated dependencies []:</summary>

  - @rocket.chat/gazzodown@7.0.3
  </details>

## 1.17.2

### Patch Changes

- <details><summary>Updated dependencies []:</summary>

  - @rocket.chat/gazzodown@7.0.2
  </details>

## 1.17.1

### Patch Changes

- <details><summary>Updated dependencies []:</summary>

  - @rocket.chat/gazzodown@7.0.1
  </details>

## 1.17.0

### Minor Changes

- ([#32233](https://github.com/RocketChat/Rocket.Chat/pull/32233)) Makes the triggers fired by the condition `after-guest-registration` persist on the livechat client, it will persist through reloads and pagination, only reseting when a conversation is closed (no changes were done on the agent side of the conversation)

### Patch Changes

- <details><summary>Updated dependencies [ee5cdfc367]:</summary>

  - @rocket.chat/ui-kit@0.34.0
  - @rocket.chat/gazzodown@7.0.0
  </details>

## 1.17.0-rc.2

### Patch Changes

- <details><summary>Updated dependencies []:</summary>

  - @rocket.chat/gazzodown@7.0.0-rc.2
  </details>

## 1.17.0-rc.1

### Patch Changes

- <details><summary>Updated dependencies []:</summary>

  - @rocket.chat/gazzodown@7.0.0-rc.1
  </details>

## 1.17.0-rc.0

### Minor Changes

- ([#32233](https://github.com/RocketChat/Rocket.Chat/pull/32233)) Makes the triggers fired by the condition `after-guest-registration` persist on the livechat client, it will persist through reloads and pagination, only reseting when a conversation is closed (no changes were done on the agent side of the conversation)

### Patch Changes

- <details><summary>Updated dependencies [ee5cdfc367]:</summary>

  - @rocket.chat/ui-kit@0.34.0-rc.0
  - @rocket.chat/gazzodown@7.0.0-rc.0
  </details>

## 1.16.0

### Patch Changes

- ([#31765](https://github.com/RocketChat/Rocket.Chat/pull/31765)) Fixes the livechat client ignoring the `livechat_fileuploads_enabled` setting when uploading files

- ([#32069](https://github.com/RocketChat/Rocket.Chat/pull/32069)) Livechat: A registered user loses their messages if 'registerGuest' is called using the same token.

- ([#32135](https://github.com/RocketChat/Rocket.Chat/pull/32135)) Fixes issue causing a desync in different browser windows when a chat is closed and started again

- <details><summary>Updated dependencies []:</summary>

  - @rocket.chat/gazzodown@6.0.0
  - @rocket.chat/message-parser@0.31.29
  - @rocket.chat/random@1.2.2
  - @rocket.chat/ui-kit@0.33.0
  </details>

## 1.16.0-rc.2

### Patch Changes

- <details><summary>Updated dependencies []:</summary>

  - @rocket.chat/gazzodown@6.0.0-rc.2
  </details>

## 1.16.0-rc.1

### Patch Changes

- <details><summary>Updated dependencies []:</summary>

  - @rocket.chat/gazzodown@6.0.0-rc.1
  </details>

## 1.16.0-rc.0

### Patch Changes

- ([#31765](https://github.com/RocketChat/Rocket.Chat/pull/31765)) Fixes the livechat client ignoring the `livechat_fileuploads_enabled` setting when uploading files

- ([#32069](https://github.com/RocketChat/Rocket.Chat/pull/32069)) Livechat: A registered user loses their messages if 'registerGuest' is called using the same token.

- ([#32135](https://github.com/RocketChat/Rocket.Chat/pull/32135)) Fixes issue causing a desync in different browser windows when a chat is closed and started again

- <details><summary>Updated dependencies []:</summary>

  - @rocket.chat/gazzodown@6.0.0-rc.0
  - @rocket.chat/message-parser@0.31.29
  - @rocket.chat/random@1.2.2
  - @rocket.chat/ui-kit@0.33.0

## 1.15.2

### Patch Changes

- <details><summary>Updated dependencies []:</summary>

  - @rocket.chat/gazzodown@5.0.2
  </details>

## 1.15.1

### Patch Changes

- <details><summary>Updated dependencies []:</summary>

  - @rocket.chat/gazzodown@5.0.1
  </details>

## 1.15.0

### Minor Changes

- ([#31820](https://github.com/RocketChat/Rocket.Chat/pull/31820)) **Added the ability for premium workspaces to hide Rocket.Chat's watermark as well as change the Livechat widget's logo**

  The new settings (named below) can be found in the Omnichannel workspace settings within the livechat section.

  - Hide "powered by Rocket.Chat"
  - Livechat widget logo (svg, png, jpg)

- ([#31751](https://github.com/RocketChat/Rocket.Chat/pull/31751)) Added Livechat setting `Hide system messages` & API method `setHiddenSystemMessages`, to customize system message visibility within the widget.

- ([#31772](https://github.com/RocketChat/Rocket.Chat/pull/31772)) Improved Livechat's theming capabilities

  | Name (`setTheme`, `initialize`) | Workspace setting                      | Default value | Description                                                                                                                                                |
  | ------------------------------- | -------------------------------------- | ------------- | ---------------------------------------------------------------------------------------------------------------------------------------------------------- |
  | `position`                      | Livechat widget position on the screen | `right`       | Changes the widget position on the screen. Can be `left` or `right`                                                                                        |
  | `background`                    | Livechat background                    | `N/A`         | Changes the message list background. Accepts the same values as the CSS property [background](https://developer.mozilla.org/en-US/docs/Web/CSS/background) |
  | `guestBubbleBackgroundColor`    | `N/A`                                  | `N/A`         | Changes the guest's message bubble background color                                                                                                        |
  | `agentBubbleBackgroundColor`    | `N/A`                                  | `N/A`         | Changes the agent's message bubble background color                                                                                                        |
  | `hideGuestAvatar`               | `N/A`                                  | `false`       | Hides/shows the guest avatar                                                                                                                               |
  | `hideAgentAvatar`               | `N/A`                                  | `true`        | Hides/shows the agent avatar                                                                                                                               |

- ([#30924](https://github.com/RocketChat/Rocket.Chat/pull/30924)) chore: Refactor & Improve Livechat Widget API
  Refactors and adds better error handling to the widget's API calls
- ([#31268](https://github.com/RocketChat/Rocket.Chat/pull/31268)) Added new Livechat trigger action "Send message (external service)"

### Patch Changes

- ([#31663](https://github.com/RocketChat/Rocket.Chat/pull/31663)) Fixes issue causing the setDepartment Livechat API overriding some triggers conditions

- ([#31718](https://github.com/RocketChat/Rocket.Chat/pull/31718)) Allows the after-guest-registration trigger to run when starting a new chat after finishing a chat when the clear guest data when chat ended setting is set to false

- ([#32069](https://github.com/RocketChat/Rocket.Chat/pull/32069)) Livechat: A registered user loses their messages if 'registerGuest' is called using the same token.

- ([#32031](https://github.com/RocketChat/Rocket.Chat/pull/32031)) Fixes issue where the livechat offline form would render even when disabled

- ([#31752](https://github.com/RocketChat/Rocket.Chat/pull/31752)) fixed livechat UI blinking different colors when the chat is finished

- ([#31792](https://github.com/RocketChat/Rocket.Chat/pull/31792)) Fixes issue of the `setDepartment` Livechat API method not setting the store value properly (is was only setting on the guest object)

- ([#32135](https://github.com/RocketChat/Rocket.Chat/pull/32135)) Fixes issue causing a desync in different browser windows when a chat is closed and started again

- <details><summary>Updated dependencies [5ad65ff3da]:</summary>

  - @rocket.chat/message-parser@0.31.29
  - @rocket.chat/gazzodown@5.0.0
  - @rocket.chat/random@1.2.2
  - @rocket.chat/ui-kit@0.33.0
  </details>

## 1.15.0-rc.4

### Patch Changes

- ([#32135](https://github.com/RocketChat/Rocket.Chat/pull/32135)) Fixes issue causing a desync in different browser windows when a chat is closed and started again

- <details><summary>Updated dependencies []:</summary>

  - @rocket.chat/gazzodown@5.0.0-rc.4
  </details>

## 1.15.0-rc.3

### Patch Changes

- ([#32069](https://github.com/RocketChat/Rocket.Chat/pull/32069)) Livechat: A registered user loses their messages if 'registerGuest' is called using the same token.

- <details><summary>Updated dependencies []:</summary>

  - @rocket.chat/gazzodown@5.0.0-rc.3
  </details>

## 1.15.0-rc.2

### Patch Changes

- <details><summary>Updated dependencies []:</summary>

  - @rocket.chat/gazzodown@5.0.0-rc.2
  </details>

## 1.15.0-rc.1

### Patch Changes

- <details><summary>Updated dependencies []:</summary>

  - @rocket.chat/gazzodown@5.0.0-rc.1
  </details>

## 1.15.0-rc.0

### Minor Changes

- ([#31820](https://github.com/RocketChat/Rocket.Chat/pull/31820)) **Added the ability for premium workspaces to hide Rocket.Chat's watermark as well as change the Livechat widget's logo**

  The new settings (named below) can be found in the Omnichannel workspace settings within the livechat section.

  - Hide "powered by Rocket.Chat"
  - Livechat widget logo (svg, png, jpg)

- ([#31751](https://github.com/RocketChat/Rocket.Chat/pull/31751)) Added Livechat setting `Hide system messages` & API method `setHiddenSystemMessages`, to customize system message visibility within the widget.

- ([#31772](https://github.com/RocketChat/Rocket.Chat/pull/31772)) Improved Livechat's theming capabilities

  | Name (`setTheme`, `initialize`) | Workspace setting                      | Default value | Description                                                                                                                                                |
  | ------------------------------- | -------------------------------------- | ------------- | ---------------------------------------------------------------------------------------------------------------------------------------------------------- |
  | `position`                      | Livechat widget position on the screen | `right`       | Changes the widget position on the screen. Can be `left` or `right`                                                                                        |
  | `background`                    | Livechat background                    | `N/A`         | Changes the message list background. Accepts the same values as the CSS property [background](https://developer.mozilla.org/en-US/docs/Web/CSS/background) |
  | `guestBubbleBackgroundColor`    | `N/A`                                  | `N/A`         | Changes the guest's message bubble background color                                                                                                        |
  | `agentBubbleBackgroundColor`    | `N/A`                                  | `N/A`         | Changes the agent's message bubble background color                                                                                                        |
  | `hideGuestAvatar`               | `N/A`                                  | `false`       | Hides/shows the guest avatar                                                                                                                               |
  | `hideAgentAvatar`               | `N/A`                                  | `true`        | Hides/shows the agent avatar                                                                                                                               |

- ([#30924](https://github.com/RocketChat/Rocket.Chat/pull/30924)) chore: Refactor & Improve Livechat Widget API
  Refactors and adds better error handling to the widget's API calls
- ([#31268](https://github.com/RocketChat/Rocket.Chat/pull/31268)) Added new Livechat trigger action "Send message (external service)"

### Patch Changes

- ([#31663](https://github.com/RocketChat/Rocket.Chat/pull/31663)) Fixes issue causing the setDepartment Livechat API overriding some triggers conditions

- ([#31718](https://github.com/RocketChat/Rocket.Chat/pull/31718)) Allows the after-guest-registration trigger to run when starting a new chat after finishing a chat when the clear guest data when chat ended setting is set to false

- ([#32031](https://github.com/RocketChat/Rocket.Chat/pull/32031)) Fixes issue where the livechat offline form would render even when disabled

- ([#31752](https://github.com/RocketChat/Rocket.Chat/pull/31752)) fixed livechat UI blinking different colors when the chat is finished

- ([#31792](https://github.com/RocketChat/Rocket.Chat/pull/31792)) Fixes issue of the `setDepartment` Livechat API method not setting the store value properly (is was only setting on the guest object)

- <details><summary>Updated dependencies [5ad65ff3da]:</summary>

  - @rocket.chat/message-parser@0.31.29-rc.0
  - @rocket.chat/gazzodown@5.0.0-rc.0
  - @rocket.chat/random@1.2.2
  - @rocket.chat/ui-kit@0.33.0
  </details>

## 1.14.19

### Patch Changes

- <details><summary>Updated dependencies []:</summary>

  - @rocket.chat/gazzodown@4.0.6
  </details>

## 1.14.18

### Patch Changes

- ([#31792](https://github.com/RocketChat/Rocket.Chat/pull/31792)) Fixes issue of the `setDepartment` Livechat API method not setting the store value properly (is was only setting on the guest object)

- <details><summary>Updated dependencies []:</summary>

  - @rocket.chat/gazzodown@4.0.5
  </details>

## 1.14.17

### Patch Changes

- <details><summary>Updated dependencies []:</summary>

  - @rocket.chat/gazzodown@4.0.4
  </details>

## 1.14.16

### Patch Changes

- <details><summary>Updated dependencies []:</summary>

  - @rocket.chat/gazzodown@4.0.3
  </details>

## 1.14.15

### Patch Changes

- <details><summary>Updated dependencies []:</summary>

  - @rocket.chat/gazzodown@4.0.2
  </details>

## 1.14.14

### Patch Changes

- ([#31752](https://github.com/RocketChat/Rocket.Chat/pull/31752)) fixed livechat UI blinking different colors when the chat is finished

- <details><summary>Updated dependencies []:</summary>

  - @rocket.chat/gazzodown@4.0.1
  </details>

## 1.14.13

### Patch Changes

- ([#31138](https://github.com/RocketChat/Rocket.Chat/pull/31138)) feat(uikit): Move `@rocket.chat/ui-kit` package to the main monorepo

- ([#31349](https://github.com/RocketChat/Rocket.Chat/pull/31349) by [@Subhojit-Dey1234](https://github.com/Subhojit-Dey1234)) feat: Implemented InlineCode handling in Bold, Italic and Strike

- ([#31454](https://github.com/RocketChat/Rocket.Chat/pull/31454)) Fixed an issue with translations that caused text containing special characters to be shown escaped on UI

- ([#31302](https://github.com/RocketChat/Rocket.Chat/pull/31302)) Fixed a problem that caused Livechat Widget registration page to ignore the `showOnRegistration` flag for departments, showing all items.

- <details><summary>Updated dependencies [b223cbde14, dbb08ef948]:</summary>

  - @rocket.chat/ui-kit@0.33.0
  - @rocket.chat/gazzodown@4.0.0
  - @rocket.chat/random@1.2.2
  </details>

## 1.14.13-rc.7

### Patch Changes

- <details><summary>Updated dependencies []:</summary>

  - @rocket.chat/gazzodown@4.0.0-rc.7
  </details>

## 1.14.13-rc.6

### Patch Changes

- <details><summary>Updated dependencies []:</summary>

  - @rocket.chat/gazzodown@4.0.0-rc.6
  </details>

## 1.14.13-rc.5

### Patch Changes

- <details><summary>Updated dependencies []:</summary>

  - @rocket.chat/gazzodown@4.0.0-rc.5
  </details>

## 1.14.13-rc.4

### Patch Changes

- @rocket.chat/gazzodown@4.0.0-rc.4

## 1.14.13-rc.3

### Patch Changes

- @rocket.chat/gazzodown@4.0.0-rc.3

## 1.14.13-rc.2

### Patch Changes

- @rocket.chat/gazzodown@4.0.0-rc.2

## 1.14.13-rc.1

### Patch Changes

- @rocket.chat/gazzodown@4.0.0-rc.1

## 1.14.13-rc.0

### Patch Changes

- b223cbde14: feat(uikit): Move `@rocket.chat/ui-kit` package to the main monorepo
- dbb08ef948: feat: Implemented InlineCode handling in Bold, Italic and Strike
- bc28633c69: Fixed an issue with translations that caused text containing special characters to be shown escaped on UI
- 5d73947a4f: Fixed a problem that caused Livechat Widget registration page to ignore the `showOnRegistration` flag for departments, showing all items.
- Updated dependencies [b223cbde14]
- Updated dependencies [dbb08ef948]
  - @rocket.chat/ui-kit@0.33.0-rc.0
  - @rocket.chat/gazzodown@4.0.0-rc.0
  - @rocket.chat/random@1.2.2-rc.0

## 1.14.12

### Patch Changes

- @rocket.chat/gazzodown@3.0.3

## 1.14.11

### Patch Changes

- @rocket.chat/gazzodown@3.0.2

## 1.14.10

### Patch Changes

- @rocket.chat/gazzodown@3.0.1

## 1.14.9

### Patch Changes

- Updated dependencies [c2f337664e]
  - @rocket.chat/gazzodown@3.0.0

## 1.14.9-rc.12

### Patch Changes

- @rocket.chat/gazzodown@3.0.0-rc.19

## 1.14.9-rc.11

### Patch Changes

- @rocket.chat/gazzodown@3.0.0-rc.18

## 1.14.9-rc.10

### Patch Changes

- @rocket.chat/gazzodown@3.0.0-rc.17

## 1.14.9-rc.9

### Patch Changes

- @rocket.chat/gazzodown@3.0.0-rc.16

## 1.14.9-rc.8

### Patch Changes

- @rocket.chat/gazzodown@3.0.0-rc.15

## 1.14.9-rc.7

### Patch Changes

- @rocket.chat/gazzodown@3.0.0-rc.14

## 1.14.9-rc.6

### Patch Changes

- @rocket.chat/gazzodown@3.0.0-rc.13

## 1.14.9-rc.5

### Patch Changes

- @rocket.chat/gazzodown@3.0.0-rc.12

## 1.14.9-rc.4

### Patch Changes

- @rocket.chat/gazzodown@3.0.0-rc.11

## 1.14.9-rc.3

### Patch Changes

- @rocket.chat/gazzodown@3.0.0-rc.10

## 1.14.9-rc.2

### Patch Changes

- @rocket.chat/gazzodown@3.0.0-rc.9

## 1.14.9-rc.1

### Patch Changes

- @rocket.chat/gazzodown@3.0.0-rc.8

## 1.14.6-rc.7

### Patch Changes

- @rocket.chat/gazzodown@3.0.0-rc.7

## 1.14.6-rc.6

### Patch Changes

- @rocket.chat/gazzodown@3.0.0-rc.6

## 1.14.6-rc.5

### Patch Changes

- @rocket.chat/gazzodown@3.0.0-rc.5

## 1.14.6-rc.4

### Patch Changes

- @rocket.chat/gazzodown@3.0.0-rc.4

## 1.14.6-rc.3

### Patch Changes

- @rocket.chat/gazzodown@3.0.0-rc.3

## 1.14.6-rc.2

### Patch Changes

- @rocket.chat/gazzodown@3.0.0-rc.2

## 1.14.6-rc.1

### Patch Changes

- @rocket.chat/gazzodown@3.0.0-rc.1

## 1.14.6-rc.0

### Patch Changes

- Updated dependencies [c2f337664e]
  - @rocket.chat/gazzodown@3.0.0-rc.0

## 1.14.8

### Patch Changes

- d1c8e7ac13: Fixes reactivity issue with `registerGuest` Widget API Call, as well as other similar endpoint
  - @rocket.chat/gazzodown@2.0.8

## 1.14.7

### Patch Changes

- @rocket.chat/gazzodown@2.0.7

## 1.14.6

### Patch Changes

- @rocket.chat/gazzodown@2.0.6

## 1.14.5

### Patch Changes

- @rocket.chat/gazzodown@2.0.5

## 1.14.4

### Patch Changes

- @rocket.chat/gazzodown@2.0.4

## 1.14.3

### Patch Changes

- @rocket.chat/gazzodown@2.0.3

## 1.14.2

### Patch Changes

- @rocket.chat/gazzodown@2.0.2

## 1.14.1

### Patch Changes

- @rocket.chat/gazzodown@2.0.1

## 1.14.0

### Minor Changes

- 04fe492555: Added new Omnichannel's trigger condition "After starting a chat".

### Patch Changes

- 62a13ed97d: chore: (Livechat) Replace all `dangerouslySetInnerHTML` with `gazzodown`
- 817141dcab: fix: Issue caused by spaces in the `config.url` setting
- b8f3d5014f: Fixed the login page language switcher, now the component has a new look, is reactive and the language selection becomes concrete upon login in. Also changed the default language of the login page to be the browser language.
  - @rocket.chat/gazzodown@2.0.0
  - @rocket.chat/random@1.2.1

## 1.14.0-rc.5

### Patch Changes

- @rocket.chat/gazzodown@2.0.0-rc.5

## 1.14.0-rc.4

### Patch Changes

- @rocket.chat/gazzodown@2.0.0-rc.4

## 1.14.0-rc.3

### Patch Changes

- @rocket.chat/gazzodown@2.0.0-rc.3

## 1.14.0-rc.2

### Patch Changes

- @rocket.chat/gazzodown@2.0.0-rc.2

## 1.14.0-rc.1

### Patch Changes

- @rocket.chat/gazzodown@2.0.0-rc.1

## 1.14.0-rc.0

### Minor Changes

- 04fe492555: Added new Omnichannel's trigger condition "After starting a chat".

### Patch Changes

- 62a13ed97d: chore: (Livechat) Replace all `dangerouslySetInnerHTML` with `gazzodown`
- 817141dcab: fix: Issue caused by spaces in the `config.url` setting
- b8f3d5014f: Fixed the login page language switcher, now the component has a new look, is reactive and the language selection becomes concrete upon login in. Also changed the default language of the login page to be the browser language.
  - @rocket.chat/gazzodown@2.0.0-rc.0
  - @rocket.chat/random@1.2.1

## 1.13.4

### Patch Changes

- e006013e5f: chore: New Livechat SDK Implementation
- c0cb917f76: Fixes Livechat page-url triggers requiring CORS to access the parent url
- 33be8f16b9: Storybook adjustments, TypeScript migration, and minor fixes

## 1.13.4-rc.0

### Patch Changes

- e006013e5f: chore: New Livechat SDK Implementation
- c0cb917f76: Fixes Livechat page-url triggers requiring CORS to access the parent url
- 33be8f16b9: Storybook adjustments, TypeScript migration, and minor fixes
  All notable changes to this project will be documented in this file.
  This project adheres to [Semantic Versioning](http://semver.org/).

## 1.13.3 - 2022-04-20

[FIX] Translations sync with admin config (#713)
[FIX] Broken triggers (#712)
[FIX] setting e-mail validation to RFC regex as the standard (#709)

## 1.13.2 - 2022-04-18

[FIX] Sync import for i18next load (#710)

## 1.13.1 - 2022-04-08

bump version

## 1.13.0 - 2022-04-08

Chore: Update cd.yml (#704)
Chore: Replace a / b with math.div(a, b) on SCSS files (#702)
[IMPROVE] Centralized e-mail validation under a library function #693
[FIX] Fixes broken triggers. #695
[IMPROVE] Add TypeScript (#694)
[IMPROVE] Replace i18n package (#657)
[FIX] Prevent html rendering on messages (#701)

## 1.12.2 - 2022-03-29

[FIX] Revert: LoadConfig after registering guest #696

## 1.12.1 - 2022-03-08

[FIX] Making sure the 'hide agent info' hides the agent info even with department change. (#688)

## 1.12.0 - 2022-01-20

[NEW] Introduce Widget API method to manage Business Units (#677)
[IMPROVE] Update FA translations (#653)

## 1.11.2 - 2022-01-10

[FIX] IME not working properly #674

## 1.11.1 - 2021-12-30

[FIX] Hide Livechat if Omnichannel is disabled #671

## 1.11.0 - 2021-12-09

[NEW] Introduce clearLocalStorageWhenChatEnded setting logic (#666)
[IMPROVE] Change logic to generate token on Live Chat (#667)

## 1.10.0 - 2021-11-22

[NEW] Audio and Video calling in Livechat using WebRTC (#646)
[FIX] LoadConfig after registering guest (#640)
[FIX] Body styles getting overridden (#660)

## 1.9.6 - 2021-10-20

[FIX] 'Hide agent info' not working on system message (#651)
[FIX] Issues on Custom Livechat messages (#648)

## 1.9.5 - 2021-09-14

[IMPROVE] Readme enhancements (#557)
[IMPROVE] Swedish Translations (#573)
[FIX] Escaping HTML on paste/drop Text (#471)
[IMPROVE] Spanish translations (#370)
[IMPROVE] Russian translations (#644)
[IMPROVE] Add cookie to identify widget calls (#645)

## 1.9.4 - 2021-08-19

[FIX] Iframe overlay (#631)
[IMPROVE] German informal translation (#622)
[FIX] Translation error on department (#632)
[IMPROVE] Open links in another tab on Livechat widget (#610)
[IMPROVE] Dutch Translations (#601)

## 1.9.3 - 2021-04-21

[FIX] sound notification on/off (#567)
[FIX] Invalid font size for hiragana and katakana (#559)

## 1.9.2 - 2021-04-13

bump version

## 1.9.1 - 2021-04-12

[CHORE] Circle CI to github actions #577
[CHORE] Remove circle CI #580

## 1.9.0 - 2021-03-22

[FIX] Add sanitizer to prevent XSS attacks
[FIX] Wrong Hebrew word הדועה to הודעה #556
[IMPROVE] add hover effect #566

## 1.8.0 - 2021-02-20

[IMPROVE] Flow of the widget registration form (#425)
[IMPROVE] System messages style (#554)
[FEATURE] New trigger messages style (#553)
[NEW] Display transfer history messages (#328)
[FIX] Registration form is no longer validating mandatory custom fields. (#550)

## 1.7.6 - 2020-11-07

[FIX] Livechat window cannot be restored in popout mode (#529)
[FIX] Visitor's messages are not aligned properly on Mozilla Firefox (#530)

## 1.7.5 - 2020-10-25

[FIX] Add zh.json missing translations (#478)
[FIX] Rendering emojis before transform markdown into HTML. (#522)
[FIX] UIKit ActionsBlock layout for smaller screen devices (#479)
[FIX] Emoji picker not rendering (#519)
[FIX] Scroll issues on Safari (#503)
[FIX] Support Webpack relative output path (#521)

## 1.7.4 - 2020-09-18

- [FIX] Select input field not working issue (#481)
- [FIX] Invisible div on top of page (#496)

## 1.7.3 - 2020-09-09

bump version

## 1.7.2 - 2020-09-09

- [FIX] IE11 Support (#492)

## 1.7.1 - 2020-08-28

- [FIX] UiKit interation using header as autorization (#483)
- [FIX] Transpile widget.js with Babel

## 1.7.0 - 2020-08-21

- [NEW] UiKit support (#474)
- [CHORE] Loki visual tests (#459)
- [IMPROVE] Translate to spanish (#413)
- [NEW] Message character limit feature (#443)
- [IMPROVE] Preact X (#457)
- [NEW] Add Emoji rendering support (#412)

## 1.6.0 - 2020-06-29

- [FIX] Improve the transcript request process. (#419)
- [FIX] Start chat disable with handler validate error (#432)
- [FIX] Loading should be flase when department switched is confirmed (#… …
- [FIX] Widget playing multiple sound notifications(Multiple tabs) (#435)
- [NEW] Translate to japanese
- [NEW] Translate i18n to Czech
- [NEW] Update fr.json
- [NEW] Translate to japanese

## 1.5.0 - 2020-05-20

- [NEW] Support Registration Form custom fields (#407) …
- [NEW] Translated to Hebrew (#348)
- [NEW] Update es.json (#357)
- [NEW] Russian translation (#359)
- [FIX] Dutch translations (#391)
- [IMPROVE] Update ro.json (397)
- [FIX] Dutch translations

## 1.4.0 - 2020-03-19

- [NEW] Add new API method the set the default Agent before chatting (#383)
- [NEW] Keep trigger messages after the conversation starts. (#384)
- [NEW] Widget API Methods (#381)
- [FIX] Livechat guest avatar using name instead of username (#380)

## 1.3.1 - 2020-02-12

- [FIX] Add Cross-tab communication on the same origin (#364)
- [FIX] Corrected German title for finished chat (#363)
- [FIX] Update polish translation (#324)

## 1.3.0 - 2019-12-12

- [NEW] Add Service Offline callback (#341)
- [NEW] Persian translation (#330)
- [NEW] French translation (#323)
- [NEW] Show/Hide Agent information (#279)
- [FIX] Fix date-fns (#340) (#320) (#315) (#314)

## 1.2.5 - 2019-10-16

- [FIX] date-nfs format usage (#315)

## 1.2.4 - 2019-10-16

- [FIX] date-nfs format usage (#314)

## 1.2.3 - 2019-10-15

- [FIX] date-fns usage (#312)

## 1.2.2 - 2019-10-15

- [FIX] API method calls

## 1.2.1 - 2019-10-14

- [CHORE] fix gh-publish (#306)
- [NEW] Add setting to display a custom chat finished text (#305)

## 1.2.0 - 2019-10-14

- [IMPROVE] Preact X (#302)
- Completed italian translation (#301)
- [FIX] Support Webpack relative output path (#292)
- [FIX] Registration Form changes not being detected (#300)

## 1.1.6 - 2019-08-17

- Publish correct package on npm

## 1.1.5 - 2019-08-17

- Publish correct package on npm

## 1.1.4 - 2019-08-13

- Update the SDK dependency to the latest alpha version(29) (#276)

## 1.1.3 - 2019-08-09

- [FIX] package.json files to /build (#273)
- [FIX] Make message markdown links open externally (#272)

## 1.1.2 - 2019-08-08

- [FIX] App.init until sdk.connect returns (#269);

## 1.1.1 - 2019-08-07

- [IMPROVE] German translations (#264)
- [FIX] remove version from publicPath (#266)

## 1.1.0 - 2019-07-24

- [CHORE] Code base maintenance
- [FIX] Sends the navigation history even when there is no room created
- [FIX] Auto reconnect when current connection closes
- [IMPROVE] German translation
- [NEW] Added two new API events
- [RFR] Improve French translation

## 1.0.0 - 2019-03-13

- Release Livechat client as a community feature

## 0.0.1-1 - 2019-03-12

- Initial release<|MERGE_RESOLUTION|>--- conflicted
+++ resolved
@@ -1,49 +1,49 @@
 # @rocket.chat/livechat Change Log
 
-<<<<<<< HEAD
 ## 1.22.3-rc.3
-=======
+
+### Patch Changes
+
+- <details><summary>Updated dependencies []:</summary>
+  - @rocket.chat/gazzodown@16.0.0-rc.3
+  </details>
+
+## 1.22.3-rc.2
+
+### Patch Changes
+
+- <details><summary>Updated dependencies []:</summary>
+
+  - @rocket.chat/gazzodown@16.0.0-rc.2
+  </details>
+
+## 1.22.3-rc.1
+
+### Patch Changes
+
+- <details><summary>Updated dependencies []:</summary>
+
+  - @rocket.chat/gazzodown@16.0.0-rc.1
+  </details>
+
+## 1.22.3-rc.0
+
+### Patch Changes
+
+- ([#35168](https://github.com/RocketChat/Rocket.Chat/pull/35168)) Fixes Livechat conversation not closing in a few scenarios due to cross-tab interference
+
+- <details><summary>Updated dependencies []:</summary>
+
+  - @rocket.chat/gazzodown@16.0.0-rc.0
+  </details>
+
 ## 1.22.3
->>>>>>> aeab9d32
-
-### Patch Changes
-
-- <details><summary>Updated dependencies []:</summary>
-
-<<<<<<< HEAD
-  - @rocket.chat/gazzodown@16.0.0-rc.3
-  </details>
-
-## 1.22.3-rc.2
-
-### Patch Changes
-
-- <details><summary>Updated dependencies []:</summary>
-
-  - @rocket.chat/gazzodown@16.0.0-rc.2
-  </details>
-
-## 1.22.3-rc.1
-
-### Patch Changes
-
-- <details><summary>Updated dependencies []:</summary>
-
-  - @rocket.chat/gazzodown@16.0.0-rc.1
-  </details>
-
-## 1.22.3-rc.0
-
-### Patch Changes
-
-- ([#35168](https://github.com/RocketChat/Rocket.Chat/pull/35168)) Fixes Livechat conversation not closing in a few scenarios due to cross-tab interference
-
-- <details><summary>Updated dependencies []:</summary>
-
-  - @rocket.chat/gazzodown@16.0.0-rc.0
-=======
+
+### Patch Changes
+
+- <details><summary>Updated dependencies []:</summary>
+
   - @rocket.chat/gazzodown@15.0.3
->>>>>>> aeab9d32
   </details>
 
 ## 1.22.2
