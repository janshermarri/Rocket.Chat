# @rocket.chat/livechat Change Log

<<<<<<< HEAD
## 1.15.1-rc.0

### Patch Changes

- ([#31765](https://github.com/RocketChat/Rocket.Chat/pull/31765)) Fixes the livechat client ignoring the `livechat_fileuploads_enabled` setting when uploading files

- ([#32069](https://github.com/RocketChat/Rocket.Chat/pull/32069)) Livechat: A registered user loses their messages if 'registerGuest' is called using the same token.

- ([#32135](https://github.com/RocketChat/Rocket.Chat/pull/32135)) Fixes issue causing a desync in different browser windows when a chat is closed and started again

- <details><summary>Updated dependencies []:</summary>

  - @rocket.chat/gazzodown@6.0.0-rc.0
  - @rocket.chat/message-parser@0.31.29
  - @rocket.chat/random@1.2.2
  - @rocket.chat/ui-kit@0.33.0
=======
## 1.15.1

### Patch Changes

- <details><summary>Updated dependencies []:</summary>

  - @rocket.chat/gazzodown@5.0.1
>>>>>>> f8823622
  </details>

## 1.15.0

### Minor Changes

- ([#31820](https://github.com/RocketChat/Rocket.Chat/pull/31820)) **Added the ability for premium workspaces to hide Rocket.Chat's watermark as well as change the Livechat widget's logo**

  The new settings (named below) can be found in the Omnichannel workspace settings within the livechat section.

  - Hide "powered by Rocket.Chat"
  - Livechat widget logo (svg, png, jpg)

- ([#31751](https://github.com/RocketChat/Rocket.Chat/pull/31751)) Added Livechat setting `Hide system messages` & API method `setHiddenSystemMessages`, to customize system message visibility within the widget.

- ([#31772](https://github.com/RocketChat/Rocket.Chat/pull/31772)) Improved Livechat's theming capabilities

  | Name (`setTheme`, `initialize`) | Workspace setting                      | Default value | Description                                                                                                                                                |
  | ------------------------------- | -------------------------------------- | ------------- | ---------------------------------------------------------------------------------------------------------------------------------------------------------- |
  | `position`                      | Livechat widget position on the screen | `right`       | Changes the widget position on the screen. Can be `left` or `right`                                                                                        |
  | `background`                    | Livechat background                    | `N/A`         | Changes the message list background. Accepts the same values as the CSS property [background](https://developer.mozilla.org/en-US/docs/Web/CSS/background) |
  | `guestBubbleBackgroundColor`    | `N/A`                                  | `N/A`         | Changes the guest's message bubble background color                                                                                                        |
  | `agentBubbleBackgroundColor`    | `N/A`                                  | `N/A`         | Changes the agent's message bubble background color                                                                                                        |
  | `hideGuestAvatar`               | `N/A`                                  | `false`       | Hides/shows the guest avatar                                                                                                                               |
  | `hideAgentAvatar`               | `N/A`                                  | `true`        | Hides/shows the agent avatar                                                                                                                               |

- ([#30924](https://github.com/RocketChat/Rocket.Chat/pull/30924)) chore: Refactor & Improve Livechat Widget API
  Refactors and adds better error handling to the widget's API calls
- ([#31268](https://github.com/RocketChat/Rocket.Chat/pull/31268)) Added new Livechat trigger action "Send message (external service)"

### Patch Changes

- ([#31663](https://github.com/RocketChat/Rocket.Chat/pull/31663)) Fixes issue causing the setDepartment Livechat API overriding some triggers conditions

- ([#31718](https://github.com/RocketChat/Rocket.Chat/pull/31718)) Allows the after-guest-registration trigger to run when starting a new chat after finishing a chat when the clear guest data when chat ended setting is set to false

- ([#32069](https://github.com/RocketChat/Rocket.Chat/pull/32069)) Livechat: A registered user loses their messages if 'registerGuest' is called using the same token.

- ([#32031](https://github.com/RocketChat/Rocket.Chat/pull/32031)) Fixes issue where the livechat offline form would render even when disabled

- ([#31752](https://github.com/RocketChat/Rocket.Chat/pull/31752)) fixed livechat UI blinking different colors when the chat is finished

- ([#31792](https://github.com/RocketChat/Rocket.Chat/pull/31792)) Fixes issue of the `setDepartment` Livechat API method not setting the store value properly (is was only setting on the guest object)

- ([#32135](https://github.com/RocketChat/Rocket.Chat/pull/32135)) Fixes issue causing a desync in different browser windows when a chat is closed and started again

- <details><summary>Updated dependencies [5ad65ff3da]:</summary>

  - @rocket.chat/message-parser@0.31.29
  - @rocket.chat/gazzodown@5.0.0
  - @rocket.chat/random@1.2.2
  - @rocket.chat/ui-kit@0.33.0
  </details>

## 1.15.0-rc.4

### Patch Changes

- ([#32135](https://github.com/RocketChat/Rocket.Chat/pull/32135)) Fixes issue causing a desync in different browser windows when a chat is closed and started again

- <details><summary>Updated dependencies []:</summary>

  - @rocket.chat/gazzodown@5.0.0-rc.4
  </details>

## 1.15.0-rc.3

### Patch Changes

- ([#32069](https://github.com/RocketChat/Rocket.Chat/pull/32069)) Livechat: A registered user loses their messages if 'registerGuest' is called using the same token.

- <details><summary>Updated dependencies []:</summary>

  - @rocket.chat/gazzodown@5.0.0-rc.3
  </details>

## 1.15.0-rc.2

### Patch Changes

- <details><summary>Updated dependencies []:</summary>

  - @rocket.chat/gazzodown@5.0.0-rc.2
  </details>

## 1.15.0-rc.1

### Patch Changes

- <details><summary>Updated dependencies []:</summary>

  - @rocket.chat/gazzodown@5.0.0-rc.1
  </details>

## 1.15.0-rc.0

### Minor Changes

- ([#31820](https://github.com/RocketChat/Rocket.Chat/pull/31820)) **Added the ability for premium workspaces to hide Rocket.Chat's watermark as well as change the Livechat widget's logo**

  The new settings (named below) can be found in the Omnichannel workspace settings within the livechat section.

  - Hide "powered by Rocket.Chat"
  - Livechat widget logo (svg, png, jpg)

- ([#31751](https://github.com/RocketChat/Rocket.Chat/pull/31751)) Added Livechat setting `Hide system messages` & API method `setHiddenSystemMessages`, to customize system message visibility within the widget.

- ([#31772](https://github.com/RocketChat/Rocket.Chat/pull/31772)) Improved Livechat's theming capabilities

  | Name (`setTheme`, `initialize`) | Workspace setting                      | Default value | Description                                                                                                                                                |
  | ------------------------------- | -------------------------------------- | ------------- | ---------------------------------------------------------------------------------------------------------------------------------------------------------- |
  | `position`                      | Livechat widget position on the screen | `right`       | Changes the widget position on the screen. Can be `left` or `right`                                                                                        |
  | `background`                    | Livechat background                    | `N/A`         | Changes the message list background. Accepts the same values as the CSS property [background](https://developer.mozilla.org/en-US/docs/Web/CSS/background) |
  | `guestBubbleBackgroundColor`    | `N/A`                                  | `N/A`         | Changes the guest's message bubble background color                                                                                                        |
  | `agentBubbleBackgroundColor`    | `N/A`                                  | `N/A`         | Changes the agent's message bubble background color                                                                                                        |
  | `hideGuestAvatar`               | `N/A`                                  | `false`       | Hides/shows the guest avatar                                                                                                                               |
  | `hideAgentAvatar`               | `N/A`                                  | `true`        | Hides/shows the agent avatar                                                                                                                               |

- ([#30924](https://github.com/RocketChat/Rocket.Chat/pull/30924)) chore: Refactor & Improve Livechat Widget API
  Refactors and adds better error handling to the widget's API calls
- ([#31268](https://github.com/RocketChat/Rocket.Chat/pull/31268)) Added new Livechat trigger action "Send message (external service)"

### Patch Changes

- ([#31663](https://github.com/RocketChat/Rocket.Chat/pull/31663)) Fixes issue causing the setDepartment Livechat API overriding some triggers conditions

- ([#31718](https://github.com/RocketChat/Rocket.Chat/pull/31718)) Allows the after-guest-registration trigger to run when starting a new chat after finishing a chat when the clear guest data when chat ended setting is set to false

- ([#32031](https://github.com/RocketChat/Rocket.Chat/pull/32031)) Fixes issue where the livechat offline form would render even when disabled

- ([#31752](https://github.com/RocketChat/Rocket.Chat/pull/31752)) fixed livechat UI blinking different colors when the chat is finished

- ([#31792](https://github.com/RocketChat/Rocket.Chat/pull/31792)) Fixes issue of the `setDepartment` Livechat API method not setting the store value properly (is was only setting on the guest object)

- <details><summary>Updated dependencies [5ad65ff3da]:</summary>

  - @rocket.chat/message-parser@0.31.29-rc.0
  - @rocket.chat/gazzodown@5.0.0-rc.0
  - @rocket.chat/random@1.2.2
  - @rocket.chat/ui-kit@0.33.0
  </details>

## 1.14.19

### Patch Changes

- <details><summary>Updated dependencies []:</summary>

  - @rocket.chat/gazzodown@4.0.6
  </details>

## 1.14.18

### Patch Changes

- ([#31792](https://github.com/RocketChat/Rocket.Chat/pull/31792)) Fixes issue of the `setDepartment` Livechat API method not setting the store value properly (is was only setting on the guest object)

- <details><summary>Updated dependencies []:</summary>

  - @rocket.chat/gazzodown@4.0.5
  </details>

## 1.14.17

### Patch Changes

- <details><summary>Updated dependencies []:</summary>

  - @rocket.chat/gazzodown@4.0.4
  </details>

## 1.14.16

### Patch Changes

- <details><summary>Updated dependencies []:</summary>

  - @rocket.chat/gazzodown@4.0.3
  </details>

## 1.14.15

### Patch Changes

- <details><summary>Updated dependencies []:</summary>

  - @rocket.chat/gazzodown@4.0.2
  </details>

## 1.14.14

### Patch Changes

- ([#31752](https://github.com/RocketChat/Rocket.Chat/pull/31752)) fixed livechat UI blinking different colors when the chat is finished

- <details><summary>Updated dependencies []:</summary>

  - @rocket.chat/gazzodown@4.0.1
  </details>

## 1.14.13

### Patch Changes

- ([#31138](https://github.com/RocketChat/Rocket.Chat/pull/31138)) feat(uikit): Move `@rocket.chat/ui-kit` package to the main monorepo

- ([#31349](https://github.com/RocketChat/Rocket.Chat/pull/31349) by [@Subhojit-Dey1234](https://github.com/Subhojit-Dey1234)) feat: Implemented InlineCode handling in Bold, Italic and Strike

- ([#31454](https://github.com/RocketChat/Rocket.Chat/pull/31454)) Fixed an issue with translations that caused text containing special characters to be shown escaped on UI

- ([#31302](https://github.com/RocketChat/Rocket.Chat/pull/31302)) Fixed a problem that caused Livechat Widget registration page to ignore the `showOnRegistration` flag for departments, showing all items.

- <details><summary>Updated dependencies [b223cbde14, dbb08ef948]:</summary>

  - @rocket.chat/ui-kit@0.33.0
  - @rocket.chat/gazzodown@4.0.0
  - @rocket.chat/random@1.2.2
  </details>

## 1.14.13-rc.7

### Patch Changes

- <details><summary>Updated dependencies []:</summary>

  - @rocket.chat/gazzodown@4.0.0-rc.7
  </details>

## 1.14.13-rc.6

### Patch Changes

- <details><summary>Updated dependencies []:</summary>

  - @rocket.chat/gazzodown@4.0.0-rc.6
  </details>

## 1.14.13-rc.5

### Patch Changes

- <details><summary>Updated dependencies []:</summary>

  - @rocket.chat/gazzodown@4.0.0-rc.5
  </details>

## 1.14.13-rc.4

### Patch Changes

- @rocket.chat/gazzodown@4.0.0-rc.4

## 1.14.13-rc.3

### Patch Changes

- @rocket.chat/gazzodown@4.0.0-rc.3

## 1.14.13-rc.2

### Patch Changes

- @rocket.chat/gazzodown@4.0.0-rc.2

## 1.14.13-rc.1

### Patch Changes

- @rocket.chat/gazzodown@4.0.0-rc.1

## 1.14.13-rc.0

### Patch Changes

- b223cbde14: feat(uikit): Move `@rocket.chat/ui-kit` package to the main monorepo
- dbb08ef948: feat: Implemented InlineCode handling in Bold, Italic and Strike
- bc28633c69: Fixed an issue with translations that caused text containing special characters to be shown escaped on UI
- 5d73947a4f: Fixed a problem that caused Livechat Widget registration page to ignore the `showOnRegistration` flag for departments, showing all items.
- Updated dependencies [b223cbde14]
- Updated dependencies [dbb08ef948]
  - @rocket.chat/ui-kit@0.33.0-rc.0
  - @rocket.chat/gazzodown@4.0.0-rc.0
  - @rocket.chat/random@1.2.2-rc.0

## 1.14.12

### Patch Changes

- @rocket.chat/gazzodown@3.0.3

## 1.14.11

### Patch Changes

- @rocket.chat/gazzodown@3.0.2

## 1.14.10

### Patch Changes

- @rocket.chat/gazzodown@3.0.1

## 1.14.9

### Patch Changes

- Updated dependencies [c2f337664e]
  - @rocket.chat/gazzodown@3.0.0

## 1.14.9-rc.12

### Patch Changes

- @rocket.chat/gazzodown@3.0.0-rc.19

## 1.14.9-rc.11

### Patch Changes

- @rocket.chat/gazzodown@3.0.0-rc.18

## 1.14.9-rc.10

### Patch Changes

- @rocket.chat/gazzodown@3.0.0-rc.17

## 1.14.9-rc.9

### Patch Changes

- @rocket.chat/gazzodown@3.0.0-rc.16

## 1.14.9-rc.8

### Patch Changes

- @rocket.chat/gazzodown@3.0.0-rc.15

## 1.14.9-rc.7

### Patch Changes

- @rocket.chat/gazzodown@3.0.0-rc.14

## 1.14.9-rc.6

### Patch Changes

- @rocket.chat/gazzodown@3.0.0-rc.13

## 1.14.9-rc.5

### Patch Changes

- @rocket.chat/gazzodown@3.0.0-rc.12

## 1.14.9-rc.4

### Patch Changes

- @rocket.chat/gazzodown@3.0.0-rc.11

## 1.14.9-rc.3

### Patch Changes

- @rocket.chat/gazzodown@3.0.0-rc.10

## 1.14.9-rc.2

### Patch Changes

- @rocket.chat/gazzodown@3.0.0-rc.9

## 1.14.9-rc.1

### Patch Changes

- @rocket.chat/gazzodown@3.0.0-rc.8

## 1.14.6-rc.7

### Patch Changes

- @rocket.chat/gazzodown@3.0.0-rc.7

## 1.14.6-rc.6

### Patch Changes

- @rocket.chat/gazzodown@3.0.0-rc.6

## 1.14.6-rc.5

### Patch Changes

- @rocket.chat/gazzodown@3.0.0-rc.5

## 1.14.6-rc.4

### Patch Changes

- @rocket.chat/gazzodown@3.0.0-rc.4

## 1.14.6-rc.3

### Patch Changes

- @rocket.chat/gazzodown@3.0.0-rc.3

## 1.14.6-rc.2

### Patch Changes

- @rocket.chat/gazzodown@3.0.0-rc.2

## 1.14.6-rc.1

### Patch Changes

- @rocket.chat/gazzodown@3.0.0-rc.1

## 1.14.6-rc.0

### Patch Changes

- Updated dependencies [c2f337664e]
  - @rocket.chat/gazzodown@3.0.0-rc.0

## 1.14.8

### Patch Changes

- d1c8e7ac13: Fixes reactivity issue with `registerGuest` Widget API Call, as well as other similar endpoint
  - @rocket.chat/gazzodown@2.0.8

## 1.14.7

### Patch Changes

- @rocket.chat/gazzodown@2.0.7

## 1.14.6

### Patch Changes

- @rocket.chat/gazzodown@2.0.6

## 1.14.5

### Patch Changes

- @rocket.chat/gazzodown@2.0.5

## 1.14.4

### Patch Changes

- @rocket.chat/gazzodown@2.0.4

## 1.14.3

### Patch Changes

- @rocket.chat/gazzodown@2.0.3

## 1.14.2

### Patch Changes

- @rocket.chat/gazzodown@2.0.2

## 1.14.1

### Patch Changes

- @rocket.chat/gazzodown@2.0.1

## 1.14.0

### Minor Changes

- 04fe492555: Added new Omnichannel's trigger condition "After starting a chat".

### Patch Changes

- 62a13ed97d: chore: (Livechat) Replace all `dangerouslySetInnerHTML` with `gazzodown`
- 817141dcab: fix: Issue caused by spaces in the `config.url` setting
- b8f3d5014f: Fixed the login page language switcher, now the component has a new look, is reactive and the language selection becomes concrete upon login in. Also changed the default language of the login page to be the browser language.
  - @rocket.chat/gazzodown@2.0.0
  - @rocket.chat/random@1.2.1

## 1.14.0-rc.5

### Patch Changes

- @rocket.chat/gazzodown@2.0.0-rc.5

## 1.14.0-rc.4

### Patch Changes

- @rocket.chat/gazzodown@2.0.0-rc.4

## 1.14.0-rc.3

### Patch Changes

- @rocket.chat/gazzodown@2.0.0-rc.3

## 1.14.0-rc.2

### Patch Changes

- @rocket.chat/gazzodown@2.0.0-rc.2

## 1.14.0-rc.1

### Patch Changes

- @rocket.chat/gazzodown@2.0.0-rc.1

## 1.14.0-rc.0

### Minor Changes

- 04fe492555: Added new Omnichannel's trigger condition "After starting a chat".

### Patch Changes

- 62a13ed97d: chore: (Livechat) Replace all `dangerouslySetInnerHTML` with `gazzodown`
- 817141dcab: fix: Issue caused by spaces in the `config.url` setting
- b8f3d5014f: Fixed the login page language switcher, now the component has a new look, is reactive and the language selection becomes concrete upon login in. Also changed the default language of the login page to be the browser language.
  - @rocket.chat/gazzodown@2.0.0-rc.0
  - @rocket.chat/random@1.2.1

## 1.13.4

### Patch Changes

- e006013e5f: chore: New Livechat SDK Implementation
- c0cb917f76: Fixes Livechat page-url triggers requiring CORS to access the parent url
- 33be8f16b9: Storybook adjustments, TypeScript migration, and minor fixes

## 1.13.4-rc.0

### Patch Changes

- e006013e5f: chore: New Livechat SDK Implementation
- c0cb917f76: Fixes Livechat page-url triggers requiring CORS to access the parent url
- 33be8f16b9: Storybook adjustments, TypeScript migration, and minor fixes
  All notable changes to this project will be documented in this file.
  This project adheres to [Semantic Versioning](http://semver.org/).

## 1.13.3 - 2022-04-20

[FIX] Translations sync with admin config (#713)
[FIX] Broken triggers (#712)
[FIX] setting e-mail validation to RFC regex as the standard (#709)

## 1.13.2 - 2022-04-18

[FIX] Sync import for i18next load (#710)

## 1.13.1 - 2022-04-08

bump version

## 1.13.0 - 2022-04-08

Chore: Update cd.yml (#704)
Chore: Replace a / b with math.div(a, b) on SCSS files (#702)
[IMPROVE] Centralized e-mail validation under a library function #693
[FIX] Fixes broken triggers. #695
[IMPROVE] Add TypeScript (#694)
[IMPROVE] Replace i18n package (#657)
[FIX] Prevent html rendering on messages (#701)

## 1.12.2 - 2022-03-29

[FIX] Revert: LoadConfig after registering guest #696

## 1.12.1 - 2022-03-08

[FIX] Making sure the 'hide agent info' hides the agent info even with department change. (#688)

## 1.12.0 - 2022-01-20

[NEW] Introduce Widget API method to manage Business Units (#677)
[IMPROVE] Update FA translations (#653)

## 1.11.2 - 2022-01-10

[FIX] IME not working properly #674

## 1.11.1 - 2021-12-30

[FIX] Hide Livechat if Omnichannel is disabled #671

## 1.11.0 - 2021-12-09

[NEW] Introduce clearLocalStorageWhenChatEnded setting logic (#666)
[IMPROVE] Change logic to generate token on Live Chat (#667)

## 1.10.0 - 2021-11-22

[NEW] Audio and Video calling in Livechat using WebRTC (#646)
[FIX] LoadConfig after registering guest (#640)
[FIX] Body styles getting overridden (#660)

## 1.9.6 - 2021-10-20

[FIX] 'Hide agent info' not working on system message (#651)
[FIX] Issues on Custom Livechat messages (#648)

## 1.9.5 - 2021-09-14

[IMPROVE] Readme enhancements (#557)
[IMPROVE] Swedish Translations (#573)
[FIX] Escaping HTML on paste/drop Text (#471)
[IMPROVE] Spanish translations (#370)
[IMPROVE] Russian translations (#644)
[IMPROVE] Add cookie to identify widget calls (#645)

## 1.9.4 - 2021-08-19

[FIX] Iframe overlay (#631)
[IMPROVE] German informal translation (#622)
[FIX] Translation error on department (#632)
[IMPROVE] Open links in another tab on Livechat widget (#610)
[IMPROVE] Dutch Translations (#601)

## 1.9.3 - 2021-04-21

[FIX] sound notification on/off (#567)
[FIX] Invalid font size for hiragana and katakana (#559)

## 1.9.2 - 2021-04-13

bump version

## 1.9.1 - 2021-04-12

[CHORE] Circle CI to github actions #577
[CHORE] Remove circle CI #580

## 1.9.0 - 2021-03-22

[FIX] Add sanitizer to prevent XSS attacks
[FIX] Wrong Hebrew word הדועה to הודעה #556
[IMPROVE] add hover effect #566

## 1.8.0 - 2021-02-20

[IMPROVE] Flow of the widget registration form (#425)
[IMPROVE] System messages style (#554)
[FEATURE] New trigger messages style (#553)
[NEW] Display transfer history messages (#328)
[FIX] Registration form is no longer validating mandatory custom fields. (#550)

## 1.7.6 - 2020-11-07

[FIX] Livechat window cannot be restored in popout mode (#529)
[FIX] Visitor's messages are not aligned properly on Mozilla Firefox (#530)

## 1.7.5 - 2020-10-25

[FIX] Add zh.json missing translations (#478)
[FIX] Rendering emojis before transform markdown into HTML. (#522)
[FIX] UIKit ActionsBlock layout for smaller screen devices (#479)
[FIX] Emoji picker not rendering (#519)
[FIX] Scroll issues on Safari (#503)
[FIX] Support Webpack relative output path (#521)

## 1.7.4 - 2020-09-18

- [FIX] Select input field not working issue (#481)
- [FIX] Invisible div on top of page (#496)

## 1.7.3 - 2020-09-09

bump version

## 1.7.2 - 2020-09-09

- [FIX] IE11 Support (#492)

## 1.7.1 - 2020-08-28

- [FIX] UiKit interation using header as autorization (#483)
- [FIX] Transpile widget.js with Babel

## 1.7.0 - 2020-08-21

- [NEW] UiKit support (#474)
- [CHORE] Loki visual tests (#459)
- [IMPROVE] Translate to spanish (#413)
- [NEW] Message character limit feature (#443)
- [IMPROVE] Preact X (#457)
- [NEW] Add Emoji rendering support (#412)

## 1.6.0 - 2020-06-29

- [FIX] Improve the transcript request process. (#419)
- [FIX] Start chat disable with handler validate error (#432)
- [FIX] Loading should be flase when department switched is confirmed (#… …
- [FIX] Widget playing multiple sound notifications(Multiple tabs) (#435)
- [NEW] Translate to japanese
- [NEW] Translate i18n to Czech
- [NEW] Update fr.json
- [NEW] Translate to japanese

## 1.5.0 - 2020-05-20

- [NEW] Support Registration Form custom fields (#407) …
- [NEW] Translated to Hebrew (#348)
- [NEW] Update es.json (#357)
- [NEW] Russian translation (#359)
- [FIX] Dutch translations (#391)
- [IMPROVE] Update ro.json (397)
- [FIX] Dutch translations

## 1.4.0 - 2020-03-19

- [NEW] Add new API method the set the default Agent before chatting (#383)
- [NEW] Keep trigger messages after the conversation starts. (#384)
- [NEW] Widget API Methods (#381)
- [FIX] Livechat guest avatar using name instead of username (#380)

## 1.3.1 - 2020-02-12

- [FIX] Add Cross-tab communication on the same origin (#364)
- [FIX] Corrected German title for finished chat (#363)
- [FIX] Update polish translation (#324)

## 1.3.0 - 2019-12-12

- [NEW] Add Service Offline callback (#341)
- [NEW] Persian translation (#330)
- [NEW] French translation (#323)
- [NEW] Show/Hide Agent information (#279)
- [FIX] Fix date-fns (#340) (#320) (#315) (#314)

## 1.2.5 - 2019-10-16

- [FIX] date-nfs format usage (#315)

## 1.2.4 - 2019-10-16

- [FIX] date-nfs format usage (#314)

## 1.2.3 - 2019-10-15

- [FIX] date-fns usage (#312)

## 1.2.2 - 2019-10-15

- [FIX] API method calls

## 1.2.1 - 2019-10-14

- [CHORE] fix gh-publish (#306)
- [NEW] Add setting to display a custom chat finished text (#305)

## 1.2.0 - 2019-10-14

- [IMPROVE] Preact X (#302)
- Completed italian translation (#301)
- [FIX] Support Webpack relative output path (#292)
- [FIX] Registration Form changes not being detected (#300)

## 1.1.6 - 2019-08-17

- Publish correct package on npm

## 1.1.5 - 2019-08-17

- Publish correct package on npm

## 1.1.4 - 2019-08-13

- Update the SDK dependency to the latest alpha version(29) (#276)

## 1.1.3 - 2019-08-09

- [FIX] package.json files to /build (#273)
- [FIX] Make message markdown links open externally (#272)

## 1.1.2 - 2019-08-08

- [FIX] App.init until sdk.connect returns (#269);

## 1.1.1 - 2019-08-07

- [IMPROVE] German translations (#264)
- [FIX] remove version from publicPath (#266)

## 1.1.0 - 2019-07-24

- [CHORE] Code base maintenance
- [FIX] Sends the navigation history even when there is no room created
- [FIX] Auto reconnect when current connection closes
- [IMPROVE] German translation
- [NEW] Added two new API events
- [RFR] Improve French translation

## 1.0.0 - 2019-03-13

- Release Livechat client as a community feature

## 0.0.1-1 - 2019-03-12

- Initial release<|MERGE_RESOLUTION|>--- conflicted
+++ resolved
@@ -1,7 +1,6 @@
 # @rocket.chat/livechat Change Log
 
-<<<<<<< HEAD
-## 1.15.1-rc.0
+## 1.16.0-rc.0
 
 ### Patch Changes
 
@@ -17,7 +16,6 @@
   - @rocket.chat/message-parser@0.31.29
   - @rocket.chat/random@1.2.2
   - @rocket.chat/ui-kit@0.33.0
-=======
 ## 1.15.1
 
 ### Patch Changes
@@ -25,7 +23,6 @@
 - <details><summary>Updated dependencies []:</summary>
 
   - @rocket.chat/gazzodown@5.0.1
->>>>>>> f8823622
   </details>
 
 ## 1.15.0
