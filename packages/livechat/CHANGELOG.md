--- conflicted
+++ resolved
@@ -1,16 +1,11 @@
 # @rocket.chat/livechat Change Log
 
-<<<<<<< HEAD
 ## 1.16.0-rc.1
-=======
-## 1.15.2
->>>>>>> cb977231
-
-### Patch Changes
-
-- <details><summary>Updated dependencies []:</summary>
-
-<<<<<<< HEAD
+
+### Patch Changes
+
+- <details><summary>Updated dependencies []:</summary>
+
   - @rocket.chat/gazzodown@6.0.0-rc.1
   </details>
 
@@ -31,11 +26,15 @@
   - @rocket.chat/random@1.2.2
   - @rocket.chat/ui-kit@0.33.0
 
-=======
+## 1.15.2
+
+### Patch Changes
+
+- <details><summary>Updated dependencies []:</summary>
+
   - @rocket.chat/gazzodown@5.0.2
   </details>
 
->>>>>>> cb977231
 ## 1.15.1
 
 ### Patch Changes
