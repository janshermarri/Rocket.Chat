{
	"name": "@rocket.chat/ui-video-conf",
	"version": "1.0.0",
	"private": true,
	"devDependencies": {
<<<<<<< HEAD
		"@babel/core": "~7.22.9",
		"@rocket.chat/css-in-js": "next",
		"@rocket.chat/eslint-config": "workspace:^",
		"@rocket.chat/fuselage": "next",
		"@rocket.chat/fuselage-hooks": "next",
		"@rocket.chat/icons": "next",
		"@rocket.chat/styled": "next",
=======
		"@babel/core": "~7.22.5",
		"@rocket.chat/css-in-js": "0.31.24",
		"@rocket.chat/eslint-config": "workspace:^",
		"@rocket.chat/fuselage": "0.31.24",
		"@rocket.chat/fuselage-hooks": "0.31.24",
		"@rocket.chat/icons": "0.31.24",
		"@rocket.chat/styled": "0.31.24",
>>>>>>> d3c4ef1e
		"@rocket.chat/ui-contexts": "workspace:^",
		"@storybook/addon-actions": "~6.5.16",
		"@storybook/addon-docs": "~6.5.16",
		"@storybook/addon-essentials": "~6.5.16",
		"@storybook/builder-webpack4": "~6.5.16",
		"@storybook/manager-webpack4": "~6.5.16",
		"@storybook/react": "~6.5.16",
		"@storybook/testing-library": "~0.0.13",
		"@types/babel__core": "~7.20.1",
<<<<<<< HEAD
		"@types/jest": "~29.5.3",
		"eslint": "~8.45.0",
		"eslint-plugin-react": "~7.32.2",
		"eslint-plugin-react-hooks": "~4.6.0",
		"eslint-plugin-storybook": "~0.6.12",
		"jest": "~29.6.1",
		"react-docgen-typescript-plugin": "~1.0.5",
		"ts-jest": "~29.0.5",
		"typescript": "~5.1.6"
=======
		"@types/jest": "~29.5.2",
		"eslint": "~8.43.0",
		"eslint-plugin-react": "~7.32.2",
		"eslint-plugin-react-hooks": "~4.6.0",
		"eslint-plugin-storybook": "~0.6.12",
		"jest": "~29.5.0",
		"react-docgen-typescript-plugin": "~1.0.5",
		"ts-jest": "~29.0.5",
		"typescript": "~5.1.3"
>>>>>>> d3c4ef1e
	},
	"peerDependencies": {
		"@rocket.chat/css-in-js": "*",
		"@rocket.chat/fuselage": "*",
		"@rocket.chat/fuselage-hooks": "*",
		"@rocket.chat/icons": "*",
		"@rocket.chat/styled": "*",
		"@rocket.chat/ui-contexts": "1.0.0",
		"react": "^17.0.2",
		"react-dom": "^17.0.2"
	},
	"scripts": {
		"eslint": "eslint --ext .js,.jsx,.ts,.tsx .",
		"eslint:fix": "eslint --ext .js,.jsx,.ts,.tsx . --fix",
		"test": "jest",
		"build": "tsc -p tsconfig.json",
		"storybook": "start-storybook -p 6006",
		"dev": "tsc -p tsconfig.json --watch --preserveWatchOutput"
	},
	"main": "./dist/index.js",
	"typings": "./dist/index.d.ts",
	"files": [
		"/dist"
	],
	"dependencies": {
<<<<<<< HEAD
		"@rocket.chat/emitter": "next"
=======
		"@rocket.chat/emitter": "0.31.24"
>>>>>>> d3c4ef1e
	},
	"volta": {
		"extends": "../../package.json"
	}
}<|MERGE_RESOLUTION|>--- conflicted
+++ resolved
@@ -3,7 +3,6 @@
 	"version": "1.0.0",
 	"private": true,
 	"devDependencies": {
-<<<<<<< HEAD
 		"@babel/core": "~7.22.9",
 		"@rocket.chat/css-in-js": "next",
 		"@rocket.chat/eslint-config": "workspace:^",
@@ -11,15 +10,6 @@
 		"@rocket.chat/fuselage-hooks": "next",
 		"@rocket.chat/icons": "next",
 		"@rocket.chat/styled": "next",
-=======
-		"@babel/core": "~7.22.5",
-		"@rocket.chat/css-in-js": "0.31.24",
-		"@rocket.chat/eslint-config": "workspace:^",
-		"@rocket.chat/fuselage": "0.31.24",
-		"@rocket.chat/fuselage-hooks": "0.31.24",
-		"@rocket.chat/icons": "0.31.24",
-		"@rocket.chat/styled": "0.31.24",
->>>>>>> d3c4ef1e
 		"@rocket.chat/ui-contexts": "workspace:^",
 		"@storybook/addon-actions": "~6.5.16",
 		"@storybook/addon-docs": "~6.5.16",
@@ -29,7 +19,6 @@
 		"@storybook/react": "~6.5.16",
 		"@storybook/testing-library": "~0.0.13",
 		"@types/babel__core": "~7.20.1",
-<<<<<<< HEAD
 		"@types/jest": "~29.5.3",
 		"eslint": "~8.45.0",
 		"eslint-plugin-react": "~7.32.2",
@@ -39,17 +28,6 @@
 		"react-docgen-typescript-plugin": "~1.0.5",
 		"ts-jest": "~29.0.5",
 		"typescript": "~5.1.6"
-=======
-		"@types/jest": "~29.5.2",
-		"eslint": "~8.43.0",
-		"eslint-plugin-react": "~7.32.2",
-		"eslint-plugin-react-hooks": "~4.6.0",
-		"eslint-plugin-storybook": "~0.6.12",
-		"jest": "~29.5.0",
-		"react-docgen-typescript-plugin": "~1.0.5",
-		"ts-jest": "~29.0.5",
-		"typescript": "~5.1.3"
->>>>>>> d3c4ef1e
 	},
 	"peerDependencies": {
 		"@rocket.chat/css-in-js": "*",
@@ -75,11 +53,7 @@
 		"/dist"
 	],
 	"dependencies": {
-<<<<<<< HEAD
 		"@rocket.chat/emitter": "next"
-=======
-		"@rocket.chat/emitter": "0.31.24"
->>>>>>> d3c4ef1e
 	},
 	"volta": {
 		"extends": "../../package.json"
