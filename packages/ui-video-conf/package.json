{
	"name": "@rocket.chat/ui-video-conf",
	"version": "4.0.6",
	"private": true,
	"devDependencies": {
		"@babel/core": "~7.22.20",
		"@rocket.chat/css-in-js": "~0.31.25",
		"@rocket.chat/eslint-config": "workspace:^",
		"@rocket.chat/fuselage": "^0.51.1",
		"@rocket.chat/fuselage-hooks": "^0.33.0",
		"@rocket.chat/icons": "^0.34.0",
		"@rocket.chat/styled": "~0.31.25",
		"@rocket.chat/ui-avatar": "workspace:^",
		"@rocket.chat/ui-contexts": "workspace:^",
		"@storybook/addon-actions": "~6.5.16",
		"@storybook/addon-docs": "~6.5.16",
		"@storybook/addon-essentials": "~6.5.16",
		"@storybook/builder-webpack4": "~6.5.16",
		"@storybook/manager-webpack4": "~6.5.16",
		"@storybook/react": "~6.5.16",
		"@storybook/testing-library": "~0.0.13",
		"@types/babel__core": "~7.20.3",
		"@types/jest": "~29.5.7",
		"eslint": "~8.45.0",
		"eslint-plugin-react": "~7.32.2",
		"eslint-plugin-react-hooks": "~4.6.0",
		"eslint-plugin-storybook": "~0.6.15",
		"jest": "~29.6.4",
		"react-docgen-typescript-plugin": "~1.0.5",
		"ts-jest": "~29.1.1",
		"typescript": "~5.3.3"
	},
	"peerDependencies": {
		"@rocket.chat/css-in-js": "*",
		"@rocket.chat/fuselage": "*",
		"@rocket.chat/fuselage-hooks": "*",
		"@rocket.chat/icons": "*",
		"@rocket.chat/styled": "*",
<<<<<<< HEAD
		"@rocket.chat/ui-avatar": "*",
		"@rocket.chat/ui-contexts": "4.0.5",
=======
		"@rocket.chat/ui-contexts": "4.0.6",
>>>>>>> 5a67f3ab
		"react": "^17.0.2",
		"react-dom": "^17.0.2"
	},
	"scripts": {
		"eslint": "eslint --ext .js,.jsx,.ts,.tsx .",
		"eslint:fix": "eslint --ext .js,.jsx,.ts,.tsx . --fix",
		"test": "jest",
		"build": "tsc -p tsconfig.json",
		"storybook": "start-storybook -p 6006",
		"dev": "tsc -p tsconfig.json --watch --preserveWatchOutput"
	},
	"main": "./dist/index.js",
	"typings": "./dist/index.d.ts",
	"files": [
		"/dist"
	],
	"dependencies": {
		"@rocket.chat/emitter": "~0.31.25"
	},
	"volta": {
		"extends": "../../package.json"
	}
}<|MERGE_RESOLUTION|>--- conflicted
+++ resolved
@@ -36,12 +36,8 @@
 		"@rocket.chat/fuselage-hooks": "*",
 		"@rocket.chat/icons": "*",
 		"@rocket.chat/styled": "*",
-<<<<<<< HEAD
 		"@rocket.chat/ui-avatar": "*",
-		"@rocket.chat/ui-contexts": "4.0.5",
-=======
 		"@rocket.chat/ui-contexts": "4.0.6",
->>>>>>> 5a67f3ab
 		"react": "^17.0.2",
 		"react-dom": "^17.0.2"
 	},
