# @rocket.chat/ui-video-conf

<<<<<<< HEAD
## 2.0.0-rc.1

### Patch Changes

- @rocket.chat/ui-contexts@2.0.0-rc.1

## 2.0.0-rc.0

### Patch Changes

- Updated dependencies [074db3b419]
- Updated dependencies [b8f3d5014f]
  - @rocket.chat/ui-contexts@2.0.0-rc.0
=======
## 1.0.6

### Patch Changes

- @rocket.chat/ui-contexts@1.0.6

## 1.0.5

### Patch Changes

- @rocket.chat/ui-contexts@1.0.5
>>>>>>> db43ef89

## 1.0.4

### Patch Changes

- @rocket.chat/ui-contexts@1.0.4

## 1.0.3

### Patch Changes

- @rocket.chat/ui-contexts@1.0.3

## 1.0.2

### Patch Changes

- @rocket.chat/ui-contexts@1.0.2

## 1.0.1

### Patch Changes

- @rocket.chat/ui-contexts@1.0.1

## 1.0.0

### Patch Changes

- Updated dependencies [e14ec50816]
- Updated dependencies [f76d514341]
  - @rocket.chat/ui-contexts@1.0.0

## 1.0.0-rc.10

### Patch Changes

- @rocket.chat/ui-contexts@1.0.0-rc.10

## 1.0.0-rc.9

### Patch Changes

- @rocket.chat/ui-contexts@1.0.0-rc.9

## 1.0.0-rc.8

### Patch Changes

- @rocket.chat/ui-contexts@1.0.0-rc.8

## 1.0.0-rc.7

### Patch Changes

- @rocket.chat/ui-contexts@1.0.0-rc.7

## 1.0.0-rc.6

### Patch Changes

- @rocket.chat/ui-contexts@1.0.0-rc.6

## 1.0.0-rc.5

### Patch Changes

- @rocket.chat/ui-contexts@1.0.0-rc.5

## 1.0.0-rc.4

### Patch Changes

- @rocket.chat/ui-contexts@1.0.0-rc.4

## 1.0.0-rc.3

### Patch Changes

- @rocket.chat/ui-contexts@1.0.0-rc.3

## 1.0.0-rc.2

### Patch Changes

- Updated dependencies [f76d514341]
  - @rocket.chat/ui-contexts@1.0.0-rc.2

## 1.0.0-rc.1

### Patch Changes

- @rocket.chat/ui-contexts@1.0.0-rc.1

## 1.0.0-rc.0

### Patch Changes

- Updated dependencies [e14ec50816]
  - @rocket.chat/ui-contexts@1.0.0-rc.0<|MERGE_RESOLUTION|>--- conflicted
+++ resolved
@@ -1,6 +1,5 @@
 # @rocket.chat/ui-video-conf
 
-<<<<<<< HEAD
 ## 2.0.0-rc.1
 
 ### Patch Changes
@@ -14,7 +13,6 @@
 - Updated dependencies [074db3b419]
 - Updated dependencies [b8f3d5014f]
   - @rocket.chat/ui-contexts@2.0.0-rc.0
-=======
 ## 1.0.6
 
 ### Patch Changes
@@ -26,7 +24,6 @@
 ### Patch Changes
 
 - @rocket.chat/ui-contexts@1.0.5
->>>>>>> db43ef89
 
 ## 1.0.4
 
