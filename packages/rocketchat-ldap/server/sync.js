--- conflicted
+++ resolved
@@ -85,52 +85,18 @@
 					}
 					break;
 
-<<<<<<< HEAD
 				default:
 					if (!_.find(whitelistedUserFields, (el) => el === userField.split('.')[0])) {
 						logger.debug(`user attribute not whitelisted: ${ userField }`);
 						return;
 					}
 
-					const templateRegex = /#{(\w+)}/gi;
-					let match = templateRegex.exec(ldapField);
-					let tmpLdapField = ldapField;
-
-					if (match == null) {
-						if (!ldapUser.object.hasOwnProperty(ldapField)) {
-							logger.debug(`user does not have attribute: ${ ldapField }`);
-							return;
-						}
-						tmpLdapField = ldapUser.object[ldapField];
-					} else {
-						logger.debug('template found. replacing values');
-						while (match != null) {
-							const tmplVar = match[0];
-							const tmplAttrName = match[1];
-
-							if (!ldapUser.object.hasOwnProperty(tmplAttrName)) {
-								logger.debug(`user does not have attribute: ${ tmplAttrName }`);
-								return;
-							}
-
-							const attrVal = ldapUser.object[tmplAttrName];
-							logger.debug(`replacing template var: ${ tmplVar } with value from ldap: ${ attrVal }`);
-							tmpLdapField = tmpLdapField.replace(tmplVar, attrVal);
-							match = templateRegex.exec(ldapField);
-						}
-					}
-
-					if (user[userField] !== tmpLdapField) {
+					const tmpLdapField = RocketChat.templateVarHandler(ldapField, ldapUser.object);
+					const userFieldValue = _.reduce(userField.split('.'), (acc, el) => acc[el], user);
+
+					if (tmpLdapField && userFieldValue !== tmpLdapField) {
 						userData[userField] = tmpLdapField;
 						logger.debug(`user.${ userField } changed to: ${ tmpLdapField }`);
-=======
-				case 'name':
-					const tmpLdapField = RocketChat.templateVarHandler(ldapField, ldapUser.object);
-
-					if (tmpLdapField && user.name !== tmpLdapField) {
-						userData.name = tmpLdapField;
-						logger.debug(`user.name changed to: ${ tmpLdapField }`);
->>>>>>> 21d0f334
 					}
 			}
 		});
