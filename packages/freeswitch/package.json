{
	"name": "@rocket.chat/freeswitch",
<<<<<<< HEAD
	"version": "1.2.3-rc.3",
=======
	"version": "1.2.3",
>>>>>>> aeab9d32
	"private": true,
	"devDependencies": {
		"@rocket.chat/jest-presets": "workspace:~",
		"@types/jest": "~29.5.14",
		"eslint": "~8.45.0",
		"jest": "~29.7.0",
		"typescript": "~5.7.2"
	},
	"scripts": {
		"lint": "eslint --ext .js,.jsx,.ts,.tsx .",
		"lint:fix": "eslint --ext .js,.jsx,.ts,.tsx . --fix",
		"test": "jest",
		"build": "rm -rf dist && tsc -p tsconfig.json",
		"dev": "tsc -p tsconfig.json --watch --preserveWatchOutput"
	},
	"main": "./dist/index.js",
	"typings": "./dist/index.d.ts",
	"files": [
		"/dist"
	],
	"dependencies": {
		"@rocket.chat/core-typings": "workspace:^",
		"@rocket.chat/logger": "workspace:^",
		"@rocket.chat/tools": "workspace:^",
		"esl": "github:pierre-lehnen-rc/esl"
	}
}<|MERGE_RESOLUTION|>--- conflicted
+++ resolved
@@ -1,10 +1,6 @@
 {
 	"name": "@rocket.chat/freeswitch",
-<<<<<<< HEAD
-	"version": "1.2.3-rc.3",
-=======
-	"version": "1.2.3",
->>>>>>> aeab9d32
+	"version": "1.2.4-rc.3",
 	"private": true,
 	"devDependencies": {
 		"@rocket.chat/jest-presets": "workspace:~",
