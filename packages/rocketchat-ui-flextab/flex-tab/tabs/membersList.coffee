Template.membersList.helpers
	tAddUsers: ->
		return t('Add_users')

	isGroupChat: ->
		return ChatRoom.findOne(this.rid, { reactive: false })?.t in ['c', 'p']

	isDirectChat: ->
		return ChatRoom.findOne(this.rid, { reactive: false })?.t is 'd'

	seeAll: ->
		if Template.instance().showAllUsers.get()
			return t('Show_only_online')
		else
			return t('Show_all')

	roomUsers: ->
		onlineUsers = RoomManager.onlineUsers.get()
<<<<<<< HEAD
		roomUsernames = Template.instance().users.get()
=======
		roomUsernames = ChatRoom.findOne(this.rid)?.usernames or []
		roomOnlineUsernames = roomUsernames.filter((username) -> onlineUsers[username])
>>>>>>> 70e7a487

		if Template.instance().showAllUsers.get()
			usernames = roomUsernames
		else
			usernames = roomOnlineUsernames

		users = usernames.map (username) ->
			utcOffset = onlineUsers[username]?.utcOffset

			if utcOffset?
				if utcOffset > 0
					utcOffset = "+#{utcOffset}"
				utcOffset = "(UTC #{utcOffset})"

			return {
				username: username
				status: onlineUsers[username]?.status
				utcOffset: utcOffset
			}

		users = _.sortBy users, 'username'
		# show online users first.
		# sortBy is stable, so we can do this
		users = _.sortBy users, (u) -> !u.status?

		usersLimit = Template.instance().usersLimit.get()
		hasMore = users.length > usersLimit
		users = _.first(users, usersLimit)

		totalShowing = users.length
		totalOnline = roomOnlineUsernames.length

		ret =
			_id: this.rid
			total: Template.instance().total.get()
			totalShowing: totalShowing
<<<<<<< HEAD
			loading: Template.instance().loading.get()
=======
			totalOnline: totalOnline
>>>>>>> 70e7a487
			users: users
			hasMore: hasMore
		return ret

	canAddUser: ->
		roomData = Session.get('roomData' + this._id)
		return '' unless roomData
		return roomData.t in ['p', 'c'] and RocketChat.authz.hasAllPermission('add-user-to-room', this._id)

	autocompleteSettingsAddUser: ->
		return {
			limit: 10
			# inputDelay: 300
			rules: [
				{
					collection: 'UserAndRoom'
					subscription: 'userAutocomplete'
					field: 'username'
					template: Template.userSearch
					noMatchTemplate: Template.userSearchEmpty
					matchAll: true
					filter:
						exceptions: [Meteor.user().username, Meteor.user().name]
					selector: (match) ->
						return { term: match }
					sort: 'username'
				}
			]
		}

	showUserInfo: ->
		webrtc = WebRTC.getInstanceByRoomId(this.rid)
		videoActive = webrtc?.localUrl?.get()? or webrtc?.remoteItems?.get()?.length > 0
		return Template.instance().showDetail.get() and not videoActive

	userInfoDetail: ->
		room = ChatRoom.findOne(this.rid, { fields: { t: 1 } })

		return {
			username: Template.instance().userDetail.get()
			clear: Template.instance().clearUserDetail
			showAll: room?.t in ['c', 'p']
			hideAdminControls: room?.t in ['c', 'p', 'd']
			video: room?.t in ['d']
		}

Template.membersList.events
	'click .see-all': (e, instance) ->
		seeAll = instance.showAllUsers.get()
		instance.showAllUsers.set(!seeAll)

		if not seeAll
			instance.usersLimit.set 100

	'autocompleteselect #user-add-search': (event, template, doc) ->

		roomData = Session.get('roomData' + template.data.rid)

		if roomData.t in ['c', 'p']
			Meteor.call 'addUserToRoom', { rid: roomData._id, username: doc.username }, (error, result) ->
				if error
					return handleError(error)

				$('#user-add-search').val('')

	'click .show-more-users': (e, instance) ->
		instance.usersLimit.set(instance.usersLimit.get() + 100)

Template.membersList.onCreated ->
	@showAllUsers = new ReactiveVar false
	@usersLimit = new ReactiveVar 100
	@userDetail = new ReactiveVar
	@showDetail = new ReactiveVar false

	@users = new ReactiveVar []
	@total = new ReactiveVar
	@loading = new ReactiveVar true

	Tracker.autorun =>
		@loading.set true
		Meteor.call 'getUsersOfRoom', this.data.rid, this.showAllUsers.get(), (error, users) =>
			@users.set users.records
			@total.set users.total
			@loading.set false

	@clearUserDetail = =>
		@showDetail.set(false)
		setTimeout =>
			@clearRoomUserDetail()
		, 500

	@showUserDetail = (username) =>
		@showDetail.set(username?)
		@userDetail.set(username)

	@clearRoomUserDetail = @data.clearUserDetail

	@autorun =>
		data = Template.currentData()
		@showUserDetail data.userDetail<|MERGE_RESOLUTION|>--- conflicted
+++ resolved
@@ -16,25 +16,18 @@
 
 	roomUsers: ->
 		onlineUsers = RoomManager.onlineUsers.get()
-<<<<<<< HEAD
 		roomUsernames = Template.instance().users.get()
-=======
-		roomUsernames = ChatRoom.findOne(this.rid)?.usernames or []
-		roomOnlineUsernames = roomUsernames.filter((username) -> onlineUsers[username])
->>>>>>> 70e7a487
 
-		if Template.instance().showAllUsers.get()
-			usernames = roomUsernames
-		else
-			usernames = roomOnlineUsernames
+		totalOnline = 0
+		users = roomUsernames.map (username) ->
+			if onlineUsers[username]?
+				totalOnline++
+				utcOffset = onlineUsers[username].utcOffset
 
-		users = usernames.map (username) ->
-			utcOffset = onlineUsers[username]?.utcOffset
-
-			if utcOffset?
-				if utcOffset > 0
-					utcOffset = "+#{utcOffset}"
-				utcOffset = "(UTC #{utcOffset})"
+				if utcOffset?
+					if utcOffset > 0
+						utcOffset = "+#{utcOffset}"
+					utcOffset = "(UTC #{utcOffset})"
 
 			return {
 				username: username
@@ -52,17 +45,13 @@
 		users = _.first(users, usersLimit)
 
 		totalShowing = users.length
-		totalOnline = roomOnlineUsernames.length
 
 		ret =
 			_id: this.rid
 			total: Template.instance().total.get()
 			totalShowing: totalShowing
-<<<<<<< HEAD
 			loading: Template.instance().loading.get()
-=======
 			totalOnline: totalOnline
->>>>>>> 70e7a487
 			users: users
 			hasMore: hasMore
 		return ret
