--- conflicted
+++ resolved
@@ -1,10 +1,6 @@
-<<<<<<< HEAD
-/* globals RoomRoles, UserRoles WebRTC*/
-=======
-/* globals RoomRoles, UserRoles*/
+/* globals RoomRoles, UserRoles, WebRTC*/
 import _ from 'underscore';
 import s from 'underscore.string';
->>>>>>> 79c80940
 import moment from 'moment';
 import toastr from 'toastr';
 const hasPermission = RocketChat.authz.hasAllPermission;
@@ -473,33 +469,6 @@
 	return actions.map(action => typeof action === 'function' ? action.call(this): action).filter(action => action && (!action.condition || action.condition.call(this))).slice(2);
 };
 
-
-Template._userinfo.onCreated(function() {
-	return this.autorun(() => {
-		const data = Template.currentData();
-		this.userDetail = data.userDetail;
-		// return this.showUserDetail(data.userDetail);
-	}
-	);
-});
-Template._userinfo.helpers({
-	userInfoDetail() {
-		const room = ChatRoom.findOne(this.rid, { fields: { t: 1 } });
-
-		return {
-			// close: true,
-			tabBar: Template.currentData().tabBar,
-			username: this.userDetail,
-			clear: this.clearUserDetail,
-			showAll: ['c', 'p'].includes(room != null ? room.t : undefined),
-			hideAdminControls: ['c', 'p', 'd'].includes(room != null ? room.t : undefined),
-			video: ['d'].includes(room != null ? room.t : undefined)
-		};
-	}
-});
-
-
-
 Template.userInfo.helpers({
 	moreActions: more,
 	actions() {
