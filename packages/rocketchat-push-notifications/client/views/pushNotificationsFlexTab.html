--- conflicted
+++ resolved
@@ -21,11 +21,7 @@
 								{{/if}}
 
 								<button type="button" class="button cancel">{{_ "Cancel"}}</button>
-<<<<<<< HEAD
-								<button type="button" class="button save">{{_ "Save"}}</button>
-=======
 								<button type="button" class="button primary save">{{_ "Save"}}</button>
->>>>>>> 9c8d8b0e
 							{{else}}
 								<span class="current-setting">{{subValue 'desktopNotifications'}} <i class="icon-pencil" data-edit="desktopNotifications"></i></span>
 							{{/if}}
@@ -47,11 +43,7 @@
 								<label><input type="radio" name="mobilePushNotifications" value="mentions" checked="{{$eq mobilePushNotifications 'mentions'}}" /> {{_ "Mentions_default"}}</label>
 								<label><input type="radio" name="mobilePushNotifications" value="nothing" checked="{{$eq mobilePushNotifications 'nothing'}}" /> {{_ "Nothing"}}</label>
 								<button type="button" class="button cancel">{{_ "Cancel"}}</button>
-<<<<<<< HEAD
-								<button type="button" class="button save">{{_ "Save"}}</button>
-=======
 								<button type="button" class="button primary save">{{_ "Save"}}</button>
->>>>>>> 9c8d8b0e
 							{{else}}
 								<span class="current-setting">{{subValue 'mobilePushNotifications'}} <i class="icon-pencil" data-edit="mobilePushNotifications"></i></span>
 							{{/if}}
@@ -68,11 +60,7 @@
 								<label><input type="radio" name="emailNotifications" value="nothing" checked="{{$eq emailNotifications 'nothing'}}" /> {{_ "Nothing"}}</label>
 								<label><input type="radio" name="emailNotifications" value="default" checked="{{$eq emailNotifications 'default'}}" /> {{_ "Use_account_preference"}}</label>
 								<button type="button" class="button cancel">{{_ "Cancel"}}</button>
-<<<<<<< HEAD
-								<button type="button" class="button save">{{_ "Save"}}</button>
-=======
 								<button type="button" class="button primary save">{{_ "Save"}}</button>
->>>>>>> 9c8d8b0e
 							{{else}}
 								<span class="current-setting">{{subValue 'emailNotifications'}} <i class="icon-pencil" data-edit="emailNotifications"></i></span>
 							{{/if}}
@@ -93,11 +81,7 @@
 								<label><input type="radio" name="unreadAlert" value="nothing" checked="{{$eq unreadAlert 'nothing'}}" /> {{_ "Off"}}</label>
 								<label><input type="radio" name="unreadAlert" value="default" checked="{{$eq unreadAlert 'default'}}" /> {{_ "Use_account_preference"}}</label>
 								<button type="button" class="button cancel">{{_ "Cancel"}}</button>
-<<<<<<< HEAD
-								<button type="button" class="button save">{{_ "Save"}}</button>
-=======
 								<button type="button" class="button primary save">{{_ "Save"}}</button>
->>>>>>> 9c8d8b0e
 							{{else}}
 								<span class="current-setting">{{unreadAlertText}} <i class="icon-pencil" data-edit="unreadAlert"></i></span>
 							{{/if}}
