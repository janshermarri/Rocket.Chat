loadMissedMessages = (rid) ->
	lastMessage = ChatMessage.findOne({rid: rid}, {sort: {ts: -1}, limit: 1})
	if not lastMessage?
		return

	Meteor.call 'loadMissedMessages', rid, lastMessage.ts, (err, result) ->
		for item in result
			RocketChat.promises.run('onClientMessageReceived', item).then (item) ->
				item.roles = _.union(UserRoles.findOne(item.u?._id)?.roles, RoomRoles.findOne({rid: item.rid, 'u._id': item.u?._id})?.roles)
				ChatMessage.upsert {_id: item._id}, item

connectionWasOnline = true
Tracker.autorun ->
	connected = Meteor.connection.status().connected

	if connected is true and connectionWasOnline is false and RoomManager.openedRooms?
		for key, value of RoomManager.openedRooms
			if value.rid?
				loadMissedMessages(value.rid)

	connectionWasOnline = connected


Meteor.startup ->
	ChatMessage.find().observe
		removed: (record) ->
			if RoomManager.getOpenedRoomByRid(record.rid)?
				recordBefore = ChatMessage.findOne {ts: {$lt: record.ts}}, {sort: {ts: -1}}
				if recordBefore?
					ChatMessage.update {_id: recordBefore._id}, {$set: {tick: new Date}}

				recordAfter = ChatMessage.findOne {ts: {$gt: record.ts}}, {sort: {ts: 1}}
				if recordAfter?
					ChatMessage.update {_id: recordAfter._id}, {$set: {tick: new Date}}


onDeleteMessageStream = (msg) ->
	ChatMessage.remove _id: msg._id


Tracker.autorun ->
	if Meteor.userId()
		RocketChat.Notifications.onUser 'message', (msg) ->
			msg.u =
				username: 'rocketbot'
			msg.private = true

			ChatMessage.upsert { _id: msg._id }, msg


@RoomManager = new class
	openedRooms = {}
	msgStream = new Meteor.Streamer 'room-messages'
	onlineUsers = new ReactiveVar {}

	Dep = new Tracker.Dependency

<<<<<<< HEAD
	init = ->
		if CachedChatSubscription.ready.get()
			return

		CachedChatSubscription.init()
		CachedChatRoom.init()

		return

=======
>>>>>>> e76d2df4
	close = (typeName) ->
		if openedRooms[typeName]
			if openedRooms[typeName].rid?
				msgStream.removeAllListeners openedRooms[typeName].rid
				RocketChat.Notifications.unRoom openedRooms[typeName].rid, 'deleteMessage', onDeleteMessageStream

			openedRooms[typeName].ready = false
			openedRooms[typeName].active = false
			if openedRooms[typeName].template?
				Blaze.remove openedRooms[typeName].template
			delete openedRooms[typeName].dom
			delete openedRooms[typeName].template

			rid = openedRooms[typeName].rid
			delete openedRooms[typeName]

			if rid?
				RoomHistoryManager.clear rid


	computation = Tracker.autorun ->
		for typeName, record of openedRooms when record.active is true
			do (typeName, record) ->

				user = Meteor.user()
				unless user?.username
					return

				if record.ready is true
					return

				ready = CachedChatRoom.ready.get() and CachedChatSubscription.ready.get() is true

				if ready is true
					type = typeName.substr(0, 1)
					name = typeName.substr(1)

					room = Tracker.nonreactive =>
						return RocketChat.roomTypes.findRoom(type, name, user)

					if not room?
						record.ready = true
					else
						openedRooms[typeName].rid = room._id

						RoomHistoryManager.getMoreIfIsEmpty room._id
						record.ready = RoomHistoryManager.isLoading(room._id) is false
						Dep.changed()

						if openedRooms[typeName].streamActive isnt true
							openedRooms[typeName].streamActive = true
							msgStream.on openedRooms[typeName].rid, (msg) ->

								RocketChat.promises.run('onClientMessageReceived', msg).then (msg) ->

									# Should not send message to room if room has not loaded all the current messages
									if RoomHistoryManager.hasMoreNext(openedRooms[typeName].rid) is false

										# Do not load command messages into channel
										if msg.t isnt 'command'
											msg.roles = _.union(UserRoles.findOne(msg.u?._id)?.roles, RoomRoles.findOne({rid: msg.rid, 'u._id': msg.u?._id})?.roles)
											ChatMessage.upsert { _id: msg._id }, msg

										Meteor.defer ->
											RoomManager.updateMentionsMarksOfRoom typeName

										RocketChat.callbacks.run 'streamMessage', msg

							RocketChat.Notifications.onRoom openedRooms[typeName].rid, 'deleteMessage', onDeleteMessageStream

				Dep.changed()


	closeOlderRooms = ->
		maxRoomsOpen = 10
		if Object.keys(openedRooms).length <= maxRoomsOpen
			return

		roomsToClose = _.sortBy(_.values(openedRooms), 'lastSeen').reverse().slice(maxRoomsOpen)
		for roomToClose in roomsToClose
			close roomToClose.typeName


	closeAllRooms = ->
		for key, openedRoom of openedRooms
			close openedRoom.typeName


	open = (typeName) ->
		if not openedRooms[typeName]?
			openedRooms[typeName] =
				typeName: typeName
				active: false
				ready: false
				unreadSince: new ReactiveVar undefined

		openedRooms[typeName].lastSeen = new Date

		if openedRooms[typeName].ready
			closeOlderRooms()

		if CachedChatSubscription.ready.get() is true && Meteor.userId()

			if openedRooms[typeName].active isnt true
				openedRooms[typeName].active = true

				computation?.invalidate()

		return {
			ready: ->
				Dep.depend()
				return openedRooms[typeName].ready
		}

	getOpenedRoomByRid = (rid) ->
		for typeName, openedRoom of openedRooms
			if openedRoom.rid is rid
				return openedRoom

	getDomOfRoom = (typeName, rid) ->
		room = openedRooms[typeName]
		if not room?
			return

		if not room.dom? and rid?
			room.dom = document.createElement 'div'
			room.dom.classList.add 'room-container'
			contentAsFunc = (content) ->
				return -> content

			room.template = Blaze._TemplateWith { _id: rid }, contentAsFunc(Template.room)
			Blaze.render room.template, room.dom #, nextNode, parentView

		return room.dom

	existsDomOfRoom = (typeName) ->
		room = openedRooms[typeName]
		return room?.dom?

	updateUserStatus = (user, status, utcOffset) ->
		onlineUsersValue = onlineUsers.curValue

		if status is 'offline'
			delete onlineUsersValue[user.username]
		else
			onlineUsersValue[user.username] =
				_id: user._id
				status: status
				utcOffset: utcOffset

		onlineUsers.set onlineUsersValue

	updateMentionsMarksOfRoom = (typeName) ->
		dom = getDomOfRoom typeName
		if not dom?
			return

		ticksBar = $(dom).find('.ticks-bar')
		$(dom).find('.ticks-bar > .tick').remove()

		scrollTop = $(dom).find('.messages-box > .wrapper').scrollTop() - 50
		totalHeight = $(dom).find('.messages-box > .wrapper > ul').height() + 40

		$('.messages-box .mention-link-me').each (index, item) ->
			topOffset = $(item).offset().top + scrollTop
			percent = 100 / totalHeight * topOffset
			if $(item).hasClass('mention-link-all')
				ticksBar.append('<div class="tick tick-all" style="top: '+percent+'%;"></div>')
			else
				ticksBar.append('<div class="tick" style="top: '+percent+'%;"></div>')

	open: open
	close: close
	closeAllRooms: closeAllRooms
	getDomOfRoom: getDomOfRoom
	existsDomOfRoom: existsDomOfRoom
	msgStream: msgStream
	openedRooms: openedRooms
	updateUserStatus: updateUserStatus
	onlineUsers: onlineUsers
	updateMentionsMarksOfRoom: updateMentionsMarksOfRoom
	getOpenedRoomByRid: getOpenedRoomByRid


RocketChat.callbacks.add 'afterLogoutCleanUp', ->
	RoomManager.closeAllRooms()
, RocketChat.callbacks.priority.MEDIUM, 'roommanager-after-logout-cleanup'<|MERGE_RESOLUTION|>--- conflicted
+++ resolved
@@ -55,18 +55,6 @@
 
 	Dep = new Tracker.Dependency
 
-<<<<<<< HEAD
-	init = ->
-		if CachedChatSubscription.ready.get()
-			return
-
-		CachedChatSubscription.init()
-		CachedChatRoom.init()
-
-		return
-
-=======
->>>>>>> e76d2df4
 	close = (typeName) ->
 		if openedRooms[typeName]
 			if openedRooms[typeName].rid?
