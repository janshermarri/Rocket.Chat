--- conflicted
+++ resolved
@@ -1,7 +1,6 @@
 <template name="popover">
 	<div class="rc-popover rc-popover--{{popoverClass}}" data-popover="popover" style="display:block;">
-<<<<<<< HEAD
-		<div class="rc-popover__content">
+		<div class="rc-popover__content {{#if isSafariIos}}rc-popover__content--safariIos{{/if}}">
 			{{#if template}}
 				{{> Template.dynamic template=template data=data}}
 			{{else}}
@@ -30,31 +29,6 @@
 					</div>
 				{{/each}}
 			{{/if}}
-=======
-		<div class="rc-popover__content {{#if isSafariIos}}rc-popover__content--safariIos{{/if}}">
-			{{#each column in columns}}
-				<div class="rc-popover__column">
-					{{#each group in column.groups}}
-						{{#if group.title}}
-							<h3 class="rc-popover__title">{{group.title}}</h3>
-						{{/if}}
-						<ul class="rc-popover__list">
-							{{#each item in group.items}}
-							<li class="rc-popover__item {{#if item.modifier}}rc-popover__item--{{item.modifier}}{{/if}}" data-type={{item.type}} data-id={{item.id.toLowerCase}} data-href={{item.href}} data-sidenav={{item.sideNav}}>
-									{{#if item.icon}}
-										<span class="rc-popover__icon">
-											{{> icon block="rc-popover__icon-element" icon=item.icon }}
-										</span>
-									{{/if}}
-									<span class="rc-popover__item-text">{{item.name}}</span>
-								</li>
-							{{/each}}
-						</ul>
-						<span class="rc-popover__divider"></span>
-					{{/each}}
-				</div>
-			{{/each}}
->>>>>>> 21d5b67b
 		</div>
 	</div>
 </template>