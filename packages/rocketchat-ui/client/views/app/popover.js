--- conflicted
+++ resolved
@@ -187,11 +187,7 @@
 		if (e.currentTarget.dataset.id === 'hide') {
 			const warnText = RocketChat.roomTypes.roomTypes[template].getUiText(UiTextContext.HIDE_WARNING);
 
-<<<<<<< HEAD
-			return modal.open({
-=======
-			swal({
->>>>>>> b4c4b0b0
+			modal.open({
 				title: t('Are_you_sure'),
 				text: warnText ? t(warnText, name) : '',
 				type: 'warning',
@@ -214,9 +210,6 @@
 					}
 				});
 			});
-<<<<<<< HEAD
-		}
-=======
 
 			return false;
 		}
@@ -229,48 +222,34 @@
 				case 'd': warnText = 'Leave_Private_Warning'; break;
 				case 'l': warnText = 'Hide_Livechat_Warning'; break;
 			}
->>>>>>> b4c4b0b0
-
-		const warnText = RocketChat.roomTypes.roomTypes[template].getUiText(UiTextContext.LEAVE_WARNING);
-
-		modal.open({
-			title: t('Are_you_sure'),
-			text: warnText ? t(warnText, name) : '',
-			type: 'warning',
-			showCancelButton: true,
-			confirmButtonColor: '#DD6B55',
-			confirmButtonText: t('Yes_leave_it'),
-			cancelButtonText: t('Cancel'),
-			closeOnConfirm: false,
-			html: false
-		}, function(isConfirm) {
-			if (isConfirm) {
-				Meteor.call('leaveRoom', rid, function(err) {
-					if (err) {
-						modal.open({
-							title: t('Warning'),
-							text: handleError(err, false),
-							type: 'warning',
-							html: false
-						});
-					} else {
-						modal.close();
-						if (['channel', 'group', 'direct'].includes(FlowRouter.getRouteName()) && (Session.get('openedRoom') === rid)) {
-							FlowRouter.go('home');
+
+			modal.open({
+				title: t('Are_you_sure'),
+				text: warnText ? t(warnText, name) : '',
+				type: 'warning',
+				showCancelButton: true,
+				confirmButtonColor: '#DD6B55',
+				confirmButtonText: t('Yes_leave_it'),
+				cancelButtonText: t('Cancel'),
+				closeOnConfirm: false,
+				html: false
+			}, function(isConfirm) {
+				if (isConfirm) {
+					Meteor.call('leaveRoom', rid, function(err) {
+						if (err) {
+							modal.open({
+								title: t('Warning'),
+								text: handleError(err, false),
+								type: 'warning',
+								html: false
+							});
+						} else {
+							modal.close();
+							if (['channel', 'group', 'direct'].includes(FlowRouter.getRouteName()) && (Session.get('openedRoom') === rid)) {
+								FlowRouter.go('home');
+							}
 						}
-<<<<<<< HEAD
-
-						RoomManager.close(rid);
-					}
-				});
-			} else {
-				modal.close();
-			}
-		});
-=======
 					});
-				} else {
-					swal.close();
 				}
 			});
 
@@ -292,6 +271,5 @@
 
 			return false;
 		}
->>>>>>> b4c4b0b0
 	}
 });