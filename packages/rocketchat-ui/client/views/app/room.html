<template name="room">
	<div class="dropzone">
		<div class="dropzone-overlay background-transparent-darkest color-content-background-color">
			<div class="background-transparent-darkest">
				{{_ "Drop_to_upload_file"}}
			</div>
		</div>
		<div class="main-content-flex">
			<section class="messages-container flex-tab-main-content {{adminClass}}" id="{{windowId}}" aria-label="{{_ "Channel"}}">
				{{#unless embeddedVersion}}
<<<<<<< HEAD
				<header class="fixed-title content-background-color border-component-color">
					{{> burger}}
					<h2>
						{{#if showToggleFavorite}}
							<a href="#favorite" class="toggle-favorite"><i class="{{favorite}}" aria-label="{{_ favoriteLabel}}"></i></a>
						{{/if}}
						<i class="{{roomIcon}} status-{{userStatus}}"></i>
						<span class="room-title">{{roomName}}</span>
						<span class="sentiment">{{sentimentSmile}}</span>
						{{#if isTranslated}}
							<i class="icon-language" aria-label="{{_ "Translated"}}"></i>
						{{/if}}
						<span class="room-topic">{{{RocketChatMarkdown roomTopic}}}</span>
					</h2>
				</header>
=======
					<header class="fixed-title content-background-color border-component-color">
						{{> burger}}
						<h2>
							{{#if showToggleFavorite}}
								<a href="#favorite" class="toggle-favorite"><i class="{{favorite}}" aria-label="{{_ favoriteLabel}}"></i></a>
							{{/if}}
							<i class="{{roomIcon}} status-{{userStatus}}"></i>
							<span class="room-title">{{roomName}}</span>
							{{#if secondaryName}}
								<span class="secondary-name">@{{secondaryName}}</span>
							{{/if}}
							{{#if isTranslated}}
								<i class="icon-language" aria-label="{{_ "Translated"}}"></i>
							{{/if}}
							<span class="room-topic">{{{RocketChatMarkdown roomTopic}}}</span>
						</h2>
					</header>
					{{#if showAnnouncement}}
						<div class="fixed-title announcement">
							{{{RocketChatMarkdown roomAnnouncement}}}
						</div>
					{{/if}}
>>>>>>> c732a803
				{{/unless}}
				<div class="container-bars {{containerBarsShow unreadData uploading}}">
					{{#with unreadData}}
						{{#if since}}
							{{#if count}}
								<div class="unread-bar color-primary-action-color background-component-color">
									<button class="jump-to">
										<span class="jump-to-large">{{_ "Jump_to_first_unread"}}</span>
										<span class="jump-to-small">{{_ "Jump"}}</span>
									</button>
									<span class="unread-count-since">
										{{_ "S_new_messages_since_s" count formatUnreadSince}}
									</span>
									<span class="unread-count">
										{{_ "N_new_messages" count}}
									</span>
									<button class="mark-read">
										{{_ "Mark_as_read"}}
									</button>
								</div>
							{{/if}}
						{{/if}}
					{{/with}}
					{{#each uploading}}
						<div class="upload-progress color-primary-action-color background-component-color {{#if error}}error-background error-border{{/if}}">
							{{#if error}}
								<div class="upload-progress-text">
									{{error}}
									<button>
										{{_ "close"}}
									</button>
								</div>
							{{else}}
								<div class="upload-progress-progress" style="width: {{percentage}}%;"></div>
								<div class="upload-progress-text">
									{{name}}... {{percentage}}%
									<button>
										{{_ "cancel"}}
									</button>
								</div>
							{{/if}}
						</div>
					{{/each}}
				</div>
				<div class="messages-box {{#if selectable}}selectable{{/if}} {{viewMode}}">
					<div class="ticks-bar"></div>
					<button class="new-message background-primary-action-color color-content-background-color not">
						<i class="icon-down-big"></i>
						{{_ "New_messages"}}
					</button>
					<div class="jump-recent background-component-color {{#unless hasMoreNext}}not{{/unless}}">
						<button>{{_ "Jump_to_recent_messages"}} <i class="icon-level-down"></i></button>
					</div>
					{{#unless canPreview}}
						<div class="content room-not-found error-color">
							<div>
								{{_ "You_must_join_to_view_messages_in_this_channel"}}
							</div>
						</div>
					{{/unless}}
					<div class="wrapper {{#if hasMoreNext}}has-more-next{{/if}} {{hideUsername}} {{hideAvatar}}">
						<ul aria-live="polite">
							{{#if canPreview}}
								{{#if hasMore}}
									<li class="load-more">
										{{#if isLoading}}
											{{> loading}}
										{{/if}}
									</li>
								{{else}}
									<li class="start color-info-font-color">
										{{_ "Start_of_conversation"}}
									</li>
								{{/if}}
							{{/if}}
							{{#each messagesHistory}}
								{{#nrr nrrargs 'message' .}}{{/nrr}}
							{{/each}}
							{{#if hasMoreNext}}
								<li class="load-more">
									{{#if isLoading}}
										{{> loading}}
									{{/if}}
								</li>
							{{/if}}
						</ul>
					</div>
				</div>
				<footer class="footer border-component-color">
					{{> messageBox}}
				</footer>
			</section>
			{{#with flexData}}
				{{> flexTabBar}}
			{{/with}}
		</div>
	</div>
</template><|MERGE_RESOLUTION|>--- conflicted
+++ resolved
@@ -8,23 +8,6 @@
 		<div class="main-content-flex">
 			<section class="messages-container flex-tab-main-content {{adminClass}}" id="{{windowId}}" aria-label="{{_ "Channel"}}">
 				{{#unless embeddedVersion}}
-<<<<<<< HEAD
-				<header class="fixed-title content-background-color border-component-color">
-					{{> burger}}
-					<h2>
-						{{#if showToggleFavorite}}
-							<a href="#favorite" class="toggle-favorite"><i class="{{favorite}}" aria-label="{{_ favoriteLabel}}"></i></a>
-						{{/if}}
-						<i class="{{roomIcon}} status-{{userStatus}}"></i>
-						<span class="room-title">{{roomName}}</span>
-						<span class="sentiment">{{sentimentSmile}}</span>
-						{{#if isTranslated}}
-							<i class="icon-language" aria-label="{{_ "Translated"}}"></i>
-						{{/if}}
-						<span class="room-topic">{{{RocketChatMarkdown roomTopic}}}</span>
-					</h2>
-				</header>
-=======
 					<header class="fixed-title content-background-color border-component-color">
 						{{> burger}}
 						<h2>
@@ -35,6 +18,9 @@
 							<span class="room-title">{{roomName}}</span>
 							{{#if secondaryName}}
 								<span class="secondary-name">@{{secondaryName}}</span>
+							{{/if}}
+							{{#if sentimentSmile}}
+								<span class="sentiment">{{sentimentSmile}}</span>
 							{{/if}}
 							{{#if isTranslated}}
 								<i class="icon-language" aria-label="{{_ "Translated"}}"></i>
@@ -47,7 +33,6 @@
 							{{{RocketChatMarkdown roomAnnouncement}}}
 						</div>
 					{{/if}}
->>>>>>> c732a803
 				{{/unless}}
 				<div class="container-bars {{containerBarsShow unreadData uploading}}">
 					{{#with unreadData}}
