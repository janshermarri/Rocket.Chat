--- conflicted
+++ resolved
@@ -101,7 +101,6 @@
 	iconType() {
 		return Template.instance().type.get() === 'p' ? 'lock' : 'hashtag';
 	},
-<<<<<<< HEAD
 	tokenAccessEnabled() {
 		return RocketChat.settings.get('API_Tokenpass_URL') !== '';
 	},
@@ -118,7 +117,7 @@
 			submits: Template.instance().extensions_submits,
 			change: instance.change
 		};
-=======
+	},
 	roomTypesBeforeStandard() {
 		const orderLow = RocketChat.roomTypes.roomTypesOrder.filter((roomTypeOrder) => roomTypeOrder.identifier === 'c')[0].order;
 		return RocketChat.roomTypes.roomTypesOrder.filter(
@@ -138,7 +137,6 @@
 				return RocketChat.roomTypes.roomTypes[roomTypeOrder.identifier];
 			}
 		).filter((roomType) => roomType.creationTemplate);
->>>>>>> 916afa56
 	}
 });
 
