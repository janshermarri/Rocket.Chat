--- conflicted
+++ resolved
@@ -4,13 +4,10 @@
 import stream from 'stream';
 import mime from 'mime-type/with-db';
 import Future from 'fibers/future';
-<<<<<<< HEAD
 import sharp from 'sharp';
-=======
 import { Cookies } from 'meteor/ostrio:cookies';
 
 const cookie = new Cookies();
->>>>>>> 02b6b799
 
 Object.assign(FileUpload, {
 	handlers: {},
