--- conflicted
+++ resolved
@@ -1,11 +1,5 @@
-<<<<<<< HEAD
-/* globals Slingshot, FileUpload, AWS */
-import crypto from 'crypto';
-import { FileUploadClass } from '../lib/FileUpload';
-=======
-/* globals Slingshot, FileUpload, AWS, SystemLogger */
+/* globals Slingshot, FileUpload, AWS, FileUploadClass */
 import AWS4 from '../lib/AWS4.js';
->>>>>>> 3e8b3a07
 
 let S3accessKey;
 let S3secretKey;
