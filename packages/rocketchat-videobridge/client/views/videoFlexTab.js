--- conflicted
+++ resolved
@@ -20,18 +20,12 @@
 	});
 
 	// Opening a PR so we can do this via the https://meet.jit.si/external_api.js
-<<<<<<< HEAD
-	$.getScript( 'https://cdn.rawgit.com/geekgonecrazy/jitsi-meet/master/external_api.js' )
-		.done(function( script, textStatus ) {
-			var domain = 'meet.jit.si'; // Need to get from settings
-			var room = 'a124124124124124125125126'; // Need to calc from instance id and room id
-=======
 	$.getScript('https://cdn.rawgit.com/geekgonecrazy/jitsi-meet/master/external_api.js')
 		.done(function(script, textStatus) {
 			var domain = RocketChat.settings.get('Jitsi_Domain') || 'meet.jit.si'; // Check if default should be set or not
 			var room = CryptoJS.MD5(RocketChat.settings.get('uniqueID') + rid).toString();
 			console.log(room);
->>>>>>> 4459ffc7
+
 			var width = 500;
 			var height = 500;
 
