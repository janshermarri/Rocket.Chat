--- conflicted
+++ resolved
@@ -18,11 +18,7 @@
 		"/dist"
 	],
 	"dependencies": {
-<<<<<<< HEAD
 		"@rocket.chat/apps-engine": "workspace:^",
-=======
-		"@rocket.chat/apps-engine": "1.46.0",
->>>>>>> e9700f68
 		"@rocket.chat/core-typings": "workspace:^",
 		"@rocket.chat/model-typings": "workspace:^"
 	}
