{
  "dependencies": {
    "ajv": {
      "version": "4.11.8",
      "resolved": "https://registry.npmjs.org/ajv/-/ajv-4.11.8.tgz",
      "from": "ajv@>=4.9.1 <5.0.0"
    },
    "ansi-regex": {
      "version": "2.1.1",
      "resolved": "https://registry.npmjs.org/ansi-regex/-/ansi-regex-2.1.1.tgz",
      "from": "ansi-regex@>=2.0.0 <3.0.0"
    },
    "ansi-styles": {
      "version": "2.2.1",
      "resolved": "https://registry.npmjs.org/ansi-styles/-/ansi-styles-2.2.1.tgz",
      "from": "ansi-styles@>=2.2.1 <3.0.0"
    },
    "arguejs": {
      "version": "0.2.3",
      "resolved": "https://registry.npmjs.org/arguejs/-/arguejs-0.2.3.tgz",
      "from": "arguejs@>=0.2.3 <0.3.0"
    },
    "array-uniq": {
      "version": "1.0.3",
      "resolved": "https://registry.npmjs.org/array-uniq/-/array-uniq-1.0.3.tgz",
      "from": "array-uniq@>=1.0.3 <2.0.0"
    },
    "arrify": {
      "version": "1.0.1",
      "resolved": "https://registry.npmjs.org/arrify/-/arrify-1.0.1.tgz",
      "from": "arrify@>=1.0.1 <2.0.0"
    },
    "ascli": {
      "version": "1.0.1",
      "resolved": "https://registry.npmjs.org/ascli/-/ascli-1.0.1.tgz",
      "from": "ascli@>=1.0.0 <2.0.0"
    },
    "asn1": {
      "version": "0.2.3",
      "resolved": "https://registry.npmjs.org/asn1/-/asn1-0.2.3.tgz",
      "from": "asn1@>=0.2.3 <0.3.0"
    },
    "assert-plus": {
      "version": "0.2.0",
      "resolved": "https://registry.npmjs.org/assert-plus/-/assert-plus-0.2.0.tgz",
      "from": "assert-plus@>=0.2.0 <0.3.0"
    },
    "async": {
      "version": "2.4.0",
      "resolved": "https://registry.npmjs.org/async/-/async-2.4.0.tgz",
      "from": "async@>=2.1.2 <3.0.0"
    },
    "asynckit": {
      "version": "0.4.0",
      "resolved": "https://registry.npmjs.org/asynckit/-/asynckit-0.4.0.tgz",
      "from": "asynckit@>=0.4.0 <0.5.0"
    },
    "aws-sign2": {
      "version": "0.6.0",
      "resolved": "https://registry.npmjs.org/aws-sign2/-/aws-sign2-0.6.0.tgz",
      "from": "aws-sign2@>=0.6.0 <0.7.0"
    },
    "aws4": {
      "version": "1.6.0",
      "resolved": "https://registry.npmjs.org/aws4/-/aws4-1.6.0.tgz",
      "from": "aws4@>=1.2.1 <2.0.0"
    },
    "balanced-match": {
      "version": "0.4.2",
      "resolved": "https://registry.npmjs.org/balanced-match/-/balanced-match-0.4.2.tgz",
      "from": "balanced-match@>=0.4.1 <0.5.0"
    },
    "base64url": {
      "version": "2.0.0",
      "resolved": "https://registry.npmjs.org/base64url/-/base64url-2.0.0.tgz",
      "from": "base64url@>=2.0.0 <3.0.0"
    },
    "bcrypt-pbkdf": {
      "version": "1.0.1",
      "resolved": "https://registry.npmjs.org/bcrypt-pbkdf/-/bcrypt-pbkdf-1.0.1.tgz",
      "from": "bcrypt-pbkdf@>=1.0.0 <2.0.0"
    },
    "boom": {
      "version": "2.10.1",
      "resolved": "https://registry.npmjs.org/boom/-/boom-2.10.1.tgz",
      "from": "boom@>=2.0.0 <3.0.0"
    },
    "brace-expansion": {
      "version": "1.1.7",
      "resolved": "https://registry.npmjs.org/brace-expansion/-/brace-expansion-1.1.7.tgz",
      "from": "brace-expansion@>=1.1.7 <2.0.0"
    },
    "buffer-equal-constant-time": {
      "version": "1.0.1",
      "resolved": "https://registry.npmjs.org/buffer-equal-constant-time/-/buffer-equal-constant-time-1.0.1.tgz",
      "from": "buffer-equal-constant-time@1.0.1"
    },
    "buffer-shims": {
      "version": "1.0.0",
      "resolved": "https://registry.npmjs.org/buffer-shims/-/buffer-shims-1.0.0.tgz",
      "from": "buffer-shims@>=1.0.0 <1.1.0"
    },
    "bytebuffer": {
      "version": "5.0.1",
      "resolved": "https://registry.npmjs.org/bytebuffer/-/bytebuffer-5.0.1.tgz",
      "from": "bytebuffer@>=5.0.0 <6.0.0"
    },
    "camelcase": {
      "version": "2.1.1",
      "resolved": "https://registry.npmjs.org/camelcase/-/camelcase-2.1.1.tgz",
      "from": "camelcase@>=2.0.1 <3.0.0"
    },
    "capture-stack-trace": {
      "version": "1.0.0",
      "resolved": "https://registry.npmjs.org/capture-stack-trace/-/capture-stack-trace-1.0.0.tgz",
      "from": "capture-stack-trace@>=1.0.0 <2.0.0"
    },
    "caseless": {
      "version": "0.12.0",
      "resolved": "https://registry.npmjs.org/caseless/-/caseless-0.12.0.tgz",
      "from": "caseless@>=0.12.0 <0.13.0"
    },
    "chalk": {
      "version": "1.1.3",
      "resolved": "https://registry.npmjs.org/chalk/-/chalk-1.1.3.tgz",
      "from": "chalk@>=1.1.1 <2.0.0"
    },
    "cliui": {
      "version": "3.2.0",
      "resolved": "https://registry.npmjs.org/cliui/-/cliui-3.2.0.tgz",
      "from": "cliui@>=3.0.3 <4.0.0"
    },
    "co": {
      "version": "4.6.0",
      "resolved": "https://registry.npmjs.org/co/-/co-4.6.0.tgz",
      "from": "co@>=4.6.0 <5.0.0"
    },
    "code-point-at": {
      "version": "1.1.0",
      "resolved": "https://registry.npmjs.org/code-point-at/-/code-point-at-1.1.0.tgz",
      "from": "code-point-at@>=1.0.0 <2.0.0"
    },
    "colour": {
      "version": "0.7.1",
      "resolved": "https://registry.npmjs.org/colour/-/colour-0.7.1.tgz",
      "from": "colour@>=0.7.1 <0.8.0"
    },
    "combined-stream": {
      "version": "1.0.5",
      "resolved": "https://registry.npmjs.org/combined-stream/-/combined-stream-1.0.5.tgz",
      "from": "combined-stream@>=1.0.5 <1.1.0"
    },
    "commander": {
      "version": "2.9.0",
      "resolved": "https://registry.npmjs.org/commander/-/commander-2.9.0.tgz",
      "from": "commander@>=2.9.0 <3.0.0"
    },
    "concat-map": {
      "version": "0.0.1",
      "resolved": "https://registry.npmjs.org/concat-map/-/concat-map-0.0.1.tgz",
      "from": "concat-map@0.0.1"
    },
    "concat-stream": {
      "version": "1.6.0",
      "resolved": "https://registry.npmjs.org/concat-stream/-/concat-stream-1.6.0.tgz",
      "from": "concat-stream@>=1.6.0 <2.0.0"
    },
    "core-util-is": {
      "version": "1.0.2",
      "resolved": "https://registry.npmjs.org/core-util-is/-/core-util-is-1.0.2.tgz",
      "from": "core-util-is@>=1.0.0 <1.1.0"
    },
    "create-error-class": {
      "version": "3.0.2",
      "resolved": "https://registry.npmjs.org/create-error-class/-/create-error-class-3.0.2.tgz",
      "from": "create-error-class@>=3.0.2 <4.0.0"
    },
    "cryptiles": {
      "version": "2.0.5",
      "resolved": "https://registry.npmjs.org/cryptiles/-/cryptiles-2.0.5.tgz",
      "from": "cryptiles@>=2.0.0 <3.0.0"
    },
    "dashdash": {
      "version": "1.14.1",
      "resolved": "https://registry.npmjs.org/dashdash/-/dashdash-1.14.1.tgz",
      "from": "dashdash@>=1.12.0 <2.0.0",
      "dependencies": {
        "assert-plus": {
          "version": "1.0.0",
          "resolved": "https://registry.npmjs.org/assert-plus/-/assert-plus-1.0.0.tgz",
          "from": "assert-plus@>=1.0.0 <2.0.0"
        }
      }
    },
    "decamelize": {
      "version": "1.2.0",
      "resolved": "https://registry.npmjs.org/decamelize/-/decamelize-1.2.0.tgz",
      "from": "decamelize@>=1.1.1 <2.0.0"
    },
    "delayed-stream": {
      "version": "1.0.0",
      "resolved": "https://registry.npmjs.org/delayed-stream/-/delayed-stream-1.0.0.tgz",
      "from": "delayed-stream@>=1.0.0 <1.1.0"
    },
    "duplexify": {
      "version": "3.5.0",
      "resolved": "https://registry.npmjs.org/duplexify/-/duplexify-3.5.0.tgz",
      "from": "duplexify@>=3.5.0 <4.0.0"
    },
    "ecc-jsbn": {
      "version": "0.1.1",
      "resolved": "https://registry.npmjs.org/ecc-jsbn/-/ecc-jsbn-0.1.1.tgz",
      "from": "ecc-jsbn@>=0.1.1 <0.2.0"
    },
    "ecdsa-sig-formatter": {
      "version": "1.0.9",
      "resolved": "https://registry.npmjs.org/ecdsa-sig-formatter/-/ecdsa-sig-formatter-1.0.9.tgz",
      "from": "ecdsa-sig-formatter@1.0.9"
    },
    "end-of-stream": {
      "version": "1.0.0",
      "resolved": "https://registry.npmjs.org/end-of-stream/-/end-of-stream-1.0.0.tgz",
      "from": "end-of-stream@1.0.0"
    },
    "ent": {
      "version": "2.2.0",
      "resolved": "https://registry.npmjs.org/ent/-/ent-2.2.0.tgz",
      "from": "ent@>=2.2.0 <3.0.0"
    },
    "escape-string-regexp": {
      "version": "1.0.5",
      "resolved": "https://registry.npmjs.org/escape-string-regexp/-/escape-string-regexp-1.0.5.tgz",
      "from": "escape-string-regexp@>=1.0.2 <2.0.0"
    },
    "extend": {
      "version": "3.0.1",
      "resolved": "https://registry.npmjs.org/extend/-/extend-3.0.1.tgz",
      "from": "extend@>=3.0.0 <4.0.0"
    },
    "extsprintf": {
      "version": "1.0.2",
      "resolved": "https://registry.npmjs.org/extsprintf/-/extsprintf-1.0.2.tgz",
      "from": "extsprintf@1.0.2"
    },
    "forever-agent": {
      "version": "0.6.1",
      "resolved": "https://registry.npmjs.org/forever-agent/-/forever-agent-0.6.1.tgz",
      "from": "forever-agent@>=0.6.1 <0.7.0"
    },
    "form-data": {
      "version": "2.1.4",
      "resolved": "https://registry.npmjs.org/form-data/-/form-data-2.1.4.tgz",
      "from": "form-data@>=2.1.1 <2.2.0"
    },
    "fs.realpath": {
      "version": "1.0.0",
      "resolved": "https://registry.npmjs.org/fs.realpath/-/fs.realpath-1.0.0.tgz",
      "from": "fs.realpath@>=1.0.0 <2.0.0"
    },
    "generate-function": {
      "version": "2.0.0",
      "resolved": "https://registry.npmjs.org/generate-function/-/generate-function-2.0.0.tgz",
      "from": "generate-function@>=2.0.0 <3.0.0"
    },
    "generate-object-property": {
      "version": "1.2.0",
      "resolved": "https://registry.npmjs.org/generate-object-property/-/generate-object-property-1.2.0.tgz",
      "from": "generate-object-property@>=1.1.0 <2.0.0"
    },
    "getpass": {
      "version": "0.1.7",
      "resolved": "https://registry.npmjs.org/getpass/-/getpass-0.1.7.tgz",
      "from": "getpass@>=0.1.1 <0.2.0",
      "dependencies": {
        "assert-plus": {
          "version": "1.0.0",
          "resolved": "https://registry.npmjs.org/assert-plus/-/assert-plus-1.0.0.tgz",
          "from": "assert-plus@>=1.0.0 <2.0.0"
        }
      }
    },
    "glob": {
      "version": "7.1.1",
      "resolved": "https://registry.npmjs.org/glob/-/glob-7.1.1.tgz",
      "from": "glob@>=7.0.5 <8.0.0"
    },
    "google-auth-library": {
      "version": "0.10.0",
      "resolved": "https://registry.npmjs.org/google-auth-library/-/google-auth-library-0.10.0.tgz",
      "from": "google-auth-library@>=0.10.0 <0.11.0"
    },
    "google-auto-auth": {
      "version": "0.5.4",
      "resolved": "https://registry.npmjs.org/google-auto-auth/-/google-auto-auth-0.5.4.tgz",
      "from": "google-auto-auth@>=0.5.2 <0.6.0"
    },
    "google-gax": {
      "version": "0.10.8",
      "resolved": "https://registry.npmjs.org/google-gax/-/google-gax-0.10.8.tgz",
      "from": "google-gax@>=0.10.0 <0.11.0",
      "dependencies": {
        "google-proto-files": {
          "version": "0.9.1",
          "resolved": "https://registry.npmjs.org/google-proto-files/-/google-proto-files-0.9.1.tgz",
          "from": "google-proto-files@>=0.9.1 <0.10.0"
        }
      }
    },
    "google-p12-pem": {
      "version": "0.1.2",
      "resolved": "https://registry.npmjs.org/google-p12-pem/-/google-p12-pem-0.1.2.tgz",
      "from": "google-p12-pem@>=0.1.0 <0.2.0"
    },
    "google-proto-files": {
      "version": "0.8.6",
      "resolved": "https://registry.npmjs.org/google-proto-files/-/google-proto-files-0.8.6.tgz",
      "from": "google-proto-files@>=0.8.5 <0.9.0"
    },
    "graceful-readlink": {
      "version": "1.0.1",
      "resolved": "https://registry.npmjs.org/graceful-readlink/-/graceful-readlink-1.0.1.tgz",
      "from": "graceful-readlink@>=1.0.0"
    },
    "grpc": {
      "version": "1.3.1",
      "resolved": "https://registry.npmjs.org/grpc/-/grpc-1.3.1.tgz",
      "from": "grpc@>=1.1.0 <2.0.0",
      "dependencies": {
        "node-pre-gyp": {
          "version": "0.6.34",
          "resolved": "https://registry.npmjs.org/node-pre-gyp/-/node-pre-gyp-0.6.34.tgz",
          "from": "node-pre-gyp@0.6.34",
          "dependencies": {
            "mkdirp": {
              "version": "0.5.1",
              "resolved": "https://registry.npmjs.org/mkdirp/-/mkdirp-0.5.1.tgz",
              "from": "mkdirp@>=0.5.1 <0.6.0",
              "dependencies": {
                "minimist": {
                  "version": "0.0.8",
                  "resolved": "https://registry.npmjs.org/minimist/-/minimist-0.0.8.tgz",
                  "from": "minimist@0.0.8"
                }
              }
            },
            "nopt": {
              "version": "4.0.1",
              "resolved": "https://registry.npmjs.org/nopt/-/nopt-4.0.1.tgz",
              "from": "nopt@>=4.0.1 <5.0.0",
              "dependencies": {
                "abbrev": {
                  "version": "1.1.0",
                  "resolved": "https://registry.npmjs.org/abbrev/-/abbrev-1.1.0.tgz",
                  "from": "abbrev@>=1.0.0 <2.0.0"
                },
                "osenv": {
                  "version": "0.1.4",
                  "resolved": "https://registry.npmjs.org/osenv/-/osenv-0.1.4.tgz",
                  "from": "osenv@>=0.1.4 <0.2.0",
                  "dependencies": {
                    "os-homedir": {
                      "version": "1.0.2",
                      "resolved": "https://registry.npmjs.org/os-homedir/-/os-homedir-1.0.2.tgz",
                      "from": "os-homedir@>=1.0.0 <2.0.0"
                    },
                    "os-tmpdir": {
                      "version": "1.0.2",
                      "resolved": "https://registry.npmjs.org/os-tmpdir/-/os-tmpdir-1.0.2.tgz",
                      "from": "os-tmpdir@>=1.0.0 <2.0.0"
                    }
                  }
                }
              }
            },
            "npmlog": {
              "version": "4.0.2",
              "resolved": "https://registry.npmjs.org/npmlog/-/npmlog-4.0.2.tgz",
              "from": "npmlog@>=4.0.2 <5.0.0",
              "dependencies": {
                "are-we-there-yet": {
                  "version": "1.1.4",
                  "resolved": "https://registry.npmjs.org/are-we-there-yet/-/are-we-there-yet-1.1.4.tgz",
                  "from": "are-we-there-yet@>=1.1.2 <1.2.0",
                  "dependencies": {
                    "delegates": {
                      "version": "1.0.0",
                      "resolved": "https://registry.npmjs.org/delegates/-/delegates-1.0.0.tgz",
                      "from": "delegates@>=1.0.0 <2.0.0"
                    },
                    "readable-stream": {
                      "version": "2.2.9",
                      "resolved": "https://registry.npmjs.org/readable-stream/-/readable-stream-2.2.9.tgz",
                      "from": "readable-stream@>=2.0.6 <3.0.0",
                      "dependencies": {
                        "buffer-shims": {
                          "version": "1.0.0",
                          "resolved": "https://registry.npmjs.org/buffer-shims/-/buffer-shims-1.0.0.tgz",
                          "from": "buffer-shims@>=1.0.0 <1.1.0"
                        },
                        "core-util-is": {
                          "version": "1.0.2",
                          "resolved": "https://registry.npmjs.org/core-util-is/-/core-util-is-1.0.2.tgz",
                          "from": "core-util-is@>=1.0.0 <1.1.0"
                        },
                        "inherits": {
                          "version": "2.0.3",
                          "resolved": "https://registry.npmjs.org/inherits/-/inherits-2.0.3.tgz",
                          "from": "inherits@>=2.0.1 <2.1.0"
                        },
                        "isarray": {
                          "version": "1.0.0",
                          "resolved": "https://registry.npmjs.org/isarray/-/isarray-1.0.0.tgz",
                          "from": "isarray@>=1.0.0 <1.1.0"
                        },
                        "process-nextick-args": {
                          "version": "1.0.7",
                          "resolved": "https://registry.npmjs.org/process-nextick-args/-/process-nextick-args-1.0.7.tgz",
                          "from": "process-nextick-args@>=1.0.6 <1.1.0"
                        },
                        "string_decoder": {
                          "version": "1.0.0",
                          "resolved": "https://registry.npmjs.org/string_decoder/-/string_decoder-1.0.0.tgz",
                          "from": "string_decoder@>=1.0.0 <1.1.0"
                        },
                        "util-deprecate": {
                          "version": "1.0.2",
                          "resolved": "https://registry.npmjs.org/util-deprecate/-/util-deprecate-1.0.2.tgz",
                          "from": "util-deprecate@>=1.0.1 <1.1.0"
                        }
                      }
                    }
                  }
                },
                "console-control-strings": {
                  "version": "1.1.0",
                  "resolved": "https://registry.npmjs.org/console-control-strings/-/console-control-strings-1.1.0.tgz",
                  "from": "console-control-strings@>=1.1.0 <1.2.0"
                },
                "gauge": {
                  "version": "2.7.4",
                  "resolved": "https://registry.npmjs.org/gauge/-/gauge-2.7.4.tgz",
                  "from": "gauge@>=2.7.1 <2.8.0",
                  "dependencies": {
                    "aproba": {
                      "version": "1.1.1",
                      "resolved": "https://registry.npmjs.org/aproba/-/aproba-1.1.1.tgz",
                      "from": "aproba@>=1.0.3 <2.0.0"
                    },
                    "has-unicode": {
                      "version": "2.0.1",
                      "resolved": "https://registry.npmjs.org/has-unicode/-/has-unicode-2.0.1.tgz",
                      "from": "has-unicode@>=2.0.0 <3.0.0"
                    },
                    "object-assign": {
                      "version": "4.1.1",
                      "resolved": "https://registry.npmjs.org/object-assign/-/object-assign-4.1.1.tgz",
                      "from": "object-assign@>=4.1.0 <5.0.0"
                    },
                    "signal-exit": {
                      "version": "3.0.2",
                      "resolved": "https://registry.npmjs.org/signal-exit/-/signal-exit-3.0.2.tgz",
                      "from": "signal-exit@>=3.0.0 <4.0.0"
                    },
                    "string-width": {
                      "version": "1.0.2",
                      "resolved": "https://registry.npmjs.org/string-width/-/string-width-1.0.2.tgz",
                      "from": "string-width@>=1.0.1 <2.0.0",
                      "dependencies": {
                        "code-point-at": {
                          "version": "1.1.0",
                          "resolved": "https://registry.npmjs.org/code-point-at/-/code-point-at-1.1.0.tgz",
                          "from": "code-point-at@>=1.0.0 <2.0.0"
                        },
                        "is-fullwidth-code-point": {
                          "version": "1.0.0",
                          "resolved": "https://registry.npmjs.org/is-fullwidth-code-point/-/is-fullwidth-code-point-1.0.0.tgz",
                          "from": "is-fullwidth-code-point@>=1.0.0 <2.0.0",
                          "dependencies": {
                            "number-is-nan": {
                              "version": "1.0.1",
                              "resolved": "https://registry.npmjs.org/number-is-nan/-/number-is-nan-1.0.1.tgz",
                              "from": "number-is-nan@>=1.0.0 <2.0.0"
                            }
                          }
                        }
                      }
                    },
                    "strip-ansi": {
                      "version": "3.0.1",
                      "resolved": "https://registry.npmjs.org/strip-ansi/-/strip-ansi-3.0.1.tgz",
                      "from": "strip-ansi@>=3.0.1 <4.0.0",
                      "dependencies": {
                        "ansi-regex": {
                          "version": "2.1.1",
                          "resolved": "https://registry.npmjs.org/ansi-regex/-/ansi-regex-2.1.1.tgz",
                          "from": "ansi-regex@>=2.0.0 <3.0.0"
                        }
                      }
                    },
                    "wide-align": {
                      "version": "1.1.0",
                      "resolved": "https://registry.npmjs.org/wide-align/-/wide-align-1.1.0.tgz",
                      "from": "wide-align@>=1.1.0 <2.0.0"
                    }
                  }
                },
                "set-blocking": {
                  "version": "2.0.0",
                  "resolved": "https://registry.npmjs.org/set-blocking/-/set-blocking-2.0.0.tgz",
                  "from": "set-blocking@>=2.0.0 <2.1.0"
                }
              }
            },
            "rc": {
              "version": "1.2.1",
              "resolved": "https://registry.npmjs.org/rc/-/rc-1.2.1.tgz",
              "from": "rc@>=1.1.7 <2.0.0",
              "dependencies": {
                "deep-extend": {
                  "version": "0.4.1",
                  "resolved": "https://registry.npmjs.org/deep-extend/-/deep-extend-0.4.1.tgz",
                  "from": "deep-extend@>=0.4.0 <0.5.0"
                },
                "ini": {
                  "version": "1.3.4",
                  "resolved": "https://registry.npmjs.org/ini/-/ini-1.3.4.tgz",
                  "from": "ini@>=1.3.0 <1.4.0"
                },
                "minimist": {
                  "version": "1.2.0",
                  "resolved": "https://registry.npmjs.org/minimist/-/minimist-1.2.0.tgz",
                  "from": "minimist@>=1.2.0 <2.0.0"
                },
                "strip-json-comments": {
                  "version": "2.0.1",
                  "resolved": "https://registry.npmjs.org/strip-json-comments/-/strip-json-comments-2.0.1.tgz",
                  "from": "strip-json-comments@>=2.0.1 <2.1.0"
                }
              }
            },
            "request": {
              "version": "2.81.0",
              "resolved": "https://registry.npmjs.org/request/-/request-2.81.0.tgz",
              "from": "request@>=2.81.0 <3.0.0",
              "dependencies": {
                "aws-sign2": {
                  "version": "0.6.0",
                  "resolved": "https://registry.npmjs.org/aws-sign2/-/aws-sign2-0.6.0.tgz",
                  "from": "aws-sign2@>=0.6.0 <0.7.0"
                },
                "aws4": {
                  "version": "1.6.0",
                  "resolved": "https://registry.npmjs.org/aws4/-/aws4-1.6.0.tgz",
                  "from": "aws4@>=1.2.1 <2.0.0"
                },
                "caseless": {
                  "version": "0.12.0",
                  "resolved": "https://registry.npmjs.org/caseless/-/caseless-0.12.0.tgz",
                  "from": "caseless@>=0.12.0 <0.13.0"
                },
                "combined-stream": {
                  "version": "1.0.5",
                  "resolved": "https://registry.npmjs.org/combined-stream/-/combined-stream-1.0.5.tgz",
                  "from": "combined-stream@>=1.0.5 <1.1.0",
                  "dependencies": {
                    "delayed-stream": {
                      "version": "1.0.0",
                      "resolved": "https://registry.npmjs.org/delayed-stream/-/delayed-stream-1.0.0.tgz",
                      "from": "delayed-stream@>=1.0.0 <1.1.0"
                    }
                  }
                },
                "extend": {
                  "version": "3.0.1",
                  "resolved": "https://registry.npmjs.org/extend/-/extend-3.0.1.tgz",
                  "from": "extend@>=3.0.0 <3.1.0"
                },
                "forever-agent": {
                  "version": "0.6.1",
                  "resolved": "https://registry.npmjs.org/forever-agent/-/forever-agent-0.6.1.tgz",
                  "from": "forever-agent@>=0.6.1 <0.7.0"
                },
                "form-data": {
                  "version": "2.1.4",
                  "resolved": "https://registry.npmjs.org/form-data/-/form-data-2.1.4.tgz",
                  "from": "form-data@>=2.1.1 <2.2.0",
                  "dependencies": {
                    "asynckit": {
                      "version": "0.4.0",
                      "resolved": "https://registry.npmjs.org/asynckit/-/asynckit-0.4.0.tgz",
                      "from": "asynckit@>=0.4.0 <0.5.0"
                    }
                  }
                },
                "har-validator": {
                  "version": "4.2.1",
                  "resolved": "https://registry.npmjs.org/har-validator/-/har-validator-4.2.1.tgz",
                  "from": "har-validator@>=4.2.1 <4.3.0",
                  "dependencies": {
                    "ajv": {
                      "version": "4.11.8",
                      "resolved": "https://registry.npmjs.org/ajv/-/ajv-4.11.8.tgz",
                      "from": "ajv@>=4.9.1 <5.0.0",
                      "dependencies": {
                        "co": {
                          "version": "4.6.0",
                          "resolved": "https://registry.npmjs.org/co/-/co-4.6.0.tgz",
                          "from": "co@>=4.6.0 <5.0.0"
                        },
                        "json-stable-stringify": {
                          "version": "1.0.1",
                          "resolved": "https://registry.npmjs.org/json-stable-stringify/-/json-stable-stringify-1.0.1.tgz",
                          "from": "json-stable-stringify@>=1.0.1 <2.0.0",
                          "dependencies": {
                            "jsonify": {
                              "version": "0.0.0",
                              "resolved": "https://registry.npmjs.org/jsonify/-/jsonify-0.0.0.tgz",
                              "from": "jsonify@>=0.0.0 <0.1.0"
                            }
                          }
                        }
                      }
                    },
                    "har-schema": {
                      "version": "1.0.5",
                      "resolved": "https://registry.npmjs.org/har-schema/-/har-schema-1.0.5.tgz",
                      "from": "har-schema@>=1.0.5 <2.0.0"
                    }
                  }
                },
                "hawk": {
                  "version": "3.1.3",
                  "resolved": "https://registry.npmjs.org/hawk/-/hawk-3.1.3.tgz",
                  "from": "hawk@>=3.1.3 <3.2.0",
                  "dependencies": {
                    "boom": {
                      "version": "2.10.1",
                      "resolved": "https://registry.npmjs.org/boom/-/boom-2.10.1.tgz",
                      "from": "boom@>=2.0.0 <3.0.0"
                    },
                    "cryptiles": {
                      "version": "2.0.5",
                      "resolved": "https://registry.npmjs.org/cryptiles/-/cryptiles-2.0.5.tgz",
                      "from": "cryptiles@>=2.0.0 <3.0.0"
                    },
                    "hoek": {
                      "version": "2.16.3",
                      "resolved": "https://registry.npmjs.org/hoek/-/hoek-2.16.3.tgz",
                      "from": "hoek@>=2.0.0 <3.0.0"
                    },
                    "sntp": {
                      "version": "1.0.9",
                      "resolved": "https://registry.npmjs.org/sntp/-/sntp-1.0.9.tgz",
                      "from": "sntp@>=1.0.0 <2.0.0"
                    }
                  }
                },
                "http-signature": {
                  "version": "1.1.1",
                  "resolved": "https://registry.npmjs.org/http-signature/-/http-signature-1.1.1.tgz",
                  "from": "http-signature@>=1.1.0 <1.2.0",
                  "dependencies": {
                    "assert-plus": {
                      "version": "0.2.0",
                      "resolved": "https://registry.npmjs.org/assert-plus/-/assert-plus-0.2.0.tgz",
                      "from": "assert-plus@>=0.2.0 <0.3.0"
                    },
                    "jsprim": {
                      "version": "1.4.0",
                      "resolved": "https://registry.npmjs.org/jsprim/-/jsprim-1.4.0.tgz",
                      "from": "jsprim@>=1.2.2 <2.0.0",
                      "dependencies": {
                        "assert-plus": {
                          "version": "1.0.0",
                          "resolved": "https://registry.npmjs.org/assert-plus/-/assert-plus-1.0.0.tgz",
                          "from": "assert-plus@1.0.0"
                        },
                        "extsprintf": {
                          "version": "1.0.2",
                          "resolved": "https://registry.npmjs.org/extsprintf/-/extsprintf-1.0.2.tgz",
                          "from": "extsprintf@1.0.2"
                        },
                        "json-schema": {
                          "version": "0.2.3",
                          "resolved": "https://registry.npmjs.org/json-schema/-/json-schema-0.2.3.tgz",
                          "from": "json-schema@0.2.3"
                        },
                        "verror": {
                          "version": "1.3.6",
                          "resolved": "https://registry.npmjs.org/verror/-/verror-1.3.6.tgz",
                          "from": "verror@1.3.6"
                        }
                      }
                    },
                    "sshpk": {
                      "version": "1.13.0",
                      "resolved": "https://registry.npmjs.org/sshpk/-/sshpk-1.13.0.tgz",
                      "from": "sshpk@>=1.7.0 <2.0.0",
                      "dependencies": {
                        "asn1": {
                          "version": "0.2.3",
                          "resolved": "https://registry.npmjs.org/asn1/-/asn1-0.2.3.tgz",
                          "from": "asn1@>=0.2.3 <0.3.0"
                        },
                        "assert-plus": {
                          "version": "1.0.0",
                          "resolved": "https://registry.npmjs.org/assert-plus/-/assert-plus-1.0.0.tgz",
                          "from": "assert-plus@>=1.0.0 <2.0.0"
                        },
                        "bcrypt-pbkdf": {
                          "version": "1.0.1",
                          "resolved": "https://registry.npmjs.org/bcrypt-pbkdf/-/bcrypt-pbkdf-1.0.1.tgz",
                          "from": "bcrypt-pbkdf@>=1.0.0 <2.0.0"
                        },
                        "dashdash": {
                          "version": "1.14.1",
                          "resolved": "https://registry.npmjs.org/dashdash/-/dashdash-1.14.1.tgz",
                          "from": "dashdash@>=1.12.0 <2.0.0"
                        },
                        "ecc-jsbn": {
                          "version": "0.1.1",
                          "resolved": "https://registry.npmjs.org/ecc-jsbn/-/ecc-jsbn-0.1.1.tgz",
                          "from": "ecc-jsbn@>=0.1.1 <0.2.0"
                        },
                        "getpass": {
                          "version": "0.1.7",
                          "resolved": "https://registry.npmjs.org/getpass/-/getpass-0.1.7.tgz",
                          "from": "getpass@>=0.1.1 <0.2.0"
                        },
                        "jodid25519": {
                          "version": "1.0.2",
                          "resolved": "https://registry.npmjs.org/jodid25519/-/jodid25519-1.0.2.tgz",
                          "from": "jodid25519@>=1.0.0 <2.0.0"
                        },
                        "jsbn": {
                          "version": "0.1.1",
                          "resolved": "https://registry.npmjs.org/jsbn/-/jsbn-0.1.1.tgz",
                          "from": "jsbn@>=0.1.0 <0.2.0"
                        },
                        "tweetnacl": {
                          "version": "0.14.5",
                          "resolved": "https://registry.npmjs.org/tweetnacl/-/tweetnacl-0.14.5.tgz",
                          "from": "tweetnacl@>=0.14.0 <0.15.0"
                        }
                      }
                    }
                  }
                },
                "is-typedarray": {
                  "version": "1.0.0",
                  "resolved": "https://registry.npmjs.org/is-typedarray/-/is-typedarray-1.0.0.tgz",
                  "from": "is-typedarray@>=1.0.0 <1.1.0"
                },
                "isstream": {
                  "version": "0.1.2",
                  "resolved": "https://registry.npmjs.org/isstream/-/isstream-0.1.2.tgz",
                  "from": "isstream@>=0.1.2 <0.2.0"
                },
                "json-stringify-safe": {
                  "version": "5.0.1",
                  "resolved": "https://registry.npmjs.org/json-stringify-safe/-/json-stringify-safe-5.0.1.tgz",
                  "from": "json-stringify-safe@>=5.0.1 <5.1.0"
                },
                "mime-types": {
                  "version": "2.1.15",
                  "resolved": "https://registry.npmjs.org/mime-types/-/mime-types-2.1.15.tgz",
                  "from": "mime-types@>=2.1.7 <2.2.0",
                  "dependencies": {
                    "mime-db": {
                      "version": "1.27.0",
                      "resolved": "https://registry.npmjs.org/mime-db/-/mime-db-1.27.0.tgz",
                      "from": "mime-db@>=1.27.0 <1.28.0"
                    }
                  }
                },
                "oauth-sign": {
                  "version": "0.8.2",
                  "resolved": "https://registry.npmjs.org/oauth-sign/-/oauth-sign-0.8.2.tgz",
                  "from": "oauth-sign@>=0.8.1 <0.9.0"
                },
                "performance-now": {
                  "version": "0.2.0",
                  "resolved": "https://registry.npmjs.org/performance-now/-/performance-now-0.2.0.tgz",
                  "from": "performance-now@>=0.2.0 <0.3.0"
                },
                "qs": {
                  "version": "6.4.0",
                  "resolved": "https://registry.npmjs.org/qs/-/qs-6.4.0.tgz",
                  "from": "qs@>=6.4.0 <6.5.0"
                },
                "safe-buffer": {
                  "version": "5.0.1",
                  "resolved": "https://registry.npmjs.org/safe-buffer/-/safe-buffer-5.0.1.tgz",
                  "from": "safe-buffer@>=5.0.1 <6.0.0"
                },
                "stringstream": {
                  "version": "0.0.5",
                  "resolved": "https://registry.npmjs.org/stringstream/-/stringstream-0.0.5.tgz",
                  "from": "stringstream@>=0.0.4 <0.1.0"
                },
                "tough-cookie": {
                  "version": "2.3.2",
                  "resolved": "https://registry.npmjs.org/tough-cookie/-/tough-cookie-2.3.2.tgz",
                  "from": "tough-cookie@>=2.3.0 <2.4.0",
                  "dependencies": {
                    "punycode": {
                      "version": "1.4.1",
                      "resolved": "https://registry.npmjs.org/punycode/-/punycode-1.4.1.tgz",
                      "from": "punycode@>=1.4.1 <2.0.0"
                    }
                  }
                },
                "tunnel-agent": {
                  "version": "0.6.0",
                  "resolved": "https://registry.npmjs.org/tunnel-agent/-/tunnel-agent-0.6.0.tgz",
                  "from": "tunnel-agent@>=0.6.0 <0.7.0"
                },
                "uuid": {
                  "version": "3.0.1",
                  "resolved": "https://registry.npmjs.org/uuid/-/uuid-3.0.1.tgz",
                  "from": "uuid@>=3.0.0 <4.0.0"
                }
              }
            },
            "rimraf": {
              "version": "2.6.1",
              "resolved": "https://registry.npmjs.org/rimraf/-/rimraf-2.6.1.tgz",
              "from": "rimraf@>=2.6.1 <3.0.0",
              "dependencies": {
                "glob": {
                  "version": "7.1.1",
                  "resolved": "https://registry.npmjs.org/glob/-/glob-7.1.1.tgz",
                  "from": "glob@>=7.0.5 <8.0.0",
                  "dependencies": {
                    "fs.realpath": {
                      "version": "1.0.0",
                      "resolved": "https://registry.npmjs.org/fs.realpath/-/fs.realpath-1.0.0.tgz",
                      "from": "fs.realpath@>=1.0.0 <2.0.0"
                    },
                    "inflight": {
                      "version": "1.0.6",
                      "resolved": "https://registry.npmjs.org/inflight/-/inflight-1.0.6.tgz",
                      "from": "inflight@>=1.0.4 <2.0.0",
                      "dependencies": {
                        "wrappy": {
                          "version": "1.0.2",
                          "resolved": "https://registry.npmjs.org/wrappy/-/wrappy-1.0.2.tgz",
                          "from": "wrappy@>=1.0.0 <2.0.0"
                        }
                      }
                    },
                    "inherits": {
                      "version": "2.0.3",
                      "resolved": "https://registry.npmjs.org/inherits/-/inherits-2.0.3.tgz",
                      "from": "inherits@>=2.0.0 <3.0.0"
                    },
                    "minimatch": {
                      "version": "3.0.3",
                      "resolved": "https://registry.npmjs.org/minimatch/-/minimatch-3.0.3.tgz",
                      "from": "minimatch@>=3.0.0 <4.0.0",
                      "dependencies": {
                        "brace-expansion": {
                          "version": "1.1.7",
                          "resolved": "https://registry.npmjs.org/brace-expansion/-/brace-expansion-1.1.7.tgz",
                          "from": "brace-expansion@>=1.0.0 <2.0.0",
                          "dependencies": {
                            "balanced-match": {
                              "version": "0.4.2",
                              "resolved": "https://registry.npmjs.org/balanced-match/-/balanced-match-0.4.2.tgz",
                              "from": "balanced-match@>=0.4.1 <0.5.0"
                            },
                            "concat-map": {
                              "version": "0.0.1",
                              "resolved": "https://registry.npmjs.org/concat-map/-/concat-map-0.0.1.tgz",
                              "from": "concat-map@0.0.1"
                            }
                          }
                        }
                      }
                    },
                    "once": {
                      "version": "1.4.0",
                      "resolved": "https://registry.npmjs.org/once/-/once-1.4.0.tgz",
                      "from": "once@>=1.3.0 <2.0.0",
                      "dependencies": {
                        "wrappy": {
                          "version": "1.0.2",
                          "resolved": "https://registry.npmjs.org/wrappy/-/wrappy-1.0.2.tgz",
                          "from": "wrappy@>=1.0.0 <2.0.0"
                        }
                      }
                    },
                    "path-is-absolute": {
                      "version": "1.0.1",
                      "resolved": "https://registry.npmjs.org/path-is-absolute/-/path-is-absolute-1.0.1.tgz",
                      "from": "path-is-absolute@>=1.0.0 <2.0.0"
                    }
                  }
                }
              }
            },
            "semver": {
              "version": "5.3.0",
              "resolved": "https://registry.npmjs.org/semver/-/semver-5.3.0.tgz",
              "from": "semver@>=5.3.0 <6.0.0"
            },
            "tar": {
              "version": "2.2.1",
              "resolved": "https://registry.npmjs.org/tar/-/tar-2.2.1.tgz",
              "from": "tar@>=2.2.1 <3.0.0",
              "dependencies": {
                "block-stream": {
                  "version": "0.0.9",
                  "resolved": "https://registry.npmjs.org/block-stream/-/block-stream-0.0.9.tgz",
                  "from": "block-stream@*"
                },
                "fstream": {
                  "version": "1.0.11",
                  "resolved": "https://registry.npmjs.org/fstream/-/fstream-1.0.11.tgz",
                  "from": "fstream@>=1.0.2 <2.0.0",
                  "dependencies": {
                    "graceful-fs": {
                      "version": "4.1.11",
                      "resolved": "https://registry.npmjs.org/graceful-fs/-/graceful-fs-4.1.11.tgz",
                      "from": "graceful-fs@>=4.1.2 <5.0.0"
                    }
                  }
                },
                "inherits": {
                  "version": "2.0.3",
                  "resolved": "https://registry.npmjs.org/inherits/-/inherits-2.0.3.tgz",
                  "from": "inherits@>=2.0.0 <3.0.0"
                }
              }
            },
            "tar-pack": {
              "version": "3.4.0",
              "resolved": "https://registry.npmjs.org/tar-pack/-/tar-pack-3.4.0.tgz",
              "from": "tar-pack@>=3.4.0 <4.0.0",
              "dependencies": {
                "debug": {
                  "version": "2.6.6",
                  "resolved": "https://registry.npmjs.org/debug/-/debug-2.6.6.tgz",
                  "from": "debug@>=2.2.0 <3.0.0",
                  "dependencies": {
                    "ms": {
                      "version": "0.7.3",
                      "resolved": "https://registry.npmjs.org/ms/-/ms-0.7.3.tgz",
                      "from": "ms@0.7.3"
                    }
                  }
                },
                "fstream": {
                  "version": "1.0.11",
                  "resolved": "https://registry.npmjs.org/fstream/-/fstream-1.0.11.tgz",
                  "from": "fstream@>=1.0.10 <2.0.0",
                  "dependencies": {
                    "graceful-fs": {
                      "version": "4.1.11",
                      "resolved": "https://registry.npmjs.org/graceful-fs/-/graceful-fs-4.1.11.tgz",
                      "from": "graceful-fs@>=4.1.2 <5.0.0"
                    },
                    "inherits": {
                      "version": "2.0.3",
                      "resolved": "https://registry.npmjs.org/inherits/-/inherits-2.0.3.tgz",
                      "from": "inherits@>=2.0.1 <2.1.0"
                    }
                  }
                },
                "fstream-ignore": {
                  "version": "1.0.5",
                  "resolved": "https://registry.npmjs.org/fstream-ignore/-/fstream-ignore-1.0.5.tgz",
                  "from": "fstream-ignore@>=1.0.5 <2.0.0",
                  "dependencies": {
                    "inherits": {
                      "version": "2.0.3",
                      "resolved": "https://registry.npmjs.org/inherits/-/inherits-2.0.3.tgz",
                      "from": "inherits@>=2.0.0 <3.0.0"
                    },
                    "minimatch": {
                      "version": "3.0.3",
                      "resolved": "https://registry.npmjs.org/minimatch/-/minimatch-3.0.3.tgz",
                      "from": "minimatch@>=3.0.0 <4.0.0",
                      "dependencies": {
                        "brace-expansion": {
                          "version": "1.1.7",
                          "resolved": "https://registry.npmjs.org/brace-expansion/-/brace-expansion-1.1.7.tgz",
                          "from": "brace-expansion@>=1.0.0 <2.0.0",
                          "dependencies": {
                            "balanced-match": {
                              "version": "0.4.2",
                              "resolved": "https://registry.npmjs.org/balanced-match/-/balanced-match-0.4.2.tgz",
                              "from": "balanced-match@>=0.4.1 <0.5.0"
                            },
                            "concat-map": {
                              "version": "0.0.1",
                              "resolved": "https://registry.npmjs.org/concat-map/-/concat-map-0.0.1.tgz",
                              "from": "concat-map@0.0.1"
                            }
                          }
                        }
                      }
                    }
                  }
                },
                "once": {
                  "version": "1.4.0",
                  "resolved": "https://registry.npmjs.org/once/-/once-1.4.0.tgz",
                  "from": "once@>=1.0.0 <2.0.0",
                  "dependencies": {
                    "wrappy": {
                      "version": "1.0.2",
                      "resolved": "https://registry.npmjs.org/wrappy/-/wrappy-1.0.2.tgz",
                      "from": "wrappy@>=1.0.0 <2.0.0"
                    }
                  }
                },
                "readable-stream": {
                  "version": "2.2.9",
                  "resolved": "https://registry.npmjs.org/readable-stream/-/readable-stream-2.2.9.tgz",
                  "from": "readable-stream@>=2.1.4 <3.0.0",
                  "dependencies": {
                    "buffer-shims": {
                      "version": "1.0.0",
                      "resolved": "https://registry.npmjs.org/buffer-shims/-/buffer-shims-1.0.0.tgz",
                      "from": "buffer-shims@>=1.0.0 <1.1.0"
                    },
                    "core-util-is": {
                      "version": "1.0.2",
                      "resolved": "https://registry.npmjs.org/core-util-is/-/core-util-is-1.0.2.tgz",
                      "from": "core-util-is@>=1.0.0 <1.1.0"
                    },
                    "inherits": {
                      "version": "2.0.3",
                      "resolved": "https://registry.npmjs.org/inherits/-/inherits-2.0.3.tgz",
                      "from": "inherits@>=2.0.1 <2.1.0"
                    },
                    "isarray": {
                      "version": "1.0.0",
                      "resolved": "https://registry.npmjs.org/isarray/-/isarray-1.0.0.tgz",
                      "from": "isarray@>=1.0.0 <1.1.0"
                    },
                    "process-nextick-args": {
                      "version": "1.0.7",
                      "resolved": "https://registry.npmjs.org/process-nextick-args/-/process-nextick-args-1.0.7.tgz",
                      "from": "process-nextick-args@>=1.0.6 <1.1.0"
                    },
                    "string_decoder": {
                      "version": "1.0.0",
                      "resolved": "https://registry.npmjs.org/string_decoder/-/string_decoder-1.0.0.tgz",
                      "from": "string_decoder@>=1.0.0 <1.1.0"
                    },
                    "util-deprecate": {
                      "version": "1.0.2",
                      "resolved": "https://registry.npmjs.org/util-deprecate/-/util-deprecate-1.0.2.tgz",
                      "from": "util-deprecate@>=1.0.1 <1.1.0"
                    }
                  }
                },
                "uid-number": {
                  "version": "0.0.6",
                  "resolved": "https://registry.npmjs.org/uid-number/-/uid-number-0.0.6.tgz",
                  "from": "uid-number@>=0.0.6 <0.0.7"
                }
              }
            }
          }
        }
      }
    },
    "gtoken": {
      "version": "1.2.2",
      "resolved": "https://registry.npmjs.org/gtoken/-/gtoken-1.2.2.tgz",
      "from": "gtoken@>=1.2.1 <2.0.0"
    },
    "har-schema": {
      "version": "1.0.5",
      "resolved": "https://registry.npmjs.org/har-schema/-/har-schema-1.0.5.tgz",
      "from": "har-schema@>=1.0.5 <2.0.0"
    },
    "har-validator": {
      "version": "4.2.1",
      "resolved": "https://registry.npmjs.org/har-validator/-/har-validator-4.2.1.tgz",
      "from": "har-validator@>=4.2.1 <4.3.0"
    },
    "has-ansi": {
      "version": "2.0.0",
      "resolved": "https://registry.npmjs.org/has-ansi/-/has-ansi-2.0.0.tgz",
      "from": "has-ansi@>=2.0.0 <3.0.0"
    },
    "hawk": {
      "version": "3.1.3",
      "resolved": "https://registry.npmjs.org/hawk/-/hawk-3.1.3.tgz",
      "from": "hawk@>=3.1.3 <3.2.0"
    },
    "hoek": {
      "version": "2.16.3",
      "resolved": "https://registry.npmjs.org/hoek/-/hoek-2.16.3.tgz",
      "from": "hoek@>=2.0.0 <3.0.0"
    },
    "http-signature": {
      "version": "1.1.1",
      "resolved": "https://registry.npmjs.org/http-signature/-/http-signature-1.1.1.tgz",
      "from": "http-signature@>=1.1.0 <1.2.0"
    },
    "inflight": {
      "version": "1.0.6",
      "resolved": "https://registry.npmjs.org/inflight/-/inflight-1.0.6.tgz",
      "from": "inflight@>=1.0.4 <2.0.0"
    },
    "inherits": {
      "version": "2.0.3",
      "resolved": "https://registry.npmjs.org/inherits/-/inherits-2.0.3.tgz",
      "from": "inherits@>=2.0.3 <3.0.0"
    },
    "invert-kv": {
      "version": "1.0.0",
      "resolved": "https://registry.npmjs.org/invert-kv/-/invert-kv-1.0.0.tgz",
      "from": "invert-kv@>=1.0.0 <2.0.0"
    },
    "is": {
      "version": "3.2.1",
      "resolved": "https://registry.npmjs.org/is/-/is-3.2.1.tgz",
      "from": "is@>=3.0.1 <4.0.0"
    },
    "is-fullwidth-code-point": {
      "version": "1.0.0",
      "resolved": "https://registry.npmjs.org/is-fullwidth-code-point/-/is-fullwidth-code-point-1.0.0.tgz",
      "from": "is-fullwidth-code-point@>=1.0.0 <2.0.0"
    },
    "is-my-json-valid": {
      "version": "2.16.0",
      "resolved": "https://registry.npmjs.org/is-my-json-valid/-/is-my-json-valid-2.16.0.tgz",
      "from": "is-my-json-valid@>=2.12.4 <3.0.0"
    },
    "is-property": {
      "version": "1.0.2",
      "resolved": "https://registry.npmjs.org/is-property/-/is-property-1.0.2.tgz",
      "from": "is-property@>=1.0.0 <2.0.0"
    },
<<<<<<< HEAD
=======
    "is-stream-ended": {
      "version": "0.1.3",
      "resolved": "https://registry.npmjs.org/is-stream-ended/-/is-stream-ended-0.1.3.tgz",
      "from": "is-stream-ended@>=0.1.0 <0.2.0"
    },
>>>>>>> b16650f6
    "is-typedarray": {
      "version": "1.0.0",
      "resolved": "https://registry.npmjs.org/is-typedarray/-/is-typedarray-1.0.0.tgz",
      "from": "is-typedarray@>=1.0.0 <1.1.0"
    },
    "isarray": {
      "version": "1.0.0",
      "resolved": "https://registry.npmjs.org/isarray/-/isarray-1.0.0.tgz",
      "from": "isarray@>=1.0.0 <1.1.0"
    },
    "isstream": {
      "version": "0.1.2",
      "resolved": "https://registry.npmjs.org/isstream/-/isstream-0.1.2.tgz",
      "from": "isstream@>=0.1.2 <0.2.0"
    },
    "jodid25519": {
      "version": "1.0.2",
      "resolved": "https://registry.npmjs.org/jodid25519/-/jodid25519-1.0.2.tgz",
      "from": "jodid25519@>=1.0.0 <2.0.0"
    },
    "jsbn": {
      "version": "0.1.1",
      "resolved": "https://registry.npmjs.org/jsbn/-/jsbn-0.1.1.tgz",
      "from": "jsbn@>=0.1.0 <0.2.0"
    },
    "json-schema": {
      "version": "0.2.3",
      "resolved": "https://registry.npmjs.org/json-schema/-/json-schema-0.2.3.tgz",
      "from": "json-schema@0.2.3"
    },
    "json-stable-stringify": {
      "version": "1.0.1",
      "resolved": "https://registry.npmjs.org/json-stable-stringify/-/json-stable-stringify-1.0.1.tgz",
      "from": "json-stable-stringify@>=1.0.1 <2.0.0"
    },
    "json-stringify-safe": {
      "version": "5.0.1",
      "resolved": "https://registry.npmjs.org/json-stringify-safe/-/json-stringify-safe-5.0.1.tgz",
      "from": "json-stringify-safe@>=5.0.1 <5.1.0"
    },
    "jsonify": {
      "version": "0.0.0",
      "resolved": "https://registry.npmjs.org/jsonify/-/jsonify-0.0.0.tgz",
      "from": "jsonify@>=0.0.0 <0.1.0"
    },
    "jsonpointer": {
      "version": "4.0.1",
      "resolved": "https://registry.npmjs.org/jsonpointer/-/jsonpointer-4.0.1.tgz",
      "from": "jsonpointer@>=4.0.0 <5.0.0"
    },
    "jsprim": {
      "version": "1.4.0",
      "resolved": "https://registry.npmjs.org/jsprim/-/jsprim-1.4.0.tgz",
      "from": "jsprim@>=1.2.2 <2.0.0",
      "dependencies": {
        "assert-plus": {
          "version": "1.0.0",
          "resolved": "https://registry.npmjs.org/assert-plus/-/assert-plus-1.0.0.tgz",
          "from": "assert-plus@1.0.0"
        }
      }
    },
    "jwa": {
      "version": "1.1.5",
      "resolved": "https://registry.npmjs.org/jwa/-/jwa-1.1.5.tgz",
      "from": "jwa@>=1.1.4 <2.0.0"
    },
    "jws": {
      "version": "3.1.4",
      "resolved": "https://registry.npmjs.org/jws/-/jws-3.1.4.tgz",
      "from": "jws@>=3.1.4 <4.0.0"
    },
    "lcid": {
      "version": "1.0.0",
      "resolved": "https://registry.npmjs.org/lcid/-/lcid-1.0.0.tgz",
      "from": "lcid@>=1.0.0 <2.0.0"
    },
    "lodash": {
      "version": "4.17.4",
      "resolved": "https://registry.npmjs.org/lodash/-/lodash-4.17.4.tgz",
      "from": "lodash@>=4.14.0 <5.0.0"
    },
    "lodash.noop": {
      "version": "3.0.1",
      "resolved": "https://registry.npmjs.org/lodash.noop/-/lodash.noop-3.0.1.tgz",
      "from": "lodash.noop@>=3.0.1 <4.0.0"
    },
    "log-driver": {
      "version": "1.2.5",
      "resolved": "https://registry.npmjs.org/log-driver/-/log-driver-1.2.5.tgz",
      "from": "log-driver@>=1.2.5 <2.0.0"
    },
    "long": {
      "version": "3.2.0",
      "resolved": "https://registry.npmjs.org/long/-/long-3.2.0.tgz",
      "from": "long@>=3.0.0 <4.0.0"
    },
    "methmeth": {
      "version": "1.1.0",
      "resolved": "https://registry.npmjs.org/methmeth/-/methmeth-1.1.0.tgz",
      "from": "methmeth@>=1.1.0 <2.0.0"
    },
    "mime": {
      "version": "1.3.4",
      "resolved": "https://registry.npmjs.org/mime/-/mime-1.3.4.tgz",
      "from": "mime@>=1.2.11 <2.0.0"
    },
    "mime-db": {
      "version": "1.27.0",
      "resolved": "https://registry.npmjs.org/mime-db/-/mime-db-1.27.0.tgz",
      "from": "mime-db@>=1.27.0 <1.28.0"
    },
    "mime-types": {
      "version": "2.1.15",
      "resolved": "https://registry.npmjs.org/mime-types/-/mime-types-2.1.15.tgz",
      "from": "mime-types@>=2.1.7 <2.2.0"
    },
    "minimatch": {
      "version": "3.0.4",
      "resolved": "https://registry.npmjs.org/minimatch/-/minimatch-3.0.4.tgz",
      "from": "minimatch@>=3.0.2 <4.0.0"
    },
    "modelo": {
      "version": "4.2.0",
      "resolved": "https://registry.npmjs.org/modelo/-/modelo-4.2.0.tgz",
      "from": "modelo@>=4.2.0 <5.0.0"
    },
    "nan": {
      "version": "2.6.2",
      "resolved": "https://registry.npmjs.org/nan/-/nan-2.6.2.tgz",
      "from": "nan@>=2.0.0 <3.0.0"
    },
    "node-forge": {
      "version": "0.7.1",
      "resolved": "https://registry.npmjs.org/node-forge/-/node-forge-0.7.1.tgz",
      "from": "node-forge@>=0.7.1 <0.8.0"
    },
    "number-is-nan": {
      "version": "1.0.1",
      "resolved": "https://registry.npmjs.org/number-is-nan/-/number-is-nan-1.0.1.tgz",
      "from": "number-is-nan@>=1.0.0 <2.0.0"
    },
    "oauth-sign": {
      "version": "0.8.2",
      "resolved": "https://registry.npmjs.org/oauth-sign/-/oauth-sign-0.8.2.tgz",
      "from": "oauth-sign@>=0.8.1 <0.9.0"
    },
    "object-assign": {
      "version": "3.0.0",
      "resolved": "https://registry.npmjs.org/object-assign/-/object-assign-3.0.0.tgz",
      "from": "object-assign@>=3.0.0 <4.0.0"
    },
    "once": {
      "version": "1.3.3",
      "resolved": "https://registry.npmjs.org/once/-/once-1.3.3.tgz",
      "from": "once@>=1.3.0 <1.4.0"
    },
    "optjs": {
      "version": "3.2.2",
      "resolved": "https://registry.npmjs.org/optjs/-/optjs-3.2.2.tgz",
      "from": "optjs@>=3.2.2 <3.3.0"
    },
    "os-locale": {
      "version": "1.4.0",
      "resolved": "https://registry.npmjs.org/os-locale/-/os-locale-1.4.0.tgz",
      "from": "os-locale@>=1.4.0 <2.0.0"
    },
    "path-is-absolute": {
      "version": "1.0.1",
      "resolved": "https://registry.npmjs.org/path-is-absolute/-/path-is-absolute-1.0.1.tgz",
      "from": "path-is-absolute@>=1.0.0 <2.0.0"
    },
    "performance-now": {
      "version": "0.2.0",
      "resolved": "https://registry.npmjs.org/performance-now/-/performance-now-0.2.0.tgz",
      "from": "performance-now@>=0.2.0 <0.3.0"
    },
    "pinkie": {
      "version": "2.0.4",
      "resolved": "https://registry.npmjs.org/pinkie/-/pinkie-2.0.4.tgz",
      "from": "pinkie@>=2.0.0 <3.0.0"
    },
    "pinkie-promise": {
      "version": "2.0.1",
      "resolved": "https://registry.npmjs.org/pinkie-promise/-/pinkie-promise-2.0.1.tgz",
      "from": "pinkie-promise@>=2.0.0 <3.0.0"
    },
    "process-nextick-args": {
      "version": "1.0.7",
      "resolved": "https://registry.npmjs.org/process-nextick-args/-/process-nextick-args-1.0.7.tgz",
      "from": "process-nextick-args@>=1.0.6 <1.1.0"
    },
    "propprop": {
      "version": "0.3.1",
      "resolved": "https://registry.npmjs.org/propprop/-/propprop-0.3.1.tgz",
      "from": "propprop@>=0.3.1 <0.4.0"
    },
    "protobufjs": {
      "version": "5.0.2",
      "resolved": "https://registry.npmjs.org/protobufjs/-/protobufjs-5.0.2.tgz",
      "from": "protobufjs@>=5.0.0 <6.0.0"
    },
    "punycode": {
      "version": "1.4.1",
      "resolved": "https://registry.npmjs.org/punycode/-/punycode-1.4.1.tgz",
      "from": "punycode@>=1.4.1 <2.0.0"
    },
    "qs": {
      "version": "6.4.0",
      "resolved": "https://registry.npmjs.org/qs/-/qs-6.4.0.tgz",
      "from": "qs@>=6.4.0 <6.5.0"
    },
    "readable-stream": {
      "version": "2.2.9",
      "resolved": "https://registry.npmjs.org/readable-stream/-/readable-stream-2.2.9.tgz",
      "from": "readable-stream@>=2.2.2 <3.0.0"
    },
    "request": {
      "version": "2.81.0",
      "resolved": "https://registry.npmjs.org/request/-/request-2.81.0.tgz",
      "from": "request@>=2.79.0 <3.0.0"
    },
    "retry-request": {
      "version": "1.3.2",
      "resolved": "https://registry.npmjs.org/retry-request/-/retry-request-1.3.2.tgz",
      "from": "retry-request@>=1.3.2 <2.0.0",
      "dependencies": {
        "caseless": {
          "version": "0.11.0",
          "resolved": "https://registry.npmjs.org/caseless/-/caseless-0.11.0.tgz",
          "from": "caseless@>=0.11.0 <0.12.0"
        },
        "har-validator": {
          "version": "2.0.6",
          "resolved": "https://registry.npmjs.org/har-validator/-/har-validator-2.0.6.tgz",
          "from": "har-validator@>=2.0.6 <2.1.0"
        },
        "node-uuid": {
          "version": "1.4.8",
          "resolved": "https://registry.npmjs.org/node-uuid/-/node-uuid-1.4.8.tgz",
          "from": "node-uuid@>=1.4.7 <1.5.0"
        },
        "qs": {
          "version": "6.3.2",
          "resolved": "https://registry.npmjs.org/qs/-/qs-6.3.2.tgz",
          "from": "qs@>=6.3.0 <6.4.0"
        },
        "request": {
          "version": "2.76.0",
          "resolved": "https://registry.npmjs.org/request/-/request-2.76.0.tgz",
          "from": "request@2.76.0"
        },
        "tunnel-agent": {
          "version": "0.4.3",
          "resolved": "https://registry.npmjs.org/tunnel-agent/-/tunnel-agent-0.4.3.tgz",
          "from": "tunnel-agent@>=0.4.1 <0.5.0"
        }
      }
    },
    "safe-buffer": {
      "version": "5.0.1",
      "resolved": "https://registry.npmjs.org/safe-buffer/-/safe-buffer-5.0.1.tgz",
      "from": "safe-buffer@>=5.0.1 <6.0.0"
    },
    "sntp": {
      "version": "1.0.9",
      "resolved": "https://registry.npmjs.org/sntp/-/sntp-1.0.9.tgz",
      "from": "sntp@>=1.0.0 <2.0.0"
    },
    "split-array-stream": {
<<<<<<< HEAD
      "version": "1.0.2",
      "resolved": "https://registry.npmjs.org/split-array-stream/-/split-array-stream-1.0.2.tgz",
      "from": "split-array-stream@>=1.0.0 <2.0.0",
      "dependencies": {
        "end-of-stream": {
          "version": "1.4.0",
          "resolved": "https://registry.npmjs.org/end-of-stream/-/end-of-stream-1.4.0.tgz",
          "from": "end-of-stream@>=1.4.0 <2.0.0"
        },
        "once": {
          "version": "1.4.0",
          "resolved": "https://registry.npmjs.org/once/-/once-1.4.0.tgz",
          "from": "once@>=1.4.0 <2.0.0"
        }
      }
=======
      "version": "1.0.3",
      "resolved": "https://registry.npmjs.org/split-array-stream/-/split-array-stream-1.0.3.tgz",
      "from": "split-array-stream@>=1.0.0 <2.0.0"
>>>>>>> b16650f6
    },
    "sshpk": {
      "version": "1.13.0",
      "resolved": "https://registry.npmjs.org/sshpk/-/sshpk-1.13.0.tgz",
      "from": "sshpk@>=1.7.0 <2.0.0",
      "dependencies": {
        "assert-plus": {
          "version": "1.0.0",
          "resolved": "https://registry.npmjs.org/assert-plus/-/assert-plus-1.0.0.tgz",
          "from": "assert-plus@>=1.0.0 <2.0.0"
        }
      }
    },
    "stream-events": {
      "version": "1.0.2",
      "resolved": "https://registry.npmjs.org/stream-events/-/stream-events-1.0.2.tgz",
      "from": "stream-events@>=1.0.1 <2.0.0"
    },
    "stream-shift": {
      "version": "1.0.0",
      "resolved": "https://registry.npmjs.org/stream-shift/-/stream-shift-1.0.0.tgz",
      "from": "stream-shift@>=1.0.0 <2.0.0"
    },
    "string-format-obj": {
      "version": "1.1.0",
      "resolved": "https://registry.npmjs.org/string-format-obj/-/string-format-obj-1.1.0.tgz",
      "from": "string-format-obj@>=1.1.0 <2.0.0"
    },
    "string-width": {
      "version": "1.0.2",
      "resolved": "https://registry.npmjs.org/string-width/-/string-width-1.0.2.tgz",
      "from": "string-width@>=1.0.1 <2.0.0"
    },
    "string_decoder": {
      "version": "1.0.0",
      "resolved": "https://registry.npmjs.org/string_decoder/-/string_decoder-1.0.0.tgz",
      "from": "string_decoder@>=1.0.0 <1.1.0"
    },
    "stringstream": {
      "version": "0.0.5",
      "resolved": "https://registry.npmjs.org/stringstream/-/stringstream-0.0.5.tgz",
      "from": "stringstream@>=0.0.4 <0.1.0"
    },
    "strip-ansi": {
      "version": "3.0.1",
      "resolved": "https://registry.npmjs.org/strip-ansi/-/strip-ansi-3.0.1.tgz",
      "from": "strip-ansi@>=3.0.0 <4.0.0"
    },
    "stubs": {
      "version": "3.0.0",
      "resolved": "https://registry.npmjs.org/stubs/-/stubs-3.0.0.tgz",
      "from": "stubs@>=3.0.0 <4.0.0"
    },
    "supports-color": {
      "version": "2.0.0",
      "resolved": "https://registry.npmjs.org/supports-color/-/supports-color-2.0.0.tgz",
      "from": "supports-color@>=2.0.0 <3.0.0"
    },
    "through2": {
      "version": "2.0.3",
      "resolved": "https://registry.npmjs.org/through2/-/through2-2.0.3.tgz",
      "from": "through2@>=2.0.3 <3.0.0"
    },
    "tough-cookie": {
      "version": "2.3.2",
      "resolved": "https://registry.npmjs.org/tough-cookie/-/tough-cookie-2.3.2.tgz",
      "from": "tough-cookie@>=2.3.0 <2.4.0"
    },
    "tunnel-agent": {
      "version": "0.6.0",
      "resolved": "https://registry.npmjs.org/tunnel-agent/-/tunnel-agent-0.6.0.tgz",
      "from": "tunnel-agent@>=0.6.0 <0.7.0"
    },
    "tweetnacl": {
      "version": "0.14.5",
      "resolved": "https://registry.npmjs.org/tweetnacl/-/tweetnacl-0.14.5.tgz",
      "from": "tweetnacl@>=0.14.0 <0.15.0"
    },
    "typedarray": {
      "version": "0.0.6",
      "resolved": "https://registry.npmjs.org/typedarray/-/typedarray-0.0.6.tgz",
      "from": "typedarray@>=0.0.6 <0.0.7"
    },
    "util-deprecate": {
      "version": "1.0.2",
      "resolved": "https://registry.npmjs.org/util-deprecate/-/util-deprecate-1.0.2.tgz",
      "from": "util-deprecate@>=1.0.1 <1.1.0"
    },
    "uuid": {
      "version": "3.0.1",
      "resolved": "https://registry.npmjs.org/uuid/-/uuid-3.0.1.tgz",
      "from": "uuid@>=3.0.0 <4.0.0"
    },
    "verror": {
      "version": "1.3.6",
      "resolved": "https://registry.npmjs.org/verror/-/verror-1.3.6.tgz",
      "from": "verror@1.3.6"
    },
    "window-size": {
      "version": "0.1.4",
      "resolved": "https://registry.npmjs.org/window-size/-/window-size-0.1.4.tgz",
      "from": "window-size@>=0.1.4 <0.2.0"
    },
    "wrap-ansi": {
      "version": "2.1.0",
      "resolved": "https://registry.npmjs.org/wrap-ansi/-/wrap-ansi-2.1.0.tgz",
      "from": "wrap-ansi@>=2.0.0 <3.0.0"
    },
    "wrappy": {
      "version": "1.0.2",
      "resolved": "https://registry.npmjs.org/wrappy/-/wrappy-1.0.2.tgz",
      "from": "wrappy@>=1.0.0 <2.0.0"
    },
    "xtend": {
      "version": "4.0.1",
      "resolved": "https://registry.npmjs.org/xtend/-/xtend-4.0.1.tgz",
      "from": "xtend@>=4.0.0 <5.0.0"
    },
    "y18n": {
      "version": "3.2.1",
      "resolved": "https://registry.npmjs.org/y18n/-/y18n-3.2.1.tgz",
      "from": "y18n@>=3.2.0 <4.0.0"
    },
    "yargs": {
      "version": "3.32.0",
      "resolved": "https://registry.npmjs.org/yargs/-/yargs-3.32.0.tgz",
      "from": "yargs@>=3.10.0 <4.0.0"
    }
  }
}<|MERGE_RESOLUTION|>--- conflicted
+++ resolved
@@ -1138,14 +1138,11 @@
       "resolved": "https://registry.npmjs.org/is-property/-/is-property-1.0.2.tgz",
       "from": "is-property@>=1.0.0 <2.0.0"
     },
-<<<<<<< HEAD
-=======
     "is-stream-ended": {
       "version": "0.1.3",
       "resolved": "https://registry.npmjs.org/is-stream-ended/-/is-stream-ended-0.1.3.tgz",
       "from": "is-stream-ended@>=0.1.0 <0.2.0"
     },
->>>>>>> b16650f6
     "is-typedarray": {
       "version": "1.0.0",
       "resolved": "https://registry.npmjs.org/is-typedarray/-/is-typedarray-1.0.0.tgz",
@@ -1416,27 +1413,9 @@
       "from": "sntp@>=1.0.0 <2.0.0"
     },
     "split-array-stream": {
-<<<<<<< HEAD
-      "version": "1.0.2",
-      "resolved": "https://registry.npmjs.org/split-array-stream/-/split-array-stream-1.0.2.tgz",
-      "from": "split-array-stream@>=1.0.0 <2.0.0",
-      "dependencies": {
-        "end-of-stream": {
-          "version": "1.4.0",
-          "resolved": "https://registry.npmjs.org/end-of-stream/-/end-of-stream-1.4.0.tgz",
-          "from": "end-of-stream@>=1.4.0 <2.0.0"
-        },
-        "once": {
-          "version": "1.4.0",
-          "resolved": "https://registry.npmjs.org/once/-/once-1.4.0.tgz",
-          "from": "once@>=1.4.0 <2.0.0"
-        }
-      }
-=======
       "version": "1.0.3",
       "resolved": "https://registry.npmjs.org/split-array-stream/-/split-array-stream-1.0.3.tgz",
       "from": "split-array-stream@>=1.0.0 <2.0.0"
->>>>>>> b16650f6
     },
     "sshpk": {
       "version": "1.13.0",
