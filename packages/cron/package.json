{
	"name": "@rocket.chat/cron",
<<<<<<< HEAD
	"version": "0.0.10-rc.4",
=======
	"version": "0.0.10",
>>>>>>> a9af6b18
	"private": true,
	"devDependencies": {
		"@types/jest": "~29.5.3",
		"eslint": "~8.45.0",
		"jest": "~29.6.1",
		"ts-jest": "~29.0.5",
		"typescript": "~5.2.2"
	},
	"scripts": {
		"lint": "eslint --ext .js,.jsx,.ts,.tsx .",
		"lint:fix": "eslint --ext .js,.jsx,.ts,.tsx . --fix",
		"test": "jest",
		"build": "rm -rf dist && tsc -p tsconfig.json",
		"dev": "tsc -p tsconfig.json --watch --preserveWatchOutput"
	},
	"main": "./dist/index.js",
	"typings": "./dist/index.d.ts",
	"files": [
		"/dist"
	],
	"dependencies": {
		"@rocket.chat/agenda": "workspace:^",
		"@rocket.chat/core-typings": "workspace:^",
		"@rocket.chat/models": "workspace:^",
		"@rocket.chat/random": "workspace:^",
		"mongodb": "^4.12.1"
	}
}<|MERGE_RESOLUTION|>--- conflicted
+++ resolved
@@ -1,10 +1,6 @@
 {
 	"name": "@rocket.chat/cron",
-<<<<<<< HEAD
-	"version": "0.0.10-rc.4",
-=======
-	"version": "0.0.10",
->>>>>>> a9af6b18
+	"version": "0.0.11-rc.4",
 	"private": true,
 	"devDependencies": {
 		"@types/jest": "~29.5.3",
