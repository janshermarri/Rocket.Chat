--- conflicted
+++ resolved
@@ -1,10 +1,6 @@
 {
 	"name": "@rocket.chat/cron",
-<<<<<<< HEAD
-	"version": "0.0.32-rc.0",
-=======
-	"version": "0.0.32",
->>>>>>> f8823622
+	"version": "0.0.33-rc.0",
 	"private": true,
 	"devDependencies": {
 		"@types/jest": "~29.5.7",
