--- conflicted
+++ resolved
@@ -1,10 +1,6 @@
 {
 	"name": "@rocket.chat/cron",
-<<<<<<< HEAD
-	"version": "0.0.33-rc.1",
-=======
-	"version": "0.0.33",
->>>>>>> cb977231
+	"version": "0.0.34-rc.1",
 	"private": true,
 	"devDependencies": {
 		"@types/jest": "~29.5.7",
