--- conflicted
+++ resolved
@@ -1,7 +1,6 @@
 # @rocket.chat/cron
 
-<<<<<<< HEAD
-## 0.0.9-rc.3
+## 0.0.11-rc.3
 
 ### Patch Changes
 
@@ -10,23 +9,23 @@
   This reduces MongoDB requests introduced on 6.3.
 
   - @rocket.chat/core-typings@6.4.0-rc.3
-  - @rocket.chat/models@0.0.13-rc.3
+  - @rocket.chat/models@0.0.14-rc.3
 
-## 0.0.9-rc.2
+## 0.0.11-rc.2
 
 ### Patch Changes
 
 - @rocket.chat/core-typings@6.4.0-rc.2
-- @rocket.chat/models@0.0.13-rc.2
+- @rocket.chat/models@0.0.14-rc.2
 
-## 0.0.9-rc.1
+## 0.0.11-rc.1
 
 ### Patch Changes
 
 - @rocket.chat/core-typings@6.4.0-rc.1
-- @rocket.chat/models@0.0.11-rc.1
+- @rocket.chat/models@0.0.14-rc.1
 
-## 0.0.9-rc.0
+## 0.0.11-rc.0
 
 ### Patch Changes
 
@@ -40,8 +39,7 @@
   - @rocket.chat/core-typings@6.4.0-rc.0
   - @rocket.chat/models@0.0.11-rc.0
   - @rocket.chat/random@1.2.1
-=======
-## 0.0.9
+## 0.0.10
 
 ### Patch Changes
 
@@ -51,7 +49,6 @@
 
   - @rocket.chat/core-typings@6.3.7
   - @rocket.chat/models@0.0.13
->>>>>>> c4bcbb24
 
 ## 0.0.8
 
@@ -79,7 +76,7 @@
 ### Patch Changes
 
 - @rocket.chat/core-typings@6.3.3
-- @rocket.chat/models@0.0.9
+- @rocket.chat/models@0.0.10
 
 ## 0.0.4
 
