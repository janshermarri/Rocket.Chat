# @rocket.chat/cron

<<<<<<< HEAD
## 0.1.0-rc.3
=======
## 0.0.38
>>>>>>> 2e700797

### Patch Changes

- <details><summary>Updated dependencies []:</summary>

<<<<<<< HEAD
  - @rocket.chat/core-typings@6.10.0-rc.3
  - @rocket.chat/models@0.1.0-rc.3
  </details>

## 0.1.0-rc.2

### Patch Changes

- <details><summary>Updated dependencies []:</summary>

  - @rocket.chat/core-typings@6.10.0-rc.2
  - @rocket.chat/models@0.1.0-rc.2
  </details>

## 0.1.0-rc.1

### Patch Changes

- <details><summary>Updated dependencies []:</summary>

  - @rocket.chat/core-typings@6.10.0-rc.1
  - @rocket.chat/models@0.1.0-rc.1
  </details>

## 0.1.0-rc.0

### Minor Changes

- ([#31821](https://github.com/RocketChat/Rocket.Chat/pull/31821)) New runtime for apps in the Apps-Engine based on the Deno platform

### Patch Changes

- <details><summary>Updated dependencies [1240c874a5, 5f95c4ec6b, f75a2cb4bb, 4f72d62aa7, dfa49bdbb2]:</summary>

  - @rocket.chat/core-typings@6.10.0-rc.0
  - @rocket.chat/models@0.1.0-rc.0
=======
  - @rocket.chat/core-typings@6.9.3
  - @rocket.chat/models@0.0.42
>>>>>>> 2e700797
  </details>

## 0.0.37

### Patch Changes

- <details><summary>Updated dependencies []:</summary>

  - @rocket.chat/core-typings@6.9.2
  - @rocket.chat/models@0.0.41
  </details>

## 0.0.36

### Patch Changes

- <details><summary>Updated dependencies []:</summary>

  - @rocket.chat/core-typings@6.9.1
  - @rocket.chat/models@0.0.40
  </details>

## 0.0.35

### Patch Changes

- <details><summary>Updated dependencies [ff4e396416, 70ab2a7b7b]:</summary>

  - @rocket.chat/core-typings@6.9.0
  - @rocket.chat/models@0.0.39
  </details>

## 0.0.35-rc.2

### Patch Changes

- <details><summary>Updated dependencies []:</summary>

  - @rocket.chat/core-typings@6.9.0-rc.2
  - @rocket.chat/models@0.0.39-rc.2
  </details>

## 0.0.35-rc.1

### Patch Changes

- <details><summary>Updated dependencies []:</summary>

  - @rocket.chat/core-typings@6.9.0-rc.1
  - @rocket.chat/models@0.0.39-rc.1
  </details>

## 0.0.35-rc.0

### Patch Changes

- <details><summary>Updated dependencies [ff4e396416, 70ab2a7b7b]:</summary>

  - @rocket.chat/core-typings@6.9.0-rc.0
  - @rocket.chat/models@0.0.39-rc.0
  </details>

## 0.0.34

### Patch Changes

- <details><summary>Updated dependencies [c47a8e3514, b94ca7c30b, 4aba7c8a26]:</summary>

  - @rocket.chat/core-typings@6.8.0
  - @rocket.chat/models@0.0.38
  - @rocket.chat/random@1.2.2
  </details>

## 0.0.34-rc.2

### Patch Changes

- <details><summary>Updated dependencies [b94ca7c30b]:</summary>

  - @rocket.chat/core-typings@6.8.0-rc.2
  - @rocket.chat/models@0.0.38-rc.2
  </details>

## 0.0.34-rc.1

### Patch Changes

- <details><summary>Updated dependencies []:</summary>

  - @rocket.chat/core-typings@6.8.0-rc.1
  - @rocket.chat/models@0.0.37-rc.1
  </details>

## 0.0.34-rc.0

### Patch Changes

- <details><summary>Updated dependencies [c47a8e3514, 4aba7c8a26]:</summary>

  - @rocket.chat/core-typings@6.8.0-rc.0
  - @rocket.chat/models@0.0.36-rc.0
  - @rocket.chat/random@1.2.2

## 0.0.33

### Patch Changes

- <details><summary>Updated dependencies []:</summary>

  - @rocket.chat/core-typings@6.7.2
  - @rocket.chat/models@0.0.37
  </details>

## 0.0.32

### Patch Changes

- <details><summary>Updated dependencies []:</summary>

  - @rocket.chat/core-typings@6.7.1
  - @rocket.chat/models@0.0.36
  </details>

## 0.0.31

### Patch Changes

- <details><summary>Updated dependencies [b9ef630816, 3eb4dd7f50, b9e897a8f5, e203c40471]:</summary>

  - @rocket.chat/core-typings@6.7.0
  - @rocket.chat/models@0.0.35
  - @rocket.chat/random@1.2.2
  </details>

## 0.0.31-rc.4

### Patch Changes

- <details><summary>Updated dependencies []:</summary>

  - @rocket.chat/core-typings@6.7.0-rc.4
  - @rocket.chat/models@0.0.35-rc.4
  </details>

## 0.0.31-rc.3

### Patch Changes

- <details><summary>Updated dependencies []:</summary>

  - @rocket.chat/core-typings@6.7.0-rc.3
  - @rocket.chat/models@0.0.35-rc.3
  </details>

## 0.0.31-rc.2

### Patch Changes

- <details><summary>Updated dependencies []:</summary>

  - @rocket.chat/core-typings@6.7.0-rc.2
  - @rocket.chat/models@0.0.35-rc.2
  </details>

## 0.0.31-rc.1

### Patch Changes

- <details><summary>Updated dependencies []:</summary>

  - @rocket.chat/core-typings@6.7.0-rc.1
  - @rocket.chat/models@0.0.35-rc.1
  </details>

## 0.0.31-rc.0

### Patch Changes

- <details><summary>Updated dependencies [b9ef630816, 3eb4dd7f50, b9e897a8f5, e203c40471]:</summary>

  - @rocket.chat/core-typings@6.7.0-rc.0
  - @rocket.chat/models@0.0.35-rc.0
  - @rocket.chat/random@1.2.2
  </details>

## 0.0.30

### Patch Changes

- <details><summary>Updated dependencies [ada096901a]:</summary>

  - @rocket.chat/models@0.0.34
  - @rocket.chat/core-typings@6.6.6
  </details>

## 0.0.29

### Patch Changes

- <details><summary>Updated dependencies []:</summary>

  - @rocket.chat/core-typings@6.6.5
  - @rocket.chat/models@0.0.33
  </details>

## 0.0.28

### Patch Changes

- <details><summary>Updated dependencies []:</summary>

  - @rocket.chat/core-typings@6.6.4
  - @rocket.chat/models@0.0.32
  </details>

## 0.0.27

### Patch Changes

- <details><summary>Updated dependencies []:</summary>

  - @rocket.chat/core-typings@6.6.3
  - @rocket.chat/models@0.0.31
  </details>

## 0.0.26

### Patch Changes

- <details><summary>Updated dependencies []:</summary>

  - @rocket.chat/core-typings@6.6.2
  - @rocket.chat/models@0.0.30
  </details>

## 0.0.25

### Patch Changes

- <details><summary>Updated dependencies []:</summary>

  - @rocket.chat/core-typings@6.6.1
  - @rocket.chat/models@0.0.29
  </details>

## 0.0.24

### Patch Changes

- ([#31138](https://github.com/RocketChat/Rocket.Chat/pull/31138)) feat(uikit): Move `@rocket.chat/ui-kit` package to the main monorepo

- <details><summary>Updated dependencies [b223cbde14, dbb08ef948, fdd9852079, b4b2cd20a8, db2551906c]:</summary>

  - @rocket.chat/core-typings@6.6.0
  - @rocket.chat/agenda@0.1.0
  - @rocket.chat/models@0.0.28
  - @rocket.chat/random@1.2.2
  </details>

## 0.0.24-rc.7

### Patch Changes

- <details><summary>Updated dependencies []:</summary>

  - @rocket.chat/core-typings@6.6.0-rc.7
  - @rocket.chat/models@0.0.28-rc.7
  </details>

## 0.0.24-rc.6

### Patch Changes

- <details><summary>Updated dependencies []:</summary>

  - @rocket.chat/core-typings@6.6.0-rc.6
  - @rocket.chat/models@0.0.28-rc.6
  </details>

## 0.0.24-rc.5

### Patch Changes

- <details><summary>Updated dependencies []:</summary>

  - @rocket.chat/core-typings@6.6.0-rc.5
  - @rocket.chat/models@0.0.28-rc.5
  </details>

## 0.0.24-rc.4

### Patch Changes

- @rocket.chat/core-typings@6.6.0-rc.4
- @rocket.chat/models@0.0.28-rc.4

## 0.0.24-rc.3

### Patch Changes

- @rocket.chat/core-typings@6.6.0-rc.3
- @rocket.chat/models@0.0.28-rc.3

## 0.0.24-rc.2

### Patch Changes

- @rocket.chat/core-typings@6.6.0-rc.2
- @rocket.chat/models@0.0.28-rc.2

## 0.0.24-rc.1

### Patch Changes

- @rocket.chat/core-typings@6.6.0-rc.1
- @rocket.chat/models@0.0.28-rc.1

## 0.0.24-rc.0

### Patch Changes

- b223cbde14: feat(uikit): Move `@rocket.chat/ui-kit` package to the main monorepo
- Updated dependencies [b223cbde14]
- Updated dependencies [dbb08ef948]
- Updated dependencies [fdd9852079]
- Updated dependencies [b4b2cd20a8]
- Updated dependencies [db2551906c]
  - @rocket.chat/core-typings@6.6.0-rc.0
  - @rocket.chat/agenda@0.1.0-rc.0
  - @rocket.chat/models@0.0.28-rc.0
  - @rocket.chat/random@1.2.2-rc.0

## 0.0.23

### Patch Changes

- @rocket.chat/core-typings@6.5.3
- @rocket.chat/models@0.0.27

## 0.0.22

### Patch Changes

- @rocket.chat/core-typings@6.5.2
- @rocket.chat/models@0.0.26

## 0.0.21

### Patch Changes

- Updated dependencies [c2b224fd82]
  - @rocket.chat/core-typings@6.5.1
  - @rocket.chat/models@0.0.25

## 0.0.20

### Patch Changes

- Updated dependencies [dea1fe9191]
- Updated dependencies [c0ef13a0bf]
- Updated dependencies [5b9d6883bf]
- Updated dependencies [92613680b7]
- Updated dependencies [ec1b2b9846]
- Updated dependencies [5f81a0f3cb]
- Updated dependencies [dea1fe9191]
  - @rocket.chat/core-typings@6.5.0
  - @rocket.chat/models@0.0.24

## 0.0.20-rc.12

### Patch Changes

- @rocket.chat/core-typings@6.5.0-rc.19
- @rocket.chat/models@0.0.24-rc.12

## 0.0.20-rc.11

### Patch Changes

- @rocket.chat/core-typings@6.5.0-rc.18
- @rocket.chat/models@0.0.24-rc.11

## 0.0.20-rc.10

### Patch Changes

- @rocket.chat/core-typings@6.5.0-rc.17
- @rocket.chat/models@0.0.24-rc.10

## 0.0.20-rc.9

### Patch Changes

- @rocket.chat/core-typings@6.5.0-rc.16
- @rocket.chat/models@0.0.24-rc.9

## 0.0.20-rc.8

### Patch Changes

- @rocket.chat/core-typings@6.5.0-rc.15
- @rocket.chat/models@0.0.24-rc.8

## 0.0.20-rc.7

### Patch Changes

- @rocket.chat/core-typings@6.5.0-rc.14
- @rocket.chat/models@0.0.24-rc.7

## 0.0.20-rc.6

### Patch Changes

- @rocket.chat/core-typings@6.5.0-rc.13
- @rocket.chat/models@0.0.24-rc.6

## 0.0.20-rc.5

### Patch Changes

- @rocket.chat/core-typings@6.5.0-rc.12
- @rocket.chat/models@0.0.24-rc.5

## 0.0.20-rc.4

### Patch Changes

- @rocket.chat/core-typings@6.5.0-rc.11
- @rocket.chat/models@0.0.24-rc.4

## 0.0.20-rc.3

### Patch Changes

- @rocket.chat/core-typings@6.5.0-rc.10
- @rocket.chat/models@0.0.24-rc.3

## 0.0.20-rc.2

### Patch Changes

- @rocket.chat/core-typings@6.5.0-rc.9
- @rocket.chat/models@0.0.24-rc.2

## 0.0.20-rc.1

### Patch Changes

- @rocket.chat/core-typings@6.5.0-rc.8
- @rocket.chat/models@0.0.24-rc.1

## 0.0.17-rc.7

### Patch Changes

- @rocket.chat/core-typings@6.5.0-rc.7
- @rocket.chat/models@0.0.21-rc.7

## 0.0.17-rc.6

### Patch Changes

- @rocket.chat/core-typings@6.5.0-rc.6
- @rocket.chat/models@0.0.21-rc.6

## 0.0.17-rc.5

### Patch Changes

- @rocket.chat/core-typings@6.5.0-rc.5
- @rocket.chat/models@0.0.21-rc.5

## 0.0.17-rc.4

### Patch Changes

- @rocket.chat/core-typings@6.5.0-rc.4
- @rocket.chat/models@0.0.21-rc.4

## 0.0.17-rc.3

### Patch Changes

- @rocket.chat/core-typings@6.5.0-rc.3
- @rocket.chat/models@0.0.21-rc.3

## 0.0.17-rc.2

### Patch Changes

- @rocket.chat/core-typings@6.5.0-rc.2
- @rocket.chat/models@0.0.21-rc.2

## 0.0.17-rc.1

### Patch Changes

- @rocket.chat/core-typings@6.5.0-rc.1
- @rocket.chat/models@0.0.21-rc.1

## 0.0.17-rc.0

### Patch Changes

- Updated dependencies [dea1fe9191]
- Updated dependencies [c0ef13a0bf]
- Updated dependencies [5b9d6883bf]
- Updated dependencies [92613680b7]
- Updated dependencies [ec1b2b9846]
- Updated dependencies [5f81a0f3cb]
- Updated dependencies [dea1fe9191]
  - @rocket.chat/core-typings@6.5.0-rc.0
  - @rocket.chat/models@0.0.21-rc.0

## 0.0.19

### Patch Changes

- @rocket.chat/core-typings@6.4.8
- @rocket.chat/models@0.0.23

## 0.0.18

### Patch Changes

- @rocket.chat/core-typings@6.4.7
- @rocket.chat/models@0.0.22

## 0.0.17

### Patch Changes

- @rocket.chat/core-typings@6.4.6
- @rocket.chat/models@0.0.21

## 0.0.16

### Patch Changes

- @rocket.chat/core-typings@6.4.5
- @rocket.chat/models@0.0.20

## 0.0.15

### Patch Changes

- @rocket.chat/core-typings@6.4.4
- @rocket.chat/models@0.0.19

## 0.0.14

### Patch Changes

- @rocket.chat/core-typings@6.4.3
- @rocket.chat/models@0.0.18

## 0.0.13

### Patch Changes

- @rocket.chat/core-typings@6.4.2
- @rocket.chat/models@0.0.17

## 0.0.12

### Patch Changes

- @rocket.chat/core-typings@6.4.1
- @rocket.chat/models@0.0.16

## 0.0.11

### Patch Changes

- 61a106fbf2: Increase cron job check delay to 1 min from 5s.

  This reduces MongoDB requests introduced on 6.3.

- Updated dependencies [239a34e877]
- Updated dependencies [203304782f]
- Updated dependencies [4186eecf05]
- Updated dependencies [ba24f3c21f]
- Updated dependencies [ebab8c4dd8]
- Updated dependencies [1041d4d361]
- Updated dependencies [61128364d6]
- Updated dependencies [d45365436e]
  - @rocket.chat/core-typings@6.4.0
  - @rocket.chat/models@0.0.15
  - @rocket.chat/random@1.2.1

## 0.0.11-rc.5

### Patch Changes

- Updated dependencies [1041d4d361]
  - @rocket.chat/core-typings@6.4.0-rc.5
  - @rocket.chat/models@0.0.15-rc.5

## 0.0.10-rc.4

### Patch Changes

- @rocket.chat/core-typings@6.4.0-rc.4
- @rocket.chat/models@0.0.14-rc.4

## 0.0.11-rc.3

### Patch Changes

- 61a106fbf2: Increase cron job check delay to 1 min from 5s.

  This reduces MongoDB requests introduced on 6.3.

  - @rocket.chat/core-typings@6.4.0-rc.3
  - @rocket.chat/models@0.0.14-rc.3

## 0.0.11-rc.2

### Patch Changes

- @rocket.chat/core-typings@6.4.0-rc.2
- @rocket.chat/models@0.0.14-rc.2

## 0.0.11-rc.1

### Patch Changes

- @rocket.chat/core-typings@6.4.0-rc.1
- @rocket.chat/models@0.0.14-rc.1

## 0.0.11-rc.0

### Patch Changes

- Updated dependencies [239a34e877]
- Updated dependencies [203304782f]
- Updated dependencies [4186eecf05]
- Updated dependencies [ba24f3c21f]
- Updated dependencies [ebab8c4dd8]
- Updated dependencies [61128364d6]
- Updated dependencies [d45365436e]
  - @rocket.chat/core-typings@6.4.0-rc.0
  - @rocket.chat/models@0.0.11-rc.0
  - @rocket.chat/random@1.2.1

## 0.0.10

### Patch Changes

- @rocket.chat/core-typings@6.3.8
- @rocket.chat/models@0.0.14

## 0.0.9

### Patch Changes

- deffcb187c: Increase cron job check delay to 1 min from 5s.

  This reduces MongoDB requests introduced on 6.3.

  - @rocket.chat/core-typings@6.3.7
  - @rocket.chat/models@0.0.13

## 0.0.8

### Patch Changes

- @rocket.chat/core-typings@6.3.6
- @rocket.chat/models@0.0.12

## 0.0.7

### Patch Changes

- @rocket.chat/models@0.0.11
- @rocket.chat/core-typings@6.3.5

## 0.0.6

### Patch Changes

- @rocket.chat/models@0.0.10
- @rocket.chat/core-typings@6.3.4

## 0.0.5

### Patch Changes

- @rocket.chat/core-typings@6.3.3
- @rocket.chat/models@0.0.10

## 0.0.4

### Patch Changes

- @rocket.chat/core-typings@6.3.2
- @rocket.chat/models@0.0.8

## 0.0.3

### Patch Changes

- @rocket.chat/core-typings@6.3.1
- @rocket.chat/models@0.0.7

## 0.0.2

### Patch Changes

- Updated dependencies [e14ec50816]
- Updated dependencies [37c792161f]
- Updated dependencies [9da856cc67]
- Updated dependencies [12d97e16c2]
- Updated dependencies [48ac55f4ea]
  - @rocket.chat/core-typings@6.3.0
  - @rocket.chat/agenda@0.0.2
  - @rocket.chat/models@0.0.6

## 0.0.2-rc.10

### Patch Changes

- @rocket.chat/core-typings@6.3.0-rc.10
- @rocket.chat/models@0.0.6-rc.10

## 0.0.2-rc.9

### Patch Changes

- Updated dependencies [48ac55f4ea]
  - @rocket.chat/core-typings@6.3.0-rc.9
  - @rocket.chat/models@0.0.6-rc.9

## 0.0.2-rc.8

### Patch Changes

- @rocket.chat/core-typings@6.3.0-rc.8
- @rocket.chat/models@0.0.6-rc.8

## 0.0.2-rc.7

### Patch Changes

- @rocket.chat/core-typings@6.3.0-rc.7
- @rocket.chat/models@0.0.6-rc.7

## 0.0.2-rc.6

### Patch Changes

- @rocket.chat/core-typings@6.3.0-rc.6
- @rocket.chat/models@0.0.6-rc.6

## 0.0.2-rc.5

### Patch Changes

- @rocket.chat/core-typings@6.3.0-rc.5
- @rocket.chat/models@0.0.6-rc.5

## 0.0.2-rc.4

### Patch Changes

- @rocket.chat/core-typings@6.3.0-rc.4
- @rocket.chat/models@0.0.6-rc.4

## 0.0.2-rc.3

### Patch Changes

- @rocket.chat/core-typings@6.3.0-rc.3
- @rocket.chat/models@0.0.6-rc.3

## 0.0.2-rc.2

### Patch Changes

- @rocket.chat/core-typings@6.3.0-rc.2
- @rocket.chat/models@0.0.6-rc.2

## 0.0.2-rc.1

### Patch Changes

- @rocket.chat/core-typings@6.3.0-rc.1
- @rocket.chat/models@0.0.6-rc.1

## 0.0.2-rc.0

### Patch Changes

- Updated dependencies [e14ec50816]
- Updated dependencies [37c792161f]
- Updated dependencies [9da856cc67]
- Updated dependencies [12d97e16c2]
  - @rocket.chat/core-typings@6.3.0-rc.0
  - @rocket.chat/agenda@0.0.2-rc.0
  - @rocket.chat/models@0.0.3-rc.0<|MERGE_RESOLUTION|>--- conflicted
+++ resolved
@@ -1,16 +1,11 @@
 # @rocket.chat/cron
 
-<<<<<<< HEAD
 ## 0.1.0-rc.3
-=======
-## 0.0.38
->>>>>>> 2e700797
-
-### Patch Changes
-
-- <details><summary>Updated dependencies []:</summary>
-
-<<<<<<< HEAD
+
+### Patch Changes
+
+- <details><summary>Updated dependencies []:</summary>
+
   - @rocket.chat/core-typings@6.10.0-rc.3
   - @rocket.chat/models@0.1.0-rc.3
   </details>
@@ -47,10 +42,15 @@
 
   - @rocket.chat/core-typings@6.10.0-rc.0
   - @rocket.chat/models@0.1.0-rc.0
-=======
+
+## 0.0.38
+
+### Patch Changes
+
+- <details><summary>Updated dependencies []:</summary>
+
   - @rocket.chat/core-typings@6.9.3
   - @rocket.chat/models@0.0.42
->>>>>>> 2e700797
   </details>
 
 ## 0.0.37
