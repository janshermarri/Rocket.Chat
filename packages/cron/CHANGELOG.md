--- conflicted
+++ resolved
@@ -1,7 +1,6 @@
 # @rocket.chat/cron
 
-<<<<<<< HEAD
-## 0.1.18-rc.0
+## 0.1.19-rc.0
 
 ### Patch Changes
 
@@ -9,7 +8,8 @@
 
   - @rocket.chat/models@1.4.0-rc.0
   - @rocket.chat/core-typings@7.5.0-rc.0
-=======
+  </details>
+
 ## 0.1.18
 
 ### Patch Changes
@@ -18,7 +18,6 @@
 
   - @rocket.chat/core-typings@7.4.1
   - @rocket.chat/models@1.3.1
->>>>>>> fb0f4eaf
   </details>
 
 ## 0.1.17
