{
<<<<<<< HEAD
	"version": "0.58.4"
=======
	"version": "0.59.0-rc.17"
>>>>>>> c4d7fab3
}<|MERGE_RESOLUTION|>--- conflicted
+++ resolved
@@ -1,7 +1,3 @@
 {
-<<<<<<< HEAD
-	"version": "0.58.4"
-=======
 	"version": "0.59.0-rc.17"
->>>>>>> c4d7fab3
 }