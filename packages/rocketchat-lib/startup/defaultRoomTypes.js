/* globals openRoom */
RocketChat.roomTypes.add('unread', 10, {
	unread: true,
	condition() {
		const user = Meteor.user();
		const preferences = (user && user.settings && user.settings.preferences && user.settings.preferences) || {};
		return preferences.roomsListExhibitionMode === 'unread';
	},
	label: 'Unread'
});

RocketChat.roomTypes.add('f', 20, {
	header: 'favorite',
	icon: 'star',
	label: 'Favorites'
});

// activity
RocketChat.roomTypes.add('activity', 30, {
	condition() {
		const user = Meteor.user();
		const preferences = (user && user.settings && user.settings.preferences && user.settings.preferences) || {};
		return preferences.roomsListExhibitionMode === 'activity';
	},
	label: 'Conversations'
});

RocketChat.roomTypes.add('channels', 30, {
	label: 'Channels',
	condition() {
		const user = Meteor.user();
		const preferences = (user && user.settings && user.settings.preferences && user.settings.preferences) || {};
		return ['unread', 'category'].includes(preferences.roomsListExhibitionMode) && preferences.mergeChannels;
	}
});
// public
RocketChat.roomTypes.add('c', 30, {
	icon: 'hashtag',
	label: 'Channels',
	route: {
		name: 'channel',
		path: '/channel/:name',
		action(params) {
			return openRoom('c', params.name);
		}
	},

	findRoom(identifier) {
		const query = {
			t: 'c',
			name: identifier
		};
		return ChatRoom.findOne(query);
	},

	roomName(roomData) {
		if (RocketChat.settings.get('UI_Allow_room_names_with_special_chars')) {
			return roomData.fname || roomData.name;
		}
		return roomData.name;
	},

	condition() {
		const user = Meteor.user();
		const preferences = (user && user.settings && user.settings.preferences && user.settings.preferences) || {};
		return !preferences.roomsListExhibitionMode || ['unread', 'category'].includes(preferences.roomsListExhibitionMode) && !preferences.mergeChannels && (RocketChat.authz.hasAtLeastOnePermission(['view-c-room', 'view-joined-room']) || RocketChat.settings.get('Accounts_AllowAnonymousRead') === true);
	},

	showJoinLink(roomId) {
		return !!ChatRoom.findOne({ _id: roomId, t: 'c' });
	}
});

// private
RocketChat.roomTypes.add('p', 40, {
	icon: 'lock',
	label: 'Private_Groups',
	route: {
		name: 'group',
		path: '/group/:name',
		action(params) {
			return openRoom('p', params.name);
		}
	},

	findRoom(identifier) {
		const query = {
			t: 'p',
			name: identifier
		};
		return ChatRoom.findOne(query);
	},

	roomName(roomData) {
		return roomData.name;
	},

	condition() {
		const user = Meteor.user();
		const preferences = (user && user.settings && user.settings.preferences && user.settings.preferences) || {};
		return !preferences.roomsListExhibitionMode || ['unread', 'category'].includes(preferences.roomsListExhibitionMode) && !preferences.mergeChannels && RocketChat.authz.hasAllPermission('view-p-room');
	}
});

// direct
RocketChat.roomTypes.add('d', 50, {
	icon: false,
	label: 'Direct_Messages',
	route: {
		name: 'direct',
		path: '/direct/:username',
		action(params) {
			return openRoom('d', params.username);
		},
		link(sub) {
			return { username: sub.name };
		}
	},

	findRoom(identifier) {
		const query = {
			t: 'd',
			name: identifier
		};

		const subscription = ChatSubscription.findOne(query);
		if (subscription && subscription.rid) {
			return ChatRoom.findOne(subscription.rid);
		}
	},

	roomName(roomData) {
		const subscription = ChatSubscription.findOne({ rid: roomData._id }, { fields: { name: 1, fname: 1 } });
		if (!subscription) {
			return '';
		}
		if (RocketChat.settings.get('UI_Use_Real_Name') && subscription.fname) {
			return subscription.fname;
		}

		return subscription.name;
	},

	secondaryRoomName(roomData) {
		if (RocketChat.settings.get('UI_Use_Real_Name')) {
			const subscription = ChatSubscription.findOne({ rid: roomData._id }, { fields: { name: 1 } });
			return subscription && subscription.name;
		}
	},

	condition() {
		const user = Meteor.user();
		const preferences = (user && user.settings && user.settings.preferences && user.settings.preferences) || {};
		return !preferences.roomsListExhibitionMode || ['unread', 'category'].includes(preferences.roomsListExhibitionMode) && RocketChat.authz.hasAtLeastOnePermission(['view-d-room', 'view-joined-room']);
	},

	getUserStatus(roomId) {
		const subscription = RocketChat.models.Subscriptions.findOne({rid: roomId});
		if (subscription == null) { return; }

		return Session.get(`user_${ subscription.name }_status`);
	}
<<<<<<< HEAD
=======
});

RocketChat.roomTypes.add('p', 30, {
	icon: 'icon-lock',
	label: 'Private_Groups',
	route: {
		name: 'group',
		path: '/group/:name',
		action(params) {
			return openRoom('p', params.name);
		}
	},

	findRoom(identifier) {
		const query = {
			t: 'p',
			name: identifier
		};
		return ChatRoom.findOne(query);
	},

	roomName(roomData) {
		if (RocketChat.settings.get('UI_Allow_room_names_with_special_chars')) {
			return roomData.fname || roomData.name;
		}
		return roomData.name;
	},

	condition() {
		return RocketChat.authz.hasAllPermission('view-p-room');
	}
>>>>>>> 5288f026
});<|MERGE_RESOLUTION|>--- conflicted
+++ resolved
@@ -71,37 +71,6 @@
 	}
 });
 
-// private
-RocketChat.roomTypes.add('p', 40, {
-	icon: 'lock',
-	label: 'Private_Groups',
-	route: {
-		name: 'group',
-		path: '/group/:name',
-		action(params) {
-			return openRoom('p', params.name);
-		}
-	},
-
-	findRoom(identifier) {
-		const query = {
-			t: 'p',
-			name: identifier
-		};
-		return ChatRoom.findOne(query);
-	},
-
-	roomName(roomData) {
-		return roomData.name;
-	},
-
-	condition() {
-		const user = Meteor.user();
-		const preferences = (user && user.settings && user.settings.preferences && user.settings.preferences) || {};
-		return !preferences.roomsListExhibitionMode || ['unread', 'category'].includes(preferences.roomsListExhibitionMode) && !preferences.mergeChannels && RocketChat.authz.hasAllPermission('view-p-room');
-	}
-});
-
 // direct
 RocketChat.roomTypes.add('d', 50, {
 	icon: false,
@@ -160,11 +129,10 @@
 
 		return Session.get(`user_${ subscription.name }_status`);
 	}
-<<<<<<< HEAD
-=======
 });
 
-RocketChat.roomTypes.add('p', 30, {
+// private
+RocketChat.roomTypes.add('p', 40, {
 	icon: 'icon-lock',
 	label: 'Private_Groups',
 	route: {
@@ -191,7 +159,8 @@
 	},
 
 	condition() {
-		return RocketChat.authz.hasAllPermission('view-p-room');
+		const user = Meteor.user();
+		const preferences = (user && user.settings && user.settings.preferences && user.settings.preferences) || {};
+		return !preferences.roomsListExhibitionMode || ['unread', 'category'].includes(preferences.roomsListExhibitionMode) && !preferences.mergeChannels && RocketChat.authz.hasAllPermission('view-p-room');
 	}
->>>>>>> 5288f026
 });