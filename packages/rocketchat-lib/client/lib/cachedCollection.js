/* globals localforage */

class CachedCollectionManager {
	constructor() {
		this.items = [];
		this._syncEnabled = false;
<<<<<<< HEAD
		this.reconnectCb = [];
=======
		this.loginCb = [];
		this.logged = false;
>>>>>>> e76d2df4

		const _unstoreLoginToken = Accounts._unstoreLoginToken;
		Accounts._unstoreLoginToken = (...args) => {
			_unstoreLoginToken.apply(Accounts, args);
			this.clearAllCacheOnLogout();
		};

<<<<<<< HEAD
		let connectionWasOnline = true;
		Tracker.autorun(() => {
			const connected = Meteor.connection.status().connected;

			if (connected === true && connectionWasOnline === false) {
				for (const cb of this.reconnectCb) {
					cb();
				}
			}

			connectionWasOnline = connected;
=======
		Tracker.autorun(() => {
			if (Meteor.userId() !== null) {
				if (this.logged === false) {
					for (const cb of this.loginCb) {
						cb();
					}
				}
			}

			this.logged = Meteor.userId() !== null;
>>>>>>> e76d2df4
		});
	}

	register(cachedCollection) {
		this.items.push(cachedCollection);
	}

	clearAllCache() {
		for (const item of this.items) {
			item.clearCache();
		}
	}

	clearAllCacheOnLogout() {
		for (const item of this.items) {
			item.clearCacheOnLogout();
		}
	}

	countQueries() {
		for (const item of this.items) {
			item.countQueries();
		}
	}

	set syncEnabled(value) {
		check(value, Boolean);
		this._syncEnabled = value;
	}

	get syncEnabled() {
		return this._syncEnabled;
	}

<<<<<<< HEAD
	onReconnect(cb) {
		this.reconnectCb.push(cb);
=======
	onLogin(cb) {
		this.loginCb.push(cb);
		if (this.logged) {
			cb();
		}
>>>>>>> e76d2df4
	}
}

RocketChat.CachedCollectionManager = new CachedCollectionManager;


class CachedCollection {
	constructor({
		collection,
		name,
		methodName,
		syncMethodName,
		eventName,
		eventType = 'onUser',
		initOnLogin = false,
		useSync = true,
		useCache = false,
		debug = true,
		version = 1,
		maxCacheTime = 60*60*24*30
	}) {
		this.collection = collection || new Meteor.Collection(null);

		this.ready = new ReactiveVar(false);
		this.name = name;
		this.methodName = methodName || `${name}/get`;
		this.syncMethodName = syncMethodName || `${name}/get`;
		this.eventName = eventName || `${name}-changed`;
		this.eventType = eventType;
		this.useSync = useSync;
		this.useCache = useCache;
		this.debug = debug;
		this.version = version;
		this.initOnLogin = initOnLogin;
		this.updatedAt = new Date(0);
		this.maxCacheTime = maxCacheTime;

		if (this.useCache === false) {
			return this.clearCache();
		}

		RocketChat.CachedCollectionManager.register(this);

		if (initOnLogin === true) {
			RocketChat.CachedCollectionManager.onLogin(() => {
				this.log('Init on login');
				this.ready.set(false);
				this.updatedAt = new Date(0);
				this.initiated = false;
				this.init();
			});
		}
	}

	log(...args) {
		if (this.debug === true) {
			console.log(`CachedCollection ${this.name} =>`, ...args);
		}
	}

	countQueries() {
		this.log(`${Object.keys(this.collection._collection.queries).length} queries`);
	}

	recomputeCollectionQueries() {
		this.log(`recomputing ${Object.keys(this.collection._collection.queries).length} queries`);
		_.each(this.collection._collection.queries, (query) => {
			this.collection._collection._recomputeResults(query);
		});
	}

	loadFromCache(callback = () => {}) {
		if (this.useCache === false) {
			return callback(false);
		}

		localforage.getItem(this.name, (error, data) => {
			if (data && data.version < this.version) {
				this.clearCache();
				callback(false);
				return;
			}

			const now = new Date();
			if (data && now - data.updatedAt >= 1000*this.maxCacheTime) {
				this.clearCache();
				callback(false);
				return;
			}

			if (data && data.records && data.records.length > 0) {
				this.log(`${data.records.length} records loaded from cache`);
				data.records.forEach((record) => {
					record.__cache__ = true;
					this.collection.upsert({ _id: record._id }, _.omit(record, '_id'));

					if (record._updatedAt) {
						const _updatedAt = new Date(record._updatedAt);
						if (_updatedAt > this.updatedAt) {
							this.updatedAt = _updatedAt;
						}
					}
				});

				callback(true);
			} else {
				callback(false);
			}
		});
	}

	loadFromServer(callback = () => {}) {
		Meteor.call(this.methodName, (error, data) => {
			this.log(`${data.length} records loaded from server`);
			data.forEach((record) => {
				delete record.$loki;
				this.collection.upsert({ _id: record._id }, _.omit(record, '_id'));

				if (record._updatedAt && record._updatedAt > this.updatedAt) {
					this.updatedAt = record._updatedAt;
				}
			});
			this.recomputeCollectionQueries();

			if (this.updatedAt < new Date) {
				this.updatedAt = new Date;
			}

			callback(data);
		});
	}

	loadFromServerAndPopulate() {
		this.loadFromServer((loadedData) => {
			this.ready.set(true);
			this.saveCache(loadedData);
		});
	}

	sync() {
		if (RocketChat.CachedCollectionManager.syncEnabled === false || Meteor.connection._outstandingMethodBlocks.length !== 0) {
			return false;
		}

		this.log(`syncing from ${this.updatedAt}`);

		Meteor.call(this.syncMethodName, this.updatedAt, (error, data) => {
			let changes = [];

			if (data.update && data.update.length > 0) {
				this.log(`${data.update.length} records updated in sync`);
				changes.push(...data.update);
			}

			if (data.remove && data.remove.length > 0) {
				this.log(`${data.remove.length} records removed in sync`);
				changes.push(...data.remove);
			}

			changes = changes.sort((a, b) => {
				const valueA = a._updatedAt || a._deletedAt;
				const valueB = b._updatedAt || b._deletedAt;

				if (valueA < valueB) {
					return -1;
				}

				if (valueA > valueB) {
					return 1;
				}

				return 0;
			});

			for (const record of changes) {
				delete record.$loki;

				if (record._deletedAt) {
					this.collection.remove({ _id: record._id });

					if (record._deletedAt && record._deletedAt > this.updatedAt) {
						this.updatedAt = record._deletedAt;
					}
				} else {
					this.collection.upsert({ _id: record._id }, _.omit(record, '_id'));

					if (record._updatedAt && record._updatedAt > this.updatedAt) {
						this.updatedAt = record._updatedAt;
					}
				}
			}

			this.saveCache();
		});

		return true;
	}

	saveCache(data) {
		if (this.useCache === false) {
			return;
		}

		this.log('saving cache');
		if (!data) {
			data = this.collection.find().fetch();
		}

		localforage.setItem(this.name, {
			updatedAt: new Date,
			version: this.version,
			records: data
		});
		this.log('saving cache (done)');
	}

	clearCacheOnLogout() {
		if (this.initOnLogin === true) {
			this.clearCache();
		}
	}

	clearCache() {
		this.log('clearing cache');
		localforage.removeItem(this.name);
		this.collection.remove({});
	}

	setupListener(eventType, eventName) {
		RocketChat.Notifications[eventType || this.eventType](eventName || this.eventName, (t, record) => {
			this.log('record received', t, record);
			if (t === 'removed') {
				this.collection.remove(record._id);
			} else {
				delete record.$loki;
				this.collection.upsert({ _id: record._id }, _.omit(record, '_id'));
			}

			this.saveCache();
		});
	}

	trySync() {
		// Wait for an empty queue to load data again and sync
		const interval = Meteor.setInterval(() => {
			if (this.sync()) {
				Meteor.clearInterval(interval);
			}
		}, 200);
	}

	init() {
		if (this.initiated === true) {
			return;
		}

		this.initiated = true;
		this.loadFromCache((cacheLoaded) => {
			this.ready.set(cacheLoaded);

			if (cacheLoaded === false) {
				// If there is no cache load data immediately
				this.loadFromServerAndPopulate();
			} else if (this.useSync === true) {
				this.trySync();
			}

			if (this.useSync === true) {
				RocketChat.CachedCollectionManager.onReconnect(() => {
					this.trySync();
				});
			}

			this.setupListener();
		});
	}
}

RocketChat.CachedCollection = CachedCollection;<|MERGE_RESOLUTION|>--- conflicted
+++ resolved
@@ -4,12 +4,9 @@
 	constructor() {
 		this.items = [];
 		this._syncEnabled = false;
-<<<<<<< HEAD
 		this.reconnectCb = [];
-=======
 		this.loginCb = [];
 		this.logged = false;
->>>>>>> e76d2df4
 
 		const _unstoreLoginToken = Accounts._unstoreLoginToken;
 		Accounts._unstoreLoginToken = (...args) => {
@@ -17,7 +14,6 @@
 			this.clearAllCacheOnLogout();
 		};
 
-<<<<<<< HEAD
 		let connectionWasOnline = true;
 		Tracker.autorun(() => {
 			const connected = Meteor.connection.status().connected;
@@ -29,7 +25,8 @@
 			}
 
 			connectionWasOnline = connected;
-=======
+		});
+
 		Tracker.autorun(() => {
 			if (Meteor.userId() !== null) {
 				if (this.logged === false) {
@@ -40,7 +37,6 @@
 			}
 
 			this.logged = Meteor.userId() !== null;
->>>>>>> e76d2df4
 		});
 	}
 
@@ -75,16 +71,15 @@
 		return this._syncEnabled;
 	}
 
-<<<<<<< HEAD
 	onReconnect(cb) {
 		this.reconnectCb.push(cb);
-=======
+	}
+
 	onLogin(cb) {
 		this.loginCb.push(cb);
 		if (this.logged) {
 			cb();
 		}
->>>>>>> e76d2df4
 	}
 }
 
