/* globals Push */
import _ from 'underscore';
import s from 'underscore.string';
import moment from 'moment';

const CATEGORY_MESSAGE = 'MESSAGE';
const CATEGORY_MESSAGE_NOREPLY = 'MESSAGE_NOREPLY';

/**
 * Replaces @username with full name
 *
 * @param {string} message The message to replace
 * @param {object[]} mentions Array of mentions used to make replacements
 *
 * @returns {string}
 */
function replaceMentionedUsernamesWithFullNames(message, mentions) {
	if (!mentions || !mentions.length) {
		return message;
	}
	mentions.forEach((mention) => {
		const user = RocketChat.models.Users.findOneById(mention._id);
		if (user && user.name) {
			message = message.replace(`@${ mention.username }`, user.name);
		}
	});
	return message;
}

function canSendMessageToRoom(room, username) {
	return !((room.muted || []).includes(username));
}

/**
 * This function returns a string ready to be shown in the notification
 *
 * @param {object} message the message to be parsed
 */
function parseMessageText(message, userId) {
	const user = RocketChat.models.Users.findOneById(userId);
	const lng = user && user.language || RocketChat.settings.get('language') || 'en';

	if (!message.msg && message.attachments && message.attachments[0]) {
		message.msg = message.attachments[0].image_type ? TAPi18n.__('User_uploaded_image', {lng}) : TAPi18n.__('User_uploaded_file', {lng});
	}
	message.msg = RocketChat.callbacks.run('beforeNotifyUser', message.msg);

	return message.msg;
}
/**
 * Send notification to user
 *
 * @param {string} userId The user to notify
 * @param {object} user The sender
 * @param {object} room The room send from
 * @param {number} duration Duration of notification
 */
function notifyDesktopUser(userId, user, message, room, duration) {

	const UI_Use_Real_Name = RocketChat.settings.get('UI_Use_Real_Name') === true;
	message.msg = parseMessageText(message, userId);

	if (UI_Use_Real_Name) {
		message.msg = replaceMentionedUsernamesWithFullNames(message.msg, message.mentions);
	}
	let title = UI_Use_Real_Name ? user.name : `@${ user.username }`;
	if (room.t !== 'd' && room.name) {
		title += ` @ #${ room.name }`;
	}
	RocketChat.Notifications.notifyUser(userId, 'notification', {
		title,
		text: message.msg,
		duration,
		payload: {
			_id: message._id,
			rid: message.rid,
			sender: message.u,
			type: room.t,
			name: room.name
		}
	});
}

function notifyAudioUser(userId, message, room) {
	RocketChat.Notifications.notifyUser(userId, 'audioNotification', {
		payload: {
			_id: message._id,
			rid: message.rid,
			sender: message.u,
			type: room.t,
			name: room.name
		}
	});
}

/**
 * Checks if a message contains a user highlight
 *
 * @param {string} message
 * @param {array|undefined} highlights
 *
 * @returns {boolean}
 */
function messageContainsHighlight(message, highlights) {
	if (! highlights || highlights.length === 0) { return false; }

	let has = false;
	highlights.some(function(highlight) {
		const regexp = new RegExp(s.escapeRegExp(highlight), 'i');
		if (regexp.test(message.msg)) {
			has = true;
			return true;
		}
	});

	return has;
}

function getBadgeCount(userId) {
	const subscriptions = RocketChat.models.Subscriptions.findUnreadByUserId(userId).fetch();

	return subscriptions.reduce((unread, sub) => {
		return sub.unread + unread;
	}, 0);
}

const sendPushNotifications = (userIdsToPushNotify = [], message, room, push_room, push_username, push_message, pushUsernames) => {
	if (userIdsToPushNotify.length > 0 && Push.enabled === true) {
		// send a push notification for each user individually (to get his/her badge count)
		userIdsToPushNotify.forEach((userIdToNotify) => {
			RocketChat.PushNotification.send({
				roomId: message.rid,
				roomName: push_room,
				username: push_username,
				message: push_message,
				badge: getBadgeCount(userIdToNotify),
				payload: {
					host: Meteor.absoluteUrl(),
					rid: message.rid,
					sender: message.u,
					type: room.t,
					name: room.name
				},
				usersTo: {
					userId: userIdToNotify
				},
				category: canSendMessageToRoom(room, pushUsernames[userIdToNotify]) ? CATEGORY_MESSAGE : CATEGORY_MESSAGE_NOREPLY
			});
		});
	}
};

const callJoin = (user, rid) => user.active && Meteor.runAsUser(user._id, () => Meteor.call('joinRoom', rid));
RocketChat.callbacks.add('afterSaveMessage', function(message, room, userId) {

	// skips this callback if the message was edited
	if (message.editedAt) {
		return message;
	}

	if (message.ts && Math.abs(moment(message.ts).diff()) > 60000) {
		return message;
	}

	const pushUsernames = {};

	const user = RocketChat.models.Users.findOneById(message.u._id);

	/*
	Increment unread couter if direct messages
	 */
	const settings = {
		alwaysNotifyDesktopUsers: [],
		dontNotifyDesktopUsers: [],
		alwaysNotifyMobileUsers: [],
		dontNotifyMobileUsers: [],
		desktopNotificationDurations: {},
		alwaysNotifyAudioUsers: [],
		dontNotifyAudioUsers: [],
		audioNotificationValues: {}
	};

	/**
	 * Checks if a given user can be notified
	 *
	 * @param {string} id
	 * @param {string} type - mobile|desktop
	 *
	 * @returns {boolean}
     */
	function canBeNotified(id, type) {
		const types = {
			desktop: [ 'dontNotifyDesktopUsers', 'alwaysNotifyDesktopUsers' ],
			mobile: [ 'dontNotifyMobileUsers', 'alwaysNotifyMobileUsers' ],
			audio: [ 'dontNotifyAudioUsers', 'alwaysNotifyAudioUsers' ]
		};

		return (settings[types[type][0]].indexOf(id) === -1 || settings[types[type][1]].indexOf(id) !== -1);
	}

	// Don't fetch all users if room exceeds max members
	const maxMembersForNotification = RocketChat.settings.get('Notifications_Max_Room_Members');
	const disableAllMessageNotifications = room.usernames.length > maxMembersForNotification && maxMembersForNotification !== 0;
	const subscriptions = RocketChat.models.Subscriptions.findNotificationPreferencesByRoom(room._id, disableAllMessageNotifications);
	const userIds = [];
	subscriptions.forEach((s) => {
		userIds.push(s.u._id);
	});
	const userSettings = {};
	RocketChat.models.Users.findUsersByIds(userIds, { fields: { 'settings.preferences.audioNotifications': 1, 'settings.preferences.desktopNotifications': 1, 'settings.preferences.mobileNotifications': 1 } }).forEach((user) => {
		userSettings[user._id] = user.settings;
	});

	subscriptions.forEach(subscription => {
		if (subscription.disableNotifications) {
			settings.dontNotifyDesktopUsers.push(subscription.u._id);
			settings.dontNotifyMobileUsers.push(subscription.u._id);
			settings.dontNotifyAudioUsers.push(subscription.u._id);
			return;
		}
		const preferences = userSettings[subscription.u._id] ? userSettings[subscription.u._id].preferences || {} : {};
		const userAudioNotificationPreference = preferences.audioNotifications !== 'default' ? preferences.audioNotifications : undefined;
		const userDesktopNotificationPreference = preferences.desktopNotifications !== 'default' ? preferences.desktopNotifications : undefined;
		const userMobileNotificationPreference = preferences.mobileNotifications !== 'default' ? preferences.mobileNotifications : undefined;
		// Set defaults if they don't exist
		const {
			audioNotifications = userAudioNotificationPreference || RocketChat.settings.get('Audio_Notifications_Default_Alert'),
			desktopNotifications = userDesktopNotificationPreference || RocketChat.settings.get('Desktop_Notifications_Default_Alert'),
			mobilePushNotifications = userMobileNotificationPreference || RocketChat.settings.get('Mobile_Notifications_Default_Alert')
		} = subscription;
		if (audioNotifications === 'all' && !disableAllMessageNotifications) {
			settings.alwaysNotifyAudioUsers.push(subscription.u._id);
		}
		if (desktopNotifications === 'all' && !disableAllMessageNotifications) {
			settings.alwaysNotifyDesktopUsers.push(subscription.u._id);
		} else if (desktopNotifications === 'nothing') {
			settings.dontNotifyDesktopUsers.push(subscription.u._id);
		}
		if (mobilePushNotifications === 'all' && !disableAllMessageNotifications) {
			settings.alwaysNotifyMobileUsers.push(subscription.u._id);
		} else if (mobilePushNotifications === 'nothing') {
			settings.dontNotifyMobileUsers.push(subscription.u._id);
		}

		settings.audioNotificationValues[subscription.u._id] = subscription.audioNotificationValue;
		settings.desktopNotificationDurations[subscription.u._id] = subscription.desktopNotificationDuration;
	});
	let userIdsForAudio = [];
	let userIdsToNotify = [];
	let userIdsToPushNotify = [];
	const mentions = [];
	const alwaysNotifyMobileBoolean = RocketChat.settings.get('Notifications_Always_Notify_Mobile');

	const usersWithHighlights = RocketChat.models.Users.findUsersByUsernamesWithHighlights(room.usernames, { fields: { '_id': 1, 'settings.preferences.highlights': 1 }}).fetch()
		.filter(user => messageContainsHighlight(message, user.settings.preferences.highlights));

	let push_message = ' ';
	//Set variables depending on Push Notification settings
	if (RocketChat.settings.get('Push_show_message')) {
		push_message = parseMessageText(message, userId);
	}

	let push_username = '';
	let push_room = '';
	if (RocketChat.settings.get('Push_show_username_room')) {
		push_username = user.username;
		push_room = `#${ room.name }`;
	}

	if (room.t == null || room.t === 'd') {
		const userOfMentionId = message.rid.replace(message.u._id, '');
		const userOfMention = RocketChat.models.Users.findOne({
			_id: userOfMentionId
		}, {
			fields: {
				username: 1,
				statusConnection: 1
			}
		});

		// Always notify Sandstorm
		if (userOfMention != null) {
			RocketChat.Sandstorm.notify(message, [userOfMention._id],
				`@${ user.username }: ${ message.msg }`, 'privateMessage');

			if (canBeNotified(userOfMentionId, 'desktop')) {
				const duration = settings.desktopNotificationDurations[userOfMention._id];
				notifyDesktopUser(userOfMention._id, user, message, room, duration);
			}

<<<<<<< HEAD
		if ((userOfMention != null) && canBeNotified(userOfMentionId, 'desktop')) {
			if (Push.enabled === true && (userOfMention.statusConnection !== 'online' || alwaysNotifyMobileBoolean === true)) {
				RocketChat.PushNotification.send({
					roomId: message.rid,
					username: push_username,
					message: push_message,
					badge: getBadgeCount(userOfMention._id),
					payload: {
						host: Meteor.absoluteUrl(),
						rid: message.rid,
						sender: message.u,
						type: room.t,
						name: room.name
					},
					usersTo: {
						userId: userOfMention._id
					}
				});
				return message;
=======
			if (canBeNotified(userOfMentionId, 'mobile')) {
				if (Push.enabled === true && userOfMention.statusConnection !== 'online') {
					RocketChat.PushNotification.send({
						roomId: message.rid,
						username: push_username,
						message: push_message,
						badge: getBadgeCount(userOfMention._id),
						payload: {
							host: Meteor.absoluteUrl(),
							rid: message.rid,
							sender: message.u,
							type: room.t,
							name: room.name
						},
						usersTo: {
							userId: userOfMention._id
						},
						category: canSendMessageToRoom(room, userOfMention.username) ? CATEGORY_MESSAGE : CATEGORY_MESSAGE_NOREPLY
					});
					return message;
				}
>>>>>>> e2b99ea2
			}
		}

	} else {
		const mentionIds = (message.mentions || []).map(({_id}) => _id);
		const toAll = mentionIds.includes('all');
		const toHere = mentionIds.includes('here');
		let usersOfMobileMentions = [];

		if (mentionIds.length + settings.alwaysNotifyDesktopUsers.length > 0) {
			let desktopMentionIds = _.union(mentionIds, settings.alwaysNotifyDesktopUsers);
			desktopMentionIds = _.difference(desktopMentionIds, settings.dontNotifyDesktopUsers);

			let usersOfDesktopMentions = RocketChat.models.Users.find({
				_id: {
					$in: desktopMentionIds
				}
			}, {
				fields: {
					_id: 1,
					username: 1,
					active: 1
				}
			}).fetch();
			mentions.push(...usersOfDesktopMentions);
			if (room.t !== 'c') {
				usersOfDesktopMentions = _.reject(usersOfDesktopMentions, (usersOfMentionItem) => {
					return room.usernames.indexOf(usersOfMentionItem.username) === -1;
				});
			}

			userIdsToNotify = _.pluck(usersOfDesktopMentions, '_id');
		}

		if (mentionIds.length + settings.alwaysNotifyMobileUsers.length > 0) {
			let mobileMentionIds = _.union(mentionIds, settings.alwaysNotifyMobileUsers);
			mobileMentionIds = _.difference(mobileMentionIds, settings.dontNotifyMobileUsers);

			if (alwaysNotifyMobileBoolean === true) {
				usersOfMobileMentions = RocketChat.models.Users.find({
					_id: {
						$in: mobileMentionIds
					}
				}, {
					fields: {
						_id: 1,
						username: 1,
						statusConnection: 1,
						active: 1
					}
				}).fetch();
			} else {
				usersOfMobileMentions = RocketChat.models.Users.find({
					_id: {
						$in: mobileMentionIds
					},
					statusConnection: {
						$ne: 'online'
					}
				}, {
					fields: {
						_id: 1,
						username: 1,
						statusConnection: 1,
						active: 1
					}
				}).fetch();
			}
			mentions.push(...usersOfMobileMentions);
			if (room.t !== 'c') {
				usersOfMobileMentions = _.reject(usersOfMobileMentions, usersOfMentionItem => !room.usernames.includes(usersOfMentionItem.username));
			}

			userIdsToPushNotify = usersOfMobileMentions.map(userMobile => {
				pushUsernames[userMobile._id] = userMobile.username;
				return userMobile._id;
			});
		}

		if (mentionIds.length + settings.alwaysNotifyAudioUsers.length > 0) {
			let audioMentionIds = _.union(mentionIds, settings.alwaysNotifyAudioUsers);
			audioMentionIds = _.difference(audioMentionIds, userIdsToNotify);

			let usersOfAudioMentions = RocketChat.models.Users.find({ _id: { $in: audioMentionIds }, statusConnection: {
				$ne:'offline'
			} }, {
				fields: {
					_id: 1,
					username: 1,
					active: 1
				}
			}).fetch();
			mentions.push(...usersOfAudioMentions);
			if (room.t !== 'c') {
				usersOfAudioMentions = _.reject(usersOfAudioMentions, (usersOfMentionItem) => {
					return room.usernames.indexOf(usersOfMentionItem.username) === -1;
				});
			}

			userIdsForAudio = _.pluck(usersOfAudioMentions, '_id');
		}

		if (room.t === 'c') {
			mentions.filter(user => !room.usernames.includes(user.username))
				.forEach(user =>callJoin(user, room._id));
		}

		if ([toAll, toHere].some(e => e) && room.usernames && room.usernames.length > 0) {
			RocketChat.models.Users.find({
				username: { $in: room.usernames },
				_id: { $ne: user._id }
			}, {
				fields: {
					_id: 1,
					username: 1,
					status: 1,
					statusConnection: 1
				}
			}).forEach(function(user) {
				if (['online', 'away', 'busy'].includes(user.status) && !(settings.dontNotifyDesktopUsers || []).includes(user._id)) {
					userIdsToNotify.push(user._id);
					userIdsForAudio.push(user._id);
				}
				if (toAll && user.statusConnection !== 'online' && !(settings.dontNotifyMobileUsers || []).includes(user._id)) {
					pushUsernames[user._id] = user.username;
					return userIdsToPushNotify.push(user._id);
				}
				if (toAll && user.statusConnection !== 'online') {
					userIdsForAudio.push(user._id);
				}
			});
		}

		if (usersWithHighlights.length > 0) {
			const highlightsIds = _.pluck(usersWithHighlights, '_id');
			userIdsForAudio = userIdsForAudio.concat(highlightsIds);
			userIdsToNotify = userIdsToNotify.concat(highlightsIds);
			userIdsToPushNotify = userIdsToPushNotify.concat(highlightsIds);
		}

		userIdsToNotify = _.without(_.compact(_.unique(userIdsToNotify)), message.u._id);
		userIdsToPushNotify = _.without(_.compact(_.unique(userIdsToPushNotify)), message.u._id);
		userIdsForAudio = _.without(_.compact(_.unique(userIdsForAudio)), message.u._id);

		for (const usersOfMentionId of userIdsToNotify) {
			const duration = settings.desktopNotificationDurations[usersOfMentionId];
			notifyDesktopUser(usersOfMentionId, user, message, room, duration);
		}
		for (const usersOfMentionId of userIdsForAudio) {
			notifyAudioUser(usersOfMentionId, message, room);
		}
		sendPushNotifications(userIdsToPushNotify, message, room, push_room, push_username, push_message, pushUsernames);

		const allUserIdsToNotify = _.unique(userIdsToNotify.concat(userIdsToPushNotify));
		RocketChat.Sandstorm.notify(message, allUserIdsToNotify,
			`@${ user.username }: ${ message.msg }`, room.t === 'p' ? 'privateMessage' : 'message');
	}

	return message;

}, RocketChat.callbacks.priority.LOW, 'sendNotificationOnMessage');<|MERGE_RESOLUTION|>--- conflicted
+++ resolved
@@ -288,29 +288,8 @@
 				notifyDesktopUser(userOfMention._id, user, message, room, duration);
 			}
 
-<<<<<<< HEAD
-		if ((userOfMention != null) && canBeNotified(userOfMentionId, 'desktop')) {
-			if (Push.enabled === true && (userOfMention.statusConnection !== 'online' || alwaysNotifyMobileBoolean === true)) {
-				RocketChat.PushNotification.send({
-					roomId: message.rid,
-					username: push_username,
-					message: push_message,
-					badge: getBadgeCount(userOfMention._id),
-					payload: {
-						host: Meteor.absoluteUrl(),
-						rid: message.rid,
-						sender: message.u,
-						type: room.t,
-						name: room.name
-					},
-					usersTo: {
-						userId: userOfMention._id
-					}
-				});
-				return message;
-=======
 			if (canBeNotified(userOfMentionId, 'mobile')) {
-				if (Push.enabled === true && userOfMention.statusConnection !== 'online') {
+				if (Push.enabled === true && (userOfMention.statusConnection !== 'online' || alwaysNotifyMobileBoolean === true)) {
 					RocketChat.PushNotification.send({
 						roomId: message.rid,
 						username: push_username,
@@ -330,7 +309,6 @@
 					});
 					return message;
 				}
->>>>>>> e2b99ea2
 			}
 		}
 
