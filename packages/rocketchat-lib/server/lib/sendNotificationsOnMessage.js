--- conflicted
+++ resolved
@@ -128,11 +128,7 @@
 		}
 		if ((userOfMention != null) && canBeNotified(userOfMentionId, 'mobile')) {
 			RocketChat.Notifications.notifyUser(userOfMention._id, 'notification', {
-<<<<<<< HEAD
-				title: RocketChat.settings.get('UI_Use_Real_Name') ? user.name : '@' + user.username,
-=======
-				title: `@${ user.username }`,
->>>>>>> 9508f2cb
+				title: RocketChat.settings.get('UI_Use_Real_Name') ? user.name : `@${ user.username }`,
 				text: message.msg,
 				duration: settings.desktopNotificationDurations[userOfMention._id],
 				payload: {
