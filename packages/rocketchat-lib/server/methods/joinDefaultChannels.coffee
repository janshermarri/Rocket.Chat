--- conflicted
+++ resolved
@@ -1,11 +1,6 @@
 Meteor.methods
 	joinDefaultChannels: (silenced) ->
-
-<<<<<<< HEAD
-		defaultRooms = RocketChat.cache.Rooms.findByDefaultAndTypes(true, ['c', 'p'], {fields: {usernames: 0}}).fetch()
-=======
 		check silenced, Match.Optional(Boolean)
->>>>>>> 66644612
 
 		if not Meteor.userId()
 			throw new Meteor.Error('error-invalid-user', "Invalid user", { method: 'joinDefaultChannels' })
