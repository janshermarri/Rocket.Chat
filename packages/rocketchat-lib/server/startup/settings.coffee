--- conflicted
+++ resolved
@@ -155,27 +155,17 @@
 
 	@section 'Content', ->
 		@add 'Layout_Home_Title', 'Home', { type: 'string', public: true }
-<<<<<<< HEAD
-		@add 'Layout_Home_Body', 'Welcome to Rocket.Chat <br> Go to APP SETTINGS -> Layout to customize this intro.', { type: 'string', multiline: true, public: true }
-		@add 'Layout_Terms_of_Service', 'Terms of Service <br> Go to APP SETTINGS -> Layout to customize this page.', { type: 'string', multiline: true, public: true }
-		@add 'Layout_Privacy_Policy', 'Privacy Policy <br> Go to APP SETTINGS -> Layout to customize this page.', { type: 'string', multiline: true, public: true }
-		@add 'Layout_Sidenav_Footer', '<div><a href="https://github.com/RocketChat/Rocket.Chat" class="logo" target="_blank"> <img src="images/logo/logo.svg?v=3" /></a><div class="github-tagline"><span class="octicon octicon-pencil" style="color: #994C00"></span> with <span class="octicon octicon-heart" style="color: red"></span> on <span class="octicon octicon-mark-github"></span></div></div>', { type: 'string', public: true, i18nDescription: 'Layout_Sidenav_Footer_description' }
-
-	@section 'Login', ->
-		@add 'Layout_Login_Header', '<a class="logo" href="/"><img src="images/logo/logo.svg?v=3" /></a>', { type: 'string', multiline: true, public: true }
-=======
 		@add 'Layout_Home_Body', 'Welcome to Rocket.Chat <br> Go to APP SETTINGS -> Layout to customize this intro.', { type: 'code', code: 'text/html', multiline: true, public: true }
 		@add 'Layout_Terms_of_Service', 'Terms of Service <br> Go to APP SETTINGS -> Layout to customize this page.', { type: 'code', code: 'text/html', multiline: true, public: true }
 		@add 'Layout_Privacy_Policy', 'Privacy Policy <br> Go to APP SETTINGS -> Layout to customize this page.', { type: 'code', code: 'text/html', multiline: true, public: true }
-		@add 'Layout_Sidenav_Footer', '<div><a href="https://github.com/RocketChat/Rocket.Chat" class="logo" target="_blank"> <img src="/images/logo/logo.svg?v=3" /></a><div class="github-tagline"><span class="octicon octicon-pencil" style="color: #994C00"></span> with <span class="octicon octicon-heart" style="color: red"></span> on <span class="octicon octicon-mark-github"></span></div></div>', { type: 'code', code: 'text/html', public: true, i18nDescription: 'Layout_Sidenav_Footer_description' }
+		@add 'Layout_Sidenav_Footer', '<div><a href="https://github.com/RocketChat/Rocket.Chat" class="logo" target="_blank"> <img src="images/logo/logo.svg?v=3" /></a><div class="github-tagline"><span class="octicon octicon-pencil" style="color: #994C00"></span> with <span class="octicon octicon-heart" style="color: red"></span> on <span class="octicon octicon-mark-github"></span></div></div>', { type: 'code', code: 'text/html', public: true, i18nDescription: 'Layout_Sidenav_Footer_description' }
 
 	@section 'Custom Scripts', ->
 		@add 'Custom_Script_Logged_Out', '//Add your script', { type: 'code', multiline: true, public: true }
 		@add 'Custom_Script_Logged_In', '//Add your script', { type: 'code', multiline: true, public: true }
 
 	@section 'Login', ->
-		@add 'Layout_Login_Header', '<a class="logo" href="/"><img src="/images/logo/logo.svg?v=3" /></a>', { type: 'code', code: 'text/html', multiline: true, public: true }
->>>>>>> 127ff29f
+		@add 'Layout_Login_Header', '<a class="logo" href="/"><img src="images/logo/logo.svg?v=3" /></a>', { type: 'code', code: 'text/html', multiline: true, public: true }
 		@add 'Layout_Login_Terms', 'By proceeding to create your account and use Rocket.Chat, you are agreeing to our <a href="/terms-of-service">Terms of Service</a> and <a href="/privacy-policy">Privacy Policy</a>. If you do not agree, you cannot use Rocket.Chat.', { type: 'string', multiline: true, public: true }
 
 
