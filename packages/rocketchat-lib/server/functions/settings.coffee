blockedSettings = {}
process.env.SETTINGS_BLOCKED?.split(',').forEach (settingId) ->
	blockedSettings[settingId] = 1

hiddenSettings = {}
process.env.SETTINGS_HIDDEN?.split(',').forEach (settingId) ->
	hiddenSettings[settingId] = 1

RocketChat.settings._sorter = {}

###
# Add a setting
# @param {String} _id
# @param {Mixed} value
# @param {Object} setting
###
RocketChat.settings.add = (_id, value, options = {}) ->
	# console.log '[functions] RocketChat.settings.add -> '.green, 'arguments:', arguments

	if not _id or not value?
		return false

	RocketChat.settings._sorter[options.group] ?= 0

	options.packageValue = value
	options.valueSource = 'packageValue'
	options.hidden = false
	options.blocked = options.blocked || false
	options.sorter ?= RocketChat.settings._sorter[options.group]++

	if options.enableQuery?
		options.enableQuery = JSON.stringify options.enableQuery

	if options.i18nDefaultQuery?
		options.i18nDefaultQuery = JSON.stringify options.i18nDefaultQuery

	if process?.env?[_id]?
		value = process.env[_id]
		if value.toLowerCase() is "true"
			value = true
		else if value.toLowerCase() is "false"
			value = false
		options.processEnvValue = value
		options.valueSource = 'processEnvValue'

	else if Meteor.settings?[_id]?
		value = Meteor.settings[_id]
		options.meteorSettingsValue = value
		options.valueSource = 'meteorSettingsValue'

	if not options.i18nLabel?
		options.i18nLabel = _id

	# Default description i18n key will be the setting name + "_Description" (eg: LDAP_Enable -> LDAP_Enable_Description)
	if not options.i18nDescription?
		options.i18nDescription = "#{_id}_Description"

	if blockedSettings[_id]?
		options.blocked = true

	if hiddenSettings[_id]?
		options.hidden = true

	if process?.env?['OVERWRITE_SETTING_' + _id]?
		value = process.env['OVERWRITE_SETTING_' + _id]
		if value.toLowerCase() is "true"
			value = true
		else if value.toLowerCase() is "false"
			value = false
		options.value = value
		options.processEnvValue = value
		options.valueSource = 'processEnvValue'

	updateOperations =
		$set: options
		$setOnInsert:
			createdAt: new Date

	if options.editor?
		updateOperations.$setOnInsert.editor = options.editor
		delete options.editor

	if not options.value?
		if options.force is true
			updateOperations.$set.value = options.packageValue
		else
			updateOperations.$setOnInsert.value = value

	query = _.extend { _id: _id }, updateOperations.$set

	if not options.section?
		updateOperations.$unset = { section: 1 }
		query.section = { $exists: false }

<<<<<<< HEAD
	if not RocketChat.models.Settings.db.findOne(query)?
=======
	existantSetting = RocketChat.models.Settings.findOne(query)

	if existantSetting?
		if not existantSetting.editor? and updateOperations.$setOnInsert.editor?
			updateOperations.$set.editor = updateOperations.$setOnInsert.editor
			delete updateOperations.$setOnInsert.editor
	else
>>>>>>> 062823ad
		updateOperations.$set.ts = new Date

	return RocketChat.models.Settings.upsert { _id: _id }, updateOperations



###
# Add a setting group
# @param {String} _id
###
RocketChat.settings.addGroup = (_id, options = {}, cb) ->
	# console.log '[functions] RocketChat.settings.addGroup -> '.green, 'arguments:', arguments

	if not _id
		return false

	if _.isFunction(options)
		cb = options
		options = {}

	if not options.i18nLabel?
		options.i18nLabel = _id

	if not options.i18nDescription?
		options.i18nDescription = "#{_id}_Description"

	options.ts = new Date
	options.blocked = false
	options.hidden = false

	if blockedSettings[_id]?
		options.blocked = true

	if hiddenSettings[_id]?
		options.hidden = true

	RocketChat.models.Settings.upsert { _id: _id },
		$set: options
		$setOnInsert:
			type: 'group'
			createdAt: new Date

	if cb?
		cb.call
			add: (id, value, options = {}) ->
				options.group = _id
				RocketChat.settings.add id, value, options

			section: (section, cb) ->
				cb.call
					add: (id, value, options = {}) ->
						options.group = _id
						options.section = section
						RocketChat.settings.add id, value, options

	return


###
# Remove a setting by id
# @param {String} _id
###
RocketChat.settings.removeById = (_id) ->
	# console.log '[functions] RocketChat.settings.add -> '.green, 'arguments:', arguments

	if not _id
		return false

	return RocketChat.models.Settings.removeById _id


###
# Update a setting by id
# @param {String} _id
###
RocketChat.settings.updateById = (_id, value, editor) ->
	# console.log '[functions] RocketChat.settings.updateById -> '.green, 'arguments:', arguments

	if not _id or not value?
		return false

	if editor?
		return RocketChat.models.Settings.updateValueAndEditorById _id, value, editor

	return RocketChat.models.Settings.updateValueById _id, value


###
# Update options of a setting by id
# @param {String} _id
###
RocketChat.settings.updateOptionsById = (_id, options) ->
	# console.log '[functions] RocketChat.settings.updateOptionsById -> '.green, 'arguments:', arguments

	if not _id or not options?
		return false

	return RocketChat.models.Settings.updateOptionsById _id, options


###
# Update a setting by id
# @param {String} _id
###
RocketChat.settings.clearById = (_id) ->
	# console.log '[functions] RocketChat.settings.clearById -> '.green, 'arguments:', arguments

	if not _id?
		return false

	return RocketChat.models.Settings.updateValueById _id, undefined


###
# Update a setting by id
###
RocketChat.settings.init = ->
	RocketChat.settings.initialLoad = true
	RocketChat.models.Settings.find().observe
		added: (record) ->
			Meteor.settings[record._id] = record.value
			if record.env is true
				process.env[record._id] = record.value
			RocketChat.settings.load record._id, record.value, RocketChat.settings.initialLoad
		changed: (record) ->
			Meteor.settings[record._id] = record.value
			if record.env is true
				process.env[record._id] = record.value
			RocketChat.settings.load record._id, record.value, RocketChat.settings.initialLoad
		removed: (record) ->
			delete Meteor.settings[record._id]
			if record.env is true
				delete process.env[record._id]
			RocketChat.settings.load record._id, undefined, RocketChat.settings.initialLoad
	RocketChat.settings.initialLoad = false

	for fn in RocketChat.settings.afterInitialLoad
		fn(Meteor.settings)


RocketChat.settings.afterInitialLoad = []

RocketChat.settings.onAfterInitialLoad = (fn) ->
	RocketChat.settings.afterInitialLoad.push(fn)
	if RocketChat.settings.initialLoad is false
		fn(Meteor.settings)<|MERGE_RESOLUTION|>--- conflicted
+++ resolved
@@ -92,17 +92,13 @@
 		updateOperations.$unset = { section: 1 }
 		query.section = { $exists: false }
 
-<<<<<<< HEAD
-	if not RocketChat.models.Settings.db.findOne(query)?
-=======
-	existantSetting = RocketChat.models.Settings.findOne(query)
+	existantSetting = RocketChat.models.Settings.db.findOne(query)
 
 	if existantSetting?
 		if not existantSetting.editor? and updateOperations.$setOnInsert.editor?
 			updateOperations.$set.editor = updateOperations.$setOnInsert.editor
 			delete updateOperations.$setOnInsert.editor
 	else
->>>>>>> 062823ad
 		updateOperations.$set.ts = new Date
 
 	return RocketChat.models.Settings.upsert { _id: _id }, updateOperations
