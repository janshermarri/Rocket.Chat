class ModelRooms extends RocketChat.models._Base
<<<<<<< HEAD
	constructor: (model, cache) ->
=======
	constructor: ->
>>>>>>> ed39b27b
		super(arguments...)

		@tryEnsureIndex { 'name': 1 }, { unique: 1, sparse: 1 }
		@tryEnsureIndex { 'default': 1 }
		@tryEnsureIndex { 'usernames': 1 }
		@tryEnsureIndex { 't': 1 }
		@tryEnsureIndex { 'u._id': 1 }

<<<<<<< HEAD
		this.cache.ignoeUpdatedFields.push('msgs', 'lm')
		this.cache.ensureIndex(['t', 'name'], 'unique')
		this.cache.options = {fields: {usernames: 0}}

=======
>>>>>>> ed39b27b
	# FIND ONE
	findOneById: (_id, options) ->
		if this.useCache
			return this.cache.findByIndex('_id', _id, options).fetch()

		query =
			_id: _id

		return @findOne query, options

	findOneByIdOrName: (_idOrName, options) ->
		query = {
			$or: [{
				_id: _idOrName
			}, {
				name: _idOrName
			}]
		}

		return this.findOne(query, options)

	findOneByImportId: (_id, options) ->
		query =
			importIds: _id

		return @findOne query, options

	findOneByName: (name, options) ->
		query =
			name: name

		return @findOne query, options

	findOneByNameAndType: (name, type, options) ->
		query =
			name: name
			t: type

		return @findOne query, options

	findOneByIdContainigUsername: (_id, username, options) ->
		query =
			_id: _id
			usernames: username

		return @findOne query, options

	findOneByNameAndTypeNotContainigUsername: (name, type, username, options) ->
		query =
			name: name
			t: type
			usernames:
				$ne: username

		return @findOne query, options


	# FIND

	findById: (roomId, options) ->
		return @find { _id: roomId }, options

	findByIds: (roomIds, options) ->
		return @find { _id: $in: [].concat roomIds }, options

	findByType: (type, options) ->
		query =
			t: type

		return @find query, options

	findByTypes: (types, options) ->
		query =
			t:
				$in: types

		return @find query, options

	findByUserId: (userId, options) ->
		query =
			"u._id": userId

		return @find query, options

	findByNameContaining: (name, options) ->
		nameRegex = new RegExp s.trim(s.escapeRegExp(name)), "i"

		query =
			$or: [
				name: nameRegex
			,
				t: 'd'
				usernames: nameRegex
			]

		return @find query, options

	findByNameContainingTypesWithUsername: (name, types, options) ->
		nameRegex = new RegExp s.trim(s.escapeRegExp(name)), "i"

		$or = []
		for type in types
			obj = {name: nameRegex, t: type.type}
			if type.username?
				obj.usernames = type.username
			if type.ids?
				obj._id = $in: type.ids
			$or.push obj

		query =
			$or: $or

		return @find query, options

	findContainingTypesWithUsername: (types, options) ->

		$or = []
		for type in types
			obj = {t: type.type}
			if type.username?
				obj.usernames = type.username
			if type.ids?
				obj._id = $in: type.ids
			$or.push obj

		query =
			$or: $or

		return @find query, options

	findByNameContainingAndTypes: (name, types, options) ->
		nameRegex = new RegExp s.trim(s.escapeRegExp(name)), "i"

		query =
			t:
				$in: types
			$or: [
				name: nameRegex
			,
				t: 'd'
				usernames: nameRegex
			]

		return @find query, options

	findByNameAndTypeNotContainingUsername: (name, type, username, options) ->
		query =
			t: type
			name: name
			usernames:
				$ne: username

		return @find query, options

	findByNameStartingAndTypes: (name, types, options) ->
		nameRegex = new RegExp "^" + s.trim(s.escapeRegExp(name)), "i"

		query =
			t:
				$in: types
			$or: [
				name: nameRegex
			,
				t: 'd'
				usernames: nameRegex
			]

		return @find query, options

	findByDefaultAndTypes: (defaultValue, types, options) ->
		query =
			default: defaultValue
			t:
				$in: types

		return @find query, options

	findByTypeContainigUsername: (type, username, options) ->
		query =
			t: type
			usernames: username

		return @find query, options

	findByTypeContainigUsernames: (type, username, options) ->
		query =
			t: type
			usernames: { $all: [].concat(username) }

		return @find query, options

	findByTypesAndNotUserIdContainingUsername: (types, userId, username, options) ->
		query =
			t:
				$in: types
			uid:
				$ne: userId
			usernames: username

		return @find query, options

	findByContainigUsername: (username, options) ->
		query =
			usernames: username

		return @find query, options

	findByTypeAndName: (type, name, options) ->
		if this.useCache
			return this.cache.findByIndex('t,name', [type, name], options)

		query =
			name: name
			t: type

		return @find query, options

	findByTypeAndNameContainingUsername: (type, name, username, options) ->
		query =
			name: name
			t: type
			usernames: username

		return @find query, options

	findByTypeAndArchivationState: (type, archivationstate, options) ->
		query =
			t: type

		if archivationstate
			query.archived = true
		else
			query.archived = { $ne: true }

		return @find query, options

	# UPDATE
	archiveById: (_id) ->
		query =
			_id: _id

		update =
			$set:
				archived: true

		return @update query, update

	unarchiveById: (_id) ->
		query =
			_id: _id

		update =
			$set:
				archived: false

		return @update query, update

	addUsernameById: (_id, username, muted) ->
		query =
			_id: _id

		update =
			$addToSet:
				usernames: username

		if muted
			update.$addToSet.muted = username

		return @update query, update

	addUsernamesById: (_id, usernames) ->
		query =
			_id: _id

		update =
			$addToSet:
				usernames:
					$each: usernames

		return @update query, update

	addUsernameByName: (name, username) ->
		query =
			name: name

		update =
			$addToSet:
				usernames: username

		return @update query, update

	removeUsernameById: (_id, username) ->
		query =
			_id: _id

		update =
			$pull:
				usernames: username

		return @update query, update

	removeUsernamesById: (_id, usernames) ->
		query =
			_id: _id

		update =
			$pull:
				usernames:
					$in: usernames

		return @update query, update

	removeUsernameFromAll: (username) ->
		query =
			usernames: username

		update =
			$pull:
				usernames: username

		return @update query, update, { multi: true }

	removeUsernameByName: (name, username) ->
		query =
			name: name

		update =
			$pull:
				usernames: username

		return @update query, update

	setNameById: (_id, name) ->
		query =
			_id: _id

		update =
			$set:
				name: name

		return @update query, update

	incMsgCountAndSetLastMessageTimestampById: (_id, inc=1, lastMessageTimestamp) ->
		query =
			_id: _id

		update =
			$set:
				lm: lastMessageTimestamp
			$inc:
				msgs: inc

		return @update query, update

	replaceUsername: (previousUsername, username) ->
		query =
			usernames: previousUsername

		update =
			$set:
				"usernames.$": username

		return @update query, update, { multi: true }

	replaceMutedUsername: (previousUsername, username) ->
		query =
			muted: previousUsername

		update =
			$set:
				"muted.$": username

		return @update query, update, { multi: true }

	replaceUsernameOfUserByUserId: (userId, username) ->
		query =
			"u._id": userId

		update =
			$set:
				"u.username": username

		return @update query, update, { multi: true }

	setJoinCodeById: (_id, joinCode) ->
		query =
			_id: _id

		if joinCode?.trim() isnt ''
			update =
				$set:
					joinCodeRequired: true
					joinCode: joinCode
		else
			update =
				$set:
					joinCodeRequired: false
				$unset:
					joinCode: 1

		return @update query, update

	setUserById: (_id, user) ->
		query =
			_id: _id

		update =
			$set:
				u:
					_id: user._id
					username: user.username

		return @update query, update

	setTypeById: (_id, type) ->
		query =
			_id: _id

		update =
			$set:
				t: type

		return @update query, update

	setTopicById: (_id, topic) ->
		query =
			_id: _id

		update =
			$set:
				topic: topic

		return @update query, update

	muteUsernameByRoomId: (_id, username) ->
		query =
			_id: _id

		update =
			$addToSet:
				muted: username

		return @update query, update

	unmuteUsernameByRoomId: (_id, username) ->
		query =
			_id: _id

		update =
			$pull:
				muted: username

		return @update query, update

	saveDefaultById: (_id, defaultValue) ->
		query =
			_id: _id

		update =
			$set:
				default: defaultValue is 'true'

		return @update query, update

	saveRoomById: (_id, data) ->
		setData = {}
		unsetData = {}

		if data.topic?
			if not _.isEmpty(s.trim(data.topic))
				setData.topic = s.trim(data.topic)
			else
				unsetData.topic = 1

		if data.tags?
			if not _.isEmpty(s.trim(data.tags))
				setData.tags = s.trim(data.tags).split(',').map((tag) => return s.trim(tag))
			else
				unsetData.tags = 1

		update = {}

		if not _.isEmpty setData
			update.$set = setData

		if not _.isEmpty unsetData
			update.$unset = unsetData

		return @update { _id: _id }, update

	# INSERT
	createWithTypeNameUserAndUsernames: (type, name, user, usernames, extraData) ->
		room =
			name: name
			t: type
			usernames: usernames
			msgs: 0
			u:
				_id: user._id
				username: user.username

		_.extend room, extraData

		room._id = @insert room
		return room

	createWithIdTypeAndName: (_id, type, name, extraData) ->
		room =
			_id: _id
			ts: new Date()
			t: type
			name: name
			usernames: []
			msgs: 0

		_.extend room, extraData

		@insert room
		return room


	# REMOVE
	removeById: (_id) ->
		query =
			_id: _id

		return @remove query

	removeByTypeContainingUsername: (type, username) ->
		query =
			t: type
			usernames: username

		return @remove query

<<<<<<< HEAD
RocketChat.models.Rooms = new ModelRooms('room', true)
=======
RocketChat.models.Rooms = new ModelRooms('room')
>>>>>>> ed39b27b
<|MERGE_RESOLUTION|>--- conflicted
+++ resolved
@@ -1,9 +1,5 @@
 class ModelRooms extends RocketChat.models._Base
-<<<<<<< HEAD
-	constructor: (model, cache) ->
-=======
 	constructor: ->
->>>>>>> ed39b27b
 		super(arguments...)
 
 		@tryEnsureIndex { 'name': 1 }, { unique: 1, sparse: 1 }
@@ -12,13 +8,10 @@
 		@tryEnsureIndex { 't': 1 }
 		@tryEnsureIndex { 'u._id': 1 }
 
-<<<<<<< HEAD
 		this.cache.ignoeUpdatedFields.push('msgs', 'lm')
 		this.cache.ensureIndex(['t', 'name'], 'unique')
 		this.cache.options = {fields: {usernames: 0}}
 
-=======
->>>>>>> ed39b27b
 	# FIND ONE
 	findOneById: (_id, options) ->
 		if this.useCache
@@ -554,8 +547,4 @@
 
 		return @remove query
 
-<<<<<<< HEAD
-RocketChat.models.Rooms = new ModelRooms('room', true)
-=======
-RocketChat.models.Rooms = new ModelRooms('room')
->>>>>>> ed39b27b
+RocketChat.models.Rooms = new ModelRooms('room', true)