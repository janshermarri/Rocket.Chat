{
	"name": "@rocket.chat/ui-avatar",
	"version": "1.0.0",
	"private": true,
	"devDependencies": {
		"@babel/core": "~7.22.20",
<<<<<<< HEAD
		"@rocket.chat/fuselage": "^0.52.0",
=======
		"@rocket.chat/fuselage": "^0.53.2",
>>>>>>> 5eb3cbb7
		"@rocket.chat/ui-contexts": "workspace:^",
		"@types/babel__core": "~7.20.3",
		"@types/react": "~17.0.69",
		"@types/react-dom": "~17.0.22",
		"eslint": "~8.45.0",
		"eslint-plugin-react": "~7.32.2",
		"eslint-plugin-react-hooks": "~4.6.0",
		"eslint-plugin-storybook": "~0.6.15",
		"eslint-plugin-testing-library": "~5.11.1",
		"react": "^17.0.2",
		"typescript": "~5.3.3"
	},
	"scripts": {
		"lint": "eslint --ext .js,.jsx,.ts,.tsx .",
		"lint:fix": "eslint --ext .js,.jsx,.ts,.tsx . --fix",
		"build": "rm -rf dist && tsc -p tsconfig-build.json",
		"typecheck": "tsc -p tsconfig.json --noEmit",
		"dev": "tsc -p tsconfig-build.json --watch --preserveWatchOutput"
	},
	"main": "./dist/index.js",
	"typings": "./dist/index.d.ts",
	"files": [
		"/dist"
	],
	"peerDependencies": {
		"@rocket.chat/fuselage": "*",
		"@rocket.chat/ui-contexts": "5.0.0",
		"react": "~17.0.2"
	},
	"volta": {
		"extends": "../../package.json"
	}
}<|MERGE_RESOLUTION|>--- conflicted
+++ resolved
@@ -4,11 +4,7 @@
 	"private": true,
 	"devDependencies": {
 		"@babel/core": "~7.22.20",
-<<<<<<< HEAD
-		"@rocket.chat/fuselage": "^0.52.0",
-=======
 		"@rocket.chat/fuselage": "^0.53.2",
->>>>>>> 5eb3cbb7
 		"@rocket.chat/ui-contexts": "workspace:^",
 		"@types/babel__core": "~7.20.3",
 		"@types/react": "~17.0.69",
