--- conflicted
+++ resolved
@@ -1,19 +1,6 @@
 /* globals toolbarSearch, menu, isRtl, fireGlobalEvent, CachedChatSubscription, DynamicCss */
 import Clipboard from 'clipboard';
 RocketChat.settings.collection.find({_id:/theme/}, {fields:{ value: 1, properties: 1, type: 1 }}).observe({changed: () => { DynamicCss.run(); }});
-<<<<<<< HEAD
-=======
-const sideNavW = menu.sideNavW;
-
-menu.on('close', function() {
-	this.mainContent.css('opacity', '1');
-});
-
-menu.on('open', function() {
-	this.mainContent.css('opacity', '.5');
-});
->>>>>>> c2793004
-
 Template.body.onRendered(function() {
 	new Clipboard('.clipboard');
 
