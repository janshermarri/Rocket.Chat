@filteredUsersMemory = new Mongo.Collection null

Meteor.startup ->
	Tracker.autorun ->
		if not Meteor.user()? or not Session.get('openedRoom')?
			return

		filteredUsersMemory.remove({})
		messageUsers = RocketChat.models.Messages.find({rid: Session.get('openedRoom'), 'u.username': {$ne: Meteor.user().username}}, {fields: {'u.username': 1, ts: 1}, sort: {ts: -1}}).fetch()
		uniqueMessageUsersControl = {}
		messageUsers.forEach (messageUser) ->
			if not uniqueMessageUsersControl[messageUser.u.username]?
				uniqueMessageUsersControl[messageUser.u.username] = true
				filteredUsersMemory.upsert messageUser.u.username,
					_id: messageUser.u.username
					username: messageUser.u.username
					status: Session.get('user_' + messageUser.u.username + '_status') or 'offline'
					ts: messageUser.ts


getUsersFromServer = (filter, records, cb) =>
	messageUsers = _.pluck(records, 'username')
	Meteor.call 'spotlight', filter, messageUsers, { users: true }, (err, results) ->
		if err?
			return console.error err

		if results.users.length > 0
			for result in results
				if records.length < 5
					records.push
						_id: result.username
						username: result.username
						status: 'offline'
						sort: 3

			records = _.sortBy(records, 'sort')

			cb(records)

getRoomsFromServer = (filter, records, cb) =>
	Meteor.call 'spotlight', filter, null, { rooms: true }, (err, results) ->
		if err?
			return console.error err

		if results.rooms.length > 0
			for room in results.rooms
				if records.length < 5
					records.push room

			cb(records)

getUsersFromServerDelayed = _.throttle getUsersFromServer, 500
getRoomsFromServerDelayed = _.throttle getRoomsFromServer, 500


Template.messagePopupConfig.helpers
	popupUserConfig: ->
		self = this
		template = Template.instance()

		config =
			title: t('People')
			collection: filteredUsersMemory
			template: 'messagePopupUser'
			getInput: self.getInput
			textFilterDelay: 200
			trigger: '@'
			suffix: ' '
			getFilter: (collection, filter, cb) ->
				exp = new RegExp("#{RegExp.escape filter}", 'i')

				# Get users from messages
				items = filteredUsersMemory.find({ts: {$exists: true}, username: exp}, {limit: 5, sort: {ts: -1}}).fetch()

				# Get online users
				if items.length < 5 and filter?.trim() isnt ''
					messageUsers = _.pluck(items, 'username')
					Meteor.users.find({$and: [{username: exp}, {username: {$nin: [Meteor.user()?.username].concat(messageUsers)}}]}, {limit: 5 - messageUsers.length}).fetch().forEach (item) ->
						items.push
							_id: item.username
							username: item.username
							status: item.status
							sort: 1

				# Get users of room
				if items.length < 5 and filter?.trim() isnt ''
					messageUsers = _.pluck(items, 'username')
					Tracker.nonreactive ->
						roomUsernames = RocketChat.models.Rooms.findOne(Session.get('openedRoom')).usernames
						for roomUsername in roomUsernames
							if messageUsers.indexOf(roomUsername) is -1 and exp.test(roomUsername)
								items.push
									_id: roomUsername
									username: roomUsername
									status: Session.get('user_' + roomUsername + '_status') or 'offline'
									sort: 2

								if items.length >= 5
									break

				# Get users from db
				if items.length < 5 and filter?.trim() isnt ''
					getUsersFromServerDelayed filter, items, cb

				all =
					_id: 'all'
					username: 'all'
					system: true
					name: t 'Notify_all_in_this_room'
					compatibility: 'channel group'
					sort: 4

				exp = new RegExp("(^|\\s)#{RegExp.escape filter}", 'i')
				if exp.test(all.username) or exp.test(all.compatibility)
					items.push all

				return items

<<<<<<< HEAD
			getValue: (_id, collection, records, firstPartValue) ->
				if _id is '@all'
					if firstPartValue.indexOf(' ') > -1
						return 'all'

					return 'all:'

				if firstPartValue.indexOf(' ') > -1
					return _id

				return _id + ':'
=======
			getValue: (_id) ->
				return _id
>>>>>>> 886c1a2b

		return config

	popupChannelConfig: ->
		self = this
		template = Template.instance()

		config =
			title: t('Channels')
			collection: RocketChat.models.Subscriptions
			trigger: '#'
			suffix: ' '
			template: 'messagePopupChannel'
			getInput: self.getInput
			getFilter: (collection, filter, cb) ->
				exp = new RegExp(filter, 'i')

				records = collection.find({name: exp, t: {$in: ['c', 'p']}}, {limit: 5, sort: {ls: -1}}).fetch()

				if records.length < 5 and filter?.trim() isnt ''
					getRoomsFromServerDelayed filter, records, cb

				return records

			getValue: (_id, collection, records) ->
				return _.findWhere(records, {_id: _id})?.name

		return config

	popupSlashCommandsConfig: ->
		self = this
		template = Template.instance()

		config =
			title: t('Commands')
			collection: RocketChat.slashCommands.commands
			trigger: '/'
			suffix: ' '
			triggerAnywhere: false
			template: 'messagePopupSlashCommand'
			getInput: self.getInput
			getFilter: (collection, filter) ->
				commands = []
				for command, item of collection
					if command.indexOf(filter) > -1
						commands.push
							_id: command
							params: if item.params then TAPi18n.__ item.params else ''
							description: TAPi18n.__ item.description

				commands = commands.sort (a, b) ->
					return a._id > b._id

				commands = commands[0..10]

				return commands

		return config

	emojiEnabled: ->
		return RocketChat.emoji?

	popupEmojiConfig: ->
		if RocketChat.emoji?
			self = this
			template = Template.instance()
			config =
				title: t('Emoji')
				collection: RocketChat.emoji.list
				template: 'messagePopupEmoji'
				trigger: ':'
				prefix: ''
				suffix: ' '
				getInput: self.getInput
				getFilter: (collection, filter, cb) ->
					results = []
					key = ':' + filter

					if RocketChat.emoji.packages.emojione?.asciiList[key] or filter.length < 2
						return []

					regExp = new RegExp('^' + RegExp.escape(key), 'i')

					for key, value of collection
						if results.length > 10
							break

						if regExp.test(key)
							results.push
								_id: key
								data: value

					results.sort (a, b) ->
						if a._id < b._id
							return -1
						if a._id > b._id
							return 1
						return 0

					return results

		return config<|MERGE_RESOLUTION|>--- conflicted
+++ resolved
@@ -116,22 +116,8 @@
 
 				return items
 
-<<<<<<< HEAD
-			getValue: (_id, collection, records, firstPartValue) ->
-				if _id is '@all'
-					if firstPartValue.indexOf(' ') > -1
-						return 'all'
-
-					return 'all:'
-
-				if firstPartValue.indexOf(' ') > -1
-					return _id
-
-				return _id + ':'
-=======
 			getValue: (_id) ->
 				return _id
->>>>>>> 886c1a2b
 
 		return config
 
