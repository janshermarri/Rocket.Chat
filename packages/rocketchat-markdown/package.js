Package.describe({
	name: 'rocketchat:markdown',
	version: '0.0.2',
	summary: 'Message pre-processor that will process selected markdown notations',
	git: ''
});

<<<<<<< HEAD
Npm.depends({
	'marked': '0.3.9'
});

=======
>>>>>>> 563a4960
Package.onUse(function(api) {
	api.use([
		'ecmascript',
		'templating',
		'rocketchat:lib'
	]);

	api.addFiles('settings.js', 'server');
	api.mainModule('markdown.js');
});<|MERGE_RESOLUTION|>--- conflicted
+++ resolved
@@ -5,13 +5,6 @@
 	git: ''
 });
 
-<<<<<<< HEAD
-Npm.depends({
-	'marked': '0.3.9'
-});
-
-=======
->>>>>>> 563a4960
 Package.onUse(function(api) {
 	api.use([
 		'ecmascript',
