Package.describe({
	name: 'rocketchat:markdown',
	version: '0.0.2',
	summary: 'Message pre-processor that will process selected markdown notations',
	git: ''
});

Npm.depends({
	'marked': '0.3.6'
});

Package.onUse(function(api) {
	api.use([
		'ecmascript',
		'underscore',
		'templating',
		'rocketchat:lib'
	]);

	api.addFiles('settings.js', 'server');
<<<<<<< HEAD
	api.mainModule('markdown.js');
=======
	api.addFiles('markdown.js');
	api.addFiles('markdowncode.js');
>>>>>>> c14d4b3f
});

Package.onTest(function(api) {
	api.use([
		'sanjo:jasmine@0.20.2',
		'rocketchat:lib',
		'rocketchat:markdown'
	]);

	api.addFiles('tests/jasmine/client/unit/markdown.spec.js', 'client');
});<|MERGE_RESOLUTION|>--- conflicted
+++ resolved
@@ -18,20 +18,5 @@
 	]);
 
 	api.addFiles('settings.js', 'server');
-<<<<<<< HEAD
 	api.mainModule('markdown.js');
-=======
-	api.addFiles('markdown.js');
-	api.addFiles('markdowncode.js');
->>>>>>> c14d4b3f
-});
-
-Package.onTest(function(api) {
-	api.use([
-		'sanjo:jasmine@0.20.2',
-		'rocketchat:lib',
-		'rocketchat:markdown'
-	]);
-
-	api.addFiles('tests/jasmine/client/unit/markdown.spec.js', 'client');
 });