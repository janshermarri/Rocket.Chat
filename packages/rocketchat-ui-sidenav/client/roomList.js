Template.roomList.helpers({
	rooms() {
		if (this.identifier === 'unread') {
			const query = {
				alert: true,
				open: true,
				hideUnreadStatus: { $ne: true }
			};
			return ChatSubscription.find(query, { sort: { 't': 1, 'name': 1 }});
		}

		if (this.anonymous) {
			return RocketChat.models.Rooms.find({t: 'c'}, { sort: { name: 1 } });
		}

		const favoritesEnabled = RocketChat.settings.get('Favorite_Rooms');

		const query = {
			open: true
		};
		const sort = { 't': 1, 'name': 1 };
		if (this.identifier === 'f') {
			query.f = favoritesEnabled;
		} else {
			let types = [this.identifier];
			const user = Meteor.user();

			if (this.identifier === 'activity') {
				types = ['c', 'p', 'd'];
			}
<<<<<<< HEAD

			if (this.identifier === 'channels' || this.identifier === 'unread' || this.identifier === 'tokens') {
				types= [ 'c', 'p'];
=======
			if (this.identifier === 'channels' || this.identifier === 'unread') {
				types = [ 'c', 'p'];
>>>>>>> 50cce814
			}

			if (this.identifier === 'tokens' && user && user.services && user.services.tokenpass) {
				query.tokens = { $exists: true };
			} else if (this.identifier === 'c' || this.identifier === 'p') {
				query.tokens = { $exists: false };
			}

			if (user && user.settings && user.settings.preferences && user.settings.preferences.roomsListExhibitionMode === 'unread') {
				query.$or = [
					{ alert: { $ne: true } },
					{ hideUnreadStatus: true }
				];
			}
			query.t = { $in: types };
			query.f = { $ne: favoritesEnabled };
		}
		if (this.identifier === 'activity') {
			const list = ChatSubscription.find(query).fetch().map(sub => {
				const lm = RocketChat.models.Rooms.findOne(sub.rid, { fields: { _updatedAt: 1 }})._updatedAt;
				return {
					lm: lm && lm.toISOString(),
					...sub
				};
			});
			return _.sortBy(list, 'lm').reverse();
		}
		return ChatSubscription.find(query, { sort });
	},

	isLivechat() {
		return this.identifier === 'l';
	},

	shouldAppear(group, rooms) {
		/*
		if is a normal group ('channel' 'private' 'direct')
		or is favorite and has one room
		or is unread and has one room
		*/

		return !['unread', 'f'].includes(group.identifier) || rooms.count();
	},

	roomType(room) {
		if (room.header || room.identifier) {
			return `type-${ room.header || room.identifier }`;
		}
	}
});

// Template.roomList.onRendered(function() {
// 	$(this.firstNode.parentElement).perfectScrollbar();
// });

Template.roomList.events({
	'click .more'(e, t) {
		if (t.data.identifier === 'p') {
			SideNav.setFlex('listPrivateGroupsFlex');
		} else if (t.data.isCombined) {
			SideNav.setFlex('listCombinedFlex');
		} else {
			SideNav.setFlex('listChannelsFlex');
		}

		return SideNav.openFlex();
	}
});<|MERGE_RESOLUTION|>--- conflicted
+++ resolved
@@ -28,14 +28,9 @@
 			if (this.identifier === 'activity') {
 				types = ['c', 'p', 'd'];
 			}
-<<<<<<< HEAD
 
 			if (this.identifier === 'channels' || this.identifier === 'unread' || this.identifier === 'tokens') {
-				types= [ 'c', 'p'];
-=======
-			if (this.identifier === 'channels' || this.identifier === 'unread') {
-				types = [ 'c', 'p'];
->>>>>>> 50cce814
+				types = ['c', 'p'];
 			}
 
 			if (this.identifier === 'tokens' && user && user.services && user.services.tokenpass) {
