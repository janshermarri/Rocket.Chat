<<<<<<< HEAD
import _ from 'underscore';
=======
/* globals RocketChat */
import {UiTextContext} from 'meteor/rocketchat:lib';
>>>>>>> 916afa56

Template.roomList.helpers({
	rooms() {
		if (this.identifier === 'unread') {
			const query = {
				alert: true,
				open: true,
				hideUnreadStatus: {$ne: true}
			};
			return ChatSubscription.find(query, {sort: {'t': 1, 'name': 1}});
		}

		if (this.anonymous) {
			return RocketChat.models.Rooms.find({t: 'c'}, {sort: {name: 1}});
		}

		const favoritesEnabled = RocketChat.settings.get('Favorite_Rooms');

		const query = {
			open: true
		};
<<<<<<< HEAD
		const sort = { 't': 1 };
		if (this.identifier === 'd' && RocketChat.settings.get('UI_Use_Real_Name')) {
			sort.fname = 1;
		} else {
			sort.name = 1;
		}
=======
		const sort = {'t': 1, 'name': 1};
>>>>>>> 916afa56
		if (this.identifier === 'f') {
			query.f = favoritesEnabled;
		} else {
			let types = [this.identifier];
			const user = Meteor.user();

			if (this.identifier === 'activity') {
				types = ['c', 'p', 'd'];
			}
<<<<<<< HEAD

			if (this.identifier === 'channels' || this.identifier === 'unread' || this.identifier === 'tokens') {
=======
			if (this.identifier === 'channels' || this.identifier === 'unread') {
>>>>>>> 916afa56
				types = ['c', 'p'];
			}

			if (this.identifier === 'tokens' && user && user.services && user.services.tokenpass) {
				query.tokens = { $exists: true };
			} else if (this.identifier === 'c' || this.identifier === 'p') {
				query.tokens = { $exists: false };
			}

			if (user && user.settings && user.settings.preferences && user.settings.preferences.roomsListExhibitionMode === 'unread') {
				query.$or = [
					{alert: {$ne: true}},
					{hideUnreadStatus: true}
				];
			}
			query.t = {$in: types};
			query.f = {$ne: favoritesEnabled};
		}
		if (this.identifier === 'activity') {
			const list = ChatSubscription.find(query).fetch().map(sub => {
				const lm = RocketChat.models.Rooms.findOne(sub.rid, {fields: {_updatedAt: 1}})._updatedAt;
				return {
					lm: lm && lm.toISOString(),
					...sub
				};
			});
			return _.sortBy(list, 'lm').reverse();
		}
		return ChatSubscription.find(query, {sort});
	},

	isLivechat() {
		return this.identifier === 'l';
	},

	shouldAppear(group, rooms) {
		/*
		if is a normal group ('channel' 'private' 'direct')
		or is favorite and has one room
		or is unread and has one room
		*/

		return !['unread', 'f'].includes(group.identifier) || rooms.count();
	},

	roomType(room) {
		if (room.header || room.identifier) {
			return `type-${ room.header || room.identifier }`;
		}
	},

	noSubscriptionText() {
		const instance = Template.instance();
		const roomType = (instance.data.header || instance.data.identifier);
		return RocketChat.roomTypes.roomTypes[roomType].getUiText(UiTextContext.NO_ROOMS_SUBSCRIBED) || 'No_channels_yet';
	}
});

// Template.roomList.onRendered(function() {
// 	$(this.firstNode.parentElement).perfectScrollbar();
// });

Template.roomList.events({
	'click .more'(e, t) {
		if (t.data.identifier === 'p') {
			SideNav.setFlex('listPrivateGroupsFlex');
		} else if (t.data.isCombined) {
			SideNav.setFlex('listCombinedFlex');
		} else {
			SideNav.setFlex('listChannelsFlex');
		}

		return SideNav.openFlex();
	}
});<|MERGE_RESOLUTION|>--- conflicted
+++ resolved
@@ -1,9 +1,7 @@
-<<<<<<< HEAD
+/* globals RocketChat */
 import _ from 'underscore';
-=======
-/* globals RocketChat */
-import {UiTextContext} from 'meteor/rocketchat:lib';
->>>>>>> 916afa56
+
+import { UiTextContext } from 'meteor/rocketchat:lib';
 
 Template.roomList.helpers({
 	rooms() {
@@ -25,16 +23,12 @@
 		const query = {
 			open: true
 		};
-<<<<<<< HEAD
 		const sort = { 't': 1 };
 		if (this.identifier === 'd' && RocketChat.settings.get('UI_Use_Real_Name')) {
 			sort.fname = 1;
 		} else {
 			sort.name = 1;
 		}
-=======
-		const sort = {'t': 1, 'name': 1};
->>>>>>> 916afa56
 		if (this.identifier === 'f') {
 			query.f = favoritesEnabled;
 		} else {
@@ -44,12 +38,8 @@
 			if (this.identifier === 'activity') {
 				types = ['c', 'p', 'd'];
 			}
-<<<<<<< HEAD
 
 			if (this.identifier === 'channels' || this.identifier === 'unread' || this.identifier === 'tokens') {
-=======
-			if (this.identifier === 'channels' || this.identifier === 'unread') {
->>>>>>> 916afa56
 				types = ['c', 'p'];
 			}
 
