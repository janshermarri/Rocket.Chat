.rc-old .text-right {
	text-align: right;
}

.rc-old .no-scroll {
	overflow: hidden !important;
}

.rc-old .page-settings,
.rc-old .page-settings * {
	user-select: text;
}

.rc-old code {
	display: block;

	margin: 5px 0;
	padding: 0.5em;

	text-align: left;
	vertical-align: middle;
	white-space: pre-wrap;
	word-wrap: break-word;

	border-width: 1px;
	border-radius: 4px;

	font-family: Menlo, Monaco, Consolas, "Liberation Mono", "Courier New", monospace;
	font-size: 13px;
	font-weight: 600;
	direction: ltr;
	unicode-bidi: embed;

	&.inline {
		display: inline;

		margin: 0 0.1em;
		padding: 0 0.5em;

		line-height: 16px;
	}
}

.rc-old code.hljs {
	overflow-y: hidden;
}

.rc-old pre {
	display: inline-block;

	width: 100%;
}

.rc-old blockquote {
	position: relative;

	clear: both;

	margin: 0.5em 0;
	padding-left: 10px;

	&::after {
		display: table;
		clear: both;

		content: "";
	}

	&:first-child {
		margin-top: 0;
	}

	&:last-child {
		margin-bottom: 0;
	}

	&::before {
		position: absolute;
		top: -1px;
		bottom: -1px;
		left: 0;

		width: 4px;

		content: ' ';

		border-radius: 2px;
	}
}

.rc-old .login-terms {
	width: 520px;
	max-width: 100%;
	margin: auto;
	padding: 10px;

	font-size: smaller;

	& a {
		text-decoration: underline;

		font-weight: bold !important;
	}
}

.upload-preview {
	& .upload-preview-file {
		height: 200px;

		background-repeat: no-repeat;
		background-position: center center;
		background-size: contain;
	}
}

.upload-preview-title {
	padding: 3px;

	border-radius: 0 0 5px 5px;
}

.copyonly {
	display: inline-block;
	float: left;

	width: 0;
	height: 0;

	user-select: none;
	vertical-align: baseline;

	font-size: 0;
	-moz-box-orient: vertical;
}

.rc-old .text-center {
	text-align: center;
}

.connection-status > .alert {
	position: absolute;
	z-index: 1000000;
	top: 0;

	width: 100%;
	padding: 2px;

	border-width: 0 0 1px;
}

.rc-old .alert {
	margin-bottom: 20px;

	border-width: 1px;
	border-radius: 4px;
}

.rc-old .full-page .hidden {
	display: none !important;
	visibility: hidden !important;
}

.rc-old .hidden {
	display: none !important;
}

.rc-old .scrollable {
	position: absolute;
	top: 0;
	left: 0;

	overflow-y: scroll;

	width: 100%;
	height: 100%;
	-webkit-overflow-scrolling: touch;
}

.rc-old .page-container {
	position: absolute;
	top: 0;
	left: 0;

	overflow-y: hidden;

	width: 100%;
	height: 100%;

	& .content {
		overflow-y: scroll;

		width: 100%;
		height: calc(100% - 60px);
		padding: 25px 40px;
		-webkit-overflow-scrolling: touch;

		& fieldset {
			margin-bottom: 1em;
		}

		& .rocket-form {
			& fieldset {
				display: block;

				margin: 1em 0 1.5em;

				& small {
					font-size: 11px;
				}
			}

			& legend {
				position: relative;

				display: block;

				width: 100%;
				margin: 12px 0;

				font-weight: bold;

				& h3 {
					margin-bottom: 5px !important;
				}
			}

			& .logoutOthers {
				text-align: right;
			}

			& .submit {
				margin-top: 20px;

				text-align: right;
			}

			&.request-password {
				margin: 0 auto;

				& fieldset {
					margin-top: 20px;

					& label {
						display: block;

						margin-top: 20px;
					}
				}

				& .submit {
					text-align: center;
				}
			}
		}
	}

	& table {
		overflow: hidden;

		width: 100%;
		margin-bottom: 30px;

		& th,
		& td {
			padding: 0.6rem 0.7rem;

			user-select: text;
			text-align: left;
			vertical-align: middle;

			border-width: 0 0 1px;
		}

		& th {
			white-space: nowrap;
		}
	}
}

.rc-old .input-line {
	display: block;
	clear: both;

	margin-bottom: 12px;

	&::after {
		display: table;
		clear: both;

		content: "";
	}

	&:nth-last-child(1) {
		margin-bottom: 0;
	}

	&.search {
		& i {
			position: absolute;
			top: 10px;
			left: 7px;
		}

		& .icon-spin {
			right: 5px;
			left: auto;

			animation-name: spin;
			animation-duration: 2000ms;
			animation-timing-function: linear;
			animation-iteration-count: infinite;

			font-weight: 400;
		}

		& input {
			padding-left: 30px;
		}
	}

	& > label {
		display: block;

		margin-bottom: 4px;
	}

	& > div {
		position: relative;

		& .right {
			position: absolute;
			z-index: 10;
			top: 10px;
			right: 10px;
		}
	}

	& > div.-autocomplete-container {
		position: absolute;
	}

	& input[type='text'] {
		display: block;
	}

	&.double-col {
		& > label {
			float: left;

			width: 30%;
			margin-bottom: 0;
			padding: 10px 20px 10px 0;

			text-align: right;

			line-height: 15px;
		}

		& > div {
			float: left;

			width: 67%;

			& label {
				display: inline-block;

				margin-right: 4px;

				line-height: 35px;

				&:nth-last-child(1) {
					margin-right: 0;
				}

				& input {
					margin-right: 4px;
				}
			}
		}
	}
}

/* input & form styles */

.rc-old input,
.rc-old button,
.rc-old select,
.rc-old textarea {
	font-family: inherit;
	font-size: inherit;
	line-height: inherit;
}

.rc-old input:focus {
	outline: none;
	box-shadow: 0 0 0;
}

/* .rc-old textarea, */

/*.rc-old select,
.rc-old input[type='text'],
.rc-old input[type='number'],
.rc-old input[type='email'],
.rc-old input[type='url'],
.rc-old input[type='password'] {
	position: relative;

	width: 100%;
	height: 35px;
	padding: 2px 8px;

	border-width: 1px;
	border-style: solid;
	border-radius: 5px;
	outline: none;

	line-height: normal;
	appearance: none;
}*/

.rc-old input {
	& .input-forward {
		visibility: hidden;

		width: 0;

		transition: width 0.5s ease-in;

		& .show {
			visibility: visible;

			width: calc(100% - 48px);
		}
	}

	& .search::before {
		position: absolute;
		top: 0;
		left: 0;

		display: block;

		width: 30px;
		height: 30px;

		content: " ";
	}
}

.rc-old form.inline {
	& input[type='text'],
	& input[type='number'],
	& input[type='email'],
	& input[type='url'],
	& input[type='password'],
	& select {
		width: auto;
	}
}

.rc-old .search-form {
	position: relative;
}

.rc-old .form-group .input-group {
	padding: 2px 0;
}

.rc-old .form-horizontal .control-label {
	padding-top: 12px;

	font-weight: bold;
}

.rc-old .-autocomplete-container {
	top: auto !important;

	width: 100%;

	border-width: 0;
	border-radius: 0;
	box-shadow: 1px 1px 0 rgba(0, 0, 0, 0.2);

	& p {
		padding: 8px;

		font-size: 14px;
	}

	& .loading-animation {
		position: relative;

		min-height: 60px;
	}
}

.rc-old .-autocomplete-item {
	padding: 8px 5px;

	cursor: pointer;

	font-size: 12px;
}

.rc-old label.required::after {
	content: ' *';
}

.rc-old .btn-loading {
	cursor: not-allowed;
	pointer-events: none;

	border-width: 0;
	box-shadow: none !important;

	& i {
		display: block;
	}

	& div {
		display: none;
	}
}

/* new layout buttons */

.rc-old .button {
	position: relative;

	display: inline-block;

	padding: 9px 12px;

	user-select: none;
	text-align: center;
	word-spacing: 0;
	text-transform: uppercase;

	border-width: 0;
	border-radius: 4px;

	font-size: 14px;
	font-weight: 500;
	line-height: 16px;

	& span {
		position: relative;
		z-index: 2;
	}

	&.button-block {
		display: block;

		width: 100%;
		margin-bottom: 4px;
	}

	&[disabled] {
		cursor: initial;
	}

	&.external-login {
		color: white;

		&.facebook {
			background-color: #325c99;
		}

		&.twitter {
			background-color: #02acec;
		}

		&.google {
			background-color: #dd4b39;
		}

		&.github {
			background-color: #4c4c4c;
		}

		&.gitlab {
			background-color: #373d47;
		}

		&.trello {
			background-color: #026aa7;
		}

		&.meteor-developer {
			background-color: #de4f4f;
		}

		&.wordpress {
			background-color: #1e8cbe;
		}

		&.linkedin {
			background-color: #1b86bc;
		}
	}
}

.rc-old .buttons-group {
	display: flex;

	margin-bottom: 4px;

	& .button {
		margin-left: 4px;

		&:first-child {
			margin-left: 0;
			flex-grow: 1;
		}
	}
}

.rc-old .oauth-panel .buttons-group .button:first-child {
	flex-grow: 0;
}

.rc-old .sec-header {
	margin: 16px 0;

	text-align: center;

	& > * {
		display: inline-table;

		width: auto;

		vertical-align: middle;

		line-height: 35px;
	}

	& label {
		margin-left: 20px;
	}
}

.rc-old.burger {
	display: none;
	visibility: hidden;

	cursor: pointer;
	transition: transform 0.2s ease-out 0.1s;
	will-change: transform;

	& i {
		display: block;

		width: 20px;
		height: 2px;
		margin: 5px 0;

		transition: transform 0.2s ease-out;

		opacity: 0.8;
	}

	&.menu-opened i {
		&:nth-child(1),
		&:nth-child(3) {
			transform-origin: 50%, 50%, 0;

			opacity: 1;
		}

		&:nth-child(1) {
			transform: translate(-25%, 3px) rotate(-45deg) scale(0.5, 1);
		}

		&:nth-child(3) {
			transform: translate(-25%, -3px) rotate(45deg) scale(0.5, 1);
		}
	}
}

.rc-old .arrow {
	z-index: 100;
	top: calc(50% - 13px);

	display: block;

	width: 25px;
	height: 25px;

	&::before,
	&::after {
		position: absolute;
		top: calc(50% - 5px);
		left: calc(50% - 5px);

		display: block;

		width: 2px;
		height: 10px;

		content: " ";
	}

	&::before {
		transition: transform 0.185s ease-out, background 0.15s ease-out;
		transform: rotate(135deg) translateX(-4px);
	}

	&::after {
		transition: transform 0.185s ease-out, background 0.15s ease-out;
		transform: rotate(-135deg) translateX(-4px);
	}

	&.left {
		&::before {
			transform: rotate(45deg) translateY(-4px);
		}

		&::after {
			transform: rotate(-45deg) translateY(4px);
		}
	}

	&.top {
		&::before {
			transform: rotate(-135deg) translateX(2px) translateY(-2px);
		}

		&::after {
			transform: rotate(135deg) translateX(-2px) translateY(-2px);
		}
	}

	&.bottom {
		&::before {
			transform: rotate(-45deg) translateX(-2px) translateY(-2px);
		}

		&::after {
			transform: rotate(45deg) translateX(2px) translateY(-2px);
		}
	}

	&.close {
		&::before {
			transform: rotate(-135deg) translateX(0) translateY(0);
		}

		&::after {
			transform: rotate(135deg) translateX(0) translateY(0);
		}
	}
}

.rc-old #rocket-chat {
	position: fixed;
	top: 0;
	right: 0;
	bottom: 0;
	left: 0;

	display: block;
	visibility: visible;

	width: auto;
	height: auto;

	transition: opacity 0.2s ease-out;

	opacity: 1;

	&.animated-hidden {
		visibility: hidden;

		opacity: 0;
	}

	& > .alert {
		position: absolute;

		margin-bottom: 0;
		padding: 5px;
	}
}

.rc-old .account-box {
	position: relative;

	width: 100%;
	height: 100%;

	cursor: pointer;

	& .info {
		position: relative;
		z-index: 100;

		height: 100%;
		padding: 10px 0 10px 18px;

		& .thumb {
			position: relative;

			float: left;

			width: 42px;
			height: 42px;
			padding: 0;

			&::after {
				position: absolute;
				z-index: 10;
				top: 18px;
				left: -14px;

				display: block;

				width: 8px;
				height: 8px;

				content: " ";

				border-radius: 4px;
			}

			& .avatar-initials {
				line-height: 44px;
			}
		}

		& .data {
			position: relative;

			display: flex;
			float: left;

			width: calc(100% - 60px);
			height: 100%;
			padding: 0 25px 0 10px;
			align-items: center;
			flex-flow: row nowrap;
		}

		& h4 {
			position: relative;

			display: block;
			overflow: hidden;

			width: 130px;
			margin-top: 3px;

			transition: color 0.15s ease-out;
			text-align: left;
			text-overflow: ellipsis;

			font-size: 16px;
			font-weight: 400;
			line-height: 18px;
		}
	}

	& .options {
		position: fixed;
		z-index: 99;
		top: var(--header-min-height);
		left: 0;

		overflow-x: hidden;
		overflow-y: auto;

		width: var(--rooms-box-width);
		height: calc(100% - calc(var(--header-min-height) - var(--footer-min-height)));
		padding-top: 15px;

		transition: transform 0.3s cubic-bezier(0.5, 0, 0.1, 1);
		direction: rtl;
		-webkit-overflow-scrolling: touch;

		&.animated-hidden {
			transform: translateY(-100%) translateY(-50px);
		}

		& > .wrapper {
			direction: ltr;
		}

		& .status {
			position: relative;

			padding-left: 38px;

			&::after {
				position: absolute;
				z-index: 5;
				top: calc(50% - 8px);
				left: 18px;

				display: block;

				width: 13px;
				height: 13px;

				content: " ";

				border-width: 1px;
				border-radius: 50%;
			}
		}

		& span.soon {
			position: absolute;
			top: 17px;
			right: -30px;

			width: 100px;

			font-size: 10px;
		}

		& i {
			display: inline-block;

			width: 26px;
			margin-left: 0;

			text-align: center;
		}

		& button,
		& a {
			position: relative;

			display: table;

			width: 100%;
			padding: 15px 12px;

			text-decoration: none;

			line-height: 1;

			&:hover {
				text-decoration: none;
			}
		}

		& .icon-logout::before {
			margin-right: 0;
		}

		& .icon-camera::before {
			margin-left: 1px;
		}
	}
}

/* rooms-box */

.rc-old.flex-nav {
	position: fixed;
	z-index: 3;
	top: 0;
	left: 0;

	overflow-x: hidden;
	overflow-y: auto;

	width: var(--rooms-box-width);
	height: 100%;

	transition: transform 0.15s cubic-bezier(0.5, 0, 0.1, 1);

	&.animated-hidden {
		transform: translateX(-100%);

		& header,
		& footer,
		& .content {
			transform: translateX(-100%);
		}
	}

	& header,
	& footer,
	& .content {
		transition: transform 0.425s cubic-bezier(0, 0.8, 0.05, 1);
	}

	& > section {
		position: absolute;
		top: 0;
		left: 0;

		width: 100%;
		height: 100%;
	}

	& header {
		position: absolute;
		z-index: 110;
		top: 0;
		left: 0;

		display: table;

		width: 100%;
		height: var(--header-min-height);
		min-height: var(--header-min-height);
		padding-left: 15px;

		cursor: pointer;

		& > div {
			display: table-cell;

			text-align: left;
			vertical-align: middle;
		}

		& h4 {
			position: relative;

			overflow: hidden;

			margin-top: 2px;

			text-overflow: ellipsis;

			font-size: 20px;
			font-weight: 300;
			line-height: 24px;
		}

		& p {
			margin-top: 4px;

			font-size: 13px;
			font-weight: 400;
			line-height: 18px;
		}
	}

	& footer {
		position: absolute;
		z-index: 120;
		bottom: 0;
		left: 0;

		display: table;

		width: 100%;
		height: var(--footer-min-height);
		padding: 0 10px;

		text-align: left;

		& > div {
			display: table-cell;

			text-align: left;
			vertical-align: middle;
		}
	}

	& .content {
		position: absolute;
		top: var(--header-min-height);

		display: block;
		overflow-x: hidden;
		overflow-y: auto;

		width: 100%;
		height: calc(100% - calc(var(--header-min-height) + var(--footer-min-height)));
		padding: 20px 10px;
		direction: rtl;
		-webkit-overflow-scrolling: touch;

		&.no-shadow {
			box-shadow: 0 0 0;
		}

		& > .wrapper {
			direction: ltr;

			& .flex-control {
				margin-bottom: 30px;

				& .search {
					width: 100%;
					margin-bottom: 10px;
				}
			}
		}

		& h4 {
			margin-bottom: 30px;

			text-transform: uppercase;

			font-size: 13px;
			font-weight: 400;
		}
	}

	& .input-line {
		margin-bottom: 25px;

		&:nth-last-child(1) {
			margin-bottom: 0;
		}

		& label {
			margin-bottom: 0;

			font-weight: 400;
		}

		& input[type='text'],
		& input[type='password'],
		& select {
			padding: 0 8px 0 30px;

			border-width: 1px;
			border-radius: 4px;
			box-shadow: 0 0 0;
			appearance: none;
		}

		& .inline-fields {
			& input,
			& label,
			& select {
				display: inline-block;
			}
		}

		&.toggle {
			font-size: 0;

			& > label {
				display: inline-block;

				width: calc(100% - 40px);

				vertical-align: top;

				font-size: 14px;
			}

			& > div {
				display: inline-block;

				width: 40px;
			}
		}

		&.no-icon input {
			padding: 0 8px;
		}
	}

	& .input-submit {
		margin: 35px 0 0 -4px;
	}

	& .selected-users {
		padding: 20px 0 0;

		& li {
			display: inline-block;

			margin-right: 2px;
			margin-bottom: 2px;
			padding: 5px;
		}

		& i {
			cursor: pointer;
		}
	}
}

.rc-old .side-nav {
	position: fixed;
	z-index: 100;
	top: 0;
	bottom: 0;
	left: 0;

	overflow: visible;

	width: var(--rooms-box-width);
	height: auto;
	padding: 12px 0 0;
	will-change: transform;

	&::before {
		position: absolute;
		top: 59px;
		left: 8px;

		width: 189px;
		height: 1px;

		content: " ";
	}

	& .rooms-list {
		position: absolute;
		top: calc(var(--header-min-height) + var(--toolbar-height));
		bottom: var(--footer-min-height);

		display: block;
		overflow-x: hidden;
		overflow-y: auto;

		width: 100%;
		direction: rtl;
		-webkit-overflow-scrolling: touch;

		& > .wrapper {
			position: relative;

			padding-bottom: 1em;
			padding-left: 8px;
			direction: ltr;
		}
	}

	& .more {
		display: block;

		width: 100%;
		margin-top: 2px;
		padding: 4px 0 4px 10px;

		font-size: 11px;
	}

	& .input-error {
		margin-top: -12px;
		margin-bottom: -20px;
		padding: 0;

		text-align: left;

		font-size: 12px;

		& strong {
			display: block;

			margin-bottom: 2px;
		}
	}

	& .empty {
		padding: 2px 10px;

		font-size: 11px;
	}

	& .header {
		position: absolute;
		z-index: 3;
		top: 0;
		left: 0;

		width: 100%;
		height: var(--header-min-height);
		min-height: var(--header-min-height);

		cursor: pointer;
	}

	& > .arrow {
		position: absolute;
		z-index: 3;
		top: 18px;
		right: 8px;

		cursor: pointer;
	}

	& .footer {
		position: absolute;
		z-index: 2;
		bottom: 0;
		left: 0;

		width: 100%;
		height: var(--footer-min-height);
		min-height: var(--footer-min-height);
		padding: 10px 15px 0;

		text-align: right;

		& .logo {
			display: block;

			width: 100%;
			height: 100%;
			margin-top: -1px;

			&:hover {
				text-decoration: none;
			}
		}

		& small {
			display: block;

			width: 100%;
			margin-top: 2px;
			margin-bottom: 0;
			padding-right: 4px;

			text-transform: lowercase;

			font-size: 11px;
			font-weight: 400;
		}

		& img {
			display: inline-block;

			max-width: 222px;
			max-height: 43px;
		}
	}

	& .search-form > div {
		position: relative;
	}

	& h3 {
		position: relative;

		margin: 25px 0 0;
		padding-left: 10px;

		text-transform: uppercase;

		font-weight: 500;
		line-height: 28px;
	}

	& .unread {
		position: absolute;
		top: 6px;
		right: 6px;

		min-width: 15px;
		padding: 0 2px;

		text-align: center;

		border-radius: 2px;

		font-size: 11px;
		font-weight: 800;
		line-height: 14px;
	}

	& ul {
		position: relative;

		& li {
			overflow: hidden;

			max-width: 100%;

			vertical-align: middle;
			white-space: nowrap;
			text-overflow: ellipsis;

			& .remove,
			& .erase {
				position: absolute;
				top: 2px;
				right: -18px;

				display: block;

				transition: opacity 0.15s ease 0.35s, transform 0.12s ease-out 0.35s;
				transform: translateX(-10px);

				opacity: 0;
			}

			&:hover .opt {
				transform: translateX(0);

				opacity: 1;
			}

			&.has-unread .opt {
				opacity: 0;
			}

			&.has-alert .name {
				font-weight: bold;
			}
		}

		& a {
			position: relative;

			display: block;
			overflow: hidden;

			max-width: 100%;
			padding: 6px 25px 7px 6px;

			vertical-align: middle;
			white-space: nowrap;
			text-decoration: none;
			text-overflow: ellipsis;

			border-radius: 2px 0 0 2px;

			font-size: 15px;
			line-height: 16px;

			&:hover {
				text-decoration: none;
			}

			& .archived {
				font-style: italic;
			}
		}

		& .opt {
			position: absolute;
			top: 7px;
			right: 0;

			display: block;

			width: 50px;
			padding-right: 10px;

			transition: opacity 0.12s ease;
			text-align: right;

			opacity: 0;

			& i {
				margin: 0 1px;
			}

			& .icon-cancel-circled::before {
				margin-left: 2px;
			}

			& .icon-logout {
				margin-left: 1px;
			}

			&.fixed {
				transform: translateX(0);

				opacity: 1;
			}
		}

		& i {
			display: inline-block;

			width: 16px;

			font-size: 14px;
		}

		& input[type="text"] {
			width: 100%;

			font-size: 12px;
		}
	}

	& .unread-rooms {
		position: absolute;
		z-index: 1;

		display: -webkit-flex;
		display: flex;

		width: 100%;

		text-align: center;
		text-transform: uppercase;

		font-weight: bold;
		line-height: 24px;
		align-items: center;
		justify-content: center;

		&.top-unread-rooms {
			top: calc(var(--header-min-height) + var(--toolbar-height));
		}

		&.bottom-unread-rooms {
			bottom: var(--footer-min-height);
		}

		& i {
			margin-left: 5px;

			font-size: 12px;
		}
	}

	& .unread-rooms-mode,
	& .unread-rooms-mode + ul {
		overflow: hidden;

		max-height: 0;
		margin: 0;

		opacity: 0;
	}

	& .unread-rooms-mode.has-unread {
		margin: 25px 0 0;
	}

	& .unread-rooms-mode.has-unread,
	& .unread-rooms-mode.has-unread + ul {
		max-height: 5000px;

		transition: max-height 1s ease-in, opacity 0.5s linear;

		opacity: 1;
	}
}

.rc-old .toolbar {
	position: absolute;
	z-index: 2;
	top: var(--header-min-height);

	width: 100%;
	height: var(--toolbar-height);
}

.rc-old .toolbar-wrapper {
	display: flex;

	margin: 10px 8px;
}

.rc-old .toolbar-search {
	position: relative;

	width: 100%;
}

.rc-old .toolbar-search__icon {
	position: absolute;
	top: 0;
	left: 0;

	width: 35px;

	text-align: center;

	line-height: 35px;
}

.rc-old .toolbar-search__icon--cancel {
	right: 0;
	left: auto;

	cursor: pointer;
	transition: opacity 0.3s;

	opacity: 0;
}

.rc-old .toolbar-search__input {
	padding: 6px 35px !important;

	&:focus + .toolbar-search__icon--cancel {
		opacity: 1;
	}
}

.rc-old .toolbar-search__buttons {
	display: flex;

	margin-left: 5px;
	align-items: center;

	& i {
		width: 25px;
		height: 25px;

		cursor: pointer;
		text-align: center;

		line-height: 25px;
	}
}

.rc-old .new-room-highlight a {
	animation: highlight 2s infinite;
}

.rc-old .fixed-title {
	display: flex;

	height: calc(var(--header-min-height) + 1px);
	padding: 0 10px 0 20px;

	border-width: 0 0 1px;
	align-items: center;
	flex-flow: row nowrap;
	flex-shrink: 0;

	&.visible h2 {
		overflow: visible;
	}

	& h2 {
		overflow: hidden;
		flex: 1;

		width: 100%;

		white-space: nowrap;
		text-overflow: ellipsis;

		font-size: 22px;
		font-weight: 500;
		line-height: 29px;

		& .icon-at,
		& .icon-hash,
		& .icon-lock {
			margin-right: -7px;
		}

		& .icon-star,
		& .icon-star-empty {
			margin-right: -4px;
		}

		& .iframe-toolbar {
			white-space: nowrap;
			flex-grow: 0;
		}
	}

	& .submit {
		display: flex;

		& .button {
			margin-left: 1rem;

			white-space: nowrap;
		}
	}

	& .animated-hidden {
		display: none;
		visibility: hidden;
	}

	& input[type='text'] {
		width: calc(100% - 100px);
		margin-top: -4px;
		margin-left: -3px;

		vertical-align: top;

		font-size: 20px;
	}

	& .icon-pencil {
		display: inline-block;

		margin-top: -7px;

		vertical-align: text-top;

		font-size: 16px;
	}
}

.rc-old .announcement {
	display: block;
	overflow: hidden;

	height: 40px;
	padding: 0 20px;

	cursor: pointer;
	text-align: center;
	white-space: nowrap;
	text-overflow: ellipsis;

	color: white;
	background-color: #04436a;

	font-size: 1.2em;
	line-height: 40px;

	& ~ .container-bars {
		top: 45px;
	}
}

.rc-old .cms-page {
	max-width: 800px;
	margin: 40px auto;
	padding: 20px;

	border-radius: 4px;
	box-shadow: 1px 1px 4px rgba(0, 0, 0, 0.3);

	& .cms-page-close {
		margin-bottom: 10px;

		text-align: right;
	}
}

/* MAIN CONTENT + MAIN PAGES */

.rc-old.main-content {
	&.main-modal {
		left: 0;

		margin-right: 0;
	}

	& .container-fluid {
		padding-top: 0;
	}

	& .history-date {
		margin-bottom: 20px;
	}
}

.rc-old .page-settings {
	& .content {
		padding: 20px 0;

		& h2 {
			margin-bottom: 2rem;
		}

		& h3 {
			margin-bottom: 1rem;
		}

		& > .info {
			max-width: none;
			padding-left: 20px;

			font-size: 16px;
			font-weight: 500;
			line-height: 24px;
		}
	}

	& .section {
		margin: 20px;
		padding: 20px;

		border: 1px solid #dddddd;
		border-radius: 4px;
		background-color: var(--color-white);

		&.section-collapsed .section-content {
			display: none;
		}
	}

	& .section-title {
		display: flex;

		font-size: 24px;
		font-weight: 600;
		line-height: 40px;

		& .section-title-text {
			flex-grow: 1;
		}

		& .section-title-right {
			line-height: 0;
		}
	}

	& .section-content {
		padding: 20px 0 0 !important;

		border: none !important;
		border-radius: 0 !important;

		& .input-line {
			display: flex;

			margin-bottom: 0;
			padding: 20px 0;

			border-bottom: 1px solid #eeeeee;
			align-items: flex-start;

			&:last-child {
				padding-bottom: 0;

				border-bottom: none;
			}

			&:first-child {
				padding-top: 0;
			}

			& .horizontal {
				display: flex;
			}

			& .flex-grow-1 {
				flex-grow: 1;
			}
		}

		& .reset-setting {
			margin-left: 20px;
		}

		& .setting-label {
			width: 25%;

			text-align: left;

			font-size: 16px;
			font-weight: 500;
			line-height: 20px;
		}

		& .settings-description {
			padding: 5px;

			line-height: 20px;
		}

		& .settings-alert {
			padding: 5px;

			border-width: 1px;

			font-weight: bold;
		}

		& .color-editor {
			position: relative;

			width: 150px;
		}

		& .selected-rooms .remove-room {
			cursor: pointer;
		}
	}

	& .settings-description {
		user-select: text;
	}

	& .rocket-form {
		width: 100%;
		max-width: none;
		padding: 0;
	}

	& .settings-file-preview {
		display: flex;
		align-items: center;

		& input[type=file] {
			position: absolute !important;
			z-index: 10000;
			top: 0;
			left: 0;

			width: 100%;
			height: 100%;

			cursor: pointer;

			opacity: 0;

			& * {
				cursor: pointer;
			}
		}

		& .preview {
			overflow: hidden;

			width: 100px;
			height: 50px;

			border-radius: 4px;
			background-repeat: no-repeat;
			background-position: center center;
			background-size: contain;
			box-shadow: 0 0 1px rgba(0, 0, 0, 0.5) inset;

			&.no-file {
				display: flex;

				font-size: 24px;
				align-items: center;
				justify-content: center;
			}
		}
	}
}

.rc-old .page-static .content {
	& > div {
		margin-bottom: 25px;

		&:nth-last-child(1) {
			margin-bottom: 0;
		}
	}

	& p {
		margin-bottom: 12px;

		&:nth-last-child(1) {
			margin-bottom: 0;
		}
	}

	& .section {
		& h1 {
			margin-top: 40px;
			padding: 0 0 0 10px;

			font-size: 20px;
			font-weight: 500;
		}

		&:first-of-type > h1 {
			margin-top: 0;
		}

		& .section-content {
			padding: 20px;

			border-width: 1px;
			border-radius: 4px;

			& .section-helper {
				padding: 20px 20px 40px;

				& pre {
					display: inline;
				}
			}
		}
	}

	& h1,
	& h2,
	& h3,
	& h4 {
		margin-bottom: 12px;

		text-transform: uppercase;

		font-weight: 300;
	}
}

.rc-old .page-home {
	& .fixed-title h2 {
		overflow: visible;
	}

	& .logo {
		display: block;

		max-width: 325px;
		margin: 10px 0;
	}

	& .info {
		max-width: 680px;

		line-height: 20px;
	}

	& .social {
		& h4 {
			margin-bottom: 8px;
		}

		& nav {
			margin-left: -4px;
		}
	}
}

.rc-old .page-list {
	& .search {
		margin-bottom: 12px;
	}

	& .results {
		margin-bottom: 10px;
		padding: 10px 0;

		border-width: 0 0 1px;

		font-weight: 300;

		& p {
			text-transform: uppercase;

			font-size: 12px;
		}
	}

	& .list {
		& a {
			display: block;

			margin-bottom: 5px;
			padding: 3px;

			& .info {
				& h3 {
					margin-bottom: 5px;
				}

				& ul {
					margin-left: 3px;
				}
			}
		}

		& .room-info {
			margin-bottom: 5px;
			padding: 3px;

			cursor: pointer;

			& h3 {
				margin-bottom: 5px;
			}
		}

		& .user-image {
			float: right;

			margin-left: 12px;
		}
	}
}

.rc-old .image-to-download {
	display: flex;
	flex-direction: column;

	width: 200px;
	height: 200px;
	margin-bottom: 5px;
	padding: 20px 15px;

	cursor: pointer;
	text-align: center;
	text-transform: uppercase;

	border: 1px dashed;
	border-radius: 6px;
	align-items: center;
	justify-content: center;

	& i {
		font-size: 24px;
	}
}

.rc-old .room-not-found {
	display: flex;
	flex-direction: column;

	font-size: 30px;
	align-items: center;
	justify-content: center;

	& div {
		text-align: center;

		line-height: 40px;
	}

	& i {
		padding-bottom: 30px;

		font-size: 100px;
	}
}

.rc-old .container-bars {
	position: absolute;
	z-index: 2;
	top: 5px; /* --header-height */
	right: 10px;
	left: 10px;

	display: flex;
	visibility: hidden;
	overflow: hidden;
	flex-direction: column;

	transition: transform 0.4s ease, visibility 0.3s ease, opacity 0.3s ease;
	transform: translateY(-10px);

	opacity: 0;
	border-radius: 4px;
	box-shadow:
		0 1px 1px 0 rgba(0, 0, 0, 0.2),
		0 2px 10px 0 rgba(0, 0, 0, 0.16);

	font-size: 1em;
	font-weight: bold;

	&.show {
		visibility: visible;

		transform: translateY(0);

		opacity: 1;
	}

	& > div {
		padding: 0 10px;

		line-height: 28px;
	}

	& .upload-progress {
		position: relative;

		height: 28px;

		& .upload-progress-progress {
			position: absolute;
			z-index: 1;
			left: 0;

			width: 0%;
			height: 100%;

			transition: width, 1s, ease-out;
		}

		& .upload-progress-text {
			position: absolute;
			z-index: 2;
			right: 0;
			left: 0;

			overflow: hidden;

			width: 50%;

			height: 100%;
			padding: 0 10px;

			text-overflow: ellipsis;

			& > a {
				float: right;

				cursor: pointer;
				text-transform: uppercase;
			}
		}

		& button {
			position: relative;
			z-index: 3;

			float: right;

			text-transform: uppercase;

			font-weight: bold;
		}
	}

	& .unread-bar {
		text-align: center;
		text-transform: uppercase;

		& > button.mark-read {
			float: right;

			&:hover {
				cursor: pointer;
			}
		}

		& .unread-count {
			display: none;
		}

		& > button.jump-to {
			float: left;

			& .jump-to-small {
				display: none;
			}

			&:hover {
				cursor: pointer;
			}
		}
	}
}

.rc-old .flex-tab-main-content {
	position: relative;
	z-index: 1;
	flex-grow: 1;
}

.rc-old .room-container {
	height: 100%;
}

/* change to page-messages */

.rc-old .messages-container {
	position: relative;

	display: flex;
	flex-direction: column;
	flex: 1;

	width: 100%;

	&-wrapper {
		display: flex;

		height: calc(100% - 61px);
		flex-grow: 1;
	}

	&-main {
		position: relative;

		display: flex;
		flex-direction: column;
		flex: 1 1 auto;

		width: 50%;
	}

	& .room-topic {
		margin-left: 10px;

		opacity: 0.4;

		font-size: 14px;
	}

	& .edit-room-title {
		margin-left: 4px;

		font-size: 16px;
	}

	& .wrapper {
		position: absolute;
		top: 0;
		left: 0;

		overflow-x: hidden;
		overflow-y: auto;

		width: 100%;
		height: 100%;

		word-wrap: break-word;
		-webkit-overflow-scrolling: touch;
	}

	& .footer {
		flex-shrink: 0;
	}

	& .message-form {
		margin-bottom: 18px;

		& > .message-input {
			position: relative;

			display: flex;
			overflow: hidden;

			border-width: 1px;
			border-radius: 5px;

			& > .share-items {
				position: relative;

				display: flex;

				& input {
					position: absolute;
					top: 0;
					right: 0;
					bottom: 0;
					left: 0;

					overflow: hidden;

					cursor: pointer;

					opacity: 0;

					&::-webkit-file-upload-button {
						cursor: pointer;
					}
				}

				& i {
					font-size: 18px;
				}

				& > .message-buttons {
					position: relative;

					display: flex;
					overflow: hidden;

					width: 35px;
					height: 35px;

					cursor: pointer;
					text-align: center;

					border: 0;
					align-items: center;
					justify-content: center;

					& input {
						position: absolute;
						top: 0;
						right: 0;
						bottom: 0;
						left: 0;

						overflow: hidden;

						cursor: pointer;

						opacity: 0;

						&::-webkit-file-upload-button {
							cursor: pointer;
						}
					}

					& i {
						font-size: 18px;
					}
				}
			}

			& .input-message-container {
				position: relative;

				width: 100%;

				& .inner-left-toolbar {
					position: absolute;
					top: 8px;
					left: 13px;
				}
			}

			& > .message-buttons {
				position: relative;

				display: flex;
				flex: 0 0 35px;

				cursor: pointer;
				transition: background-color 0.1s linear, color 0.1s linear;
				text-align: center;

				border: 0;
				align-items: center;
				justify-content: center;

				& i {
					transition: transform 0.3s ease-out;
					transform: rotate(0deg);

					font-size: 18px;
				}

				& input {
					position: absolute;
					top: 0;
					right: 0;
					bottom: 0;
					left: 0;

					overflow: hidden;

					width: 100%;

					cursor: pointer;

					opacity: 0;

					&::-webkit-file-upload-button {
						cursor: pointer;
					}
				}
			}
		}

		& textarea {
			display: block;
			overflow-y: auto;

			max-height: 155px;
			margin: 0;
			padding-top: 9px;
			padding-bottom: 9px;
			padding-left: 49px;

			resize: none;

			border-width: 0 1px 0 0;
			border-radius: 0;

			line-height: 16px;
		}

		& .users-typing {
			position: relative;

			display: inline-block;
			float: left;
			overflow: hidden;

			max-width: 100%;
			height: 23px;
			padding: 3px;

			white-space: nowrap;
			text-overflow: ellipsis;

			background-color: var(--color-white);

			font-size: 12px;
		}

		& .formatting-tips {
			display: flex;
			float: right;
			overflow: hidden;

			height: 25px;
			padding: 3px;

			transition: opacity 0.2s linear;
			white-space: nowrap;

			opacity: 0.5;

			font-size: 11px;
			align-items: center;

			& > * {
				margin: 0 3px;
			}

			&:hover {
				opacity: 1;
			}

			& q {
				padding: 0 0 0 3px;

				border-width: 0 0 0 3px;

				&::before {
					content: none !important;
				}
			}

			& code {
				overflow: hidden;

				vertical-align: top;
				white-space: nowrap;

				font-size: 10px;
				line-height: 13px;
			}

			& .hidden-br {
				display: inline-block;
			}

			& .icon-level-down::before {
				transform: rotate(90deg);
			}
		}

		& .stream-info {
			float: left;

			height: 25px;
			padding: 3px;

			font-size: 12px;
		}

		& .editing-commands {
			display: none;

			text-transform: lowercase;

			& .editing-commands-cancel {
				float: left;

				height: 23px;
				padding: 3px;

				font-size: 11px;
			}

			& .editing-commands-save {
				float: right;

				height: 23px;
				padding: 3px;

				font-size: 11px;
			}
		}

		&.editing {
			& .formatting-tips,
			& .users-typing {
				display: none;
			}

			& .editing-commands {
				display: block;
			}

			& .stream-info {
				display: none;
			}
		}
	}

	& .add-user-search {
		display: inline-block;
		overflow: hidden;

		width: 100%;
		height: 100%;

		vertical-align: top;
	}

	&.admin {
		& .message:hover:not(.system) .message-action {
			display: inline-block;
		}
	}

	& .secondary-name {
		color: #666666;

		font-size: 15px;
	}
}

.rc-old .message-popup-position {
	position: relative;
}

.rc-old .message-popup {
	position: absolute;
	z-index: 101;
	right: 0;
	bottom: 0;
	left: 0;

	overflow: hidden;

	border-radius: 5px;
	box-shadow:
		0 -1px 10px 0 rgba(0, 0, 0, 0.2),
		0 1px 1px rgba(0, 0, 0, 0.16);

	&.popup-down {
		top: 0;
		bottom: auto;
	}

	&.search-results-list {
		top: 0;

		overflow-y: auto;

		height: calc(100vh - calc(var(--header-min-height) + calc(var(--toolbar-height) + var(--footer-min-height))));
		padding: 25px 0 0 8px;

		text-align: left;

		border-radius: 0;
		box-shadow: none;
		direction: rtl;

		& .popup-item {
			position: relative;

			overflow: hidden;

			height: 30px;
			padding-left: 6px;

			white-space: nowrap;
			text-overflow: ellipsis;
			direction: ltr;

			& i::before {
				margin-right: 0;
			}
		}

		& .room-title {
			font-size: 15px;
			line-height: 30px;
		}

		& .bold {
			font-weight: 700;
		}

		& .unread {
			top: 8px;
		}

		& .loading-animation {
			position: relative;
		}
	}
}

.rc-old .message-popup-title {
	padding: 0 20px;

	border-width: 0 0 1px;

	font-size: 14px;
	font-weight: 300;
	line-height: 32px;
}

.rc-old .popup-item {
	padding: 0 20px;

	cursor: pointer;
	user-select: none;

	line-height: 32px;
}

.rc-old .popup-user-avatar {
	display: inline-block;

	width: 24px;
	height: 24px;
	margin: -7px 4px;

	border-radius: 3px;
	background-size: contain;
}

.rc-old .popup-user-status {
	display: inline-block;

	width: 10px;
	height: 10px;

	border-width: 1px;
	border-radius: 10px;
}

.rc-old .popup-slash-command-description {
	float: right;
}

.messages-box {
	position: relative;

	overflow: hidden;
	flex-grow: 1;

	& .message-cog-container .message-action.jump-to-search-message {
		display: none !important;
	}

	& .wrapper.has-more-next {
		padding-bottom: 24px;
	}

	& ul {
		padding: 21px 0 10px;
	}

	& .start {
		margin-top: 12px;

		text-align: center;
	}

	& .new-message {
		position: absolute;
		z-index: 16;
		bottom: 8px;
		left: 50%;

		width: 130px;
		height: 30px;
		margin: 0 -65px;

		cursor: pointer;
		user-select: none;
		transition: transform 0.3s ease-out;
		transform: translateY(0);
		text-align: center;

		border-radius: 20px;

		font-size: 0.8em;
		line-height: 30px;

		&.not {
			transform: translateY(150%);
		}
	}

	& .jump-recent {
		position: absolute;
		z-index: 15;
		right: 20px;
		bottom: 0;
		left: 20px;

		height: 24px;
		padding-right: 20px;

		transition: transform 0.3s ease-out;
		transform: translateY(0);
		text-align: right;

		border-top-left-radius: 4px;
		border-top-right-radius: 4px;

		font-size: 0.8em;
		line-height: 24px;

		&.not {
			transform: translateY(150%);
		}

		& button {
			cursor: pointer;
			user-select: none;
		}
	}

	& .editing .body {
		border-radius: 4px;
	}

	&.selectable .message {
		cursor: pointer;
	}

	&.has-leader {
		& .wrapper {
			padding-top: 57px;
		}
	}
}

.rc-old .ticks-bar {
	position: absolute;
	z-index: 1;
	right: 2px;

	width: 10px;
	height: 100%;

	pointer-events: none;

	& .tick {
		position: absolute;
		top: 50%;

		width: 100%;
		height: 2px;

		border-radius: 2px;
	}
}

.rc-old .message {
	position: relative;

	min-height: 40px;
	padding: 8px 50px 4px 70px;

	line-height: 20px;

	&.highlight {
		animation: highlight 3s;
	}

	&:nth-child(1) {
		margin-top: 0;
	}

	&.new-day {
		margin-top: 40px;

		&::before {
			position: absolute;
			z-index: 1;
			top: -30px;
			left: calc(50% - 70px);

			display: block;

			min-width: 140px;
			padding: 0 10px;

			content: attr(data-date);
			text-align: center;

			font-size: 12px;
			font-weight: 600;

			pointer-events: none;
		}

		&::after {
			position: absolute;
			top: -20px;
			left: 0;

			display: block;

			width: 100%;

			content: " ";

			border-width: 1px 0 0;

			pointer-events: none;
		}
	}

	& .message-action {
		display: none;

		cursor: pointer;
	}

	&:hover:not(.system) .message-action {
		display: block;
	}

	& .message-cog-container {
		position: relative;

		display: none;

		cursor: pointer;
	}

	& .message-dropdown {
		position: absolute;
		z-index: 1000;
		top: -5px;
		left: -2px;

		display: none;
		overflow: hidden;

		transition: transform 0.15s ease-in-out, opacity 0.15s ease-in-out;
		animation: dropdown-in 0.15s ease-in-out;

		border-radius: 4px;
		box-shadow:
			0 1px 1px 0 rgba(0, 0, 0, 0.2),
			0 2px 10px 0 rgba(0, 0, 0, 0.16);

		& ul {
			display: flex;
			display: -webkit-flex;

			padding: 0;

			font-size: 14px;

			& li {
				display: block;

				padding: 0 8px;

				cursor: pointer;

				font-weight: 400;
				line-height: 26px;

				&:first-child {
					padding-left: 6px;

					border-width: 0 1px 0 0;
				}

				&:last-child {
					padding-right: 13px;
				}
			}
		}
	}

	& .user {
		display: inline-block;

		margin-right: 5px;

		font-weight: 600;
	}

	& .thumb {
		position: absolute;
		left: 24px;

		display: block;

		width: 36px;
		height: 36px;

		&:not(.thumb-small) .avatar {
			width: 36px;
			height: 36px;
		}

		&.thumb-small {
			position: initial;

			display: inline-block;

			width: 20px;
			height: 20px;

			vertical-align: bottom;

			& .avatar {
				width: 20px;
				height: 20px;
			}
		}
	}

	& .info {
		font-size: 12px;

		& .edited {
			margin-left: 3px;
			padding-left: 3px;

			border-left: 1px dotted;
		}

		& .is-bot,
		& .role-tag {
			padding: 1px 4px;

			border-radius: 2px;
		}
	}

	& .private {
		margin-left: 10px;
	}

	&.sequential {
		min-height: 20px;
		margin-top: 0;
		padding-top: 4px;
		padding-bottom: 4px;

		& .user {
			display: none;
		}

		& .thumb:not(.thumb-small) {
			display: none;
		}

		& .info {
			position: absolute;
			left: 5px;

			width: 60px;

			text-align: right;

			& .time,
			& .role-tag {
				display: none;
			}

			& .edited {
				display: block;

				margin-left: 0;
				padding-left: 0;

				white-space: nowrap;

				border-left: 0;
			}

			& .private {
				display: none;
			}

			& .message-action {
				float: left;

				margin-left: 1px;
			}
		}

		&:hover .edited {
			display: none;
		}

	}

	&.system .body {
		font-style: italic;

		& em {
			font-weight: 600;
		}

		& .attachment {
			font-style: normal;
		}
	}

	& .avatar-initials {
		line-height: 40px;
	}

	& button {
		font-weight: 400;

		&:hover {
			text-decoration: underline;
		}
	}

	& .body {
		transition: opacity 1s linear;

		opacity: 1;

		& .inline-image {
			display: inline-block;
			overflow: hidden;

			border-radius: 3px;
			background-repeat: no-repeat;
			background-position: center left;
			background-size: contain;
			box-shadow: inset 0 0 0 1px rgba(0, 0, 0, 0.1);

			line-height: 0;

			& img {
				max-width: 100%;
				max-height: 200px;

				cursor: pointer;

				opacity: 0;
			}
		}

		& > h1 {
			font-size: 3em;
			line-height: 1em;
		}

		& > h2 {
			font-size: 2.5em;
			line-height: 1em;
		}

		& > h3 {
			font-size: 2em;
			line-height: 1em;
		}

		& > h4 {
			font-size: 1.5em;
			line-height: 1em;
		}

		& blockquote.sandstorm-grain {
			& img {
				width: 50px;
			}

			& label {
				cursor: pointer;
			}

			& button {
				display: block;
			}
		}

		& ul,
		& ol {
			padding: 0 0 0 24px;
		}

		& ul {
			list-style-type: disc;
		}

		& ol {
			list-style-type: decimal;
		}

		& > table {
			display: block;
			overflow: auto;

			& tr {
				border-top: 1px solid #cccccc;
				background-color: #ffffff;

				&:nth-child(2n) {
					background-color: #f6f8fa;
				}

				& th {
					font-weight: 600;
				}

				& th,
				& td {
					padding: 6px 13px;

					border: 1px solid #dddddd;
				}
			}
		}

		& > hr {
			height: 3px;
			margin: 12px 0;
			padding: 0;

			border: 0;
			background-color: #e7e7e7;
		}
	}

	&.temp .body {
		opacity: 0.5;
	}

	& .message-alias {
		padding-left: 2px;

		font-weight: 400;
	}
}

.rc-old .image-labels {
	display: flex;

	margin: 5px 0 25px;
	flex-wrap: wrap;
}

.rc-old .image-label {
	margin-top: 5px;
	margin-right: 5px;
	padding: 9px 4px;

	border-radius: 2px;

	font-size: 12px;

	&:last-child {
		margin-right: 0;
	}
}

.rc-old .attachment-description {
	margin-top: 10px;

	line-height: 1;
}

body:not(.is-cordova) {
	& .message:hover:not(.system) .message-cog-container {
		display: inline-block;
	}

	& .message {
		& .body,
		& .user.user-card-message,
		& .time {
			user-select: text;

			& * {
				user-select: text;
			}
		}
	}
}

.rc-old .cozy {
	& .message {
		padding: 4px 20px 4px 70px;

		& .body {
			margin-top: 0;
		}
	}
}

.rc-old .compact {
	& .message {
		min-height: 26px;
		padding: 5px 15px 0 37px;

		&:not(.system) .message-cog-container {
			display: inline-block;
		}

		& .body {
			display: inline;

			& .inline-image img {
				max-height: 100px;
			}

			& .inline-video {
				max-height: 150px;
			}

			& .attachment {
				& .attachment-title > a {
					font-size: 0.9em;
				}

				& .attachment-author img {
					border-radius: 2px;
				}
			}

			& blockquote iframe {
				width: 266px;
				height: 150px;
			}
		}

		& .info {
			& .avatar-image {
				border-radius: 2px;
			}

			& .role-tag {
				display: none;
			}
		}

		& .thumb {
			left: 10px;

			width: 20px;
			height: 20px;

			& .avatar {
				width: 20px;
				height: 20px;
			}
		}

		&.sequential {
			& .thumb:not(.thumb-small),
			& .user {
				display: inline-block;
			}

			& .info {
				position: relative;
				left: 0;

				text-align: right;

				& .time,
				& .edited {
					display: inline-block;
				}
			}
		}
	}
}

/* FLEX-TAB and FLEX-TAB views */
.rc-old .main-content-flex {
	display: flex;

	height: 100%;
}

.rc-old .flex-tab-container {
	z-index: 2;

	display: flex;
	flex: 0 0 41px;

	border-width: 0 0 0 1px;

	& .flex-tab {
		position: relative;

		display: none;
		overflow-x: visible;

		width: var(--flex-tab-width);
<<<<<<< HEAD
		height: calc(100vh - var(--header-height));
=======
>>>>>>> 9dc9db34

		& .control {
			& .header {
				margin: 5px 0 15px;
				padding: 5px 30px 20px;

				text-align: center;

				& h2 {
					font-size: 20px;
					font-weight: 300;
					line-height: 25px;
				}
			}

			& .button {
				min-height: 36px;
				margin: 0 1px;
			}

			& .more {
				position: absolute;
				top: 0;
				left: 0;

				width: 30px;
				height: 60px;

				cursor: pointer;
				transition: transform 0.25s ease-out 0.475s, background 0.075s ease-out 0.5s;
				transform: translateX(-27px);

				border-width: 0 0 1px;

				& i {
					height: 12.5px;
					margin-top: 1px;

					transition: transform 0.3s ease-out;
					transform-origin: 50%, 50%, 0;
					vertical-align: top;
				}
			}

			& .search-form {
				width: 100%;

				& .icon-plus {
					position: absolute;
					top: 11px;
					left: 8px;

					font-size: 13px;
				}
			}

			& .info-tabs {
				position: absolute;
				top: 0;
				right: 20px;

				height: 60px;

				text-align: right;

				& a {
					display: inline-block;
					float: left;

					height: 60px;
					padding: 0 15px;

					vertical-align: middle;

					border-width: 0 0 0 1px;

					line-height: 60px;

					&:last-child {
						border-width: 0 1px 0 0;
					}
				}
			}
		}

		& .content {
<<<<<<< HEAD
			position: absolute;
			top: 0;
			left: 0;

			overflow-x: hidden;
			overflow-y: auto;

			width: 100%;
			height: 100%;
			-webkit-overflow-scrolling: touch;

=======
>>>>>>> 9dc9db34
			& > div {
				overflow-y: auto;

				transition: transform 0.45s cubic-bezier(0.5, 0, 0, 1), opacity 0.125s ease-out 0.1s;
			}

			& > .animated-hidden {
				transform: translateX(calc(100% + 40px));

				opacity: 0;
			}

			& .section {
				margin: 20px;
				padding: 20px;

				border: 1px solid #dddddd;
				border-radius: 4px;
				background-color: #ffffff;
			}

			& > .animated {
				position: absolute;
				top: 0;
				left: 0;

				width: 100%;
				height: 100%;
			}

			& > .title {
				height: var(--header-min-height);

				& h2 {
					padding: 0 20px;

					font-size: 20px;
					font-weight: 300;
					line-height: var(--header-min-height);
				}
			}
		}

		& .channel-settings .button {
			visibility: initial;
		}

		& footer {
			position: absolute;
			z-index: 100;
			bottom: 0;
			left: 0;

			width: 100%;
			height: var(--footer-min-height);
			padding: 9px 15px 0;

			text-align: right;
		}

		& .social {
			text-align: center;

			& h4 {
				position: absolute;
				top: -12px;
				left: 0;

				width: 100%;

				font-size: 13px;
				font-weight: 300;
			}

			& .share {
				min-height: 40px;

				border-radius: 50%;

				line-height: 20px;

				&::before {
					border-radius: 50%;
				}

				& span {
					display: none;
				}
			}
		}

		& .close-flex-tab {
			position: absolute;
			z-index: 20;
			top: 3px;
			right: 5px;

			width: 30px;
			height: 30px;

			text-align: center;

			& span {
				display: inline-block;

				width: 21px;
				height: 20px;

				& i {
					display: inline-block;

					width: 18px;
					height: 18px;

					font-size: 10px;
				}
			}
		}
	}

	& .flex-tab-bar {
		z-index: 1;

		min-width: 40px;

		& .tab-button {
			position: relative;

			cursor: pointer;
			text-align: center;

			& button {
				height: 38px;
			}

			& .counter {
				position: absolute;
				top: 4px;
				right: 4px;

				width: 13px;
				height: 13px;

				text-align: center;

				border-radius: 50%;

				font-size: 9px;
				font-weight: bold;
				line-height: 13px;
			}

			&.active {
				border-width: 0 3px 0 0;

				& button {
					margin-left: 3px;
				}

				& .counter {
					margin-right: -3px;
				}
			}
		}
	}

	&.opened .flex-tab {
		display: block;
	}
}

.rc-old .list-view {
	& .list {
		position: relative;

		display: flex;

		width: 100%;
		flex-flow: column nowrap;

		& .message {
			padding: 8px 0 4px 50px;
		}
	}

	& > .title {
		&:not(:last-child) {
			margin: 0 0 20px;
		}

		& h2 {
			font-size: 20px;
			font-weight: 300;
			line-height: 25px;
		}

		& p {
			margin-top: 4px;

			font-size: 12px;
		}

		& b {
			font-weight: 600;
		}

		& .see-all {
			float: right;

			cursor: pointer;
			text-decoration: underline;

			border-width: 0;

			&:hover {
				text-decoration: none;
			}
		}
	}

	& .show-more-users {
		display: block;

		margin: 1em auto 0;
	}

	&.uploaded-files-list {
	  	& ul {
		  & li {
			margin-bottom: 10px;
		  }
		}

		& .file-name {
			display: block;

			padding: 10px 5px;

			color: #008ce3;
			border-width: 0 0 1px;
			border-bottom: 1px solid #eaeaea;

			&:hover {
				text-decoration: underline;

				color: #006db0;
			}

			& p {
				overflow: hidden;

				white-space: nowrap;
				text-overflow: ellipsis;
			}
		}

		& i {
			float: left;
			margin-right: 10px;

			&.file-delete {
				float: right;
			}

			&.file-download {
				float: right;
			}
		}
	}
}

.rc-old .user-view {
	z-index: 15;

	overflow-x: hidden;
	overflow-y: auto;

	& .about {
		width: 100%;
		margin-bottom: 20px;
	}

	& .thumb {
		width: 100%;
		height: 350px;
		padding: 20px;
	}

	& nav {
		padding: 0 20px;

		& .back {
			float: right;
		}
	}

	& .info {
		padding: 0 20px;

		white-space: normal;

		& h3 {
			overflow: hidden;

			width: 100%;
			margin: 8px 0;

			user-select: text;
			white-space: nowrap;
			text-overflow: ellipsis;

			font-size: 24px;
			line-height: 27px;

			& i::after {
				display: inline-block;

				width: 8px;
				height: 8px;

				content: " ";
				vertical-align: middle;

				border-radius: 4px;
			}
		}

		& p {
			user-select: text;

			font-size: 12px;
			font-weight: 300;
			line-height: 18px;
		}

		& .role-tag {
			padding: 1px 4px;

			border-radius: 2px;
		}
	}

	& .stats li {
		display: inline-block;

		margin-bottom: 3px;
		padding: 4px 6px;

		border-right: 2px;
		border-radius: 2px;
	}

	& .box {
		position: relative;

		margin-bottom: 25px;

		font-size: 13px;

		& h4 {
			margin-bottom: 6px;

			text-transform: uppercase;

			font-size: 13px;
			font-weight: 600;
		}

		&::after {
			position: absolute;
			bottom: -10px;
			left: 0;

			width: 100%;
			height: 1px;

			content: " ";
		}
	}

	& .tags li {
		display: inline-block;

		padding: 4px;

		border-right: 2px;
	}

	& .links {
		& i {
			margin-right: 5px;

			font-size: 13px;
		}

		& a {
			position: relative;

			display: block;
			overflow: hidden;

			max-width: 100%;
			padding: 0 5px;

			transition: background 0.18s ease, color 0.18s ease;
			white-space: nowrap;
			text-overflow: ellipsis;

			border-radius: 2px;

			line-height: 22px;

			&::before {
				position: absolute;
				top: 0;
				right: 5px;

				content: attr(data-stats);

				opacity: 0;

				font-size: 11px;
			}

			&:hover {
				padding-right: 34px;

				text-decoration: none;

				&::before {
					opacity: 1;
				}
			}

			& span {
				font-weight: 300;
			}
		}
	}

	& .contact-code {
		margin: -5px 0 10px 0;

		font-size: 12px;
	}

	& .channels {
		& h3 {
			margin-bottom: 8px;

			font-size: 24px;
			line-height: 22px;
		}

		& p {
			font-size: 12px;
			font-weight: 300;
			line-height: 18px;
		}

		& a {
			position: relative;

			display: block;
			overflow: hidden;

			max-width: 100%;
			padding: 0 5px;

			transition: background 0.18s ease, color 0.18s ease;
			white-space: nowrap;
			text-overflow: ellipsis;

			border-radius: 2px;

			line-height: 22px;

			&::before {
				position: absolute;
				top: 0;
				right: 5px;

				content: attr(data-stats);

				opacity: 0;

				font-size: 11px;
			}

			& span {
				font-weight: 300;
			}
		}
	}

	& .edit-form {
		padding: 20px 20px 0;

		white-space: normal;

		& h3 {
			margin-bottom: 8px;

			font-size: 24px;
			line-height: 22px;
		}

		& p {
			font-size: 12px;
			font-weight: 300;
			line-height: 18px;
		}

		& > .input-line {
			margin-top: 20px;

			& #password {
				width: 70%;
			}

			& #roleSelect {
				width: 70%;
			}
		}

		& nav {
			padding: 0;

			&.buttons {
				margin-top: 2em;
			}
		}

		& .form-divisor {
			height: 9px;
			margin: 2em 0;

			text-align: center;

			& > span {
				padding: 0 1em;
			}
		}
	}

	& .room-info-content > div {
		margin: 0 0 20px;
	}
}

.rc-old .user-image {
	position: relative;

	display: inline-table;

	width: var(--user-image-square);
	height: var(--user-image-square);
	margin: 4px;

	cursor: pointer;

	font-size: 12px;

	&:hover,
	&.selected .avatar::after {
		transform: scaleX(1);
	}

	& .avatar {
		overflow: visible;

		&::before {
			font-size: 10px;
		}

		&::after {
			position: absolute;
			z-index: 1;
			top: 8px;
			left: -12px;

			width: 6px;
			height: 6px;

			content: " ";

			border-radius: 3px;
		}

		& .avatar-initials {
			line-height: var(--user-image-square);
		}
	}

	& p {
		display: none;
	}

	& button {
		display: block;

		width: 100%;
		height: 100%;
	}
}

.rc-old .lines .user-image {
	width: 100%;
	margin: 0;

	&::after {
		display: none;
	}

	& button {
		display: block;
		clear: both;

		height: 30px;
		padding: 5px 0;

		&::after {
			display: table;
			clear: both;

			content: "";
		}

		& > div {
			float: left;

			width: var(--user-image-square);
			height: var(--user-image-square);

			margin-left: 1rem;
		}
	}

	& p {
		position: relative;

		display: block;
		float: left;
		overflow: hidden;

		width: calc(100% - 45px);
		padding-left: 10px;

		text-overflow: ellipsis;

		font-size: 15px;
		font-weight: 400;
		line-height: var(--user-image-square);
	}
}

.rc-old .user-profile {
	overflow: hidden;

	white-space: normal;

	& .thumb {
		float: left;

		width: 75px;

		& img {
			width: 60px;
			height: 60px;
		}
	}

	& .info {
		display: block;

		margin-left: 75px;

		& h3 {
			margin-bottom: 8px;

			font-size: 14px;
			font-weight: 600;
		}

		& p {
			margin-bottom: 6px;

			font-size: 12px;
		}

		& a:hover {
			text-decoration: none;
		}
	}
}

.rc-old .profile-buttons {
	margin-top: 1em;
}

.rc-old .rocket-modal {
	position: fixed;
	z-index: 1000;
	top: 0;
	left: 0;

	visibility: hidden;

	width: 100%;
	height: 100%;

	&.fluid .modal {
		height: 100%;

		& main {
			position: absolute;

			overflow-y: scroll;

			height: calc(100% - 112px);
		}
	}

	&.opened {
		animation: fadeIn 0.1s ease-out forwards;

		& .modal {
			animation: modalEnter 0.35s cubic-bezier(0.5, 0, 0.1, 1) forwards 0.1s;
		}
	}

	&.closed {
		animation: fadeOut 0.2s ease-out forwards;

		& .modal {
			animation: modalExit 0.25s cubic-bezier(0.5, 0, 0.1, 1) forwards;
		}
	}

	&.overflow .modal {
		overflow: visible;

		& main {
			position: relative;

			overflow: visible;
		}
	}

	& .wrapper {
		position: relative;

		display: table;

		width: 100%;
		height: 100%;
	}

	& .window {
		position: relative;

		display: table-cell;

		width: 100%;
		height: 100%;

		text-align: center;
		vertical-align: middle;
	}

	& fieldset {
		margin-bottom: 8px;
	}

	& legend {
		position: relative;
		z-index: 2;

		display: block;

		margin-bottom: 18px;

		text-transform: uppercase;

		font-size: 13px;

		& i {
			margin-right: 4px;
		}

		&::before {
			position: absolute;
			z-index: 1;
			top: 19px;
			left: 0;

			width: 100%;
			height: 1px;

			content: " ";
		}
	}

	& .modal {
		position: relative;

		display: block;
		overflow: hidden;

		width: 90%;
		max-width: 800px;
		margin: 0 auto;
		padding: 56px 0;

		text-align: left;

		opacity: 0;
		border-radius: 4px;
		box-shadow: 4px 4px 0 rgba(0, 0, 0, 0.15);

		& header {
			position: absolute;
			z-index: 1;
			top: 0;

			width: 100%;
			height: 55px;
			padding: 0 25px;

			text-align-last: right;

			box-shadow: 0 1px 0 rgba(0, 0, 0, 0.2);

			font-size: 14px;

			& h3 {
				display: inline-block;
				overflow: hidden;

				margin: 0;

				text-align: left;
				text-overflow: ellipsis;

				font-size: 18px;
				font-weight: 600;
				line-height: 55px;
			}

			& .close {
				position: absolute;
				top: 16px;
				right: 20px;

				width: 20px;
				height: 26px;

				opacity: 1;

				& i {
					font-size: 24px;
				}
			}
		}

		& main {
			display: block;
			overflow-x: hidden;
			overflow-y: auto;

			width: 100%;
			height: 100%;
			padding: 20px 25px;
		}

		& footer {
			position: absolute;
			z-index: 1;
			bottom: 0;

			width: 100%;
			height: 55px;
			padding: 11px 25px 0;

			text-align: right;

			box-shadow: 0 -1px 0 rgba(0, 0, 0, 0.15);
		}
	}
}

.rc-old .avatarPrompt {
	& header p {
		font-size: 14px;
		font-weight: 300;
		line-height: 22px;
	}

	& img {
		width: 200px;
	}
}

.rc-old .select-arrow {
	position: absolute;
	right: 4px;
	bottom: 11px;

	color: #a9a9a9;
}

.rc-old #login-card {
	position: relative;
	z-index: 1;

	width: 100%;
	max-width: 520px;
	margin: 20px auto;
	padding: 20px;

	border-radius: 4px;
	box-shadow:
		0 1px 1px 0 rgba(0, 0, 0, 0.2),
		0 2px 10px 0 rgba(0, 0, 0, 0.16);

	& header {
		padding: 18px 0 23px;

		& p {
			margin: 8px 0 0;

			font-size: 14px;
			font-weight: 300;
			line-height: 22px;
		}
	}

	& h2 {
		margin: 0;

		letter-spacing: -0.5px;
		text-transform: uppercase;

		font-size: 20px;
		font-weight: 300;
		line-height: 24px;
	}

	& h3 {
		margin: 18px 0;

		letter-spacing: -0.5px;
		text-transform: uppercase;

		font-size: 16px;
		font-weight: 300;
	}

	& img {
		width: 200px;
	}

	& a {
		display: inline-block;

		margin: 4px 0;
	}

	& .options {
		display: none;

		width: 100%;

		font-size: 10px;
	}

	& .submit,
	& .register,
	& .forgot-password,
	& .back-to-login {
		margin-top: 12px;
	}

	& .input-line {
		position: relative;

		margin: 0 0 14px;

		&::before {
			position: absolute;
			top: 7px;
			left: 0;

			width: 100%;
			height: 40px;

			content: " ";
			cursor: text;
		}

		&.active::before {
			visibility: hidden;
		}

		& input,
		& select {
			width: 100%;
			position: relative;

			padding: 4px 8px;

			border-width: 0 0 1px;
			border-radius: 0;
			box-shadow: 0 0 0;

			font-size: 18px;
			font-weight: 400;

			&:focus {
				border-color: #13679a !important;
			}
		}

		& label {
			display: block;

			margin-left: 8px;

			transition: all 0.3s;
			text-align: left;

			color: #a9a9a9;

			font-size: 12px;
		}

		& .input-error {
			padding-left: 8px;

			text-align: left;

			color: #b40202;

			font-size: 14px;
			font-weight: bold;
		}
	}
}

.rc-old .oauth-login {
	margin-bottom: 16px;
	margin-left: -4px;
	flex-wrap: wrap;

	& h3 {
		margin-top: 0;
		margin-bottom: 12px;

		letter-spacing: -0.5px;
		text-transform: uppercase;

		font-size: 16px;
		font-weight: 300;
	}

	& .button {
		margin-bottom: 4px;

		font-size: 18px;
		line-height: 22px;
		flex-grow: 1;

		&:first-child {
			margin-left: 4px;
		}
	}
}

.full-page,
.page-loading {
	background-color: var(--rc-color-primary);
}

.rc-old.full-page {
	z-index: 101;

	display: flex;

	width: 100%;
	min-height: 100%;
	margin: auto;

	text-align: center;
	align-items: center;
	flex-flow: row nowrap;

	& .wrapper {
		position: relative;
		z-index: 10;

		width: 100%;
		padding: 20px;

		text-align: center;
	}

	& .logo {
		display: block;

		& > img {
			position: relative;
			z-index: 20;
			top: 0;
			right: 0;

			display: inline-block;

			max-width: 100%;
			max-height: 150px;
			padding: 10px;
		}
	}

	& a {
		font-weight: 300;
	}

	& .cell {
		display: table-cell;

		text-align: center;
		vertical-align: middle;
	}

	& header {
		position: relative;
		z-index: 1;

		display: block;
	}

	& .text {
		position: relative;
		z-index: 1;

		max-width: 580px;
		margin: 0 auto 25px;

		font-weight: 300;

		& .button {
			margin-top: 20px;
			padding: 16px 20px;

			font-weight: 400;
		}

		& h1 {
			display: none;

			margin-bottom: 20px;

			letter-spacing: -0.5px;
			text-transform: uppercase;

			font-size: 24px;
			font-weight: 600;
		}

		& h2 {
			margin: 18px 0;

			letter-spacing: -0.5px;
			text-transform: uppercase;

			font-size: 20px;
			font-weight: 300;
		}

		& h3 {
			margin: 18px 0;

			letter-spacing: -0.5px;
			text-transform: uppercase;

			font-size: 16px;
			font-weight: 300;
		}

		& p {
			margin: 18px 0;

			font-size: 16px;
			font-weight: 400;
			line-height: 24px;
		}
	}

	& footer {
		position: relative;
		z-index: 1;

		padding: 20px 0 0;

		& h4 {
			margin-bottom: 8px;

			text-transform: uppercase;

			font-size: 12px;
			font-weight: 300;
		}

		& div.switch-language {
			margin-top: 20px;
		}
	}

	& a.meteor {
		position: fixed;
		right: 30px;
		bottom: 20px;

		width: 100px;
		height: 50px;

		text-indent: -9999em;

		background: url(images/meteor.png) no-repeat center center;
		background-size: 100% auto;
	}

	& .share {
		min-height: 40px;

		border-radius: 50%;

		line-height: 20px;

		&::before {
			border-radius: 50%;
		}

		& span {
			display: none;
		}
	}
}

.rc-old #particles-js {
	position: fixed;
	top: 0;
	left: 0;

	width: 100%;
	height: 100%;
}

.rc-old .mention-link {
	border-radius: 4px;

	&.mention-link-me,
	&.mention-link-all {
		padding: 0 4px 2px;

		font-weight: bold;
	}
}

.rc-old .highlight-text {
	padding: 2px;

	border-radius: 4px;
}

.rc-old .avatar-suggestions {
	display: flex;
	flex-flow: column nowrap;
}

.rc-old .avatar-suggestion-item {
	display: flex;

	width: 100%;
	margin: 5px 0;
	padding: 12px;

	transition: background-color 0.15s ease-out, border-color 0.15s ease-out;
	text-align: left;

	border-width: 1px;
	border-radius: 4px;
	align-items: center;
	flex-flow: row nowrap;

	&:first-child {
		margin-top: 10px;
	}

	& .avatar {
		position: relative;

		width: 55px;
		min-width: 55px;
		max-width: 55px;
		height: 55px;
		min-height: 55px;
		max-height: 55px;

		text-align: center;

		background-size: cover;

		font-size: 40px;
	}

	& .question-mark::before {
		position: absolute;
		top: 0;
		left: 0;

		width: 100%;
		height: 100%;
		margin: 0;

		line-height: 55px;
	}

	& .action {
		padding-left: 20px;

		text-align: right;
	}

	& .button {
		min-width: 120px;

		cursor: pointer;
		text-align: center;
	}

	& .input-line {
		display: flex;
		align-items: center;
	}

	& #avatarurl {
		margin-right: 20px;
	}

	& input[type=file] {
		position: absolute !important;
		z-index: 10000;
		top: 0;
		left: 0;

		width: 100%;
		height: 100%;

		cursor: pointer;

		opacity: 0;

		& * {
			cursor: pointer;
		}
	}

	& .avatar-file-input::-webkit-file-upload-button {
		visibility: hidden;
	}
}

.rc-old .statistics-table {
	width: 100%;
	margin-bottom: 30px;

	& th,
	& td {
		padding: 6px 8px;

		text-align: left;
	}

	& th {
		width: 30%;

		text-align: right;
	}

	& td {
		width: 70%;
	}
}

.rc-old .rocket-team {
	display: block;

	& li {
		display: inline-block;
	}

	& a {
		display: inline-block;

		width: 50px;
		height: 50px;
		margin-right: 5px;

		border-radius: 50%;
		background-position: 50% 50%;
		background-size: 100%;
	}
}

.rc-old #fullscreendiv:-webkit-full-screen {
	position: fixed;
	top: 0;

	width: 100%;
	height: 100%;

	background: none;
}

.rc-old .dropzone {
	height: 100%;

	& .dropzone-overlay {
		display: none;
	}

	&.over .dropzone-overlay {
		position: fixed;
		z-index: 1000000;
		top: 0;
		right: 0;
		bottom: 0;
		left: 0;

		display: flex;

		font-size: 42px;
		align-items: center;
		justify-content: center;

		& > div {
			padding: 40px;

			text-align: center;
			pointer-events: none;

			border-radius: 10px;

			line-height: 1.3em;
		}
	}
}

.rc-old .is-cordova {
	& .flex-tab {
		& .control {
			padding-left: 50px;
		}

		& button.more {
			width: 60px;

			transform: translateX(-57px);
		}
	}
}

.rc-old .touch .footer {
	padding-right: 10px;
	padding-left: 10px;
}

.rc-old .webrtc-video {
	&.webrtc-video-overlay,
	& .main-video,
	& .state-overlay::before,
	& .videos .video-item {
		color: var(--color-white);
	}

	&.webrtc-video-overlay {
		position: fixed;
		z-index: 1000;
		top: 0;
		right: 0;
		bottom: 0;
		left: 0;

		display: flex;
		flex-direction: column;
		justify-content: center;

		& .main-video .webrtc-video-element {
			width: auto;
			max-width: 100%;
		}
	}

	& .main-video {
		text-align: center;

		& .webrtc-video-element {
			width: 100%;
			min-height: 299px;
		}

		& > div {
			position: relative;

			margin-top: -28px;
			margin-bottom: 2px;

			text-align: center;

			font-weight: bold;
			line-height: 25px;
		}
	}

	& .video-flip {
		transform: scaleX(-1);
		filter: FlipH;
	}

	& .videos {
		display: flex;
		flex-wrap: wrap;
		justify-content: center;

		& .video-item {
			position: relative;

			overflow: hidden;

			width: 93px;
			margin-right: 3px;

			text-align: center;

			line-height: 0;

			& &.state-overlay::before {
				position: absolute;
				top: 0;
				right: 0;
				bottom: 0;
				left: 0;

				display: flex;

				content: attr(data-state-text);

				font-size: 12px;
				font-weight: bold;
				align-items: center;
				justify-content: center;
			}

			& .webrtc-video-element {
				max-width: 100px;
				height: 70px;
			}

			& > div {
				position: relative;

				overflow: hidden;

				margin-top: -16px;
				padding: 0 2px;

				text-align: center;
				text-overflow: ellipsis;

				font-size: 12px;
				font-weight: bold;
				line-height: 16px;
			}

			& .video-muted-overlay {
				position: absolute;
				top: 16px;
				right: 0;
				bottom: 16px;
				left: 0;

				display: flex;

				text-align: center;

				font-size: 24px;
				align-items: center;
				justify-content: center;
			}
		}
	}
}

.rc-old .webrtc-video-element {
	background-color: #000000;
}

.rc-old .alert-icon {
	display: block;

	margin-bottom: 20px;

	font-size: 80px;
}

.rc-old .colorpicker-input {
	text-indent: 34px;
}

.rc-old .colorpicker-swatch {
	position: absolute;
	top: 1px;
	left: 1px;

	display: block;
	overflow: hidden;

	width: 33px;
	height: 33px;

	border-width: 0 1px 0 0;
	border-radius: 5px 0 0 5px;
}

.rc-old .inline-video {
	width: 100%;
	max-width: 480px;
	height: auto;
	max-height: 270px;
}

.rc-old .attention-message {
	padding-top: 50px;

	font-size: 24px;

	& i {
		display: block;

		margin-bottom: 20px;

		font-size: 40px;
	}

	& span {
		display: block;
	}
}

.rc-old .load-more {
	position: relative;

	height: 10px;
	padding: 1rem 0;
}

.rc-old .flex-tab {
	&__content {
		display: flex;
		flex-direction: column;

		height: 100%;
		padding: 20px;
	}

	&__header {
		flex: 0 0 auto;

		padding-bottom: 10px;
	}

	&__result {
		overflow-y: auto;
		flex: 1 1 auto;
	}

	& .message-cog-container {
		& .message-action {
			display: none !important;

			&.jump-to-star-message {
				display: block !important;
			}
		}
	}

	& .no-results {
		text-align: center;
	}
}

.rc-old .terminal {
	position: absolute;
	top: 0;
	right: 0;
	bottom: 0;
	left: 0;

	overflow-y: scroll;

	margin: 0;
	margin-bottom: 0 !important;
	padding: 8px 10px !important;

	color: var(--color-white);
	border: none !important;
	background-color: #444444 !important;

	font-family: Menlo, Monaco, Consolas, "Liberation Mono", "Courier New", monospace;
	font-weight: 500;
}

.rc-old .terminal-line {
	word-break: break-all;
}

.rc-old .terminal-time {
	color: #7f7f7f;
}

.rc-old .code-colors {
	color: #333333;
	border-color: #cccccc;
	background-color: #f8f8f8;
}

.rc-old .new-logs {
	position: absolute;
	bottom: 8px;
	left: 50%;

	width: 130px;
	height: 30px;
	margin: 0 -65px;

	cursor: pointer;
	transition: transform 0.3s ease-out;
	transform: translateY(0);
	text-align: center;

	border-radius: 20px;

	font-size: 0.8em;
	line-height: 30px;

	&.not {
		transform: translateY(150%);
	}
}

.rc-old .powered-by {
	margin-top: 1em;
}

.rc-old .code-error-box {
	& .title {
		margin-top: 5px;
		padding: 5px;

		font-size: 16px;
		font-weight: bold;
	}

	& .script-error {
		padding: 6px;

		border-left: 3px solid;

		font-size: 12px;
		font-weight: bold;
	}
}

.rc-old .code-mirror-box {
	& .title {
		display: none;
	}

	& .button-fullscreen {
		display: initial;
	}

	& .button-restore {
		display: none;
	}

	& .buttons {
		margin-top: 10px;

		text-align: right;
	}

	&.code-mirror-box-fullscreen {
		position: fixed;
		z-index: 100;
		top: 61px;
		right: 40px;
		bottom: 0;
		left: 260px;

		display: flex;
		flex-direction: column;

		width: auto;
		height: auto;
		align-items: stretch;

		& .buttons {
			border-width: 0;
		}

		& .title {
			display: initial;

			padding-left: 10px;

			font-size: 16px;
			line-height: 30px;
		}

		& .button-fullscreen {
			display: none;
		}

		& .button-restore {
			display: initial;
		}

		& .CodeMirror {
			display: flex;
			flex-direction: column;
			flex-grow: 1;

			& .CodeMirror-scroll {
				flex-grow: 1;
			}
		}
	}
}

.sweet-alert .sa-input-error {
	top: 19px;
}

.rc-old .one-passsword {
	position: absolute;
	top: -5px;
	right: -8px;

	float: right;

	width: 40px;
	height: 40px;

	opacity: 0.6;
	background-image: url('/images/onepassword-button.png');
	background-repeat: no-repeat;
	background-position: center;
	background-size: 23px;
}

.rc-old .collapse-switch {
	cursor: pointer;
}

/* kinda hacky, needed in oembedFrageWidget.html */

.rc-old br.only-after-a {
	display: none;
}

.rc-old a + br.only-after-a {
	display: block;
}

.rc-old .hide-usernames .message .user.user-card-message {
	display: none;
}

.rc-old .hide-avatars .message {
	padding-left: 20px;

	& .thumb.user-card-message:not(.thumb-small) {
		display: none;
	}

	& .user.user-card-message {
		margin-left: -5px;
	}
}

.rc-old .messages-box:not(.compact) .hide-avatars .message.sequential .info {
	position: static;

	float: right;

	width: auto;

	& .message-cog-container {
		float: left;
	}

	& .message-dropdown {
		right: -2px;
		left: auto;

		& ul {
			flex-direction: row-reverse;

			& li:first-child i::before {
				content: "\d7";
			}
		}
	}
}

.rc-old .form-inline {
	& input,
	& select {
		display: inline-block;

		width: auto;

		vertical-align: middle;
	}

	& label {
		display: inline-block;

		max-width: 100%;
	}

	& .form-group {
		display: inline-block;
	}
}

.rc-old .embedded-view {
	& .flex-tab-bar {
		display: none;
	}

	& .messages-container {
		border-width: 0;

		& .flex-tab-container {
			display: none;
		}

		& .messages-box {
			margin-top: 0;
		}

		& .footer {
			min-height: 36px;
			padding: 0;

			& .message-form {
				margin-bottom: 0;
			}

			& .message-input {
				border-width: 0;
			}

			& .users-typing {
				display: none;
			}

			& .formatting-tips {
				display: none;
			}
		}
	}
}

.rc-old .user-info.deactivated {
	text-decoration: line-through;

	opacity: 0.8;
}

/* MEDIA QUERIES */

@media (width <= 1100px) {
	.rc-old .flex-tab-container.opened .flex-tab {
		position: absolute;
		z-index: 100;

		right: 40px;
		height: 100%;

		border-width: 0 0 0 1px;
	}
}

@media (width > 780px) {
	.rc-old.main-content {
		transform: translateX(0) !important;
	}

	.sweet-alert {
		margin-left: -239px !important;
	}
}

@media (width <= 780px) {
	.rc-old.main-content {
		z-index: 1;
		left: 0;

		transition: right 0.25s cubic-bezier(0.5, 0, 0.1, 1), transform 0.1s linear;
		will-change: transform;
	}

	.rc-old {
		&.burger {
			display: inline-block;
			visibility: visible;
		}

		& .fixed-title h2 {
			margin-left: 45px;
		}

		& .messages-box {
			padding: 0 10px;
		}
	}

	.rc-old .sweet-alert {
		& h2 {
			margin: 10px 0;

			font-size: 20px;
			line-height: 30px;
		}

		& button {
			margin-top: 6px;
			padding: 10px 22px;
		}
	}

	.rc-old .code-mirror-box.code-mirror-box-fullscreen {
		left: 0;
	}

	.rc-old .container-bars .unread-bar {
		& .unread-count {
			display: inline-block;
		}

		& .unread-count-since {
			display: none;
		}
	}

	.rc-old .container-bars .unread-bar > button.jump-to {
		& .jump-to-small {
			display: inline-block;
		}

		& .jump-to-large {
			display: none;
		}
	}
}

@media (width <= 500px) {
	.rc-old .messages-container .message-form > .formatting-tips {
		display: none;
	}
}

@media (height <= 480px) {
	.rc-old #login-card {
		margin: 10px auto;
		padding: 10px;

		& .input-line {
			margin-bottom: 6px;
		}

		& .submit {
			margin: 0;
		}
	}

	.rc-old .oauth-login {
		margin-bottom: 6px;
	}

	.rc-old .message-form textarea {
		max-height: 100px !important;
	}
}

@media (width <= 440px) {
	.rc-old .flex-tab-container.opened .flex-tab {
		left: 0;

		width: auto;
	}

	.flex-tab-container.opened {
		left: 0;
	}
}

@media (height <= 400px) {
	.upload-preview .upload-preview-file {
		height: 100px;
	}
}

@media (height <= 260px) {
	.rc-old .message-form textarea {
		max-height: 50px !important;
	}
}

.room-leader a.chat-now {
	position: absolute;
	top: 15px;
	right: 25px;

	width: 80px;
	height: 30px;
	padding-top: 4px;

	cursor: pointer;
	text-align: center;
	text-decoration: none;

	color: #555555;
	border: 1px solid #eaeaea;
	border-radius: 4px;

	font-family: arial;
	font-size: 14px;
}

.room-leader a.chat-now:hover {
	color: #555555;
}

.room-leader {
	position: absolute;
	z-index: 2;
	right: 0;
	left: 0;

	visibility: visible;

	height: 57px;
	padding-bottom: 8px;

	transition: transform 0.15s cubic-bezier(0.5, 0, 0.1, 1), visibility 0.15s cubic-bezier(0.5, 0, 0.1, 1);

	border-bottom: 1px solid;

	&.message:hover {
		background-color: #ffffff;
	}

	&.animated-hidden {
		visibility: hidden;

		transform: translateY(-100%);
	}

	& .leader-name {
		font-size: 18px;
	}

	& .leader-status {
		& .status-text {
			padding-left: 15px;

			font-size: 14px;
		}

		& .color-ball {
			position: absolute;

			width: 10px;
			height: 10px;
			margin-top: 5px;

			border-radius: 5px;
		}
	}
}<|MERGE_RESOLUTION|>--- conflicted
+++ resolved
@@ -3370,10 +3370,7 @@
 		overflow-x: visible;
 
 		width: var(--flex-tab-width);
-<<<<<<< HEAD
 		height: calc(100vh - var(--header-height));
-=======
->>>>>>> 9dc9db34
 
 		& .control {
 			& .header {
@@ -3460,7 +3457,6 @@
 		}
 
 		& .content {
-<<<<<<< HEAD
 			position: absolute;
 			top: 0;
 			left: 0;
@@ -3472,8 +3468,6 @@
 			height: 100%;
 			-webkit-overflow-scrolling: touch;
 
-=======
->>>>>>> 9dc9db34
 			& > div {
 				overflow-y: auto;
 
