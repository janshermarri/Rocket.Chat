--- conflicted
+++ resolved
@@ -83,24 +83,17 @@
 	position: absolute;
 	will-change: transform;
 	z-index: 9999;
-<<<<<<< HEAD
+
 	&__content {
 		width: 100%;
 		display: flex;
-		padding: 24px;
+		padding: 1rem;
 		border-radius: 2px;
 		background-color: #ffffff;
 		box-shadow: 0 0 2px 0 rgba(47, 52, 61, 0.08), 0 0 12px 0 rgba(47, 52, 61, 0.12);
 		cursor: default;
 	}
-=======
-	padding: 1rem;
-	border-radius: 2px;
-	background-color: #ffffff;
-	box-shadow: 0 0 2px 0 rgba(47, 52, 61, 0.08), 0 0 12px 0 rgba(47, 52, 61, 0.12);
-	cursor: default;
 
->>>>>>> c2793004
 	&--show {
 		@apply --rc-popover-open;
 	}
