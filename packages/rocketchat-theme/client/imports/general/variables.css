	:root {
		/*
		* General Colors
		*/

<<<<<<< HEAD
	/*
	* General
	*/
	--text-size: 0.875rem;
	--header-min-height: 60px;
	--toolbar-height: 55px;
	--footer-min-height: 70px;
	--rooms-box-width: 280px;
	--flex-tab-width: 400px;
	--flex-tab-webrtc-width: 400px;
	--flex-tab-webrtc-2-width: 850px;
	--user-image-square: 20px;
	--border: 2px;
	--border-radius: 2px;
	--status-online: var(--color-success);
	--status-away: var(--color-alert);
	--status-busy: var(--color-error);
	--status-invisible: var(--color-gray-medium);
	--status-invisible-sidebar: var(--color-darkest);
	--default-padding: 1rem;
	--default-small-padding: 1rem;
=======
		--color-darkest: #1f2329;
		--color-dark: #2f343d; 
		--color-dark-medium: #414852;
		--color-dark-light: #6c727a;
		--color-gray: #9ea2a8;
		--color-gray-medium: #cbced1;
		--color-gray-light: #e1e5e8;
		--color-gray-lightest: #f2f3f5;
		--color-black: #000000;
		--color-white: #ffffff;
>>>>>>> 894a2548

		--rc-color-error: #f5455c;
		--rc-color-error-light: #e1364c;
		--rc-color-alert: #ffd21f;
		--rc-color-alert-light: #f6c502;
		--rc-color-success: #2de0a5;
		--rc-color-success-light: #25d198;
		--rc-color-button-primary: #1d74f5;
		--rc-color-button-primary-light: #175cc4;

		--rc-color-primary: var(--color-dark);
		--rc-color-primary-darkest: var(--color-darkest);
		--rc-color-primary-dark: var(--color-dark-medium);
		--rc-color-primary-light: var(--color-gray);
		--rc-color-primary-light-medium: var(--color-gray-medium);
		--rc-color-primary-lightest: var(--color-gray-lightest);
		--rc-color-content: var(--color-white);

		/*
		* General
		*/
		--text-size: 0.875rem;
		--header-min-height: 60px;
		--toolbar-height: 55px;
		--footer-min-height: 70px;
		--rooms-box-width: 280px;
		--flex-tab-width: 400px;
		--flex-tab-webrtc-width: 400px;
		--flex-tab-webrtc-2-width: 850px;
		--user-image-square: 20px;
		--border: 2px;
		--border-radius: 2px;
		--status-online: var(--rc-color-success);
		--status-away: var(--rc-color-alert);
		--status-busy: var(--rc-color-error);
		--status-invisible: var(--color-gray-medium);
		--status-invisible-sidebar: var(--rc-color-primary-darkest);
		--default-small-padding: 1rem;

		/*
		* Forms
		*/
		--gap-between-elements: 2.5rem;
		--label-margin-bottom: 1rem;

		/*
		* Forms - Button
		*/
		--button-square-size: 36px;
		--button-padding: 0.782rem;
		--button-padding-small: 0.5rem;
		--button-text-size: var(--input-font-size);
		--button-border-width: var(--border);
		--button-border-radius: var(--border-radius);
		--button-disabled-background: var(--color-gray-light);
		--button-disabled-text-color: var(--color-white);
		--button-primary-background: var(--rc-color-button-primary);
		--button-primary-text-color: var(--color-white);

		/*
		* Forms - Input
		*/
		--input-font-size: 0.875rem;
		--input-title-text-size: var(--input-font-size);
		--input-title-color: #2d343d;
		--input-text-color: var(--color-dark-medium);
		--input-placeholder-color: var(--color-gray-medium);
		--input-icon-color: var(--color-dark);
		--input-border-color: var(--color-gray-light);
		--input-border-width: var(--border);
		--input-border-radius: var(--border-radius);
		--input-description-text-color: var(--color-gray);
		--input-description-text-size: var(--input-font-size);
		--input-error-color: var(--rc-color-error);

		/*
		* Forms - popup list
		*/
		--popup-list-border-radius: var(--border-radius);
		--popup-list-background: var(--color-white);
		--popup-list-background-hover: var(--color-gray-lightest);
		--popup-list-selected-background: var(--color-gray-lightest);
		--popup-list-name-color: #2d343d;
		--popup-list-name-size: 1rem;

		/*
		* Forms - tags
		*/
		--tags-border-width: var(--border);
		--tags-border-radius: var(--border-radius);
		--tags-border-color: var(--color-gray-light);
		--tags-text-color: var(--rc-color-primary);
		--tags-background: #f2f3f5;
		--tags-avatar-size: 20px;

		/*
		* Forms - select avatar
		*/
		--select-avatar-size: 48px;
		--select-avatar-preview-size: 150px;
		--select-avatar-upload-background: var(--color-gray-light);
		--select-avatar-upload-color: #2d343d;

		/*
		* Modal
		*/
		--modal-wrapper-width: 650px;
		--modal-wrapper-margin: 3rem;
		--modal-back-button-color: var(--color-gray);

		/*
		* Modal - Create Channel
		*/
		--create-channel-gap-between-elements: 2.5rem;
		--create-channel-title-color: var(--color-darkest);
		--create-channel-title-text-size: 1.375rem;
		--create-channel-description-color: var(--color-gray);
		--create-channel-description-text-size: 0.875rem;

		/*
		* Sidebar
		*/
		--sidebar-width: 280px;
		--sidebar-small-width: 90%;
		--sidebar-background: var(--rc-color-primary);
		--sidebar-background-hover: var(--rc-color-primary-dark);
		--sidebar-background-light: var(--rc-color-primary-lightest);
		--sidebar-background-light-hover: var(--rc-color-primary-light);
		--sidebar-default-padding: 24px;
		--sidebar-small-default-padding: 16px;
		--sidebar-header-padding: 16px;
		--sidebar-header-small-padding: 12px;
		--sidebar-footer-height: 70px;
		--sidebar-footer-padding: var(--sidebar-header-padding);
		--sidebar-small-header-padding: var(--sidebar-small-default-padding);

		/*
		* Sidebar flex
		*/
		--sidebar-flex-search-background: var(--color-white);
		--sidebar-flex-search-placeholder-color: var(--color-gray);

		/*
		* Sidebar Account
		*/
		--sidebar-account-thumb-size: 36px;
		--sidebar-small-account-thumb-size: 40px;
		--sidebar-account-status-bullet-size: 12px;
		--sidebar-small-account-status-bullet-size: 8px;
		--sidebar-account-status-bullet-radius: 50%;
		--sidebar-account-username-size: 1rem;
		--sidebar-account-username-weight: 700;
		--sidebar-small-account-username-weight: 400;
		--sidebar-account-username-color: var(--color-white);
		--sidebar-account-username-color-darker: var(--rc-color-primary);
		--sidebar-account-status-font-size: 0.875rem;
		--sidebar-account-status-color: var(--color-gray);

		/*
		* Sidebar Item
		*/
		--sidebar-item-radius: 2px;
		--sidebar-item-height: 32px;
		--sidebar-item-thumb-size: 20px;

		--sidebar-item-text-color: var(--color-gray);
		--sidebar-item-background: inherit;
		--sidebar-item-hover-background: var(--rc-color-primary-darkest);

		--sidebar-item-active-background: var(--rc-color-primary-dark);
		--sidebar-item-active-color: var(--sidebar-item-text-color);

		--sidebar-item-unread-color: var(--color-white);

		--sidebar-item-popup-background: var(--color-dark-medium);
		--sidebar-item-user-status-size: 6px;
		--sidebar-small-item-user-status-size: 4px;
		--sidebar-item-user-status-radius: 50%;
		--sidebar-item-text-size: 1rem;

		/*
		* Toolbar
		*/
		--toolbar-placeholder-color: var(--color-gray);

		/*
		* Rooms list
		*/
		--rooms-list-title-color: var(--color-gray);
		--rooms-list-title-text-size: 0.75rem;
		--rooms-list-empty-text-color: var(--color-gray);
		--rooms-list-empty-text-size: 0.75rem;
		--rooms-list-padding: var(--sidebar-default-padding);
		--rooms-list-small-padding: var(--sidebar-small-default-padding);

		/*
		* Chip
		*/
		--chip-background: #dddddd;

		/*
		* Avatar
		*/
		--avatar-radius: var(--border-radius);
		--avatar-initials-text-size: 22px;
		--avatar-initials-text-weight: 700;

		/*
		* Badge
		*/
		--badge-text-color: var(--color-white);
		--badge-radius: var(--border-radius);
		--badge-text-size: 0.75rem;
		--badge-background: var(--rc-color-primary-dark);
		--badge-unread-background: var(--rc-color-button-primary);

		/*
		* Flex nav
		*/
		--flex-nav-background: var(--color-gray-lightest);

		/*
		* Popover
		*/
		--popover-padding: 1rem;
		--popover-radius: var(--border-radius);
		--popover-background: var(--color-white);
		--popover-column-min-width: 130px;
		--popover-column-padding: 1rem;
		--popover-title-color: var(--color-dark);
		--popover-title-text-size: 0.75rem;
		--popover-item-color: var(--color-dark);
		--popover-item-text-size: 0.875rem;
		--popover-divider-height: 2px;
		--popover-divider-color: var(--color-gray-light);

		/*
		* Tooltip
		*/
		--tooltip-background: var(--color-darkest);
		--tooltip-text-color: var(--color-white);
		--tooltip-text-size: 0.75rem;
		--tooltip-radius: var(--border-radius);

		/*
		* Message box
		*/
		--message-box-text-size: var(--input-font-size);
		--message-box-placeholder-color: var(--color-gray-medium);
		--message-box-markdown-color: var(--color-gray);
		--message-box-markdown-hover-color: var(--color-dark);
		--message-box-user-typing-color: var(--color-gray);
		--message-box-user-typing-text-size: 0.75rem;
		--message-box-user-typing-user-color: var(--color-dark);
		--message-box-container-border-color: var(--color-gray-medium);
		--message-box-container-border-width: var(--border);
		--message-box-container-border-radius: var(--border-radius);
		--message-box-editing-color: #fff5df;
		--message-box-popover-title-text-color: var(--color-gray);
		--message-box-popover-title-text-size: 0.75rem;
	}<|MERGE_RESOLUTION|>--- conflicted
+++ resolved
@@ -3,31 +3,8 @@
 		* General Colors
 		*/
 
-<<<<<<< HEAD
-	/*
-	* General
-	*/
-	--text-size: 0.875rem;
-	--header-min-height: 60px;
-	--toolbar-height: 55px;
-	--footer-min-height: 70px;
-	--rooms-box-width: 280px;
-	--flex-tab-width: 400px;
-	--flex-tab-webrtc-width: 400px;
-	--flex-tab-webrtc-2-width: 850px;
-	--user-image-square: 20px;
-	--border: 2px;
-	--border-radius: 2px;
-	--status-online: var(--color-success);
-	--status-away: var(--color-alert);
-	--status-busy: var(--color-error);
-	--status-invisible: var(--color-gray-medium);
-	--status-invisible-sidebar: var(--color-darkest);
-	--default-padding: 1rem;
-	--default-small-padding: 1rem;
-=======
 		--color-darkest: #1f2329;
-		--color-dark: #2f343d; 
+		--color-dark: #2f343d;
 		--color-dark-medium: #414852;
 		--color-dark-light: #6c727a;
 		--color-gray: #9ea2a8;
@@ -36,7 +13,6 @@
 		--color-gray-lightest: #f2f3f5;
 		--color-black: #000000;
 		--color-white: #ffffff;
->>>>>>> 894a2548
 
 		--rc-color-error: #f5455c;
 		--rc-color-error-light: #e1364c;
