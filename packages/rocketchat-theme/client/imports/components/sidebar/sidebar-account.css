--- conflicted
+++ resolved
@@ -99,14 +99,10 @@
 	}
 
 	&-label {
-<<<<<<< HEAD
 
 		position: relative;
 
-		padding: 10px;
-=======
-		padding: 5px 0;
->>>>>>> 8e998c00
+		padding: 10px 0 10px 10px;
 
 		cursor: pointer;
 
@@ -116,9 +112,9 @@
 	}
 
 	&-menu {
+		transition: fill 0.2s;
+
 		font-size: 1.375rem;
-
-		transition: fill 0.2s;
 
 		fill: var(--sidebar-account-username-color);
 	}
