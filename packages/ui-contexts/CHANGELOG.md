--- conflicted
+++ resolved
@@ -1,16 +1,12 @@
 # @rocket.chat/ui-contexts
 
-<<<<<<< HEAD
+
 ## 10.0.0-rc.3
-=======
-## 9.0.2
->>>>>>> 4dc145f1
-
-### Patch Changes
-
-- <details><summary>Updated dependencies []:</summary>
-
-<<<<<<< HEAD
+### Patch Changes
+
+- <details><summary>Updated dependencies []:</summary>
+ 
+  
   - @rocket.chat/core-typings@6.12.0-rc.3
   - @rocket.chat/rest-typings@6.12.0-rc.3
   - @rocket.chat/ddp-client@0.3.5-rc.3
@@ -48,11 +44,16 @@
   - @rocket.chat/rest-typings@6.12.0-rc.0
   - @rocket.chat/core-typings@6.12.0-rc.0
   - @rocket.chat/ddp-client@0.3.4-rc.0
-=======
+  </details>
+
+## 9.0.2
+### Patch Changes
+
+- <details><summary>Updated dependencies []:</summary>
+
   - @rocket.chat/core-typings@6.11.2
   - @rocket.chat/rest-typings@6.11.2
   - @rocket.chat/ddp-client@0.3.5
->>>>>>> 4dc145f1
   </details>
 
 ## 9.0.1
