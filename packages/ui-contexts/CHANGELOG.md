--- conflicted
+++ resolved
@@ -1,6 +1,5 @@
 # @rocket.chat/ui-contexts
 
-<<<<<<< HEAD
 ## 2.0.0-rc.4
 
 ### Patch Changes
@@ -59,7 +58,7 @@
   - @rocket.chat/core-typings@6.4.0-rc.0
   - @rocket.chat/rest-typings@6.4.0-rc.0
   - @rocket.chat/ddp-client@0.2.0-rc.0
-=======
+
 ## 1.0.8
 
 ### Patch Changes
@@ -67,7 +66,6 @@
 - @rocket.chat/core-typings@6.3.8
 - @rocket.chat/rest-typings@6.3.8
 - @rocket.chat/ddp-client@0.1.8
->>>>>>> a9af6b18
 
 ## 1.0.7
 
