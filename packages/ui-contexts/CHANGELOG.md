# @rocket.chat/ui-contexts

<<<<<<< HEAD
## 11.0.0-rc.0

### Patch Changes

- <details><summary>Updated dependencies [bb94c9c67a, 9a38c8e13f, 7c14fd1a80, 9eaefdc892, 274f4f5881, 532f08819e, 927710d778, 3a161c4310, 0f21fa01a3, 12d6307998]:</summary>

  - @rocket.chat/i18n@0.8.0-rc.0
  - @rocket.chat/rest-typings@6.13.0-rc.0
  - @rocket.chat/core-typings@6.13.0-rc.0
  - @rocket.chat/ddp-client@0.3.7-rc.0
=======
## 10.0.1

### Patch Changes

- <details><summary>Updated dependencies []:</summary>

  - @rocket.chat/core-typings@6.12.1
  - @rocket.chat/rest-typings@6.12.1
  - @rocket.chat/ddp-client@0.3.7
>>>>>>> e22ea8f1
  </details>

## 10.0.0

### Patch Changes

- <details><summary>Updated dependencies [127866ce97, 0c919db7b4, b764c415dc, 1f061a1aa5, dd37ea1b35, 7937ff741a, 58c0efc732, e28be46db7, 58c0efc732]:</summary>

  - @rocket.chat/i18n@0.7.0
  - @rocket.chat/rest-typings@6.12.0
  - @rocket.chat/core-typings@6.12.0
  - @rocket.chat/ddp-client@0.3.6
  </details>

## 10.0.0-rc.6

### Patch Changes

- <details><summary>Updated dependencies []:</summary>

  - @rocket.chat/core-typings@6.12.0-rc.6
  - @rocket.chat/rest-typings@6.12.0-rc.6
  - @rocket.chat/ddp-client@0.3.6-rc.6
  </details>

## 10.0.0-rc.5

### Patch Changes

- <details><summary>Updated dependencies []:</summary>

  - @rocket.chat/core-typings@6.12.0-rc.5
  - @rocket.chat/rest-typings@6.12.0-rc.5
  - @rocket.chat/ddp-client@0.3.6-rc.5
  </details>

## 10.0.0-rc.4

### Patch Changes

- <details><summary>Updated dependencies []:</summary>

  - @rocket.chat/core-typings@6.12.0-rc.4
  - @rocket.chat/rest-typings@6.12.0-rc.4
  - @rocket.chat/ddp-client@0.3.6-rc.4
  </details>

## 10.0.0-rc.3

### Patch Changes

- <details><summary>Updated dependencies []:</summary>

  - @rocket.chat/core-typings@6.12.0-rc.3
  - @rocket.chat/rest-typings@6.12.0-rc.3
  - @rocket.chat/ddp-client@0.3.5-rc.3
  </details>

## 10.0.0-rc.2

### Patch Changes

- <details><summary>Updated dependencies []:</summary>

  - @rocket.chat/core-typings@6.12.0-rc.2
  - @rocket.chat/rest-typings@6.12.0-rc.2
  - @rocket.chat/ddp-client@0.3.5-rc.2
  </details>

## 10.0.0-rc.1

### Patch Changes

- <details><summary>Updated dependencies []:</summary>

  - @rocket.chat/core-typings@6.12.0-rc.1
  - @rocket.chat/rest-typings@6.12.0-rc.1
  - @rocket.chat/ddp-client@0.3.5-rc.1
  </details>

## 10.0.0-rc.0

### Patch Changes

- <details><summary>Updated dependencies [127866ce97, 0c919db7b4, b764c415dc, 1f061a1aa5, dd37ea1b35, 7937ff741a, 58c0efc732, e28be46db7, 58c0efc732]:</summary>

  - @rocket.chat/i18n@0.7.0-rc.0
  - @rocket.chat/rest-typings@6.12.0-rc.0
  - @rocket.chat/core-typings@6.12.0-rc.0
  - @rocket.chat/ddp-client@0.3.4-rc.0
  </details>

## 9.0.2

### Patch Changes

- <details><summary>Updated dependencies []:</summary>

  - @rocket.chat/core-typings@6.11.2
  - @rocket.chat/rest-typings@6.11.2
  - @rocket.chat/ddp-client@0.3.5
  </details>

## 9.0.1

### Patch Changes

- <details><summary>Updated dependencies []:</summary>

  - @rocket.chat/core-typings@6.11.1
  - @rocket.chat/rest-typings@6.11.1
  - @rocket.chat/ddp-client@0.3.4
  </details>

## 9.0.0

### Minor Changes

- ([#32793](https://github.com/RocketChat/Rocket.Chat/pull/32793)) New Feature: Video Conference Persistent Chat.
  This feature provides a discussion id for conference provider apps to store the chat messages exchanged during the conferences, so that those users may then access those messages again at any time through Rocket.Chat.

### Patch Changes

- ([#32482](https://github.com/RocketChat/Rocket.Chat/pull/32482)) Fixed an issue with blocked login when dismissed 2FA modal by clicking outside of it or pressing the escape key

- <details><summary>Updated dependencies [b4bbcbfc9a, 25da5280a5, 1b7b1161cf, 03c8b066f9, 2d89a0c448, 24f7df4894, 3ffe4a2944, 3b4b19cfc5, 264d7d5496, b8e5887fb9]:</summary>

  - @rocket.chat/i18n@0.6.0
  - @rocket.chat/core-typings@6.11.0
  - @rocket.chat/rest-typings@6.11.0
  - @rocket.chat/ddp-client@0.3.3
  </details>

## 9.0.0-rc.6

### Patch Changes

- <details><summary>Updated dependencies []:</summary>

  - @rocket.chat/core-typings@6.11.0-rc.6
  - @rocket.chat/rest-typings@6.11.0-rc.6
  - @rocket.chat/ddp-client@0.3.3-rc.6
  </details>

## 9.0.0-rc.5

### Patch Changes

- <details><summary>Updated dependencies []:</summary>

  - @rocket.chat/core-typings@6.11.0-rc.5
  - @rocket.chat/rest-typings@6.11.0-rc.5
  - @rocket.chat/ddp-client@0.3.3-rc.5
  </details>

## 9.0.0-rc.4

### Patch Changes

- <details><summary>Updated dependencies []:</summary>

  - @rocket.chat/core-typings@6.11.0-rc.4
  - @rocket.chat/rest-typings@6.11.0-rc.4
  - @rocket.chat/ddp-client@0.3.3-rc.4
  </details>

## 9.0.0-rc.3

### Patch Changes

- <details><summary>Updated dependencies []:</summary>

  - @rocket.chat/core-typings@6.11.0-rc.3
  - @rocket.chat/rest-typings@6.11.0-rc.3
  - @rocket.chat/ddp-client@0.3.3-rc.3
  </details>

## 9.0.0-rc.2

### Patch Changes

- <details><summary>Updated dependencies []:</summary>

  - @rocket.chat/core-typings@6.11.0-rc.2
  - @rocket.chat/rest-typings@6.11.0-rc.2
  - @rocket.chat/ddp-client@0.3.3-rc.2
  </details>

## 9.0.0-rc.1

### Patch Changes

- <details><summary>Updated dependencies []:</summary>

  - @rocket.chat/core-typings@6.11.0-rc.1
  - @rocket.chat/rest-typings@6.11.0-rc.1
  - @rocket.chat/ddp-client@0.3.2-rc.1
  </details>

## 9.0.0-rc.0

### Minor Changes

- ([#32793](https://github.com/RocketChat/Rocket.Chat/pull/32793)) New Feature: Video Conference Persistent Chat.
  This feature provides a discussion id for conference provider apps to store the chat messages exchanged during the conferences, so that those users may then access those messages again at any time through Rocket.Chat.

### Patch Changes

- ([#32482](https://github.com/RocketChat/Rocket.Chat/pull/32482)) Fixed an issue with blocked login when dismissed 2FA modal by clicking outside of it or pressing the escape key

- <details><summary>Updated dependencies [b4bbcbfc9a, 25da5280a5, 1b7b1161cf, 03c8b066f9, 2d89a0c448, 24f7df4894, 3ffe4a2944, 3b4b19cfc5, 264d7d5496, b8e5887fb9]:</summary>

  - @rocket.chat/i18n@0.6.0-rc.0
  - @rocket.chat/core-typings@6.11.0-rc.0
  - @rocket.chat/rest-typings@6.11.0-rc.0
  - @rocket.chat/ddp-client@0.3.2-rc.0
  </details>

## 8.0.2

### Patch Changes

- <details><summary>Updated dependencies [ca6a9d8de8, ca6a9d8de8, ca6a9d8de8, ca6a9d8de8]:</summary>

  - @rocket.chat/core-typings@6.10.2
  - @rocket.chat/rest-typings@6.10.2
  - @rocket.chat/ddp-client@0.3.2
  </details>

## 8.0.1

### Patch Changes

- <details><summary>Updated dependencies []:</summary>

  - @rocket.chat/core-typings@6.10.1
  - @rocket.chat/rest-typings@6.10.1
  - @rocket.chat/ddp-client@0.3.1
  </details>

## 8.0.0

### Minor Changes

- ([#31821](https://github.com/RocketChat/Rocket.Chat/pull/31821)) New runtime for apps in the Apps-Engine based on the Deno platform

### Patch Changes

- <details><summary>Updated dependencies [d3c493b6da, 02dd87574b, 16b67aa0ff, 1056f220df, 1240c874a5, 768cad6de5, 2ef71e8ea6, 5f95c4ec6b, 363a011487, 495628bce0, f75a2cb4bb, 45dc3d5f72, ee43f2c57c, 07c4ca0621, 30399688fc, 4fd9c4cbaa, 4f72d62aa7, dfa49bdbb2]:</summary>

  - @rocket.chat/i18n@0.5.0
  - @rocket.chat/core-typings@6.10.0
  - @rocket.chat/rest-typings@6.10.0
  - @rocket.chat/ddp-client@0.3.0
  </details>

## 8.0.0-rc.7

### Patch Changes

- <details><summary>Updated dependencies []:</summary>

  - @rocket.chat/core-typings@6.10.0-rc.7
  - @rocket.chat/rest-typings@6.10.0-rc.7
  - @rocket.chat/ddp-client@0.3.0-rc.7
  </details>

## 8.0.0-rc.6

### Patch Changes

- <details><summary>Updated dependencies []:</summary>

  - @rocket.chat/core-typings@6.10.0-rc.6
  - @rocket.chat/rest-typings@6.10.0-rc.6
  - @rocket.chat/ddp-client@0.3.0-rc.6
  </details>

## 8.0.0-rc.5

### Patch Changes

- <details><summary>Updated dependencies []:</summary>

  - @rocket.chat/core-typings@6.10.0-rc.5
  - @rocket.chat/rest-typings@6.10.0-rc.5
  - @rocket.chat/ddp-client@0.3.0-rc.5
  </details>

## 8.0.0-rc.4

### Patch Changes

- <details><summary>Updated dependencies []:</summary>

  - @rocket.chat/core-typings@6.10.0-rc.4
  - @rocket.chat/rest-typings@6.10.0-rc.4
  - @rocket.chat/ddp-client@0.3.0-rc.4
  </details>

## 8.0.0-rc.3

### Patch Changes

- <details><summary>Updated dependencies []:</summary>

  - @rocket.chat/core-typings@6.10.0-rc.3
  - @rocket.chat/rest-typings@6.10.0-rc.3
  - @rocket.chat/ddp-client@0.3.0-rc.3
  </details>

## 8.0.0-rc.2

### Patch Changes

- <details><summary>Updated dependencies []:</summary>

  - @rocket.chat/core-typings@6.10.0-rc.2
  - @rocket.chat/rest-typings@6.10.0-rc.2
  - @rocket.chat/ddp-client@0.3.0-rc.2
  </details>

## 8.0.0-rc.1

### Patch Changes

- <details><summary>Updated dependencies []:</summary>

  - @rocket.chat/core-typings@6.10.0-rc.1
  - @rocket.chat/rest-typings@6.10.0-rc.1
  - @rocket.chat/ddp-client@0.3.0-rc.1
  </details>

## 8.0.0-rc.0

### Minor Changes

- ([#31821](https://github.com/RocketChat/Rocket.Chat/pull/31821)) New runtime for apps in the Apps-Engine based on the Deno platform

### Patch Changes

- <details><summary>Updated dependencies [d3c493b6da, 02dd87574b, 16b67aa0ff, 1056f220df, 1240c874a5, 768cad6de5, 2ef71e8ea6, 5f95c4ec6b, 363a011487, 495628bce0, f75a2cb4bb, 45dc3d5f72, ee43f2c57c, 07c4ca0621, 30399688fc, 4fd9c4cbaa, 4f72d62aa7, dfa49bdbb2]:</summary>

  - @rocket.chat/i18n@0.5.0-rc.0
  - @rocket.chat/core-typings@6.10.0-rc.0
  - @rocket.chat/rest-typings@6.10.0-rc.0
  - @rocket.chat/ddp-client@0.3.0-rc.0

## 7.0.3

### Patch Changes

- <details><summary>Updated dependencies []:</summary>

  - @rocket.chat/core-typings@6.9.3
  - @rocket.chat/rest-typings@6.9.3
  - @rocket.chat/ddp-client@0.2.27
  </details>

## 7.0.2

### Patch Changes

- <details><summary>Updated dependencies []:</summary>

  - @rocket.chat/core-typings@6.9.2
  - @rocket.chat/rest-typings@6.9.2
  - @rocket.chat/ddp-client@0.2.26
  </details>

## 7.0.1

### Patch Changes

- <details><summary>Updated dependencies []:</summary>

  - @rocket.chat/core-typings@6.9.1
  - @rocket.chat/rest-typings@6.9.1
  - @rocket.chat/ddp-client@0.2.25
  </details>

## 7.0.0

### Patch Changes

- <details><summary>Updated dependencies [ff4e396416, bc50dd54a2, f83bd56cc5, 70ab2a7b7b]:</summary>

  - @rocket.chat/core-typings@6.9.0
  - @rocket.chat/i18n@0.4.0
  - @rocket.chat/rest-typings@6.9.0
  - @rocket.chat/ddp-client@0.2.24
  </details>

## 7.0.0-rc.2

### Patch Changes

- <details><summary>Updated dependencies []:</summary>

  - @rocket.chat/core-typings@6.9.0-rc.2
  - @rocket.chat/rest-typings@6.9.0-rc.2
  - @rocket.chat/ddp-client@0.2.24-rc.2
  </details>

## 7.0.0-rc.1

### Patch Changes

- <details><summary>Updated dependencies []:</summary>

  - @rocket.chat/core-typings@6.9.0-rc.1
  - @rocket.chat/rest-typings@6.9.0-rc.1
  - @rocket.chat/ddp-client@0.2.24-rc.1
  </details>

## 7.0.0-rc.0

### Patch Changes

- <details><summary>Updated dependencies [ff4e396416, bc50dd54a2, f83bd56cc5, 70ab2a7b7b]:</summary>

  - @rocket.chat/core-typings@6.9.0-rc.0
  - @rocket.chat/i18n@0.4.0-rc.0
  - @rocket.chat/rest-typings@6.9.0-rc.0
  - @rocket.chat/ddp-client@0.2.24-rc.0
  </details>

## 6.0.0

### Minor Changes

- ([#32073](https://github.com/RocketChat/Rocket.Chat/pull/32073)) Fixed an issue affecting the update modal/contextual bar by apps when it comes to error handling and regular surface update

### Patch Changes

- <details><summary>Updated dependencies [845fd64f45, c47a8e3514, 9a6a7d0a40, da45cb6998, 845fd64f45, b94ca7c30b, 9902554388, 4aba7c8a26, c4e58afd8b, c9a92e6ea2]:</summary>

  - @rocket.chat/rest-typings@6.8.0
  - @rocket.chat/core-typings@6.8.0
  - @rocket.chat/i18n@0.3.0
  - @rocket.chat/ddp-client@0.2.23
  </details>

## 6.0.0-rc.2

### Patch Changes

- <details><summary>Updated dependencies [b94ca7c30b]:</summary>

  - @rocket.chat/core-typings@6.8.0-rc.2
  - @rocket.chat/rest-typings@6.8.0-rc.2
  - @rocket.chat/ddp-client@0.2.23-rc.2
  </details>

## 6.0.0-rc.1

### Patch Changes

- <details><summary>Updated dependencies []:</summary>

  - @rocket.chat/core-typings@6.8.0-rc.1
  - @rocket.chat/rest-typings@6.8.0-rc.1
  - @rocket.chat/ddp-client@0.2.22-rc.1
  </details>

## 6.0.0-rc.0

### Minor Changes

- ([#32073](https://github.com/RocketChat/Rocket.Chat/pull/32073)) Fixed an issue affecting the update modal/contextual bar by apps when it comes to error handling and regular surface update

### Patch Changes

- <details><summary>Updated dependencies [845fd64f45, c47a8e3514, 9a6a7d0a40, da45cb6998, 845fd64f45, 9902554388, 4aba7c8a26, c4e58afd8b, c9a92e6ea2]:</summary>

  - @rocket.chat/rest-typings@6.8.0-rc.0
  - @rocket.chat/core-typings@6.8.0-rc.0
  - @rocket.chat/i18n@0.3.0-rc.0
  - @rocket.chat/ddp-client@0.2.21-rc.0

## 5.0.2

### Patch Changes

- <details><summary>Updated dependencies []:</summary>

  - @rocket.chat/core-typings@6.7.2
  - @rocket.chat/rest-typings@6.7.2
  - @rocket.chat/ddp-client@0.2.22
  </details>

## 5.0.1

### Patch Changes

- <details><summary>Updated dependencies []:</summary>

  - @rocket.chat/core-typings@6.7.1
  - @rocket.chat/rest-typings@6.7.1
  - @rocket.chat/ddp-client@0.2.21
  </details>

## 5.0.0

### Patch Changes

- <details><summary>Updated dependencies [b9ef630816, 3eb4dd7f50, 1ca08cac9e, d1b1ffe9e5, 939a6fa35f, b9e897a8f5, cd5cbe2ac6]:</summary>

  - @rocket.chat/core-typings@6.7.0
  - @rocket.chat/ddp-client@0.2.20
  - @rocket.chat/rest-typings@6.7.0
  - @rocket.chat/i18n@0.2.0
  </details>

## 5.0.0-rc.4

### Patch Changes

- <details><summary>Updated dependencies []:</summary>

  - @rocket.chat/core-typings@6.7.0-rc.4
  - @rocket.chat/rest-typings@6.7.0-rc.4
  - @rocket.chat/ddp-client@0.2.20-rc.4
  </details>

## 5.0.0-rc.3

### Patch Changes

- <details><summary>Updated dependencies []:</summary>

  - @rocket.chat/core-typings@6.7.0-rc.3
  - @rocket.chat/rest-typings@6.7.0-rc.3
  - @rocket.chat/ddp-client@0.2.20-rc.3
  </details>

## 5.0.0-rc.2

### Patch Changes

- <details><summary>Updated dependencies []:</summary>

  - @rocket.chat/core-typings@6.7.0-rc.2
  - @rocket.chat/rest-typings@6.7.0-rc.2
  - @rocket.chat/ddp-client@0.2.20-rc.2
  </details>

## 5.0.0-rc.1

### Patch Changes

- <details><summary>Updated dependencies []:</summary>

  - @rocket.chat/core-typings@6.7.0-rc.1
  - @rocket.chat/rest-typings@6.7.0-rc.1
  - @rocket.chat/ddp-client@0.2.20-rc.1
  </details>

## 5.0.0-rc.0

### Patch Changes

- <details><summary>Updated dependencies [b9ef630816, 3eb4dd7f50, 1ca08cac9e, d1b1ffe9e5, 939a6fa35f, b9e897a8f5, cd5cbe2ac6]:</summary>

  - @rocket.chat/core-typings@6.7.0-rc.0
  - @rocket.chat/ddp-client@0.2.20-rc.0
  - @rocket.chat/rest-typings@6.7.0-rc.0
  - @rocket.chat/i18n@0.2.0-rc.0
  </details>

## 4.0.6

### Patch Changes

- <details><summary>Updated dependencies []:</summary>

  - @rocket.chat/core-typings@6.6.6
  - @rocket.chat/rest-typings@6.6.6
  - @rocket.chat/ddp-client@0.2.19
  </details>

## 4.0.5

### Patch Changes

- <details><summary>Updated dependencies [6476aa947c]:</summary>

  - @rocket.chat/ddp-client@0.2.18
  - @rocket.chat/core-typings@6.6.5
  - @rocket.chat/rest-typings@6.6.5
  </details>

## 4.0.4

### Patch Changes

- <details><summary>Updated dependencies []:</summary>

  - @rocket.chat/core-typings@6.6.4
  - @rocket.chat/rest-typings@6.6.4
  - @rocket.chat/ddp-client@0.2.17
  </details>

## 4.0.3

### Patch Changes

- <details><summary>Updated dependencies []:</summary>

  - @rocket.chat/core-typings@6.6.3
  - @rocket.chat/rest-typings@6.6.3
  - @rocket.chat/ddp-client@0.2.16
  </details>

## 4.0.2

### Patch Changes

- <details><summary>Updated dependencies [5abac60f19]:</summary>

  - @rocket.chat/ddp-client@0.2.15
  - @rocket.chat/core-typings@6.6.2
  - @rocket.chat/rest-typings@6.6.2
  </details>

## 4.0.1

### Patch Changes

- <details><summary>Updated dependencies []:</summary>

  - @rocket.chat/core-typings@6.6.1
  - @rocket.chat/rest-typings@6.6.1
  - @rocket.chat/ddp-client@0.2.14
  </details>

## 4.0.0

### Minor Changes

- ([#31184](https://github.com/RocketChat/Rocket.Chat/pull/31184)) Add the possibility to hide some elements through postMessage events.

### Patch Changes

- ([#31138](https://github.com/RocketChat/Rocket.Chat/pull/31138)) feat(uikit): Move `@rocket.chat/ui-kit` package to the main monorepo

- <details><summary>Updated dependencies [b223cbde14, dbb08ef948, 97cd497e5e, 748e57984d, 7c6198f49f, fdd9852079, 2260c04ec6, b4b2cd20a8]:</summary>

  - @rocket.chat/password-policies@0.0.2
  - @rocket.chat/ddp-client@0.2.13
  - @rocket.chat/core-typings@6.6.0
  - @rocket.chat/rest-typings@6.6.0
  - @rocket.chat/i18n@0.1.0
  </details>

## 4.0.0-rc.7

### Patch Changes

- <details><summary>Updated dependencies []:</summary>

  - @rocket.chat/core-typings@6.6.0-rc.7
  - @rocket.chat/rest-typings@6.6.0-rc.7
  - @rocket.chat/ddp-client@0.2.13-rc.7
  </details>

## 4.0.0-rc.6

### Patch Changes

- <details><summary>Updated dependencies []:</summary>

  - @rocket.chat/core-typings@6.6.0-rc.6
  - @rocket.chat/rest-typings@6.6.0-rc.6
  - @rocket.chat/ddp-client@0.2.13-rc.6
  </details>

## 4.0.0-rc.5

### Patch Changes

- <details><summary>Updated dependencies []:</summary>

  - @rocket.chat/core-typings@6.6.0-rc.5
  - @rocket.chat/rest-typings@6.6.0-rc.5
  - @rocket.chat/ddp-client@0.2.13-rc.5
  </details>

## 4.0.0-rc.4

### Patch Changes

- @rocket.chat/core-typings@6.6.0-rc.4
- @rocket.chat/rest-typings@6.6.0-rc.4
- @rocket.chat/ddp-client@0.2.13-rc.4

## 4.0.0-rc.3

### Patch Changes

- @rocket.chat/core-typings@6.6.0-rc.3
- @rocket.chat/rest-typings@6.6.0-rc.3
- @rocket.chat/ddp-client@0.2.13-rc.3

## 4.0.0-rc.2

### Patch Changes

- @rocket.chat/core-typings@6.6.0-rc.2
- @rocket.chat/rest-typings@6.6.0-rc.2
- @rocket.chat/ddp-client@0.2.13-rc.2

## 4.0.0-rc.1

### Patch Changes

- @rocket.chat/core-typings@6.6.0-rc.1
- @rocket.chat/rest-typings@6.6.0-rc.1
- @rocket.chat/ddp-client@0.2.13-rc.1

## 4.0.0-rc.0

### Minor Changes

- b2b0035162: Add the possibility to hide some elements through postMessage events.

### Patch Changes

- b223cbde14: feat(uikit): Move `@rocket.chat/ui-kit` package to the main monorepo
- Updated dependencies [b223cbde14]
- Updated dependencies [dbb08ef948]
- Updated dependencies [97cd497e5e]
- Updated dependencies [748e57984d]
- Updated dependencies [7c6198f49f]
- Updated dependencies [fdd9852079]
- Updated dependencies [2260c04ec6]
- Updated dependencies [b4b2cd20a8]
  - @rocket.chat/password-policies@0.0.2-rc.0
  - @rocket.chat/ddp-client@0.2.13-rc.0
  - @rocket.chat/core-typings@6.6.0-rc.0
  - @rocket.chat/rest-typings@6.6.0-rc.0
  - @rocket.chat/i18n@0.1.0-rc.0

## 3.0.3

### Patch Changes

- @rocket.chat/core-typings@6.5.3
- @rocket.chat/rest-typings@6.5.3
- @rocket.chat/ddp-client@0.2.12

## 3.0.2

### Patch Changes

- @rocket.chat/core-typings@6.5.2
- @rocket.chat/rest-typings@6.5.2
- @rocket.chat/ddp-client@0.2.11

## 3.0.1

### Patch Changes

- Updated dependencies [c2b224fd82]
- Updated dependencies [c2b224fd82]
- Updated dependencies [c2b224fd82]
- Updated dependencies [c2b224fd82]
- Updated dependencies [c2b224fd82]
- Updated dependencies [c2b224fd82]
- Updated dependencies [c2b224fd82]
  - @rocket.chat/rest-typings@6.5.1
  - @rocket.chat/ddp-client@0.2.10
  - @rocket.chat/core-typings@6.5.1

## 3.0.0

### Patch Changes

- 7da1edf866: Fixed an issue in the invite registration flow in which the user would not be automatically redirected to the homepage upon succesfully submiting the user registration form.
- Updated dependencies [dea1fe9191]
- Updated dependencies [c0ef13a0bf]
- Updated dependencies [5b9d6883bf]
- Updated dependencies [92613680b7]
- Updated dependencies [ec1b2b9846]
- Updated dependencies [a98f3ff303]
- Updated dependencies [5f81a0f3cb]
- Updated dependencies [dea1fe9191]
  - @rocket.chat/core-typings@6.5.0
  - @rocket.chat/rest-typings@6.5.0
  - @rocket.chat/ddp-client@0.2.9

## 3.0.0-rc.19

### Patch Changes

- @rocket.chat/core-typings@6.5.0-rc.19
- @rocket.chat/rest-typings@6.5.0-rc.19
- @rocket.chat/ddp-client@0.2.9-rc.12

## 3.0.0-rc.18

### Patch Changes

- @rocket.chat/core-typings@6.5.0-rc.18
- @rocket.chat/rest-typings@6.5.0-rc.18
- @rocket.chat/ddp-client@0.2.9-rc.11

## 3.0.0-rc.17

### Patch Changes

- @rocket.chat/core-typings@6.5.0-rc.17
- @rocket.chat/rest-typings@6.5.0-rc.17
- @rocket.chat/ddp-client@0.2.9-rc.10

## 3.0.0-rc.16

### Patch Changes

- @rocket.chat/core-typings@6.5.0-rc.16
- @rocket.chat/rest-typings@6.5.0-rc.16
- @rocket.chat/ddp-client@0.2.9-rc.9

## 3.0.0-rc.15

### Patch Changes

- @rocket.chat/core-typings@6.5.0-rc.15
- @rocket.chat/rest-typings@6.5.0-rc.15
- @rocket.chat/ddp-client@0.2.9-rc.8

## 3.0.0-rc.14

### Patch Changes

- @rocket.chat/core-typings@6.5.0-rc.14
- @rocket.chat/rest-typings@6.5.0-rc.14
- @rocket.chat/ddp-client@0.2.9-rc.7

## 3.0.0-rc.13

### Patch Changes

- @rocket.chat/core-typings@6.5.0-rc.13
- @rocket.chat/rest-typings@6.5.0-rc.13
- @rocket.chat/ddp-client@0.2.9-rc.6

## 3.0.0-rc.12

### Patch Changes

- @rocket.chat/core-typings@6.5.0-rc.12
- @rocket.chat/rest-typings@6.5.0-rc.12
- @rocket.chat/ddp-client@0.2.9-rc.5

## 3.0.0-rc.11

### Patch Changes

- @rocket.chat/core-typings@6.5.0-rc.11
- @rocket.chat/rest-typings@6.5.0-rc.11
- @rocket.chat/ddp-client@0.2.9-rc.4

## 3.0.0-rc.10

### Patch Changes

- @rocket.chat/core-typings@6.5.0-rc.10
- @rocket.chat/rest-typings@6.5.0-rc.10
- @rocket.chat/ddp-client@0.2.9-rc.3

## 3.0.0-rc.9

### Patch Changes

- @rocket.chat/core-typings@6.5.0-rc.9
- @rocket.chat/rest-typings@6.5.0-rc.9
- @rocket.chat/ddp-client@0.2.9-rc.2

## 3.0.0-rc.8

### Patch Changes

- @rocket.chat/core-typings@6.5.0-rc.8
- @rocket.chat/rest-typings@6.5.0-rc.8
- @rocket.chat/ddp-client@0.2.9-rc.1

## 3.0.0-rc.7

### Patch Changes

- @rocket.chat/core-typings@6.5.0-rc.7
- @rocket.chat/rest-typings@6.5.0-rc.7
- @rocket.chat/ddp-client@0.2.6-rc.7

## 3.0.0-rc.6

### Patch Changes

- @rocket.chat/core-typings@6.5.0-rc.6
- @rocket.chat/rest-typings@6.5.0-rc.6
- @rocket.chat/ddp-client@0.2.6-rc.6

## 3.0.0-rc.5

### Patch Changes

- @rocket.chat/core-typings@6.5.0-rc.5
- @rocket.chat/rest-typings@6.5.0-rc.5
- @rocket.chat/ddp-client@0.2.6-rc.5

## 3.0.0-rc.4

### Patch Changes

- @rocket.chat/core-typings@6.5.0-rc.4
- @rocket.chat/rest-typings@6.5.0-rc.4
- @rocket.chat/ddp-client@0.2.6-rc.4

## 3.0.0-rc.3

### Patch Changes

- @rocket.chat/core-typings@6.5.0-rc.3
- @rocket.chat/rest-typings@6.5.0-rc.3
- @rocket.chat/ddp-client@0.2.6-rc.3

## 3.0.0-rc.2

### Patch Changes

- @rocket.chat/core-typings@6.5.0-rc.2
- @rocket.chat/rest-typings@6.5.0-rc.2
- @rocket.chat/ddp-client@0.2.6-rc.2

## 3.0.0-rc.1

### Patch Changes

- @rocket.chat/core-typings@6.5.0-rc.1
- @rocket.chat/rest-typings@6.5.0-rc.1
- @rocket.chat/ddp-client@0.2.6-rc.1

## 3.0.0-rc.0

### Patch Changes

- 7da1edf866: Fixed an issue in the invite registration flow in which the user would not be automatically redirected to the homepage upon succesfully submiting the user registration form.
- Updated dependencies [dea1fe9191]
- Updated dependencies [c0ef13a0bf]
- Updated dependencies [5b9d6883bf]
- Updated dependencies [92613680b7]
- Updated dependencies [ec1b2b9846]
- Updated dependencies [a98f3ff303]
- Updated dependencies [5f81a0f3cb]
- Updated dependencies [dea1fe9191]
  - @rocket.chat/core-typings@6.5.0-rc.0
  - @rocket.chat/rest-typings@6.5.0-rc.0
  - @rocket.chat/ddp-client@0.2.6-rc.0

## 2.0.8

### Patch Changes

- @rocket.chat/core-typings@6.4.8
- @rocket.chat/rest-typings@6.4.8
- @rocket.chat/ddp-client@0.2.8

## 2.0.7

### Patch Changes

- @rocket.chat/core-typings@6.4.7
- @rocket.chat/rest-typings@6.4.7
- @rocket.chat/ddp-client@0.2.7

## 2.0.6

### Patch Changes

- @rocket.chat/core-typings@6.4.6
- @rocket.chat/rest-typings@6.4.6
- @rocket.chat/ddp-client@0.2.6

## 2.0.5

### Patch Changes

- @rocket.chat/core-typings@6.4.5
- @rocket.chat/rest-typings@6.4.5
- @rocket.chat/ddp-client@0.2.5

## 2.0.4

### Patch Changes

- @rocket.chat/core-typings@6.4.4
- @rocket.chat/rest-typings@6.4.4
- @rocket.chat/ddp-client@0.2.4

## 2.0.3

### Patch Changes

- @rocket.chat/core-typings@6.4.3
- @rocket.chat/rest-typings@6.4.3
- @rocket.chat/ddp-client@0.2.3

## 2.0.2

### Patch Changes

- @rocket.chat/core-typings@6.4.2
- @rocket.chat/rest-typings@6.4.2
- @rocket.chat/ddp-client@0.2.2

## 2.0.1

### Patch Changes

- @rocket.chat/core-typings@6.4.1
- @rocket.chat/rest-typings@6.4.1
- @rocket.chat/ddp-client@0.2.1

## 2.0.0

### Minor Changes

- 074db3b419: UX improvement for the Moderation Console Context bar for viewing the reported messages. The Report reason is now displayed in the reported messages context bar.
  The Moderation Action Modal confirmation description is updated to be more clear and concise.

### Patch Changes

- b8f3d5014f: Fixed the login page language switcher, now the component has a new look, is reactive and the language selection becomes concrete upon login in. Also changed the default language of the login page to be the browser language.
- Updated dependencies [239a34e877]
- Updated dependencies [203304782f]
- Updated dependencies [4186eecf05]
- Updated dependencies [2db32f0d4a]
- Updated dependencies [982ef6f459]
- Updated dependencies [ba24f3c21f]
- Updated dependencies [19aec23cda]
- Updated dependencies [ebab8c4dd8]
- Updated dependencies [357a3a50fa]
- Updated dependencies [1041d4d361]
- Updated dependencies [61128364d6]
- Updated dependencies [9496f1eb97]
- Updated dependencies [d45365436e]
- Updated dependencies [93d4912e17]
  - @rocket.chat/core-typings@6.4.0
  - @rocket.chat/rest-typings@6.4.0
  - @rocket.chat/ddp-client@0.2.0

## 2.0.0-rc.5

### Patch Changes

- Updated dependencies [1041d4d361]
  - @rocket.chat/core-typings@6.4.0-rc.5
  - @rocket.chat/rest-typings@6.4.0-rc.5
  - @rocket.chat/ddp-client@0.2.0-rc.5

## 2.0.0-rc.4

### Patch Changes

- @rocket.chat/core-typings@6.4.0-rc.4
- @rocket.chat/rest-typings@6.4.0-rc.4
- @rocket.chat/ddp-client@0.2.0-rc.4

## 2.0.0-rc.3

### Patch Changes

- @rocket.chat/core-typings@6.4.0-rc.3
- @rocket.chat/rest-typings@6.4.0-rc.3
- @rocket.chat/ddp-client@0.2.0-rc.3

## 2.0.0-rc.2

### Patch Changes

- @rocket.chat/core-typings@6.4.0-rc.2
- @rocket.chat/rest-typings@6.4.0-rc.2
- @rocket.chat/ddp-client@0.2.0-rc.2

## 2.0.0-rc.1

### Patch Changes

- @rocket.chat/core-typings@6.4.0-rc.1
- @rocket.chat/rest-typings@6.4.0-rc.1
- @rocket.chat/ddp-client@0.2.0-rc.1

## 2.0.0-rc.0

### Minor Changes

- 074db3b419: UX improvement for the Moderation Console Context bar for viewing the reported messages. The Report reason is now displayed in the reported messages context bar.
  The Moderation Action Modal confirmation description is updated to be more clear and concise.

### Patch Changes

- b8f3d5014f: Fixed the login page language switcher, now the component has a new look, is reactive and the language selection becomes concrete upon login in. Also changed the default language of the login page to be the browser language.
- Updated dependencies [239a34e877]
- Updated dependencies [203304782f]
- Updated dependencies [4186eecf05]
- Updated dependencies [2db32f0d4a]
- Updated dependencies [982ef6f459]
- Updated dependencies [ba24f3c21f]
- Updated dependencies [19aec23cda]
- Updated dependencies [ebab8c4dd8]
- Updated dependencies [357a3a50fa]
- Updated dependencies [61128364d6]
- Updated dependencies [9496f1eb97]
- Updated dependencies [d45365436e]
- Updated dependencies [93d4912e17]
  - @rocket.chat/core-typings@6.4.0-rc.0
  - @rocket.chat/rest-typings@6.4.0-rc.0
  - @rocket.chat/ddp-client@0.2.0-rc.0

## 1.0.8

### Patch Changes

- @rocket.chat/core-typings@6.3.8
- @rocket.chat/rest-typings@6.3.8
- @rocket.chat/ddp-client@0.1.8

## 1.0.7

### Patch Changes

- @rocket.chat/core-typings@6.3.7
- @rocket.chat/rest-typings@6.3.7
- @rocket.chat/ddp-client@0.1.7

## 1.0.6

### Patch Changes

- @rocket.chat/core-typings@6.3.6
- @rocket.chat/rest-typings@6.3.6
- @rocket.chat/ddp-client@0.1.6

## 1.0.5

### Patch Changes

- @rocket.chat/core-typings@6.3.5
- @rocket.chat/rest-typings@6.3.5
- @rocket.chat/ddp-client@0.1.5

## 1.0.4

### Patch Changes

- @rocket.chat/core-typings@6.3.4
- @rocket.chat/rest-typings@6.3.4
- @rocket.chat/ddp-client@0.1.4

## 1.0.3

### Patch Changes

- @rocket.chat/core-typings@6.3.3
- @rocket.chat/rest-typings@6.3.3
- @rocket.chat/ddp-client@0.1.3

## 1.0.2

### Patch Changes

- @rocket.chat/core-typings@6.3.2
- @rocket.chat/rest-typings@6.3.2
- @rocket.chat/ddp-client@0.1.2

## 1.0.1

### Patch Changes

- @rocket.chat/core-typings@6.3.1
- @rocket.chat/rest-typings@6.3.1
- @rocket.chat/ddp-client@0.1.1

## 1.0.0

### Patch Changes

- e14ec50816: Added and Improved Custom Fields form to Registration Flow
- f76d514341: Implemented a visual password verification in the Register User form, My Profile page, and reset password page. With this, the user will know exactly why their password is weak and how to improve it.
- Updated dependencies [e14ec50816]
- Updated dependencies [74aa677088]
- Updated dependencies [e006013e5f]
- Updated dependencies [e846d873b7]
- Updated dependencies [eecd9fc99a]
- Updated dependencies [6a474ff952]
- Updated dependencies [9da856cc67]
- Updated dependencies [f76d514341]
- Updated dependencies [f379336951]
- Updated dependencies [12d97e16c2]
- Updated dependencies [0645f42e12]
- Updated dependencies [48ac55f4ea]
  - @rocket.chat/core-typings@6.3.0
  - @rocket.chat/rest-typings@6.3.0
  - @rocket.chat/ddp-client@0.1.0

## 1.0.0-rc.10

### Patch Changes

- Updated dependencies [f379336951]
  - @rocket.chat/ddp-client@0.1.0-rc.10
  - @rocket.chat/core-typings@6.3.0-rc.10
  - @rocket.chat/rest-typings@6.3.0-rc.10

## 1.0.0-rc.9

### Patch Changes

- Updated dependencies [48ac55f4ea]
  - @rocket.chat/core-typings@6.3.0-rc.9
  - @rocket.chat/rest-typings@6.3.0-rc.9
  - @rocket.chat/ddp-client@0.0.2-rc.9

## 1.0.0-rc.8

### Patch Changes

- @rocket.chat/core-typings@6.3.0-rc.8
- @rocket.chat/rest-typings@6.3.0-rc.8
- @rocket.chat/ddp-client@0.0.2-rc.8

## 1.0.0-rc.7

### Patch Changes

- @rocket.chat/core-typings@6.3.0-rc.7
- @rocket.chat/rest-typings@6.3.0-rc.7
- @rocket.chat/ddp-client@0.0.2-rc.7

## 1.0.0-rc.6

### Patch Changes

- @rocket.chat/core-typings@6.3.0-rc.6
- @rocket.chat/rest-typings@6.3.0-rc.6
- @rocket.chat/ddp-client@0.0.2-rc.6

## 1.0.0-rc.5

### Patch Changes

- @rocket.chat/core-typings@6.3.0-rc.5
- @rocket.chat/rest-typings@6.3.0-rc.5
- @rocket.chat/ddp-client@0.0.2-rc.5

## 1.0.0-rc.4

### Patch Changes

- @rocket.chat/core-typings@6.3.0-rc.4
- @rocket.chat/rest-typings@6.3.0-rc.4
- @rocket.chat/ddp-client@0.0.2-rc.4

## 1.0.0-rc.3

### Patch Changes

- @rocket.chat/core-typings@6.3.0-rc.3
- @rocket.chat/rest-typings@6.3.0-rc.3
- @rocket.chat/ddp-client@0.0.2-rc.3

## 1.0.0-rc.2

### Patch Changes

- f76d514341: Implemented a visual password verification in the Register User form, My Profile page, and reset password page. With this, the user will know exactly why their password is weak and how to improve it.
- Updated dependencies [f76d514341]
  - @rocket.chat/rest-typings@6.3.0-rc.2
  - @rocket.chat/ddp-client@0.0.2-rc.2
  - @rocket.chat/core-typings@6.3.0-rc.2

## 1.0.0-rc.1

### Patch Changes

- @rocket.chat/core-typings@6.3.0-rc.1
- @rocket.chat/rest-typings@6.3.0-rc.1
- @rocket.chat/ddp-client@0.0.2-rc.1

## 1.0.0-rc.0

### Patch Changes

- e14ec50816: Added and Improved Custom Fields form to Registration Flow
- Updated dependencies [e14ec50816]
- Updated dependencies [74aa677088]
- Updated dependencies [e006013e5f]
- Updated dependencies [e846d873b7]
- Updated dependencies [eecd9fc99a]
- Updated dependencies [6a474ff952]
- Updated dependencies [9da856cc67]
- Updated dependencies [12d97e16c2]
- Updated dependencies [0645f42e12]
  - @rocket.chat/core-typings@6.3.0-rc.0
  - @rocket.chat/rest-typings@6.3.0-rc.0
  - @rocket.chat/ddp-client@0.0.2-rc.0

## 0.0.5

### Patch Changes

- @rocket.chat/core-typings@6.2.10
- @rocket.chat/rest-typings@6.2.10

## 0.0.4

### Patch Changes

- @rocket.chat/core-typings@6.2.9
- @rocket.chat/rest-typings@6.2.9

## 0.0.3

### Patch Changes

- Updated dependencies []:
  - @rocket.chat/core-typings@6.2.7
  - @rocket.chat/rest-typings@6.2.7

## 0.0.2

### Patch Changes

- Updated dependencies []:
  - @rocket.chat/core-typings@6.2.6
  - @rocket.chat/rest-typings@6.2.6<|MERGE_RESOLUTION|>--- conflicted
+++ resolved
@@ -1,6 +1,5 @@
 # @rocket.chat/ui-contexts
 
-<<<<<<< HEAD
 ## 11.0.0-rc.0
 
 ### Patch Changes
@@ -11,7 +10,7 @@
   - @rocket.chat/rest-typings@6.13.0-rc.0
   - @rocket.chat/core-typings@6.13.0-rc.0
   - @rocket.chat/ddp-client@0.3.7-rc.0
-=======
+  </details>
 ## 10.0.1
 
 ### Patch Changes
@@ -21,7 +20,6 @@
   - @rocket.chat/core-typings@6.12.1
   - @rocket.chat/rest-typings@6.12.1
   - @rocket.chat/ddp-client@0.3.7
->>>>>>> e22ea8f1
   </details>
 
 ## 10.0.0
