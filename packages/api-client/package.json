{
	"name": "@rocket.chat/api-client",
<<<<<<< HEAD
	"version": "0.2.16-rc.3",
=======
	"version": "0.2.16",
>>>>>>> aeab9d32
	"devDependencies": {
		"@rocket.chat/jest-presets": "workspace:~",
		"@types/jest": "~29.5.14",
		"@types/strict-uri-encode": "^2.0.2",
		"eslint": "~8.45.0",
		"jest": "~29.7.0",
		"jest-fetch-mock": "^3.0.3",
		"typescript": "~5.7.2"
	},
	"scripts": {
		"build": "tsc",
		"dev": "tsc --watch --preserveWatchOutput",
		"lint": "eslint --ext .js,.jsx,.ts,.tsx .",
		"lint:fix": "eslint --ext .js,.jsx,.ts,.tsx . --fix",
		"test": "jest",
		"testunit": "jest"
	},
	"main": "./dist/index.js",
	"typings": "./dist/index.d.ts",
	"files": [
		"/dist"
	],
	"dependencies": {
		"@rocket.chat/core-typings": "workspace:^",
		"@rocket.chat/rest-typings": "workspace:^",
		"filter-obj": "^3.0.0",
		"query-string": "^7.1.3",
		"split-on-first": "^3.0.0",
		"strict-uri-encode": "^2.0.0"
	},
	"volta": {
		"extends": "../../../package.json"
	}
}<|MERGE_RESOLUTION|>--- conflicted
+++ resolved
@@ -1,10 +1,6 @@
 {
 	"name": "@rocket.chat/api-client",
-<<<<<<< HEAD
-	"version": "0.2.16-rc.3",
-=======
-	"version": "0.2.16",
->>>>>>> aeab9d32
+	"version": "0.2.17-rc.3",
 	"devDependencies": {
 		"@rocket.chat/jest-presets": "workspace:~",
 		"@types/jest": "~29.5.14",
