# @rocket.chat/gazzodown

<<<<<<< HEAD
## 6.0.0-rc.0

### Patch Changes

- <details><summary>Updated dependencies [c47a8e3514, 4aba7c8a26, c0d54d742a]:</summary>

  - @rocket.chat/core-typings@6.8.0-rc.0
  - @rocket.chat/ui-contexts@6.0.0-rc.0
  - @rocket.chat/message-parser@0.31.29
  - @rocket.chat/ui-client@6.0.0-rc.0
=======
## 5.0.1

### Patch Changes

- <details><summary>Updated dependencies []:</summary>

  - @rocket.chat/core-typings@6.7.1
  - @rocket.chat/ui-contexts@5.0.1
  - @rocket.chat/ui-client@5.0.1
>>>>>>> f8823622
  </details>

## 5.0.0

### Patch Changes

- <details><summary>Updated dependencies [b9ef630816, 3eb4dd7f50, b9e897a8f5, 5ad65ff3da]:</summary>

  - @rocket.chat/core-typings@6.7.0
  - @rocket.chat/message-parser@0.31.29
  - @rocket.chat/ui-contexts@5.0.0
  - @rocket.chat/ui-client@5.0.0
  </details>

## 5.0.0-rc.4

### Patch Changes

- <details><summary>Updated dependencies []:</summary>

  - @rocket.chat/core-typings@6.7.0-rc.4
  - @rocket.chat/ui-contexts@5.0.0-rc.4
  - @rocket.chat/ui-client@5.0.0-rc.4
  </details>

## 5.0.0-rc.3

### Patch Changes

- <details><summary>Updated dependencies []:</summary>

  - @rocket.chat/core-typings@6.7.0-rc.3
  - @rocket.chat/ui-contexts@5.0.0-rc.3
  - @rocket.chat/ui-client@5.0.0-rc.3
  </details>

## 5.0.0-rc.2

### Patch Changes

- <details><summary>Updated dependencies []:</summary>

  - @rocket.chat/core-typings@6.7.0-rc.2
  - @rocket.chat/ui-contexts@5.0.0-rc.2
  - @rocket.chat/ui-client@5.0.0-rc.2
  </details>

## 5.0.0-rc.1

### Patch Changes

- <details><summary>Updated dependencies []:</summary>

  - @rocket.chat/core-typings@6.7.0-rc.1
  - @rocket.chat/ui-contexts@5.0.0-rc.1
  - @rocket.chat/ui-client@5.0.0-rc.1
  </details>

## 5.0.0-rc.0

### Patch Changes

- <details><summary>Updated dependencies [b9ef630816, 3eb4dd7f50, b9e897a8f5, 5ad65ff3da]:</summary>

  - @rocket.chat/core-typings@6.7.0-rc.0
  - @rocket.chat/message-parser@0.31.29-rc.0
  - @rocket.chat/ui-contexts@5.0.0-rc.0
  - @rocket.chat/ui-client@5.0.0-rc.0
  </details>

## 4.0.6

### Patch Changes

- <details><summary>Updated dependencies []:</summary>

  - @rocket.chat/core-typings@6.6.6
  - @rocket.chat/ui-contexts@4.0.6
  - @rocket.chat/ui-client@4.0.6
  </details>

## 4.0.5

### Patch Changes

- <details><summary>Updated dependencies []:</summary>

  - @rocket.chat/ui-contexts@4.0.5
  - @rocket.chat/ui-client@4.0.5
  - @rocket.chat/core-typings@6.6.5
  </details>

## 4.0.4

### Patch Changes

- <details><summary>Updated dependencies []:</summary>

  - @rocket.chat/core-typings@6.6.4
  - @rocket.chat/ui-contexts@4.0.4
  - @rocket.chat/ui-client@4.0.4
  </details>

## 4.0.3

### Patch Changes

- <details><summary>Updated dependencies []:</summary>

  - @rocket.chat/core-typings@6.6.3
  - @rocket.chat/ui-contexts@4.0.3
  - @rocket.chat/ui-client@4.0.3
  </details>

## 4.0.2

### Patch Changes

- <details><summary>Updated dependencies []:</summary>

  - @rocket.chat/ui-contexts@4.0.2
  - @rocket.chat/ui-client@4.0.2
  - @rocket.chat/core-typings@6.6.2
  </details>

## 4.0.1

### Patch Changes

- <details><summary>Updated dependencies []:</summary>

  - @rocket.chat/core-typings@6.6.1
  - @rocket.chat/ui-contexts@4.0.1
  - @rocket.chat/ui-client@4.0.1
  </details>

## 4.0.0

### Patch Changes

- ([#31138](https://github.com/RocketChat/Rocket.Chat/pull/31138)) feat(uikit): Move `@rocket.chat/ui-kit` package to the main monorepo

- ([#31349](https://github.com/RocketChat/Rocket.Chat/pull/31349) by [@Subhojit-Dey1234](https://github.com/Subhojit-Dey1234)) feat: Implemented InlineCode handling in Bold, Italic and Strike

- <details><summary>Updated dependencies [b223cbde14, b2b0035162, 9cb97965ba, dbb08ef948, dd5fd6d2c8, fdd9852079, b4b2cd20a8]:</summary>

  - @rocket.chat/core-typings@6.6.0
  - @rocket.chat/ui-contexts@4.0.0
  - @rocket.chat/ui-client@4.0.0
  </details>

## 4.0.0-rc.7

### Patch Changes

- <details><summary>Updated dependencies []:</summary>

  - @rocket.chat/core-typings@6.6.0-rc.7
  - @rocket.chat/ui-contexts@4.0.0-rc.7
  - @rocket.chat/ui-client@4.0.0-rc.7
  </details>

## 4.0.0-rc.6

### Patch Changes

- <details><summary>Updated dependencies []:</summary>

  - @rocket.chat/core-typings@6.6.0-rc.6
  - @rocket.chat/ui-contexts@4.0.0-rc.6
  - @rocket.chat/ui-client@4.0.0-rc.6
  </details>

## 4.0.0-rc.5

### Patch Changes

- <details><summary>Updated dependencies []:</summary>

  - @rocket.chat/core-typings@6.6.0-rc.5
  - @rocket.chat/ui-contexts@4.0.0-rc.5
  - @rocket.chat/ui-client@4.0.0-rc.5
  </details>

## 4.0.0-rc.4

### Patch Changes

- @rocket.chat/core-typings@6.6.0-rc.4
- @rocket.chat/ui-contexts@4.0.0-rc.4
- @rocket.chat/ui-client@4.0.0-rc.4

## 4.0.0-rc.3

### Patch Changes

- @rocket.chat/core-typings@6.6.0-rc.3
- @rocket.chat/ui-contexts@4.0.0-rc.3
- @rocket.chat/ui-client@4.0.0-rc.3

## 4.0.0-rc.2

### Patch Changes

- @rocket.chat/core-typings@6.6.0-rc.2
- @rocket.chat/ui-contexts@4.0.0-rc.2
- @rocket.chat/ui-client@4.0.0-rc.2

## 4.0.0-rc.1

### Patch Changes

- @rocket.chat/core-typings@6.6.0-rc.1
- @rocket.chat/ui-contexts@4.0.0-rc.1
- @rocket.chat/ui-client@4.0.0-rc.1

## 4.0.0-rc.0

### Patch Changes

- b223cbde14: feat(uikit): Move `@rocket.chat/ui-kit` package to the main monorepo
- dbb08ef948: feat: Implemented InlineCode handling in Bold, Italic and Strike
- Updated dependencies [b223cbde14]
- Updated dependencies [b2b0035162]
- Updated dependencies [9cb97965ba]
- Updated dependencies [dbb08ef948]
- Updated dependencies [dd5fd6d2c8]
- Updated dependencies [fdd9852079]
- Updated dependencies [b4b2cd20a8]
  - @rocket.chat/core-typings@6.6.0-rc.0
  - @rocket.chat/ui-contexts@4.0.0-rc.0
  - @rocket.chat/ui-client@4.0.0-rc.0

## 3.0.3

### Patch Changes

- @rocket.chat/core-typings@6.5.3
- @rocket.chat/ui-contexts@3.0.3
- @rocket.chat/ui-client@3.0.3

## 3.0.2

### Patch Changes

- @rocket.chat/core-typings@6.5.2
- @rocket.chat/ui-contexts@3.0.2
- @rocket.chat/ui-client@3.0.2

## 3.0.1

### Patch Changes

- Updated dependencies [c2b224fd82]
  - @rocket.chat/core-typings@6.5.1
  - @rocket.chat/ui-contexts@3.0.1
  - @rocket.chat/ui-client@3.0.1

## 3.0.0

### Patch Changes

- c2f337664e: fixed an issue with mentions showing usernames instead of names on smaller screens
- Updated dependencies [7da1edf866]
- Updated dependencies [dea1fe9191]
- Updated dependencies [c0ef13a0bf]
- Updated dependencies [5b9d6883bf]
- Updated dependencies [92613680b7]
- Updated dependencies [ec1b2b9846]
- Updated dependencies [5f81a0f3cb]
- Updated dependencies [dea1fe9191]
  - @rocket.chat/ui-contexts@3.0.0
  - @rocket.chat/core-typings@6.5.0
  - @rocket.chat/ui-client@3.0.0

## 3.0.0-rc.19

### Patch Changes

- @rocket.chat/core-typings@6.5.0-rc.19
- @rocket.chat/ui-contexts@3.0.0-rc.19
- @rocket.chat/ui-client@3.0.0-rc.19

## 3.0.0-rc.18

### Patch Changes

- @rocket.chat/core-typings@6.5.0-rc.18
- @rocket.chat/ui-contexts@3.0.0-rc.18
- @rocket.chat/ui-client@3.0.0-rc.18

## 3.0.0-rc.17

### Patch Changes

- @rocket.chat/core-typings@6.5.0-rc.17
- @rocket.chat/ui-contexts@3.0.0-rc.17
- @rocket.chat/ui-client@3.0.0-rc.17

## 3.0.0-rc.16

### Patch Changes

- @rocket.chat/core-typings@6.5.0-rc.16
- @rocket.chat/ui-contexts@3.0.0-rc.16
- @rocket.chat/ui-client@3.0.0-rc.16

## 3.0.0-rc.15

### Patch Changes

- @rocket.chat/core-typings@6.5.0-rc.15
- @rocket.chat/ui-contexts@3.0.0-rc.15
- @rocket.chat/ui-client@3.0.0-rc.15

## 3.0.0-rc.14

### Patch Changes

- @rocket.chat/core-typings@6.5.0-rc.14
- @rocket.chat/ui-contexts@3.0.0-rc.14
- @rocket.chat/ui-client@3.0.0-rc.14

## 3.0.0-rc.13

### Patch Changes

- @rocket.chat/core-typings@6.5.0-rc.13
- @rocket.chat/ui-contexts@3.0.0-rc.13
- @rocket.chat/ui-client@3.0.0-rc.13

## 3.0.0-rc.12

### Patch Changes

- @rocket.chat/core-typings@6.5.0-rc.12
- @rocket.chat/ui-contexts@3.0.0-rc.12
- @rocket.chat/ui-client@3.0.0-rc.12

## 3.0.0-rc.11

### Patch Changes

- @rocket.chat/core-typings@6.5.0-rc.11
- @rocket.chat/ui-contexts@3.0.0-rc.11
- @rocket.chat/ui-client@3.0.0-rc.11

## 3.0.0-rc.10

### Patch Changes

- @rocket.chat/core-typings@6.5.0-rc.10
- @rocket.chat/ui-contexts@3.0.0-rc.10
- @rocket.chat/ui-client@3.0.0-rc.10

## 3.0.0-rc.9

### Patch Changes

- @rocket.chat/core-typings@6.5.0-rc.9
- @rocket.chat/ui-contexts@3.0.0-rc.9
- @rocket.chat/ui-client@3.0.0-rc.9

## 3.0.0-rc.8

### Patch Changes

- @rocket.chat/core-typings@6.5.0-rc.8
- @rocket.chat/ui-contexts@3.0.0-rc.8
- @rocket.chat/ui-client@3.0.0-rc.8

## 3.0.0-rc.7

### Patch Changes

- @rocket.chat/core-typings@6.5.0-rc.7
- @rocket.chat/ui-contexts@3.0.0-rc.7
- @rocket.chat/ui-client@3.0.0-rc.7

## 3.0.0-rc.6

### Patch Changes

- @rocket.chat/core-typings@6.5.0-rc.6
- @rocket.chat/ui-contexts@3.0.0-rc.6
- @rocket.chat/ui-client@3.0.0-rc.6

## 3.0.0-rc.5

### Patch Changes

- @rocket.chat/core-typings@6.5.0-rc.5
- @rocket.chat/ui-contexts@3.0.0-rc.5
- @rocket.chat/ui-client@3.0.0-rc.5

## 3.0.0-rc.4

### Patch Changes

- @rocket.chat/core-typings@6.5.0-rc.4
- @rocket.chat/ui-contexts@3.0.0-rc.4
- @rocket.chat/ui-client@3.0.0-rc.4

## 3.0.0-rc.3

### Patch Changes

- @rocket.chat/core-typings@6.5.0-rc.3
- @rocket.chat/ui-contexts@3.0.0-rc.3
- @rocket.chat/ui-client@3.0.0-rc.3

## 3.0.0-rc.2

### Patch Changes

- @rocket.chat/core-typings@6.5.0-rc.2
- @rocket.chat/ui-contexts@3.0.0-rc.2
- @rocket.chat/ui-client@3.0.0-rc.2

## 3.0.0-rc.1

### Patch Changes

- @rocket.chat/core-typings@6.5.0-rc.1
- @rocket.chat/ui-contexts@3.0.0-rc.1
- @rocket.chat/ui-client@3.0.0-rc.1

## 3.0.0-rc.0

### Patch Changes

- c2f337664e: fixed an issue with mentions showing usernames instead of names on smaller screens
- Updated dependencies [7da1edf866]
- Updated dependencies [dea1fe9191]
- Updated dependencies [c0ef13a0bf]
- Updated dependencies [5b9d6883bf]
- Updated dependencies [92613680b7]
- Updated dependencies [ec1b2b9846]
- Updated dependencies [5f81a0f3cb]
- Updated dependencies [dea1fe9191]
  - @rocket.chat/ui-contexts@3.0.0-rc.0
  - @rocket.chat/core-typings@6.5.0-rc.0
  - @rocket.chat/ui-client@3.0.0-rc.0

## 2.0.8

### Patch Changes

- @rocket.chat/core-typings@6.4.8
- @rocket.chat/ui-contexts@2.0.8
- @rocket.chat/ui-client@2.0.8

## 2.0.7

### Patch Changes

- @rocket.chat/core-typings@6.4.7
- @rocket.chat/ui-contexts@2.0.7
- @rocket.chat/ui-client@2.0.7

## 2.0.6

### Patch Changes

- @rocket.chat/core-typings@6.4.6
- @rocket.chat/ui-contexts@2.0.6
- @rocket.chat/ui-client@2.0.6

## 2.0.5

### Patch Changes

- @rocket.chat/core-typings@6.4.5
- @rocket.chat/ui-contexts@2.0.5
- @rocket.chat/ui-client@2.0.5

## 2.0.4

### Patch Changes

- @rocket.chat/core-typings@6.4.4
- @rocket.chat/ui-contexts@2.0.4
- @rocket.chat/ui-client@2.0.4

## 2.0.3

### Patch Changes

- @rocket.chat/core-typings@6.4.3
- @rocket.chat/ui-contexts@2.0.3
- @rocket.chat/ui-client@2.0.3

## 2.0.2

### Patch Changes

- @rocket.chat/core-typings@6.4.2
- @rocket.chat/ui-contexts@2.0.2
- @rocket.chat/ui-client@2.0.2

## 2.0.1

### Patch Changes

- @rocket.chat/core-typings@6.4.1
- @rocket.chat/ui-contexts@2.0.1
- @rocket.chat/ui-client@2.0.1

## 2.0.0

### Patch Changes

- Updated dependencies [239a34e877]
- Updated dependencies [203304782f]
- Updated dependencies [4186eecf05]
- Updated dependencies [ba24f3c21f]
- Updated dependencies [ebab8c4dd8]
- Updated dependencies [074db3b419]
- Updated dependencies [1041d4d361]
- Updated dependencies [61128364d6]
- Updated dependencies [d45365436e]
- Updated dependencies [b8f3d5014f]
- Updated dependencies [ee3815fce4]
  - @rocket.chat/core-typings@6.4.0
  - @rocket.chat/ui-client@2.0.0
  - @rocket.chat/ui-contexts@2.0.0

## 2.0.0-rc.5

### Patch Changes

- Updated dependencies [1041d4d361]
  - @rocket.chat/core-typings@6.4.0-rc.5
  - @rocket.chat/ui-contexts@2.0.0-rc.5
  - @rocket.chat/ui-client@2.0.0-rc.5

## 2.0.0-rc.4

### Patch Changes

- @rocket.chat/core-typings@6.4.0-rc.4
- @rocket.chat/ui-contexts@2.0.0-rc.4
- @rocket.chat/ui-client@2.0.0-rc.4

## 2.0.0-rc.3

### Patch Changes

- @rocket.chat/core-typings@6.4.0-rc.3
- @rocket.chat/ui-contexts@2.0.0-rc.3
- @rocket.chat/ui-client@2.0.0-rc.3

## 2.0.0-rc.2

### Patch Changes

- @rocket.chat/core-typings@6.4.0-rc.2
- @rocket.chat/ui-contexts@2.0.0-rc.2
- @rocket.chat/ui-client@2.0.0-rc.2

## 2.0.0-rc.1

### Patch Changes

- @rocket.chat/core-typings@6.4.0-rc.1
- @rocket.chat/ui-contexts@2.0.0-rc.1
- @rocket.chat/ui-client@2.0.0-rc.1

## 2.0.0-rc.0

### Patch Changes

- Updated dependencies [239a34e877]
- Updated dependencies [203304782f]
- Updated dependencies [4186eecf05]
- Updated dependencies [ba24f3c21f]
- Updated dependencies [ebab8c4dd8]
- Updated dependencies [074db3b419]
- Updated dependencies [61128364d6]
- Updated dependencies [d45365436e]
- Updated dependencies [b8f3d5014f]
- Updated dependencies [ee3815fce4]
  - @rocket.chat/core-typings@6.4.0-rc.0
  - @rocket.chat/ui-client@2.0.0-rc.0
  - @rocket.chat/ui-contexts@2.0.0-rc.0

## 1.0.8

### Patch Changes

- @rocket.chat/core-typings@6.3.8
- @rocket.chat/ui-contexts@1.0.8
- @rocket.chat/ui-client@1.0.8

## 1.0.7

### Patch Changes

- @rocket.chat/core-typings@6.3.7
- @rocket.chat/ui-contexts@1.0.7
- @rocket.chat/ui-client@1.0.7

## 1.0.6

### Patch Changes

- @rocket.chat/core-typings@6.3.6
- @rocket.chat/ui-contexts@1.0.6
- @rocket.chat/ui-client@1.0.6

## 1.0.5

### Patch Changes

- @rocket.chat/core-typings@6.3.5
- @rocket.chat/ui-contexts@1.0.5
- @rocket.chat/ui-client@1.0.5

## 1.0.4

### Patch Changes

- @rocket.chat/core-typings@6.3.4
- @rocket.chat/ui-contexts@1.0.4
- @rocket.chat/ui-client@1.0.4

## 1.0.3

### Patch Changes

- @rocket.chat/core-typings@6.3.3
- @rocket.chat/ui-contexts@1.0.3
- @rocket.chat/ui-client@1.0.3

## 1.0.2

### Patch Changes

- @rocket.chat/core-typings@6.3.2
- @rocket.chat/ui-contexts@1.0.2
- @rocket.chat/ui-client@1.0.2

## 1.0.1

### Patch Changes

- @rocket.chat/core-typings@6.3.1
- @rocket.chat/ui-contexts@1.0.1
- @rocket.chat/ui-client@1.0.1

## 1.0.0

### Minor Changes

- 9ea8088f06: fix: respect useEmoji preference for messages
- e01bbcca54: Fixed mentions and emojis inside inside bold, italic or strikethrough texts

### Patch Changes

- cde2539619: chore(meteor): Update mention style
- Updated dependencies [e14ec50816]
- Updated dependencies [9da856cc67]
- Updated dependencies [baaa38f7f4]
- Updated dependencies [f76d514341]
- Updated dependencies [12d97e16c2]
- Updated dependencies [48ac55f4ea]
  - @rocket.chat/core-typings@6.3.0
  - @rocket.chat/ui-client@1.0.0
  - @rocket.chat/ui-contexts@1.0.0

## 1.0.0-rc.10

### Patch Changes

- @rocket.chat/ui-contexts@1.0.0-rc.10
- @rocket.chat/ui-client@1.0.0-rc.10
- @rocket.chat/core-typings@6.3.0-rc.10

## 1.0.0-rc.9

### Patch Changes

- Updated dependencies [48ac55f4ea]
  - @rocket.chat/core-typings@6.3.0-rc.9
  - @rocket.chat/ui-contexts@1.0.0-rc.9
  - @rocket.chat/ui-client@1.0.0-rc.9

## 1.0.0-rc.8

### Patch Changes

- @rocket.chat/core-typings@6.3.0-rc.8
- @rocket.chat/ui-contexts@1.0.0-rc.8
- @rocket.chat/ui-client@1.0.0-rc.8

## 1.0.0-rc.7

### Patch Changes

- @rocket.chat/core-typings@6.3.0-rc.7
- @rocket.chat/ui-contexts@1.0.0-rc.7
- @rocket.chat/ui-client@1.0.0-rc.7

## 1.0.0-rc.6

### Patch Changes

- @rocket.chat/core-typings@6.3.0-rc.6
- @rocket.chat/ui-contexts@1.0.0-rc.6
- @rocket.chat/ui-client@1.0.0-rc.6

## 1.0.0-rc.5

### Patch Changes

- @rocket.chat/core-typings@6.3.0-rc.5
- @rocket.chat/ui-contexts@1.0.0-rc.5
- @rocket.chat/ui-client@1.0.0-rc.5

## 1.0.0-rc.4

### Patch Changes

- @rocket.chat/core-typings@6.3.0-rc.4
- @rocket.chat/ui-contexts@1.0.0-rc.4
- @rocket.chat/ui-client@1.0.0-rc.4

## 1.0.0-rc.3

### Patch Changes

- @rocket.chat/core-typings@6.3.0-rc.3
- @rocket.chat/ui-contexts@1.0.0-rc.3
- @rocket.chat/ui-client@1.0.0-rc.3

## 1.0.0-rc.2

### Patch Changes

- Updated dependencies [f76d514341]
  - @rocket.chat/ui-client@1.0.0-rc.2
  - @rocket.chat/ui-contexts@1.0.0-rc.2
  - @rocket.chat/core-typings@6.3.0-rc.2

## 1.0.0-rc.1

### Patch Changes

- @rocket.chat/core-typings@6.3.0-rc.1
- @rocket.chat/ui-contexts@1.0.0-rc.1
- @rocket.chat/ui-client@1.0.0-rc.1

## 1.0.0-rc.0

### Minor Changes

- 9ea8088f06: fix: respect useEmoji preference for messages
- e01bbcca54: Fixed mentions and emojis inside inside bold, italic or strikethrough texts

### Patch Changes

- cde2539619: chore(meteor): Update mention style
- Updated dependencies [e14ec50816]
- Updated dependencies [9da856cc67]
- Updated dependencies [baaa38f7f4]
- Updated dependencies [12d97e16c2]
  - @rocket.chat/core-typings@6.3.0-rc.0
  - @rocket.chat/ui-client@1.0.0-rc.0
  - @rocket.chat/ui-contexts@1.0.0-rc.0<|MERGE_RESOLUTION|>--- conflicted
+++ resolved
@@ -1,6 +1,5 @@
 # @rocket.chat/gazzodown
 
-<<<<<<< HEAD
 ## 6.0.0-rc.0
 
 ### Patch Changes
@@ -11,7 +10,6 @@
   - @rocket.chat/ui-contexts@6.0.0-rc.0
   - @rocket.chat/message-parser@0.31.29
   - @rocket.chat/ui-client@6.0.0-rc.0
-=======
 ## 5.0.1
 
 ### Patch Changes
@@ -21,7 +19,6 @@
   - @rocket.chat/core-typings@6.7.1
   - @rocket.chat/ui-contexts@5.0.1
   - @rocket.chat/ui-client@5.0.1
->>>>>>> f8823622
   </details>
 
 ## 5.0.0
