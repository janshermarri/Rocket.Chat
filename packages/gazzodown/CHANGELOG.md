--- conflicted
+++ resolved
@@ -1,16 +1,10 @@
 # @rocket.chat/gazzodown
 
-<<<<<<< HEAD
 ## 16.0.0-rc.3
-=======
-## 15.0.3
->>>>>>> aeab9d32
-
-### Patch Changes
-
-- <details><summary>Updated dependencies []:</summary>
-
-<<<<<<< HEAD
+
+### Patch Changes
+
+- <details><summary>Updated dependencies []:</summary>
   - @rocket.chat/core-typings@7.4.0-rc.3
   - @rocket.chat/ui-contexts@16.0.0-rc.3
   - @rocket.chat/ui-client@16.0.0-rc.3
@@ -47,11 +41,17 @@
   - @rocket.chat/core-typings@7.4.0-rc.0
   - @rocket.chat/ui-client@16.0.0-rc.0
   - @rocket.chat/ui-contexts@16.0.0-rc.0
-=======
+  </details>
+
+## 15.0.3
+
+### Patch Changes
+
+- <details><summary>Updated dependencies []:</summary>
+
   - @rocket.chat/core-typings@7.3.3
   - @rocket.chat/ui-contexts@15.0.3
   - @rocket.chat/ui-client@15.0.3
->>>>>>> aeab9d32
   </details>
 
 ## 15.0.2
