--- conflicted
+++ resolved
@@ -1,6 +1,5 @@
 # @rocket.chat/gazzodown
 
-<<<<<<< HEAD
 ## 2.0.0-rc.3
 
 ### Patch Changes
@@ -42,7 +41,6 @@
   - @rocket.chat/core-typings@6.4.0-rc.0
   - @rocket.chat/ui-client@2.0.0-rc.0
   - @rocket.chat/ui-contexts@2.0.0-rc.0
-=======
 ## 1.0.7
 
 ### Patch Changes
@@ -50,7 +48,6 @@
 - @rocket.chat/core-typings@6.3.7
 - @rocket.chat/ui-contexts@1.0.7
 - @rocket.chat/ui-client@1.0.7
->>>>>>> c4bcbb24
 
 ## 1.0.6
 
