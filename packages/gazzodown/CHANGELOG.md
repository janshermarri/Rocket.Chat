--- conflicted
+++ resolved
@@ -1,6 +1,5 @@
 # @rocket.chat/gazzodown
 
-<<<<<<< HEAD
 ## 10.0.0-rc.0
 
 ### Patch Changes
@@ -12,7 +11,7 @@
   - @rocket.chat/ui-client@10.0.0-rc.0
   - @rocket.chat/core-typings@6.12.0-rc.0
   - @rocket.chat/ui-contexts@10.0.0-rc.0
-=======
+  </details>
 ## 9.0.1
 
 ### Patch Changes
@@ -22,7 +21,6 @@
   - @rocket.chat/core-typings@6.11.1
   - @rocket.chat/ui-contexts@9.0.1
   - @rocket.chat/ui-client@9.0.1
->>>>>>> 12e000d8
   </details>
 
 ## 9.0.0
