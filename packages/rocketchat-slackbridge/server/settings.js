Meteor.startup(function() {
	RocketChat.settings.addGroup('SlackBridge', function() {
		this.add('SlackBridge_Enabled', false, {
			type: 'boolean',
			i18nLabel: 'Enabled',
			public: true,
		});

		this.add('SlackBridge_APIToken', '', {
			type: 'string',
			enableQuery: {
				_id: 'SlackBridge_Enabled',
				value: true,
			},
			i18nLabel: 'API_Token',
		});

<<<<<<< HEAD
		this.add('SlackBridge_Out_Enabled', false, {
			type: 'boolean',
			enableQuery: {
				_id: 'SlackBridge_Enabled',
				value: true
			}
=======
		this.add('SlackBridge_AliasFormat', '', {
			type: 'string',
			enableQuery: {
				_id: 'SlackBridge_Enabled',
				value: true,
			},
			i18nLabel: 'Alias_Format',
			i18nDescription: 'Alias_Format_Description',
		});

		this.add('SlackBridge_ExcludeBotnames', '', {
			type: 'string',
			enableQuery: {
				_id: 'SlackBridge_Enabled',
				value: true,
			},
			i18nLabel: 'Exclude_Botnames',
			i18nDescription: 'Exclude_Botnames_Description',
>>>>>>> 350738bc
		});

		this.add('SlackBridge_Reactions_Enabled', false, {
			type: 'boolean',
			enableQuery: {
				_id: 'SlackBridge_Enabled',
<<<<<<< HEAD
				value: true
			},
			i18nLabel: 'Reactions'
=======
				value: true,
			},
>>>>>>> 350738bc
		});

		this.add('SlackBridge_Out_All', false, {
			type: 'boolean',
			enableQuery: [{
				_id: 'SlackBridge_Enabled',
				value: true,
			}, {
				_id: 'SlackBridge_Out_Enabled',
				value: true,
			}],
		});

		this.add('SlackBridge_Out_Channels', '', {
			type: 'roomPick',
			enableQuery: [{
				_id: 'SlackBridge_Enabled',
				value: true,
			}, {
				_id: 'SlackBridge_Out_Enabled',
				value: true,
			}, {
				_id: 'SlackBridge_Out_All',
				value: false,
			}],
		});

		this.add('SlackBridge_AliasFormat', '', {
			type: 'string',
			enableQuery: {
				_id: 'SlackBridge_Enabled',
				value: true
			},
			i18nLabel: 'Alias_Format',
			i18nDescription: 'Alias_Format_Description'
		});

		this.add('SlackBridge_ExcludeBotnames', '', {
			type: 'string',
			enableQuery: {
				_id: 'SlackBridge_Enabled',
				value: true
			},
			i18nLabel: 'Exclude_Botnames',
			i18nDescription: 'Exclude_Botnames_Description'
		});
	});
});<|MERGE_RESOLUTION|>--- conflicted
+++ resolved
@@ -15,47 +15,12 @@
 			i18nLabel: 'API_Token',
 		});
 
-<<<<<<< HEAD
 		this.add('SlackBridge_Out_Enabled', false, {
 			type: 'boolean',
 			enableQuery: {
 				_id: 'SlackBridge_Enabled',
-				value: true
-			}
-=======
-		this.add('SlackBridge_AliasFormat', '', {
-			type: 'string',
-			enableQuery: {
-				_id: 'SlackBridge_Enabled',
 				value: true,
 			},
-			i18nLabel: 'Alias_Format',
-			i18nDescription: 'Alias_Format_Description',
-		});
-
-		this.add('SlackBridge_ExcludeBotnames', '', {
-			type: 'string',
-			enableQuery: {
-				_id: 'SlackBridge_Enabled',
-				value: true,
-			},
-			i18nLabel: 'Exclude_Botnames',
-			i18nDescription: 'Exclude_Botnames_Description',
->>>>>>> 350738bc
-		});
-
-		this.add('SlackBridge_Reactions_Enabled', false, {
-			type: 'boolean',
-			enableQuery: {
-				_id: 'SlackBridge_Enabled',
-<<<<<<< HEAD
-				value: true
-			},
-			i18nLabel: 'Reactions'
-=======
-				value: true,
-			},
->>>>>>> 350738bc
 		});
 
 		this.add('SlackBridge_Out_All', false, {
@@ -87,20 +52,29 @@
 			type: 'string',
 			enableQuery: {
 				_id: 'SlackBridge_Enabled',
-				value: true
+				value: true,
 			},
 			i18nLabel: 'Alias_Format',
-			i18nDescription: 'Alias_Format_Description'
+			i18nDescription: 'Alias_Format_Description',
 		});
 
 		this.add('SlackBridge_ExcludeBotnames', '', {
 			type: 'string',
 			enableQuery: {
 				_id: 'SlackBridge_Enabled',
-				value: true
+				value: true,
 			},
 			i18nLabel: 'Exclude_Botnames',
-			i18nDescription: 'Exclude_Botnames_Description'
+			i18nDescription: 'Exclude_Botnames_Description',
+		});
+
+		this.add('SlackBridge_Reactions_Enabled', false, {
+			type: 'boolean',
+			enableQuery: {
+				_id: 'SlackBridge_Enabled',
+				value: true,
+			},
+			i18nLabel: 'Reactions',
 		});
 	});
 });