--- conflicted
+++ resolved
@@ -1,10 +1,6 @@
 {
 	"name": "@rocket.chat/rest-typings",
-<<<<<<< HEAD
 	"version": "6.12.0-develop",
-=======
-	"version": "6.11.0",
->>>>>>> 640d569e
 	"devDependencies": {
 		"@rocket.chat/eslint-config": "workspace:^",
 		"@types/jest": "~29.5.12",
