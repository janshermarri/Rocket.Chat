--- conflicted
+++ resolved
@@ -1,10 +1,6 @@
 {
 	"name": "@rocket.chat/rest-typings",
-<<<<<<< HEAD
-	"version": "7.0.0-develop",
-=======
 	"version": "6.12.0-develop",
->>>>>>> cf778f16
 	"devDependencies": {
 		"@rocket.chat/eslint-config": "workspace:^",
 		"@types/jest": "~29.5.12",
