{
	"name": "@rocket.chat/rest-typings",
	"private": true,
<<<<<<< HEAD
	"version": "6.9.0-develop",
=======
	"version": "6.8.0",
>>>>>>> 87005cbf
	"devDependencies": {
		"@rocket.chat/eslint-config": "workspace:^",
		"@types/jest": "~29.5.7",
		"eslint": "~8.45.0",
		"jest": "~29.6.4",
		"jest-environment-jsdom": "~29.6.4",
		"mongodb": "^4.17.2",
		"ts-jest": "~29.1.1",
		"typescript": "~5.3.3"
	},
	"scripts": {
		"lint": "eslint --ext .js,.jsx,.ts,.tsx .",
		"lint:fix": "eslint --ext .js,.jsx,.ts,.tsx . --fix",
		"test": "jest",
		"dev": "tsc --watch --preserveWatchOutput -p tsconfig.json",
		"build": "rm -rf dist && tsc -p tsconfig.json"
	},
	"main": "./dist/index.js",
	"typings": "./dist/index.d.ts",
	"files": [
		"/dist"
	],
	"dependencies": {
		"@rocket.chat/apps-engine": "1.42.2",
		"@rocket.chat/core-typings": "workspace:^",
		"@rocket.chat/message-parser": "workspace:^",
		"@rocket.chat/ui-kit": "workspace:~",
		"ajv": "^8.11.0",
		"ajv-formats": "^2.1.1"
	},
	"volta": {
		"extends": "../../package.json"
	}
}<|MERGE_RESOLUTION|>--- conflicted
+++ resolved
@@ -1,11 +1,7 @@
 {
 	"name": "@rocket.chat/rest-typings",
 	"private": true,
-<<<<<<< HEAD
 	"version": "6.9.0-develop",
-=======
-	"version": "6.8.0",
->>>>>>> 87005cbf
 	"devDependencies": {
 		"@rocket.chat/eslint-config": "workspace:^",
 		"@types/jest": "~29.5.7",
