{
	"name": "@rocket.chat/rest-typings",
<<<<<<< HEAD
	"version": "6.2.9",
=======
	"version": "6.2.10",
	"private": true,
>>>>>>> 5f116d1a
	"devDependencies": {
		"@rocket.chat/eslint-config": "workspace:^",
		"@types/jest": "~29.5.3",
		"eslint": "~8.45.0",
		"jest": "~29.6.1",
		"jest-environment-jsdom": "~29.6.1",
		"mongodb": "^4.12.1",
		"ts-jest": "~29.0.5",
		"typescript": "~5.1.6"
	},
	"scripts": {
		"lint": "eslint --ext .js,.jsx,.ts,.tsx .",
		"lint:fix": "eslint --ext .js,.jsx,.ts,.tsx . --fix",
		"test": "jest",
		"dev": "tsc --watch --preserveWatchOutput -p tsconfig.json",
		"build": "rm -rf dist && tsc -p tsconfig.json"
	},
	"main": "./dist/index.js",
	"typings": "./dist/index.d.ts",
	"files": [
		"/dist"
	],
	"dependencies": {
		"@rocket.chat/apps-engine": "1.39.1",
		"@rocket.chat/core-typings": "workspace:^",
		"@rocket.chat/message-parser": "next",
		"@rocket.chat/ui-kit": "next",
		"ajv": "^8.11.0",
		"ajv-formats": "^2.1.1"
	},
	"volta": {
		"extends": "../../package.json"
	}
}<|MERGE_RESOLUTION|>--- conflicted
+++ resolved
@@ -1,11 +1,6 @@
 {
 	"name": "@rocket.chat/rest-typings",
-<<<<<<< HEAD
-	"version": "6.2.9",
-=======
 	"version": "6.2.10",
-	"private": true,
->>>>>>> 5f116d1a
 	"devDependencies": {
 		"@rocket.chat/eslint-config": "workspace:^",
 		"@types/jest": "~29.5.3",
