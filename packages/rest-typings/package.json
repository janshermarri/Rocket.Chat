--- conflicted
+++ resolved
@@ -1,7 +1,6 @@
 {
 	"name": "@rocket.chat/rest-typings",
-<<<<<<< HEAD
-	"version": "6.2.10",
+	"version": "6.3.0",
 	"devDependencies": {
 		"@rocket.chat/eslint-config": "workspace:^",
 		"@types/jest": "~29.5.3",
@@ -11,18 +10,6 @@
 		"mongodb": "^4.12.1",
 		"ts-jest": "~29.0.5",
 		"typescript": "~5.1.6"
-=======
-	"version": "6.3.0",
-	"devDependencies": {
-		"@rocket.chat/eslint-config": "workspace:^",
-		"@types/jest": "~29.5.2",
-		"eslint": "~8.43.0",
-		"jest": "~29.5.0",
-		"jest-environment-jsdom": "~29.5.0",
-		"mongodb": "^4.12.1",
-		"ts-jest": "~29.0.5",
-		"typescript": "~5.1.3"
->>>>>>> d3c4ef1e
 	},
 	"scripts": {
 		"lint": "eslint --ext .js,.jsx,.ts,.tsx .",
@@ -39,11 +26,7 @@
 	"dependencies": {
 		"@rocket.chat/apps-engine": "1.40.0",
 		"@rocket.chat/core-typings": "workspace:^",
-<<<<<<< HEAD
 		"@rocket.chat/message-parser": "next",
-=======
-		"@rocket.chat/message-parser": "0.31.24",
->>>>>>> d3c4ef1e
 		"@rocket.chat/ui-kit": "next",
 		"ajv": "^8.11.0",
 		"ajv-formats": "^2.1.1"
