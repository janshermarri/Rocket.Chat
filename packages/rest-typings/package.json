{
	"name": "@rocket.chat/rest-typings",
	"private": true,
<<<<<<< HEAD
	"version": "6.8.0-develop",
=======
	"version": "6.7.0",
>>>>>>> 5eb3cbb7
	"devDependencies": {
		"@rocket.chat/eslint-config": "workspace:^",
		"@types/jest": "~29.5.7",
		"eslint": "~8.45.0",
		"jest": "~29.6.4",
		"jest-environment-jsdom": "~29.6.4",
		"mongodb": "^4.17.2",
		"ts-jest": "~29.1.1",
		"typescript": "~5.3.3"
	},
	"scripts": {
		"lint": "eslint --ext .js,.jsx,.ts,.tsx .",
		"lint:fix": "eslint --ext .js,.jsx,.ts,.tsx . --fix",
		"test": "jest",
		"dev": "tsc --watch --preserveWatchOutput -p tsconfig.json",
		"build": "rm -rf dist && tsc -p tsconfig.json"
	},
	"main": "./dist/index.js",
	"typings": "./dist/index.d.ts",
	"files": [
		"/dist"
	],
	"dependencies": {
		"@rocket.chat/apps-engine": "^1.42.1",
		"@rocket.chat/core-typings": "workspace:^",
		"@rocket.chat/message-parser": "workspace:^",
		"@rocket.chat/ui-kit": "workspace:~",
		"ajv": "^8.11.0",
		"ajv-formats": "^2.1.1"
	},
	"volta": {
		"extends": "../../package.json"
	}
}<|MERGE_RESOLUTION|>--- conflicted
+++ resolved
@@ -1,11 +1,7 @@
 {
 	"name": "@rocket.chat/rest-typings",
 	"private": true,
-<<<<<<< HEAD
 	"version": "6.8.0-develop",
-=======
-	"version": "6.7.0",
->>>>>>> 5eb3cbb7
 	"devDependencies": {
 		"@rocket.chat/eslint-config": "workspace:^",
 		"@types/jest": "~29.5.7",
