{
	"name": "@rocket.chat/rest-typings",
	"version": "0.0.1",
	"private": true,
	"devDependencies": {
		"@rocket.chat/eslint-config": "workspace:^",
		"@types/jest": "~29.5.0",
		"eslint": "^8.29.0",
		"jest": "~29.5.0",
		"jest-environment-jsdom": "~29.5.0",
		"mongodb": "^4.12.1",
		"ts-jest": "~29.0.5",
		"typescript": "~5.0.2"
	},
	"scripts": {
		"lint": "eslint --ext .js,.jsx,.ts,.tsx .",
		"lint:fix": "eslint --ext .js,.jsx,.ts,.tsx . --fix",
		"test": "jest",
		"dev": "tsc --watch --preserveWatchOutput -p tsconfig.json",
		"build": "rm -rf dist && tsc -p tsconfig.json"
	},
	"main": "./dist/index.js",
	"typings": "./dist/index.d.ts",
	"files": [
		"/dist"
	],
	"dependencies": {
		"@rocket.chat/apps-engine": "1.38.2",
		"@rocket.chat/core-typings": "workspace:^",
<<<<<<< HEAD
		"@rocket.chat/message-parser": "next",
		"@rocket.chat/ui-kit": "next",
		"ajv": "^8.11.0"
=======
		"@rocket.chat/message-parser": "0.31.23",
		"@rocket.chat/ui-kit": "0.31.23",
		"ajv": "^8.11.0",
		"ajv-formats": "^2.1.1"
>>>>>>> 465358f5
	},
	"volta": {
		"extends": "../../package.json"
	}
}<|MERGE_RESOLUTION|>--- conflicted
+++ resolved
@@ -27,16 +27,10 @@
 	"dependencies": {
 		"@rocket.chat/apps-engine": "1.38.2",
 		"@rocket.chat/core-typings": "workspace:^",
-<<<<<<< HEAD
 		"@rocket.chat/message-parser": "next",
 		"@rocket.chat/ui-kit": "next",
-		"ajv": "^8.11.0"
-=======
-		"@rocket.chat/message-parser": "0.31.23",
-		"@rocket.chat/ui-kit": "0.31.23",
 		"ajv": "^8.11.0",
 		"ajv-formats": "^2.1.1"
->>>>>>> 465358f5
 	},
 	"volta": {
 		"extends": "../../package.json"
