# @rocket.chat/rest-typings

<<<<<<< HEAD
## 6.11.0-rc.1

### Patch Changes

- <details><summary>Updated dependencies []:</summary>

  - @rocket.chat/core-typings@6.11.0-rc.1
  </details>

## 6.11.0-rc.0

### Minor Changes

- ([#32800](https://github.com/RocketChat/Rocket.Chat/pull/32800)) Added the ability to filter chats by `queued` on the Current Chats Omnichannel page

### Patch Changes

- ([#32719](https://github.com/RocketChat/Rocket.Chat/pull/32719)) Added the `user` param to apps-engine update method call, allowing apps' new `onUpdate` hook to know who triggered the update.

- <details><summary>Updated dependencies [2d89a0c448, 24f7df4894, b8e5887fb9]:</summary>

  - @rocket.chat/core-typings@6.11.0-rc.0
  - @rocket.chat/ui-kit@0.36.0-rc.0
=======
## 6.10.2

### Patch Changes

- ([#32935](https://github.com/RocketChat/Rocket.Chat/pull/32935)) Fixed an issue that prevented apps from being updated or uninstalled in some cases

- ([#32935](https://github.com/RocketChat/Rocket.Chat/pull/32935)) Fixed an issue that prevented apps from handling errors during execution in some cases

- ([#32935](https://github.com/RocketChat/Rocket.Chat/pull/32935)) Improved Apps-Engine installation to prevent start up errors on manual installation setups

- ([#32935](https://github.com/RocketChat/Rocket.Chat/pull/32935)) Fixed an issue that caused the video conference button on rooms to not recognize a video conference provider app in some cases

- <details><summary>Updated dependencies [ca6a9d8de8, ca6a9d8de8, ca6a9d8de8, ca6a9d8de8]:</summary>

  - @rocket.chat/core-typings@6.10.2
>>>>>>> 822d32f7
  </details>

## 6.10.1

### Patch Changes

- <details><summary>Updated dependencies []:</summary>

  - @rocket.chat/core-typings@6.10.1
  </details>

## 6.10.0

### Minor Changes

- ([#32197](https://github.com/RocketChat/Rocket.Chat/pull/32197)) Async End-to-End Encrypted rooms key distribution process. Users now don't need to be online to get the keys of their subscribed encrypted rooms, the key distribution process is now async and users can recieve keys even when they are not online.

- ([#31821](https://github.com/RocketChat/Rocket.Chat/pull/31821)) New runtime for apps in the Apps-Engine based on the Deno platform

### Patch Changes

- ([#32653](https://github.com/RocketChat/Rocket.Chat/pull/32653)) Prevent E2EE key reset on startup due to possible race conditions

- ([#31750](https://github.com/RocketChat/Rocket.Chat/pull/31750)) Don't show Join default channels option on edit user form.

- <details><summary>Updated dependencies [a565999ae0, 1240c874a5, 5f95c4ec6b, f75a2cb4bb, 4f72d62aa7, dfa49bdbb2]:</summary>

  - @rocket.chat/ui-kit@0.35.0
  - @rocket.chat/core-typings@6.10.0
  </details>

## 6.10.0-rc.7

### Patch Changes

- <details><summary>Updated dependencies []:</summary>

  - @rocket.chat/core-typings@6.10.0-rc.7
  </details>

## 6.10.0-rc.6

### Patch Changes

- <details><summary>Updated dependencies []:</summary>

  - @rocket.chat/core-typings@6.10.0-rc.6
  </details>

## 6.10.0-rc.5

### Patch Changes

- <details><summary>Updated dependencies []:</summary>

  - @rocket.chat/core-typings@6.10.0-rc.5
  </details>

## 6.10.0-rc.4

### Patch Changes

- <details><summary>Updated dependencies []:</summary>

  - @rocket.chat/core-typings@6.10.0-rc.4
  </details>

## 6.10.0-rc.3

### Patch Changes

- <details><summary>Updated dependencies []:</summary>

  - @rocket.chat/core-typings@6.10.0-rc.3
  </details>

## 6.10.0-rc.2

### Patch Changes

- <details><summary>Updated dependencies []:</summary>

  - @rocket.chat/core-typings@6.10.0-rc.2
  </details>

## 6.10.0-rc.1

### Patch Changes

- <details><summary>Updated dependencies []:</summary>

  - @rocket.chat/core-typings@6.10.0-rc.1
  </details>

## 6.10.0-rc.0

### Minor Changes

- ([#32197](https://github.com/RocketChat/Rocket.Chat/pull/32197)) Async End-to-End Encrypted rooms key distribution process. Users now don't need to be online to get the keys of their subscribed encrypted rooms, the key distribution process is now async and users can recieve keys even when they are not online.

- ([#31821](https://github.com/RocketChat/Rocket.Chat/pull/31821)) New runtime for apps in the Apps-Engine based on the Deno platform

### Patch Changes

- ([#32653](https://github.com/RocketChat/Rocket.Chat/pull/32653)) Prevent E2EE key reset on startup due to possible race conditions

- ([#31750](https://github.com/RocketChat/Rocket.Chat/pull/31750)) Don't show Join default channels option on edit user form.

- <details><summary>Updated dependencies [a565999ae0, 1240c874a5, 5f95c4ec6b, f75a2cb4bb, 4f72d62aa7, dfa49bdbb2]:</summary>

  - @rocket.chat/ui-kit@0.35.0-rc.0
  - @rocket.chat/core-typings@6.10.0-rc.0

## 6.9.3

### Patch Changes

- <details><summary>Updated dependencies []:</summary>

  - @rocket.chat/core-typings@6.9.3
  </details>

## 6.9.2

### Patch Changes

- <details><summary>Updated dependencies []:</summary>

  - @rocket.chat/core-typings@6.9.2
  </details>

## 6.9.1

### Patch Changes

- <details><summary>Updated dependencies []:</summary>

  - @rocket.chat/core-typings@6.9.1
  </details>

## 6.9.0

### Minor Changes

- ([#32364](https://github.com/RocketChat/Rocket.Chat/pull/32364)) Fixed issue with "Export room as file" feature (`rooms.export` endpoint) generating an empty export when given an invalid date

### Patch Changes

- <details><summary>Updated dependencies [ff4e396416, ee5cdfc367, 70ab2a7b7b]:</summary>

  - @rocket.chat/core-typings@6.9.0
  - @rocket.chat/ui-kit@0.34.0
  </details>

## 6.9.0-rc.2

### Patch Changes

- <details><summary>Updated dependencies []:</summary>

  - @rocket.chat/core-typings@6.9.0-rc.2
  </details>

## 6.9.0-rc.1

### Patch Changes

- <details><summary>Updated dependencies []:</summary>

  - @rocket.chat/core-typings@6.9.0-rc.1
  </details>

## 6.9.0-rc.0

### Minor Changes

- ([#32364](https://github.com/RocketChat/Rocket.Chat/pull/32364)) Fixed issue with "Export room as file" feature (`rooms.export` endpoint) generating an empty export when given an invalid date

### Patch Changes

- <details><summary>Updated dependencies [ff4e396416, ee5cdfc367, 70ab2a7b7b]:</summary>

  - @rocket.chat/core-typings@6.9.0-rc.0
  - @rocket.chat/ui-kit@0.34.0-rc.0
  </details>

## 6.8.0

### Minor Changes

- ([#31898](https://github.com/RocketChat/Rocket.Chat/pull/31898)) Created a new endpoint to get a filtered and paginated list of users.

- ([#31811](https://github.com/RocketChat/Rocket.Chat/pull/31811)) Convert mute/unmute meteor methods to endpoints

- ([#31898](https://github.com/RocketChat/Rocket.Chat/pull/31898)) Created a new endpoint to resend the welcome email to a given user

### Patch Changes

- ([#32374](https://github.com/RocketChat/Rocket.Chat/pull/32374)) Fixed an issue with some apps that didn't implement executeViewCloseHandler. This causes opened modals to be open forever on UI (unless Esc was clicked). This is because when the UI attempts to close it, it calls the aforementioned handler, and since it didn't exist, apps engine errored out.

  This returned an empty response to the UI, which ignored the response and continued to show the view.

- ([#32141](https://github.com/RocketChat/Rocket.Chat/pull/32141)) Deprecate `channels.images` in favor of `rooms.images`. `Rooms` endpoints are more broad and should interact with all types of rooms. `Channels` on the other hand are specific to public channels.
  This change is to keep the semantics and conventions of the endpoints
- <details><summary>Updated dependencies [c47a8e3514, b94ca7c30b, 4aba7c8a26]:</summary>

  - @rocket.chat/core-typings@6.8.0
  - @rocket.chat/message-parser@0.31.29
  - @rocket.chat/ui-kit@0.33.0
  </details>

## 6.8.0-rc.2

### Patch Changes

- ([#32374](https://github.com/RocketChat/Rocket.Chat/pull/32374)) Fixed an issue with some apps that didn't implement executeViewCloseHandler. This causes opened modals to be open forever on UI (unless Esc was clicked). This is because when the UI attempts to close it, it calls the aforementioned handler, and since it didn't exist, apps engine errored out.

  This returned an empty response to the UI, which ignored the response and continued to show the view.

- <details><summary>Updated dependencies [b94ca7c30b]:</summary>

  - @rocket.chat/core-typings@6.8.0-rc.2
  </details>

## 6.8.0-rc.1

### Patch Changes

- <details><summary>Updated dependencies []:</summary>

  - @rocket.chat/core-typings@6.8.0-rc.1
  </details>

## 6.8.0-rc.0

### Minor Changes

- ([#31898](https://github.com/RocketChat/Rocket.Chat/pull/31898)) Created a new endpoint to get a filtered and paginated list of users.

- ([#31811](https://github.com/RocketChat/Rocket.Chat/pull/31811)) Convert mute/unmute meteor methods to endpoints

- ([#31898](https://github.com/RocketChat/Rocket.Chat/pull/31898)) Created a new endpoint to resend the welcome email to a given user

### Patch Changes

- ([#32141](https://github.com/RocketChat/Rocket.Chat/pull/32141)) Deprecate `channels.images` in favor of `rooms.images`. `Rooms` endpoints are more broad and should interact with all types of rooms. `Channels` on the other hand are specific to public channels.
  This change is to keep the semantics and conventions of the endpoints
- <details><summary>Updated dependencies [c47a8e3514, 4aba7c8a26]:</summary>

  - @rocket.chat/core-typings@6.8.0-rc.0
  - @rocket.chat/message-parser@0.31.29
  - @rocket.chat/ui-kit@0.33.0

## 6.7.2

- <details><summary>Updated dependencies []:</summary>

  - @rocket.chat/core-typings@6.7.2
  </details>

> > > > > > > origin/master

## 6.7.1

### Patch Changes

- <details><summary>Updated dependencies []:</summary>

  - @rocket.chat/core-typings@6.7.1
  </details>

## 6.7.0

### Minor Changes

- ([#32043](https://github.com/RocketChat/Rocket.Chat/pull/32043)) **Added Livechat's new theming settings to Appearance page (available for Premium workspaces)**

  Newly added settings are:

  - `Livechat widget position on the screen`: Changes the widget position between left or right of the viewport
  - `Livechat background`: Changes the message list background. Receives the same value as the CSS's background property.
  - `Hide system messages`: Changes the visibility of system messages displayed on the widget.
  - `Hide "powered by Rocket.Chat"`: Changes the visibility of Rocket.Chat's watermark on the widget.

### Patch Changes

- <details><summary>Updated dependencies [b9ef630816, 3eb4dd7f50, b9e897a8f5, 5ad65ff3da]:</summary>

  - @rocket.chat/core-typings@6.7.0
  - @rocket.chat/message-parser@0.31.29
  - @rocket.chat/ui-kit@0.33.0
  </details>

## 6.7.0-rc.4

### Patch Changes

- <details><summary>Updated dependencies []:</summary>

  - @rocket.chat/core-typings@6.7.0-rc.4
  </details>

## 6.7.0-rc.3

### Patch Changes

- <details><summary>Updated dependencies []:</summary>

  - @rocket.chat/core-typings@6.7.0-rc.3
  </details>

## 6.7.0-rc.2

### Patch Changes

- <details><summary>Updated dependencies []:</summary>

  - @rocket.chat/core-typings@6.7.0-rc.2
  </details>

## 6.7.0-rc.1

### Patch Changes

- <details><summary>Updated dependencies []:</summary>

  - @rocket.chat/core-typings@6.7.0-rc.1
  </details>

## 6.7.0-rc.0

### Minor Changes

- ([#32043](https://github.com/RocketChat/Rocket.Chat/pull/32043)) **Added Livechat's new theming settings to Appearance page (available for Premium workspaces)**

  Newly added settings are:

  - `Livechat widget position on the screen`: Changes the widget position between left or right of the viewport
  - `Livechat background`: Changes the message list background. Receives the same value as the CSS's background property.
  - `Hide system messages`: Changes the visibility of system messages displayed on the widget.
  - `Hide "powered by Rocket.Chat"`: Changes the visibility of Rocket.Chat's watermark on the widget.

### Patch Changes

- <details><summary>Updated dependencies [b9ef630816, 3eb4dd7f50, b9e897a8f5, 5ad65ff3da]:</summary>

  - @rocket.chat/core-typings@6.7.0-rc.0
  - @rocket.chat/message-parser@0.31.29-rc.0
  - @rocket.chat/ui-kit@0.33.0
  </details>

## 6.6.6

### Patch Changes

- <details><summary>Updated dependencies []:</summary>

  - @rocket.chat/core-typings@6.6.6
  </details>

## 6.6.5

### Patch Changes

- <details><summary>Updated dependencies []:</summary>

  - @rocket.chat/core-typings@6.6.5
  </details>

## 6.6.4

### Patch Changes

- <details><summary>Updated dependencies []:</summary>

  - @rocket.chat/core-typings@6.6.4
  </details>

## 6.6.3

### Patch Changes

- <details><summary>Updated dependencies []:</summary>

  - @rocket.chat/core-typings@6.6.3
  </details>

## 6.6.2

### Patch Changes

- <details><summary>Updated dependencies []:</summary>

  - @rocket.chat/core-typings@6.6.2
  </details>

## 6.6.1

### Patch Changes

- <details><summary>Updated dependencies []:</summary>

  - @rocket.chat/core-typings@6.6.1
  </details>

## 6.6.0

### Minor Changes

- ([#30868](https://github.com/RocketChat/Rocket.Chat/pull/30868)) Added `push.info` endpoint to enable users to retrieve info about the workspace's push gateway

- ([#30554](https://github.com/RocketChat/Rocket.Chat/pull/30554)) **Added ‘Reported Users’ Tab to Moderation Console:** Enhances user monitoring by displaying reported users.

### Patch Changes

- ([#31138](https://github.com/RocketChat/Rocket.Chat/pull/31138)) feat(uikit): Move `@rocket.chat/ui-kit` package to the main monorepo

- ([#31349](https://github.com/RocketChat/Rocket.Chat/pull/31349) by [@Subhojit-Dey1234](https://github.com/Subhojit-Dey1234)) feat: Implemented InlineCode handling in Bold, Italic and Strike

- ([#31289](https://github.com/RocketChat/Rocket.Chat/pull/31289)) Added `push.test` POST endpoint for sending test push notification to user (requires `test-push-notifications` permission)

- ([#30478](https://github.com/RocketChat/Rocket.Chat/pull/30478)) Added `chat.getURLPreview` endpoint to enable users to retrieve previews for URL (ready to be provided in message send/update)

- <details><summary>Updated dependencies [b223cbde14, dbb08ef948, fdd9852079, b4b2cd20a8]:</summary>

  - @rocket.chat/ui-kit@0.33.0
  - @rocket.chat/core-typings@6.6.0
  </details>

## 6.6.0-rc.7

### Patch Changes

- <details><summary>Updated dependencies []:</summary>

  - @rocket.chat/core-typings@6.6.0-rc.7
  </details>

## 6.6.0-rc.6

### Patch Changes

- <details><summary>Updated dependencies []:</summary>

  - @rocket.chat/core-typings@6.6.0-rc.6
  </details>

## 6.6.0-rc.5

### Patch Changes

- <details><summary>Updated dependencies []:</summary>

  - @rocket.chat/core-typings@6.6.0-rc.5
  </details>

## 6.6.0-rc.4

### Patch Changes

- @rocket.chat/core-typings@6.6.0-rc.4

## 6.6.0-rc.3

### Patch Changes

- @rocket.chat/core-typings@6.6.0-rc.3

## 6.6.0-rc.2

### Patch Changes

- @rocket.chat/core-typings@6.6.0-rc.2

## 6.6.0-rc.1

### Patch Changes

- @rocket.chat/core-typings@6.6.0-rc.1

## 6.6.0-rc.0

### Minor Changes

- 748e57984d: Added `push.info` endpoint to enable users to retrieve info about the workspace's push gateway
- 2260c04ec6: **Added ‘Reported Users’ Tab to Moderation Console:** Enhances user monitoring by displaying reported users.

### Patch Changes

- b223cbde14: feat(uikit): Move `@rocket.chat/ui-kit` package to the main monorepo
- dbb08ef948: feat: Implemented InlineCode handling in Bold, Italic and Strike
- 7c6198f49f: Added `push.test` POST endpoint for sending test push notification to user (requires `test-push-notifications` permission)
- fdd9852079: Added `chat.getURLPreview` endpoint to enable users to retrieve previews for URL (ready to be provided in message send/update)
- Updated dependencies [b223cbde14]
- Updated dependencies [dbb08ef948]
- Updated dependencies [fdd9852079]
- Updated dependencies [b4b2cd20a8]
  - @rocket.chat/ui-kit@0.33.0-rc.0
  - @rocket.chat/core-typings@6.6.0-rc.0

## 6.5.3

### Patch Changes

- @rocket.chat/core-typings@6.5.3

## 6.5.2

### Patch Changes

- @rocket.chat/core-typings@6.5.2

## 6.5.1

### Patch Changes

- c2b224fd82: fix Federation Regression, builds service correctly
- Updated dependencies [c2b224fd82]
  - @rocket.chat/core-typings@6.5.1

## 6.5.0

### Minor Changes

- 92613680b7: Added option to select between two script engine options for the integrations
- ec1b2b9846: Create a deployment fingerprint to identify possible deployment changes caused by database cloning. A question to the admin will confirm if it's a regular deployment change or an intent of a new deployment and correct identification values as needed.
  The fingerprint is composed by `${siteUrl}${dbConnectionString}` and hashed via `sha256` in `base64`.
  An environment variable named `AUTO_ACCEPT_FINGERPRINT`, when set to `true`, can be used to auto-accept an expected fingerprint change as a regular deployment update.
- a98f3ff303: feat: added `licenses.info` endpoint
- 5f81a0f3cb: Implemented the License library, it is used to handle the functionality like expiration date, modules, limits, etc.
  Also added a version v3 of the license, which contains an extended list of features.
  v2 is still supported, since we convert it to v3 on the fly.

### Patch Changes

- 5b9d6883bf: feat: Improve UI when MAC limits are reached
  feat: Limit endpoints on MAC limit reached
- Updated dependencies [dea1fe9191]
- Updated dependencies [c0ef13a0bf]
- Updated dependencies [5b9d6883bf]
- Updated dependencies [92613680b7]
- Updated dependencies [ec1b2b9846]
- Updated dependencies [a98f3ff303]
- Updated dependencies [5f81a0f3cb]
- Updated dependencies [dea1fe9191]
  - @rocket.chat/core-typings@6.5.0
  - @rocket.chat/license@0.1.0

## 6.5.0-rc.19

### Patch Changes

- @rocket.chat/core-typings@6.5.0-rc.19
- @rocket.chat/license@0.1.0-rc.19

## 6.5.0-rc.18

### Patch Changes

- @rocket.chat/core-typings@6.5.0-rc.18
- @rocket.chat/license@0.1.0-rc.18

## 6.5.0-rc.17

### Patch Changes

- @rocket.chat/core-typings@6.5.0-rc.17
- @rocket.chat/license@0.1.0-rc.17

## 6.5.0-rc.16

### Patch Changes

- @rocket.chat/core-typings@6.5.0-rc.16
- @rocket.chat/license@0.1.0-rc.16

## 6.5.0-rc.15

### Patch Changes

- @rocket.chat/core-typings@6.5.0-rc.15
- @rocket.chat/license@0.1.0-rc.15

## 6.5.0-rc.14

### Patch Changes

- @rocket.chat/core-typings@6.5.0-rc.14
- @rocket.chat/license@0.1.0-rc.14

## 6.5.0-rc.13

### Patch Changes

- @rocket.chat/core-typings@6.5.0-rc.13
- @rocket.chat/license@0.1.0-rc.13

## 6.5.0-rc.12

### Patch Changes

- @rocket.chat/core-typings@6.5.0-rc.12
- @rocket.chat/license@0.1.0-rc.12

## 6.5.0-rc.11

### Patch Changes

- @rocket.chat/core-typings@6.5.0-rc.11
- @rocket.chat/license@0.1.0-rc.11

## 6.5.0-rc.10

### Patch Changes

- @rocket.chat/core-typings@6.5.0-rc.10
- @rocket.chat/license@0.1.0-rc.10

## 6.5.0-rc.9

### Patch Changes

- @rocket.chat/core-typings@6.5.0-rc.9
- @rocket.chat/license@0.1.0-rc.9

## 6.5.0-rc.8

### Patch Changes

- @rocket.chat/core-typings@6.5.0-rc.8
- @rocket.chat/license@0.1.0-rc.8

## 6.5.0-rc.7

### Patch Changes

- @rocket.chat/core-typings@6.5.0-rc.7
- @rocket.chat/license@0.1.0-rc.7

## 6.5.0-rc.6

### Patch Changes

- @rocket.chat/core-typings@6.5.0-rc.6
- @rocket.chat/license@0.1.0-rc.6

## 6.5.0-rc.5

### Patch Changes

- @rocket.chat/core-typings@6.5.0-rc.5
- @rocket.chat/license@0.1.0-rc.5

## 6.5.0-rc.4

### Patch Changes

- @rocket.chat/core-typings@6.5.0-rc.4
- @rocket.chat/license@0.1.0-rc.4

## 6.5.0-rc.3

### Patch Changes

- @rocket.chat/core-typings@6.5.0-rc.3
- @rocket.chat/license@0.1.0-rc.3

## 6.5.0-rc.2

### Patch Changes

- @rocket.chat/core-typings@6.5.0-rc.2
- @rocket.chat/license@0.1.0-rc.2

## 6.5.0-rc.1

### Patch Changes

- @rocket.chat/core-typings@6.5.0-rc.1
- @rocket.chat/license@0.1.0-rc.1

## 6.5.0-rc.0

### Minor Changes

- 92613680b7: Added option to select between two script engine options for the integrations
- ec1b2b9846: Create a deployment fingerprint to identify possible deployment changes caused by database cloning. A question to the admin will confirm if it's a regular deployment change or an intent of a new deployment and correct identification values as needed.
  The fingerprint is composed by `${siteUrl}${dbConnectionString}` and hashed via `sha256` in `base64`.
  An environment variable named `AUTO_ACCEPT_FINGERPRINT`, when set to `true`, can be used to auto-accept an expected fingerprint change as a regular deployment update.
- a98f3ff303: feat: added `licenses.info` endpoint
- 5f81a0f3cb: Implemented the License library, it is used to handle the functionality like expiration date, modules, limits, etc.
  Also added a version v3 of the license, which contains an extended list of features.
  v2 is still supported, since we convert it to v3 on the fly.

### Patch Changes

- 5b9d6883bf: feat: Improve UI when MAC limits are reached
  feat: Limit endpoints on MAC limit reached
- Updated dependencies [dea1fe9191]
- Updated dependencies [c0ef13a0bf]
- Updated dependencies [5b9d6883bf]
- Updated dependencies [92613680b7]
- Updated dependencies [ec1b2b9846]
- Updated dependencies [a98f3ff303]
- Updated dependencies [5f81a0f3cb]
- Updated dependencies [dea1fe9191]
  - @rocket.chat/core-typings@6.5.0-rc.0
  - @rocket.chat/license@0.1.0-rc.0

## 6.4.8

### Patch Changes

- @rocket.chat/core-typings@6.4.8

## 6.4.7

### Patch Changes

- @rocket.chat/core-typings@6.4.7

## 6.4.6

### Patch Changes

- @rocket.chat/core-typings@6.4.6

## 6.4.5

### Patch Changes

- @rocket.chat/core-typings@6.4.5

## 6.4.4

### Patch Changes

- @rocket.chat/core-typings@6.4.4

## 6.4.3

### Patch Changes

- @rocket.chat/core-typings@6.4.3

## 6.4.2

### Patch Changes

- @rocket.chat/core-typings@6.4.2

## 6.4.1

### Patch Changes

- @rocket.chat/core-typings@6.4.1

## 6.4.0

### Minor Changes

- 239a34e877: new: ring mobile users on direct conference calls
- 4186eecf05: Introduce the ability to report an user
- 2db32f0d4a: Add option to select what URL previews should be generated for each message.
- 19aec23cda: New AddUser workflow for Federated Rooms
- ebab8c4dd8: Added Reports Metrics Dashboard to Omnichannel
- 357a3a50fa: feat: high-contrast theme
- 1041d4d361: Added option to select between two script engine options for the integrations
- 93d4912e17: fix: missing params on updateOwnBasicInfo endpoint

### Patch Changes

- 203304782f: Fixed `overrideDestinationChannelEnabled` treated as a required param in `integrations.create` and `integration.update` endpoints
- 9496f1eb97: Deprecate `livechat:getOverviewData` and `livechat:getAgentOverviewData` methods and create API endpoints `livechat/analytics/overview` and `livechat/analytics/agent-overview` to fetch analytics data
- Updated dependencies [239a34e877]
- Updated dependencies [203304782f]
- Updated dependencies [4186eecf05]
- Updated dependencies [ba24f3c21f]
- Updated dependencies [ebab8c4dd8]
- Updated dependencies [1041d4d361]
- Updated dependencies [61128364d6]
- Updated dependencies [d45365436e]
  - @rocket.chat/core-typings@6.4.0

## 6.4.0-rc.5

### Minor Changes

- 1041d4d361: Added option to select between two script engine options for the integrations

### Patch Changes

- Updated dependencies [1041d4d361]
  - @rocket.chat/core-typings@6.4.0-rc.5

## 6.4.0-rc.4

### Patch Changes

- @rocket.chat/core-typings@6.4.0-rc.4

## 6.4.0-rc.3

### Patch Changes

- @rocket.chat/core-typings@6.4.0-rc.3

## 6.4.0-rc.2

### Patch Changes

- @rocket.chat/core-typings@6.4.0-rc.2

## 6.4.0-rc.1

### Patch Changes

- @rocket.chat/core-typings@6.4.0-rc.1

## 6.4.0-rc.0

### Minor Changes

- 239a34e877: new: ring mobile users on direct conference calls
- 4186eecf05: Introduce the ability to report an user
- 2db32f0d4a: Add option to select what URL previews should be generated for each message.
- 19aec23cda: New AddUser workflow for Federated Rooms
- ebab8c4dd8: Added Reports Metrics Dashboard to Omnichannel
- 357a3a50fa: feat: high-contrast theme
- 93d4912e17: fix: missing params on updateOwnBasicInfo endpoint

### Patch Changes

- 203304782f: Fixed `overrideDestinationChannelEnabled` treated as a required param in `integrations.create` and `integration.update` endpoints
- 9496f1eb97: Deprecate `livechat:getOverviewData` and `livechat:getAgentOverviewData` methods and create API endpoints `livechat/analytics/overview` and `livechat/analytics/agent-overview` to fetch analytics data
- Updated dependencies [239a34e877]
- Updated dependencies [203304782f]
- Updated dependencies [4186eecf05]
- Updated dependencies [ba24f3c21f]
- Updated dependencies [ebab8c4dd8]
- Updated dependencies [61128364d6]
- Updated dependencies [d45365436e]
  - @rocket.chat/core-typings@6.4.0-rc.0

## 6.3.8

### Patch Changes

- @rocket.chat/core-typings@6.3.8

## 6.3.7

### Patch Changes

- @rocket.chat/core-typings@6.3.7

## 6.3.6

### Patch Changes

- @rocket.chat/core-typings@6.3.6

## 6.3.5

### Patch Changes

- @rocket.chat/core-typings@6.3.5

## 6.3.4

### Patch Changes

- @rocket.chat/core-typings@6.3.4

## 6.3.3

### Patch Changes

- @rocket.chat/core-typings@6.3.3

## 6.3.2

### Patch Changes

- @rocket.chat/core-typings@6.3.2

## 6.3.1

### Patch Changes

- @rocket.chat/core-typings@6.3.1

## 6.3.0

### Minor Changes

- 74aa677088: feat: Add custom OAuth setting to allow merging users to others from distinct services
- e846d873b7: feat: Introduce Feature Preview page
- 0645f42e12: Reintroduce an user preference to allow users to see all thread messages in the main channel
- 48ac55f4ea: Created new endpoints for creating users in bulk

### Patch Changes

- e14ec50816: Added and Improved Custom Fields form to Registration Flow
- e006013e5f: chore: New Livechat SDK Implementation
- eecd9fc99a: fix: Omnichannel Tags available to be used in the wrong department
- 6a474ff952: Refactored Omnichannel department pages to use best practices, also fixed existing bugs
- 9da856cc67: fix: Resume on-hold chat not working with max-chat's allowed per agent config
- f76d514341: Implemented a visual password verification in the Register User form, My Profile page, and reset password page. With this, the user will know exactly why their password is weak and how to improve it.
- 12d97e16c2: feat: Allow Incoming Webhooks to override destination channel
- Updated dependencies [e14ec50816]
- Updated dependencies [9da856cc67]
- Updated dependencies [12d97e16c2]
- Updated dependencies [48ac55f4ea]
  - @rocket.chat/core-typings@6.3.0

## 6.3.0-rc.10

### Patch Changes

- @rocket.chat/core-typings@6.3.0-rc.10

## 6.3.0-rc.9

### Minor Changes

- 48ac55f4ea: Created new endpoints for creating users in bulk

### Patch Changes

- Updated dependencies [48ac55f4ea]
  - @rocket.chat/core-typings@6.3.0-rc.9

## 6.3.0-rc.8

### Patch Changes

- @rocket.chat/core-typings@6.3.0-rc.8

## 6.3.0-rc.7

### Patch Changes

- @rocket.chat/core-typings@6.3.0-rc.7

## 6.3.0-rc.6

### Patch Changes

- @rocket.chat/core-typings@6.3.0-rc.6

## 6.3.0-rc.5

### Patch Changes

- @rocket.chat/core-typings@6.3.0-rc.5

## 6.3.0-rc.4

### Patch Changes

- @rocket.chat/core-typings@6.3.0-rc.4

## 6.3.0-rc.3

### Patch Changes

- @rocket.chat/core-typings@6.3.0-rc.3

## 6.3.0-rc.2

### Patch Changes

- f76d514341: Implemented a visual password verification in the Register User form, My Profile page, and reset password page. With this, the user will know exactly why their password is weak and how to improve it.
  - @rocket.chat/core-typings@6.3.0-rc.2

## 6.3.0-rc.1

### Patch Changes

- @rocket.chat/core-typings@6.3.0-rc.1

## 6.3.0-rc.0

### Minor Changes

- 74aa677088: feat: Add custom OAuth setting to allow merging users to others from distinct services
- e846d873b7: feat: Introduce Feature Preview page
- 0645f42e12: Reintroduce an user preference to allow users to see all thread messages in the main channel

### Patch Changes

- e14ec50816: Added and Improved Custom Fields form to Registration Flow
- e006013e5f: chore: New Livechat SDK Implementation
- eecd9fc99a: fix: Omnichannel Tags available to be used in the wrong department
- 6a474ff952: Refactored Omnichannel department pages to use best practices, also fixed existing bugs
- 9da856cc67: fix: Resume on-hold chat not working with max-chat's allowed per agent config
- 12d97e16c2: feat: Allow Incoming Webhooks to override destination channel
- Updated dependencies [e14ec50816]
- Updated dependencies [9da856cc67]
- Updated dependencies [12d97e16c2]
  - @rocket.chat/core-typings@6.3.0-rc.0

## 6.2.10

### Patch Changes

- @rocket.chat/core-typings@6.2.10

## 6.2.9

### Patch Changes

- @rocket.chat/core-typings@6.2.9

## 6.2.7

### Patch Changes

- Updated dependencies []:
  - @rocket.chat/core-typings@6.2.7

## 6.2.6

### Patch Changes

- Updated dependencies []:
  - @rocket.chat/core-typings@6.2.6<|MERGE_RESOLUTION|>--- conflicted
+++ resolved
@@ -1,6 +1,5 @@
 # @rocket.chat/rest-typings
 
-<<<<<<< HEAD
 ## 6.11.0-rc.1
 
 ### Patch Changes
@@ -24,7 +23,7 @@
 
   - @rocket.chat/core-typings@6.11.0-rc.0
   - @rocket.chat/ui-kit@0.36.0-rc.0
-=======
+  </details>
 ## 6.10.2
 
 ### Patch Changes
@@ -40,7 +39,6 @@
 - <details><summary>Updated dependencies [ca6a9d8de8, ca6a9d8de8, ca6a9d8de8, ca6a9d8de8]:</summary>
 
   - @rocket.chat/core-typings@6.10.2
->>>>>>> 822d32f7
   </details>
 
 ## 6.10.1
