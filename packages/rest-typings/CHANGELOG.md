--- conflicted
+++ resolved
@@ -1,16 +1,11 @@
 # @rocket.chat/rest-typings
 
-<<<<<<< HEAD
 ## 6.10.0-rc.3
-=======
-## 6.9.3
->>>>>>> 2e700797
-
-### Patch Changes
-
-- <details><summary>Updated dependencies []:</summary>
-
-<<<<<<< HEAD
+
+### Patch Changes
+
+- <details><summary>Updated dependencies []:</summary>
+
   - @rocket.chat/core-typings@6.10.0-rc.3
   </details>
 
@@ -50,9 +45,14 @@
 
   - @rocket.chat/ui-kit@0.35.0-rc.0
   - @rocket.chat/core-typings@6.10.0-rc.0
-=======
+
+## 6.9.3
+
+### Patch Changes
+
+- <details><summary>Updated dependencies []:</summary>
+
   - @rocket.chat/core-typings@6.9.3
->>>>>>> 2e700797
   </details>
 
 ## 6.9.2
