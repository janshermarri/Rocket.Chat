--- conflicted
+++ resolved
@@ -1,16 +1,11 @@
 # @rocket.chat/rest-typings
 
-<<<<<<< HEAD
 ## 6.8.0-rc.1
-=======
-## 6.7.2
->>>>>>> cb977231
-
-### Patch Changes
-
-- <details><summary>Updated dependencies []:</summary>
-
-<<<<<<< HEAD
+
+### Patch Changes
+
+- <details><summary>Updated dependencies []:</summary>
+
   - @rocket.chat/core-typings@6.8.0-rc.1
   </details>
 
@@ -34,11 +29,15 @@
   - @rocket.chat/message-parser@0.31.29
   - @rocket.chat/ui-kit@0.33.0
 
-=======
+## 6.7.2
+
+- <details><summary>Updated dependencies []:</summary>
+
   - @rocket.chat/core-typings@6.7.2
   </details>
 
->>>>>>> cb977231
+> > > > > > > origin/master
+
 ## 6.7.1
 
 ### Patch Changes
