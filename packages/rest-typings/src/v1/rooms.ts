/* eslint-disable @typescript-eslint/camelcase */
import type { IMessage, IRoom, IUser, RoomAdminFieldsType } from '@rocket.chat/core-typings';
import Ajv from 'ajv';

import type { PaginatedRequest } from '../helpers/PaginatedRequest';
import type { PaginatedResult } from '../helpers/PaginatedResult';

const ajv = new Ajv({
	coerceTypes: true,
});

type RoomsAutoCompleteChannelAndPrivateProps = { selector: string };

const RoomsAutoCompleteChannelAndPrivateSchema = {
	type: 'object',
	properties: {
		selector: {
			type: 'string',
		},
	},
	required: ['selector'],
	additionalProperties: false,
};

export const isRoomsAutoCompleteChannelAndPrivateProps = ajv.compile<RoomsAutoCompleteChannelAndPrivateProps>(
	RoomsAutoCompleteChannelAndPrivateSchema,
);

type RoomsAutocompleteChannelAndPrivateWithPaginationProps = PaginatedRequest<{ selector: string }>;

const RoomsAutocompleteChannelAndPrivateWithPaginationSchema = {
	type: 'object',
	properties: {
		selector: {
			type: 'string',
		},
		count: {
			type: 'number',
			nullable: true,
		},
		offset: {
			type: 'number',
			nullable: true,
		},
		sort: {
			type: 'string',
			nullable: true,
		},
		query: {
			type: 'string',
			nullable: true,
		},
	},
	required: ['selector'],
	additionalProperties: false,
};

export const isRoomsAutocompleteChannelAndPrivateWithPaginationProps = ajv.compile<RoomsAutocompleteChannelAndPrivateWithPaginationProps>(
	RoomsAutocompleteChannelAndPrivateWithPaginationSchema,
);

type RoomsAutocompleteAvailableForTeamsProps = { name: string };

const RoomsAutocompleteAvailableForTeamsSchema = {
	type: 'object',
	properties: {
		name: {
			type: 'string',
		},
	},
	required: ['name'],
	additionalProperties: false,
};

export const isRoomsAutocompleteAvailableForTeamsProps = ajv.compile<RoomsAutocompleteAvailableForTeamsProps>(
	RoomsAutocompleteAvailableForTeamsSchema,
);

type RoomsInfoProps = { roomId: string } | { roomName: string };

const RoomsInfoSchema = {
	oneOf: [
		{
			type: 'object',
			properties: {
				roomId: {
					type: 'string',
				},
			},
			required: ['roomId'],
			additionalProperties: false,
		},
		{
			type: 'object',
			properties: {
				roomName: {
					type: 'string',
				},
			},
			required: ['roomName'],
			additionalProperties: false,
		},
	],
};

export const isRoomsInfoProps = ajv.compile<RoomsInfoProps>(RoomsInfoSchema);

type RoomsCreateDiscussionProps = {
	prid: IRoom['_id'];
	pmid?: IMessage['_id'];
	t_name: string; // IRoom['fname']
	users?: IUser['username'][];
	encrypted?: boolean;
	reply?: string;
};

const RoomsCreateDiscussionSchema = {
	type: 'object',
	properties: {
		prid: {
			type: 'string',
		},
		pmid: {
			type: 'string',
			nullable: true,
		},
		t_name: {
			type: 'string',
			nullable: true,
		},
		users: {
			type: 'array',
			items: {
				type: 'string',
			},
			nullable: true,
		},
		encrypted: {
			type: 'boolean',
			nullable: true,
		},
		reply: {
			type: 'string',
			nullable: true,
		},
	},
	required: ['prid', 't_name'],
	additionalProperties: false,
};

export const isRoomsCreateDiscussionProps = ajv.compile<RoomsCreateDiscussionProps>(RoomsCreateDiscussionSchema);

type RoomsExportProps = {
	rid: IRoom['_id'];
	type: 'email' | 'file';
	toUsers?: IUser['username'][];
	toEmails?: string[];
	additionalEmails?: string;
	subject?: string;
	messages?: IMessage['_id'][];
	dateFrom?: string;
	dateTo?: string;
	format?: 'html' | 'json';
};

const RoomsExportSchema = {
	type: 'object',
	properties: {
		rid: {
			type: 'string',
		},
		type: {
			type: 'string',
			nullable: true,
		},
		toUsers: {
			type: 'array',
			items: {
				type: 'string',
			},
			nullable: true,
		},
		toEmails: {
			type: 'array',
			items: {
				type: 'string',
			},
			nullable: true,
		},
		additionalEmails: {
			type: 'string',
			nullable: true,
		},
		subject: {
			type: 'string',
			nullable: true,
		},
		messages: {
			type: 'array',
			items: {
				type: 'string',
			},
			nullable: true,
		},
		dateFrom: {
			type: 'string',
			nullable: true,
		},
		dateTo: {
			type: 'string',
			nullable: true,
		},
		format: {
			type: 'string',
			nullable: true,
		},
	},
	required: ['rid'],
	additionalProperties: false,
};

export const isRoomsExportProps = ajv.compile<RoomsExportProps>(RoomsExportSchema);

type RoomsAdminRoomsProps = PaginatedRequest<{
	filter?: string;
	types?: string[];
}>;

const RoomsAdminRoomsSchema = {
	type: 'object',
	properties: {
		filter: {
			type: 'string',
			nullable: true,
		},
		types: {
			type: 'array',
			items: {
				type: 'string',
			},
			nullable: true,
		},
		count: {
			type: 'number',
			nullable: true,
		},
		offset: {
			type: 'number',
			nullable: true,
		},
		sort: {
			type: 'string',
			nullable: true,
		},
		query: {
			type: 'string',
			nullable: true,
		},
	},
	required: [],
	additionalProperties: false,
};

export const isRoomsAdminRoomsProps = ajv.compile<RoomsAdminRoomsProps>(RoomsAdminRoomsSchema);

type RoomsAdminRoomsGetRoomProps = { rid?: string };

const RoomsAdminRoomsGetRoomSchema = {
	type: 'object',
	properties: {
		rid: {
			type: 'string',
			nullable: true,
		},
	},
	required: [],
	additionalProperties: false,
};

export const isRoomsAdminRoomsGetRoomProps = ajv.compile<RoomsAdminRoomsGetRoomProps>(RoomsAdminRoomsGetRoomSchema);

type RoomsChangeArchivationStateProps = { rid: string; action?: string };

const RoomsChangeArchivationStateSchema = {
	type: 'object',
	properties: {
		rid: {
			type: 'string',
		},
		action: {
			type: 'string',
			nullable: true,
		},
	},
	required: ['rid'],
	additionalProperties: false,
};

export const isRoomsChangeArchivationStateProps = ajv.compile<RoomsChangeArchivationStateProps>(RoomsChangeArchivationStateSchema);

type RoomsSaveRoomSettingsProps = {
	rid: string;
	roomAvatar?: string;
	featured?: boolean;
	roomName?: string;
	roomTopic?: string;
	roomAnnouncement?: string;
	roomDescription?: string;
	roomType?: IRoom['t'];
	readOnly?: boolean;
	reactWhenReadOnly?: boolean;
	default?: boolean;
	encrypted?: boolean;
	favorite?: {
		defaultValue?: boolean;
		favorite?: boolean;
	};
};

const RoomsSaveRoomSettingsSchema = {
	type: 'object',
	properties: {
		rid: {
			type: 'string',
		},
		roomAvatar: {
			type: 'string',
			nullable: true,
		},
		featured: {
			type: 'boolean',
			nullable: true,
		},
		roomName: {
			type: 'string',
			nullable: true,
		},
		roomTopic: {
			type: 'string',
			nullable: true,
		},
		roomAnnouncement: {
			type: 'string',
			nullable: true,
		},
		roomDescription: {
			type: 'string',
			nullable: true,
		},
		roomType: {
			type: 'string',
			nullable: true,
		},
		readOnly: {
			type: 'boolean',
			nullable: true,
		},
		reactWhenReadOnly: {
			type: 'boolean',
			nullable: true,
		},
		default: {
			type: 'boolean',
			nullable: true,
		},
		encrypted: {
			type: 'boolean',
			nullable: true,
		},
		favorite: {
			type: 'object',
			properties: {
				defaultValue: {
					type: 'boolean',
					nullable: true,
				},
				favorite: {
					type: 'boolean',
					nullable: true,
				},
			},
			nullable: true,
		},
	},
	required: ['rid'],
	additionalProperties: false,
};

export const isRoomsSaveRoomSettingsProps = ajv.compile<RoomsSaveRoomSettingsProps>(RoomsSaveRoomSettingsSchema);

export type RoomsEndpoints = {
	'/v1/rooms.autocomplete.channelAndPrivate': {
		GET: (params: RoomsAutoCompleteChannelAndPrivateProps) => {
			items: IRoom[];
		};
	};
	'/v1/rooms.autocomplete.channelAndPrivate.withPagination': {
		GET: (params: RoomsAutocompleteChannelAndPrivateWithPaginationProps) => PaginatedResult<{
			items: IRoom[];
		}>;
	};
	'/v1/rooms.autocomplete.availableForTeams': {
		GET: (params: RoomsAutocompleteAvailableForTeamsProps) => {
			items: IRoom[];
		};
	};
	'/v1/rooms.info': {
		GET: (params: RoomsInfoProps) => {
			room: IRoom;
		};
	};
	'/v1/rooms.cleanHistory': {
		POST: (params: {
			roomId: IRoom['_id'];
			latest: string;
			oldest: string;
			inclusive?: boolean;
			excludePinned?: boolean;
			filesOnly?: boolean;
			users?: IUser['username'][];
			limit?: number;
			ignoreDiscussion?: boolean;
			ignoreThreads?: boolean;
		}) => { _id: IRoom['_id']; count: number; success: boolean };
	};
	'/v1/rooms.createDiscussion': {
		POST: (params: RoomsCreateDiscussionProps) => {
			discussion: IRoom;
		};
	};
<<<<<<< HEAD
	'rooms.export': {
		POST: {
			(
				params:
					| {
							rid: IRoom['_id'];
							type: 'file';
							dateFrom?: string;
							dateTo?: string;
							format: 'html' | 'json';
					  }
					| {
							rid: IRoom['_id'];
							type: 'email';
							toUsers: string[];
							toEmails: string[];
							subject: string;
							messages: string[];
					  },
			): {
				missing: string[];
			} | void;
=======
	'/v1/rooms.export': {
		POST: (params: RoomsExportProps) => {
			missing?: [];
			success: boolean;
		};
	};
	'/v1/rooms.adminRooms': {
		GET: (params: RoomsAdminRoomsProps) => PaginatedResult<{ rooms: Pick<IRoom, RoomAdminFieldsType>[] }>;
	};
	'/v1/rooms.adminRooms.getRoom': {
		GET: (params: RoomsAdminRoomsGetRoomProps) => Pick<IRoom, RoomAdminFieldsType>;
	};
	'/v1/rooms.saveRoomSettings': {
		POST: (params: RoomsSaveRoomSettingsProps) => {
			success: boolean;
			rid: string;
		};
	};
	'/v1/rooms.changeArchivationState': {
		POST: (params: RoomsChangeArchivationStateProps) => {
			success: boolean;
		};
	};
	'/v1/rooms.upload/:rid': {
		POST: (params: {
			file: File;
			description?: string;
			avatar?: string;
			emoji?: string;
			alias?: string;
			groupable?: boolean;
			msg?: string;
			tmid?: string;
		}) => { message: IMessage };
	};
	'/v1/rooms.saveNotification': {
		POST: (params: {
			roomId: string;
			notifications: {
				disableNotifications: string;
				muteGroupMentions: string;
				hideUnreadStatus: string;
				desktopNotifications: string;
				audioNotificationValue: string;
				mobilePushNotifications: string;
				emailNotifications: string;
			};
		}) => {
			success: boolean;
>>>>>>> 70f5fbe7
		};
	};
};<|MERGE_RESOLUTION|>--- conflicted
+++ resolved
@@ -428,30 +428,6 @@
 			discussion: IRoom;
 		};
 	};
-<<<<<<< HEAD
-	'rooms.export': {
-		POST: {
-			(
-				params:
-					| {
-							rid: IRoom['_id'];
-							type: 'file';
-							dateFrom?: string;
-							dateTo?: string;
-							format: 'html' | 'json';
-					  }
-					| {
-							rid: IRoom['_id'];
-							type: 'email';
-							toUsers: string[];
-							toEmails: string[];
-							subject: string;
-							messages: string[];
-					  },
-			): {
-				missing: string[];
-			} | void;
-=======
 	'/v1/rooms.export': {
 		POST: (params: RoomsExportProps) => {
 			missing?: [];
@@ -501,7 +477,6 @@
 			};
 		}) => {
 			success: boolean;
->>>>>>> 70f5fbe7
 		};
 	};
 };