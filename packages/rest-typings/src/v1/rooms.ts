--- conflicted
+++ resolved
@@ -74,9 +74,9 @@
 export const isRoomsAutocompleteAvailableForTeamsProps = ajv.compile<RoomsAutocompleteAvailableForTeamsProps>(
 	RoomsAutocompleteAvailableForTeamsSchema,
 );
-
-
-type RoomsInfoProps = ({ roomId: string } | { roomName: string }) & {
+type BaseRoomsProps = { roomId: string } | { roomName: string };
+type RoomsLeaveProps = BaseRoomsProps;
+type RoomsInfoProps = BaseRoomsProps & {
 	fields?: string;
 };
 
@@ -96,13 +96,6 @@
 export const isRoomsAutocompleteAdminRoomsPayload = ajv.compile<RoomsAutocompleteAdminRoomsPayload>(
 	RoomsAutocompleteAdminRoomsPayloadSchema,
 );
-
-<<<<<<< HEAD
-=======
-type BaseRoomsProps = { roomId: string } | { roomName: string };
-type RoomsInfoProps = BaseRoomsProps;
-type RoomsLeaveProps = BaseRoomsProps;
->>>>>>> b5676431
 
 const RoomsInfoSchema = {
 	oneOf: [
