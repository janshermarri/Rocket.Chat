--- conflicted
+++ resolved
@@ -1,7 +1,6 @@
 import type { IMessage, IRoom, IUser } from '@rocket.chat/core-typings';
 
 export type RoomsEndpoints = {
-<<<<<<< HEAD
   "rooms.autocomplete.channelAndPrivate": {
     GET: (params: { selector: string }) => {
       items: IRoom[];
@@ -66,58 +65,4 @@
       } | void;
     };
   };
-=======
-	'rooms.autocomplete.channelAndPrivate': {
-		GET: (params: { selector: string }) => {
-			items: IRoom[];
-		};
-	};
-	'rooms.autocomplete.channelAndPrivate.withPagination': {
-		GET: (params: { selector: string; offset?: number; count?: number; sort?: string }) => {
-			items: IRoom[];
-			count: number;
-			offset: number;
-			total: number;
-		};
-	};
-	'rooms.autocomplete.availableForTeams': {
-		GET: (params: { name: string }) => {
-			items: IRoom[];
-		};
-	};
-	'rooms.info': {
-		GET: (params: { roomId: string } | { roomName: string }) => {
-			room: IRoom;
-		};
-	};
-	'rooms.createDiscussion': {
-		POST: (params: {
-			prid: IRoom['_id'];
-			pmid?: IMessage['_id'];
-			t_name: IRoom['fname'];
-			users?: IUser['username'][];
-			encrypted?: boolean;
-			reply?: string;
-		}) => {
-			discussion: IRoom;
-		};
-	};
-	'rooms.export': {
-		POST: (params: {
-			rid: IRoom['_id'];
-			type: 'email' | 'file';
-			toUsers?: IUser['username'][];
-			toEmails?: string[];
-			additionalEmails?: string;
-			subject?: string;
-			messages?: IMessage['_id'][];
-			dateFrom?: string;
-			dateTo?: string;
-			format?: 'html' | 'json';
-		}) => {
-			missing?: [];
-			success: boolean;
-		};
-	};
->>>>>>> e6be278f
 };