--- conflicted
+++ resolved
@@ -1255,7 +1255,6 @@
 
 export const isPOSTOmnichannelContactsProps = ajv.compile<POSTOmnichannelContactsProps>(POSTOmnichannelContactsSchema);
 
-<<<<<<< HEAD
 type POSTUpdateOmnichannelContactsProps = {
 	contactId: string;
 	name?: string;
@@ -1306,8 +1305,6 @@
 
 export const isPOSTUpdateOmnichannelContactsProps = ajv.compile<POSTUpdateOmnichannelContactsProps>(POSTUpdateOmnichannelContactsSchema);
 
-=======
->>>>>>> eaf9c8d2
 type GETOmnichannelContactProps = { contactId: string };
 
 const GETOmnichannelContactSchema = {
@@ -3749,12 +3746,9 @@
 	'/v1/omnichannel/contacts': {
 		POST: (params: POSTOmnichannelContactsProps) => { contactId: string };
 	};
-<<<<<<< HEAD
 	'/v1/omnichannel/contacts.update': {
 		POST: (params: POSTUpdateOmnichannelContactsProps) => { contact: ILivechatContact };
 	};
-=======
->>>>>>> eaf9c8d2
 
 	'/v1/omnichannel/contact.search': {
 		GET: (params: GETOmnichannelContactSearchProps) => { contact: ILivechatVisitor | null };
