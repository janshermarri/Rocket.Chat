--- conflicted
+++ resolved
@@ -1,9 +1,6 @@
 // eslint-disable-next-line @typescript-eslint/naming-convention
 export interface DefaultEndpoints {
 	'/info': {
-<<<<<<< HEAD
-		GET: () => IServerInfo;
-=======
 		GET: () => {
 			info: {
 				build: {
@@ -36,7 +33,6 @@
 			};
 			version: string | undefined;
 		};
->>>>>>> 59f581dc
 	};
 	'/ecdh_proxy/initEncryptedSession': {
 		POST: () => void;
