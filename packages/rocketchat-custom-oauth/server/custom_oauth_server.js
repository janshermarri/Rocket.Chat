/* globals OAuth*/
import _ from 'underscore';

const logger = new Logger('CustomOAuth');

const Services = {};
const BeforeUpdateOrCreateUserFromExternalService = [];

export class CustomOAuth {
	constructor(name, options) {
		logger.debug('Init CustomOAuth', name, options);

		this.name = name;
		if (!Match.test(this.name, String)) {
			throw new Meteor.Error('CustomOAuth: Name is required and must be String');
		}

		if (Services[this.name]) {
			Services[this.name].configure(options);
			return;
		}

		Services[this.name] = this;

		this.configure(options);

		this.userAgent = 'Meteor';
		if (Meteor.release) {
			this.userAgent += `/${ Meteor.release }`;
		}

		Accounts.oauth.registerService(this.name);
		this.registerService();
		this.addHookToProcessUser();
	}

	configure(options) {
		if (!Match.test(options, Object)) {
			throw new Meteor.Error('CustomOAuth: Options is required and must be Object');
		}

		if (!Match.test(options.serverURL, String)) {
			throw new Meteor.Error('CustomOAuth: Options.serverURL is required and must be String');
		}

		if (!Match.test(options.tokenPath, String)) {
			options.tokenPath = '/oauth/token';
		}

		if (!Match.test(options.identityPath, String)) {
			options.identityPath = '/me';
		}

		this.serverURL = options.serverURL;
		this.tokenPath = options.tokenPath;
		this.identityPath = options.identityPath;
		this.tokenSentVia = options.tokenSentVia;
		this.identityTokenSentVia = options.identityTokenSentVia;
		this.usernameField = (options.usernameField || '').trim();
		this.mergeUsers = options.mergeUsers;

		if (this.identityTokenSentVia == null || this.identityTokenSentVia === 'default') {
			this.identityTokenSentVia = this.tokenSentVia;
		}

		if (!/^https?:\/\/.+/.test(this.tokenPath)) {
			this.tokenPath = this.serverURL + this.tokenPath;
		}

		if (!/^https?:\/\/.+/.test(this.identityPath)) {
			this.identityPath = this.serverURL + this.identityPath;
		}

		if (Match.test(options.addAutopublishFields, Object)) {
			Accounts.addAutopublishFields(options.addAutopublishFields);
		}
	}

	queryAccessToken(query) {
		const config = ServiceConfiguration.configurations.findOne({ service: this.name });

		if (!config) {
			throw new ServiceConfiguration.ConfigError();
		}

		let response = undefined;

		const allOptions = {
			headers: {
				'User-Agent': this.userAgent, // http://doc.gitlab.com/ce/api/users.html#Current-user
				Accept: 'application/json',
			},
			params: {
				code: query.code,
				redirect_uri: OAuth._redirectUri(this.name, config),
				grant_type: 'authorization_code',
				state: query.state,
			},
		};

		const { clientId } = config;
		const secret = OAuth.openSecret(config.secret);

		// Only send clientID / secret once on header or payload.
		if (this.tokenSentVia === 'header') {
			allOptions.auth = `${ clientId }:${ secret }`;
		} else {
			allOptions.params.client_secret = secret;
			allOptions.params.client_id = clientId;

			// Fix for WeChat:
			allOptions.params.appid = clientId;
			allOptions.params.secret = secret;
		}

		try {
			response = HTTP.post(this.tokenPath, allOptions);
		} catch (err) {
			const error = new Error(`Failed to complete OAuth handshake with ${ this.name } at ${ this.tokenPath }. ${ err.message }`);
			throw _.extend(error, { response: err.response });
		}

		let data;
		if (response.data) {
			data = response.data;
		} else {
			data = JSON.parse(response.content);
		}

		if (data.error) { // if the http response was a json object with an error attribute
			throw new Error(`Failed to complete OAuth handshake with ${ this.name } at ${ this.tokenPath }. ${ data.error }`);
		} else {
			return data;
		}
	}

	getAccessToken(query) {
		return this.queryAccessToken(query).access_token;
	}

	getIdentity(accessToken, params = {}) {
		const headers = {
			'User-Agent': this.userAgent, // http://doc.gitlab.com/ce/api/users.html#Current-user
		};

		if (this.identityTokenSentVia === 'header') {
			headers.Authorization = `Bearer ${ accessToken }`;
		} else {
			params.access_token = accessToken;
		}


		try {
			const response = HTTP.get(this.identityPath, {
				headers,
				params,
			});

			let data;

			if (response.data) {
				data = response.data;
			} else {
				data = JSON.parse(response.content);
			}

			logger.debug('Identity response', JSON.stringify(data, null, 2));

			return data;
		} catch (err) {
			const error = new Error(`Failed to fetch identity from ${ this.name } at ${ this.identityPath }. ${ err.message }`);
			throw _.extend(error, { response: err.response });
		}
	}

	fixThirdPartyIdentityRules(identity) {
<<<<<<< HEAD
		if (!identity.id) {
			// Fix WordPress-like identities having 'ID' instead of 'id'
			if (identity.ID) {
				identity.id = identity.ID;
			}

			// Fix Auth0-like identities having 'user_id' instead of 'id'
			if (identity.user_id) {
				identity.id = identity.user_id;
			}

			if (identity.CharacterID) {
				identity.id = identity.CharacterID;
			}

			// Fix Dataporten having 'user.userid' instead of 'id'
			if (identity.user && identity.user.userid) {
				if (identity.user.userid_sec && identity.user.userid_sec[0]) {
					identity.id = identity.user.userid_sec[0];
				} else {
					identity.id = identity.user.userid;
				}
				identity.email = identity.user.email;
			}

			// Fix for Xenforo [BD]API plugin for 'user.user_id; instead of 'id'
			if (identity.user && identity.user.user_id) {
				identity.id = identity.user.user_id;
				identity.email = identity.user.user_email;
			}

			// Fix general 'phid' instead of 'id' from phabricator
			if (identity.phid) {
				identity.id = identity.phid;
			}

			// Fix Keycloak-like identities having 'sub' instead of 'id'
			if (identity.sub) {
				identity.id = identity.sub;
			}

			// Fix general 'userid' instead of 'id' from provider
			if (identity.userid) {
				identity.id = identity.userid;
			}

			// Fix Nextcloud provider
			if (identity.ocs && identity.ocs.data && identity.ocs.data.id) {
				identity.id = identity.ocs.data.id;
				identity.name = identity.ocs.data.displayname;
				identity.email = identity.ocs.data.email;
			}

			// Fix for WeChat
			if (identity.openid) {
				identity.id = identity.openid;
			}
		}

		// Fix when authenticating from a meteor app with 'emails' field
		if (!identity.email && (identity.emails && Array.isArray(identity.emails) && identity.emails.length >= 1)) {
			identity.email = identity.emails[0].address ? identity.emails[0].address : undefined;
		}
	}

	registerService() {
		const self = this;
		OAuth.registerService(this.name, 2, null, (query) => {
			const accessTokenPack = self.queryAccessToken(query);
			const accessToken = accessTokenPack.access_token;
			const identityParams = {};

			if ('openid' in accessTokenPack) {
				identityParams.openid = accessTokenPack.openid;
			}

			let identity = self.getIdentity(accessToken, identityParams);

			if (identity) {
				if (identity.openid && !identity.id) {
					identity.id = identity.openid;
				}

				// Set 'id' to '_id' for any sources that provide it
				if (identity._id && !identity.id) {
					identity.id = identity._id;
				}
=======
		if (identity) {
			// Set 'id' to '_id' for any sources that provide it
			if (identity._id && !identity.id) {
				identity.id = identity._id;
			}
>>>>>>> 11376fbe

			// Fix for Reddit
			if (identity.result) {
				identity = identity.result;
			}

<<<<<<< HEAD
				self.fixThirdPartyIdentityRules(identity);
			}

=======
			if (!identity.id) {
				// Fix WordPress-like identities having 'ID' instead of 'id'
				if (identity.ID) {
					identity.id = identity.ID;
				}

				// Fix Auth0-like identities having 'user_id' instead of 'id'
				if (identity.user_id) {
					identity.id = identity.user_id;
				}

				if (identity.CharacterID) {
					identity.id = identity.CharacterID;
				}

				// Fix Dataporten having 'user.userid' instead of 'id'
				if (identity.user && identity.user.userid) {
					if (identity.user.userid_sec && identity.user.userid_sec[0]) {
						identity.id = identity.user.userid_sec[0];
					} else {
						identity.id = identity.user.userid;
					}
					identity.email = identity.user.email;
				}

				// Fix for Xenforo [BD]API plugin for 'user.user_id; instead of 'id'
				if (identity.user && identity.user.user_id) {
					identity.id = identity.user.user_id;
					identity.email = identity.user.user_email;
				}

				// Fix general 'phid' instead of 'id' from phabricator
				if (identity.phid) {
					identity.id = identity.phid;
				}

				// Fix Keycloak-like identities having 'sub' instead of 'id'
				if (identity.sub) {
					identity.id = identity.sub;
				}

				// Fix general 'userid' instead of 'id' from provider
				if (identity.userid) {
					identity.id = identity.userid;
				}

				// Fix Nextcloud provider
				if (identity.ocs && identity.ocs.data && identity.ocs.data.id) {
					identity.id = identity.ocs.data.id;
					identity.name = identity.ocs.data.displayname;
					identity.email = identity.ocs.data.email;
				}

				// Fix for WeChat
				if (identity.openid) {
					identity.id = identity.openid;
				}
			}

			// Fix when authenticating from a meteor app with 'emails' field
			if (!identity.email && (identity.emails && Array.isArray(identity.emails) && identity.emails.length >= 1)) {
				identity.email = identity.emails[0].address ? identity.emails[0].address : undefined;
			}
		}

		return identity;
	}

	registerService() {
		const self = this;
		OAuth.registerService(this.name, 2, null, (query) => {
			const accessTokenPack = self.queryAccessToken(query);
			const accessToken = accessTokenPack.access_token;
			const identityParams = {};

			if ('openid' in accessTokenPack) {
				identityParams.openid = accessTokenPack.openid;
			}

			const identity = self.fixThirdPartyIdentityRules(
				self.getIdentity(accessToken, identityParams)
			);

>>>>>>> 11376fbe
			const serviceData = {
				_OAuthCustom: true,
				accessToken
			};

			_.extend(serviceData, identity);

			const data = {
				serviceData,
				options: {
					profile: {
						name: identity.name || identity.username || identity.nickname || identity.CharacterName || identity.userName || identity.preferred_username || (identity.user && identity.user.name),
					},
				},
			};

			return data;
		});
	}

	retrieveCredential(credentialToken, credentialSecret) {
		return OAuth.retrieveCredential(credentialToken, credentialSecret);
	}

	getUsername(data) {
		let username = '';

		username = this.usernameField.split('.').reduce(function(prev, curr) {
			return prev ? prev[curr] : undefined;
		}, data);
		if (!username) {
			throw new Meteor.Error('field_not_found', `Username field "${ this.usernameField }" not found in data`, data);
		}
		return username;
	}

	addHookToProcessUser() {
		BeforeUpdateOrCreateUserFromExternalService.push((serviceName, serviceData/* , options*/) => {
			if (serviceName !== this.name) {
				return;
			}

			if (this.usernameField) {
				const username = this.getUsername(serviceData);

				const user = RocketChat.models.Users.findOneByUsername(username);
				if (!user) {
					return;
				}

				// User already created or merged
				if (user.services && user.services[serviceName] && user.services[serviceName].id === serviceData.id) {
					return;
				}

				if (this.mergeUsers !== true) {
					throw new Meteor.Error('CustomOAuth', `User with username ${ user.username } already exists`);
				}

				const serviceIdKey = `services.${ serviceName }.id`;
				const update = {
					$set: {
						[serviceIdKey]: serviceData.id,
					},
				};

				RocketChat.models.Users.update({ _id: user._id }, update);
			}
		});

		Accounts.validateNewUser((user) => {
			if (!user.services || !user.services[this.name] || !user.services[this.name].id) {
				return true;
			}

			if (this.usernameField) {
				user.username = this.getUsername(user.services[this.name]);
			}

			return true;
		});

	}
}

const { updateOrCreateUserFromExternalService } = Accounts;
Accounts.updateOrCreateUserFromExternalService = function(...args /* serviceName, serviceData, options*/) {
	for (const hook of BeforeUpdateOrCreateUserFromExternalService) {
		hook.apply(this, args);
	}

	return updateOrCreateUserFromExternalService.apply(this, args);
};<|MERGE_RESOLUTION|>--- conflicted
+++ resolved
@@ -78,7 +78,6 @@
 
 	queryAccessToken(query) {
 		const config = ServiceConfiguration.configurations.findOne({ service: this.name });
-
 		if (!config) {
 			throw new ServiceConfiguration.ConfigError();
 		}
@@ -174,112 +173,21 @@
 	}
 
 	fixThirdPartyIdentityRules(identity) {
-<<<<<<< HEAD
-		if (!identity.id) {
-			// Fix WordPress-like identities having 'ID' instead of 'id'
-			if (identity.ID) {
-				identity.id = identity.ID;
-			}
-
-			// Fix Auth0-like identities having 'user_id' instead of 'id'
-			if (identity.user_id) {
-				identity.id = identity.user_id;
-			}
-
-			if (identity.CharacterID) {
-				identity.id = identity.CharacterID;
-			}
-
-			// Fix Dataporten having 'user.userid' instead of 'id'
-			if (identity.user && identity.user.userid) {
-				if (identity.user.userid_sec && identity.user.userid_sec[0]) {
-					identity.id = identity.user.userid_sec[0];
-				} else {
-					identity.id = identity.user.userid;
-				}
-				identity.email = identity.user.email;
-			}
-
-			// Fix for Xenforo [BD]API plugin for 'user.user_id; instead of 'id'
-			if (identity.user && identity.user.user_id) {
-				identity.id = identity.user.user_id;
-				identity.email = identity.user.user_email;
-			}
-
-			// Fix general 'phid' instead of 'id' from phabricator
-			if (identity.phid) {
-				identity.id = identity.phid;
-			}
-
-			// Fix Keycloak-like identities having 'sub' instead of 'id'
-			if (identity.sub) {
-				identity.id = identity.sub;
-			}
-
-			// Fix general 'userid' instead of 'id' from provider
-			if (identity.userid) {
-				identity.id = identity.userid;
-			}
-
-			// Fix Nextcloud provider
-			if (identity.ocs && identity.ocs.data && identity.ocs.data.id) {
-				identity.id = identity.ocs.data.id;
-				identity.name = identity.ocs.data.displayname;
-				identity.email = identity.ocs.data.email;
-			}
-
-			// Fix for WeChat
-			if (identity.openid) {
+		if (identity) {
+			if (identity.openid && !identity.id) {
 				identity.id = identity.openid;
 			}
-		}
-
-		// Fix when authenticating from a meteor app with 'emails' field
-		if (!identity.email && (identity.emails && Array.isArray(identity.emails) && identity.emails.length >= 1)) {
-			identity.email = identity.emails[0].address ? identity.emails[0].address : undefined;
-		}
-	}
-
-	registerService() {
-		const self = this;
-		OAuth.registerService(this.name, 2, null, (query) => {
-			const accessTokenPack = self.queryAccessToken(query);
-			const accessToken = accessTokenPack.access_token;
-			const identityParams = {};
-
-			if ('openid' in accessTokenPack) {
-				identityParams.openid = accessTokenPack.openid;
-			}
-
-			let identity = self.getIdentity(accessToken, identityParams);
-
-			if (identity) {
-				if (identity.openid && !identity.id) {
-					identity.id = identity.openid;
-				}
-
-				// Set 'id' to '_id' for any sources that provide it
-				if (identity._id && !identity.id) {
-					identity.id = identity._id;
-				}
-=======
-		if (identity) {
+
 			// Set 'id' to '_id' for any sources that provide it
 			if (identity._id && !identity.id) {
 				identity.id = identity._id;
 			}
->>>>>>> 11376fbe
 
 			// Fix for Reddit
 			if (identity.result) {
 				identity = identity.result;
 			}
 
-<<<<<<< HEAD
-				self.fixThirdPartyIdentityRules(identity);
-			}
-
-=======
 			if (!identity.id) {
 				// Fix WordPress-like identities having 'ID' instead of 'id'
 				if (identity.ID) {
@@ -344,8 +252,6 @@
 				identity.email = identity.emails[0].address ? identity.emails[0].address : undefined;
 			}
 		}
-
-		return identity;
 	}
 
 	registerService() {
@@ -363,10 +269,9 @@
 				self.getIdentity(accessToken, identityParams)
 			);
 
->>>>>>> 11376fbe
 			const serviceData = {
 				_OAuthCustom: true,
-				accessToken
+				accessToken,
 			};
 
 			_.extend(serviceData, identity);
