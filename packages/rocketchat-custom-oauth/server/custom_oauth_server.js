--- conflicted
+++ resolved
@@ -76,14 +76,8 @@
 		}
 	}
 
-<<<<<<< HEAD
 	queryAccessToken(query) {
 		const config = ServiceConfiguration.configurations.findOne({ service: this.name });
-
-=======
-	getAccessToken(query) {
-		const config = ServiceConfiguration.configurations.findOne({ service: this.name });
->>>>>>> 186f7911
 		if (!config) {
 			throw new ServiceConfiguration.ConfigError();
 		}
@@ -108,7 +102,6 @@
 
 		// Only send clientID / secret once on header or payload.
 		if (this.tokenSentVia === 'header') {
-<<<<<<< HEAD
 			allOptions.auth = `${ clientId }:${ secret }`;
 		} else {
 			allOptions.params.client_secret = secret;
@@ -117,12 +110,6 @@
 			// Fix for WeChat:
 			allOptions.params.appid = clientId;
 			allOptions.params.secret = secret;
-=======
-			allOptions.auth = `${ config.clientId }:${ OAuth.openSecret(config.secret) }`;
-		} else {
-			allOptions.params.client_secret = OAuth.openSecret(config.secret);
-			allOptions.params.client_id = config.clientId;
->>>>>>> 186f7911
 		}
 
 		try {
@@ -367,10 +354,6 @@
 	}
 }
 
-<<<<<<< HEAD
-=======
-
->>>>>>> 186f7911
 const { updateOrCreateUserFromExternalService } = Accounts;
 Accounts.updateOrCreateUserFromExternalService = function(...args /* serviceName, serviceData, options*/) {
 	for (const hook of BeforeUpdateOrCreateUserFromExternalService) {
