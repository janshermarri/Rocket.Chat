# @rocket.chat/model-typings

<<<<<<< HEAD
## 0.6.0-rc.1

### Patch Changes

- <details><summary>Updated dependencies []:</summary>

  - @rocket.chat/core-typings@6.11.0-rc.1
  </details>

## 0.6.0-rc.0

### Minor Changes

- ([#32493](https://github.com/RocketChat/Rocket.Chat/pull/32493)) Fixed Livechat rooms being displayed in the Engagement Dashboard's "Channels" tab

- ([#32752](https://github.com/RocketChat/Rocket.Chat/pull/32752)) Added system messages support for Omnichannel PDF transcripts and email transcripts. Currently these transcripts don't render system messages and is shown as an empty message in PDF/email. This PR adds this support for all valid livechat system messages.

  Also added a new setting under transcripts, to toggle the inclusion of system messages in email and PDF transcripts.

- ([#32793](https://github.com/RocketChat/Rocket.Chat/pull/32793)) New Feature: Video Conference Persistent Chat.
  This feature provides a discussion id for conference provider apps to store the chat messages exchanged during the conferences, so that those users may then access those messages again at any time through Rocket.Chat.
- ([#32493](https://github.com/RocketChat/Rocket.Chat/pull/32493)) Improved Engagement Dashboard's "Channels" tab performance by not returning rooms that had no activity in the analyzed period

- ([#32800](https://github.com/RocketChat/Rocket.Chat/pull/32800)) Added the ability to filter chats by `queued` on the Current Chats Omnichannel page

### Patch Changes

- <details><summary>Updated dependencies [2d89a0c448, 24f7df4894, b8e5887fb9]:</summary>

  - @rocket.chat/core-typings@6.11.0-rc.0
=======
## 0.5.2

### Patch Changes

- <details><summary>Updated dependencies [ca6a9d8de8, ca6a9d8de8, ca6a9d8de8, ca6a9d8de8]:</summary>

  - @rocket.chat/core-typings@6.10.2
>>>>>>> 822d32f7
  </details>

## 0.5.1

### Patch Changes

- <details><summary>Updated dependencies []:</summary>

  - @rocket.chat/core-typings@6.10.1
  </details>

## 0.5.0

### Minor Changes

- ([#32197](https://github.com/RocketChat/Rocket.Chat/pull/32197)) Async End-to-End Encrypted rooms key distribution process. Users now don't need to be online to get the keys of their subscribed encrypted rooms, the key distribution process is now async and users can recieve keys even when they are not online.

- ([#31821](https://github.com/RocketChat/Rocket.Chat/pull/31821)) New runtime for apps in the Apps-Engine based on the Deno platform

### Patch Changes

- ([#32431](https://github.com/RocketChat/Rocket.Chat/pull/32431)) Fixed last message preview in Sidebar for E2E Ecrypted channels

- <details><summary>Updated dependencies [1240c874a5, 5f95c4ec6b, f75a2cb4bb, 4f72d62aa7, dfa49bdbb2]:</summary>

  - @rocket.chat/core-typings@6.10.0
  </details>

## 0.5.0-rc.7

### Patch Changes

- <details><summary>Updated dependencies []:</summary>

  - @rocket.chat/core-typings@6.10.0-rc.7
  </details>

## 0.5.0-rc.6

### Patch Changes

- <details><summary>Updated dependencies []:</summary>

  - @rocket.chat/core-typings@6.10.0-rc.6
  </details>

## 0.5.0-rc.5

### Patch Changes

- <details><summary>Updated dependencies []:</summary>

  - @rocket.chat/core-typings@6.10.0-rc.5
  </details>

## 0.5.0-rc.4

### Patch Changes

- <details><summary>Updated dependencies []:</summary>

  - @rocket.chat/core-typings@6.10.0-rc.4
  </details>

## 0.5.0-rc.3

### Patch Changes

- <details><summary>Updated dependencies []:</summary>

  - @rocket.chat/core-typings@6.10.0-rc.3
  </details>

## 0.5.0-rc.2

### Patch Changes

- <details><summary>Updated dependencies []:</summary>

  - @rocket.chat/core-typings@6.10.0-rc.2
  </details>

## 0.5.0-rc.1

### Patch Changes

- <details><summary>Updated dependencies []:</summary>

  - @rocket.chat/core-typings@6.10.0-rc.1
  </details>

## 0.5.0-rc.0

### Minor Changes

- ([#32197](https://github.com/RocketChat/Rocket.Chat/pull/32197)) Async End-to-End Encrypted rooms key distribution process. Users now don't need to be online to get the keys of their subscribed encrypted rooms, the key distribution process is now async and users can recieve keys even when they are not online.

- ([#31821](https://github.com/RocketChat/Rocket.Chat/pull/31821)) New runtime for apps in the Apps-Engine based on the Deno platform

### Patch Changes

- ([#32431](https://github.com/RocketChat/Rocket.Chat/pull/32431)) Fixed last message preview in Sidebar for E2E Ecrypted channels

- <details><summary>Updated dependencies [1240c874a5, 5f95c4ec6b, f75a2cb4bb, 4f72d62aa7, dfa49bdbb2]:</summary>

  - @rocket.chat/core-typings@6.10.0-rc.0

## 0.4.4

### Patch Changes

- <details><summary>Updated dependencies []:</summary>

  - @rocket.chat/core-typings@6.9.3
  </details>

## 0.4.3

### Patch Changes

- <details><summary>Updated dependencies []:</summary>

  - @rocket.chat/core-typings@6.9.2
  </details>

## 0.4.2

### Patch Changes

- <details><summary>Updated dependencies []:</summary>

  - @rocket.chat/core-typings@6.9.1
  </details>

## 0.4.1

### Patch Changes

- <details><summary>Updated dependencies [ff4e396416, 70ab2a7b7b]:</summary>

  - @rocket.chat/core-typings@6.9.0
  </details>

## 0.4.1-rc.2

### Patch Changes

- <details><summary>Updated dependencies []:</summary>

  - @rocket.chat/core-typings@6.9.0-rc.2
  </details>

## 0.4.1-rc.1

### Patch Changes

- <details><summary>Updated dependencies []:</summary>

  - @rocket.chat/core-typings@6.9.0-rc.1
  </details>

## 0.4.1-rc.0

### Patch Changes

- <details><summary>Updated dependencies [ff4e396416, 70ab2a7b7b]:</summary>

  - @rocket.chat/core-typings@6.9.0-rc.0
  </details>

## 0.4.0

### Minor Changes

- ([#32084](https://github.com/RocketChat/Rocket.Chat/pull/32084)) Added a new setting to automatically disable users from LDAP that can no longer be found by the background sync

### Patch Changes

- <details><summary>Updated dependencies [c47a8e3514, b94ca7c30b, 4aba7c8a26]:</summary>

  - @rocket.chat/core-typings@6.8.0
  </details>

## 0.4.0-rc.2

### Patch Changes

- <details><summary>Updated dependencies [b94ca7c30b]:</summary>

  - @rocket.chat/core-typings@6.8.0-rc.2
  </details>

## 0.4.0-rc.1

### Patch Changes

- <details><summary>Updated dependencies []:</summary>

  - @rocket.chat/core-typings@6.8.0-rc.1
  </details>

## 0.4.0-rc.0

### Minor Changes

- ([#32084](https://github.com/RocketChat/Rocket.Chat/pull/32084)) Added a new setting to automatically disable users from LDAP that can no longer be found by the background sync

### Patch Changes

- <details><summary>Updated dependencies [c47a8e3514, 4aba7c8a26]:</summary>

  - @rocket.chat/core-typings@6.8.0-rc.0

## 0.3.9

### Patch Changes

- <details><summary>Updated dependencies []:</summary>

  - @rocket.chat/core-typings@6.7.2
  </details>

## 0.3.8

### Patch Changes

- <details><summary>Updated dependencies []:</summary>

  - @rocket.chat/core-typings@6.7.1
  </details>

## 0.3.7

### Patch Changes

- ([#31890](https://github.com/RocketChat/Rocket.Chat/pull/31890)) Changed logic that process custom fields from visitors when updating its data, making the process more reliable and faster.

- <details><summary>Updated dependencies [b9ef630816, 3eb4dd7f50, b9e897a8f5]:</summary>

  - @rocket.chat/core-typings@6.7.0
  </details>

## 0.3.7-rc.4

### Patch Changes

- <details><summary>Updated dependencies []:</summary>

  - @rocket.chat/core-typings@6.7.0-rc.4
  </details>

## 0.3.7-rc.3

### Patch Changes

- <details><summary>Updated dependencies []:</summary>

  - @rocket.chat/core-typings@6.7.0-rc.3
  </details>

## 0.3.7-rc.2

### Patch Changes

- <details><summary>Updated dependencies []:</summary>

  - @rocket.chat/core-typings@6.7.0-rc.2
  </details>

## 0.3.7-rc.1

### Patch Changes

- <details><summary>Updated dependencies []:</summary>

  - @rocket.chat/core-typings@6.7.0-rc.1
  </details>

## 0.3.7-rc.0

### Patch Changes

- ([#31890](https://github.com/RocketChat/Rocket.Chat/pull/31890)) Changed logic that process custom fields from visitors when updating its data, making the process more reliable and faster.

- <details><summary>Updated dependencies [b9ef630816, 3eb4dd7f50, b9e897a8f5]:</summary>

  - @rocket.chat/core-typings@6.7.0-rc.0
  </details>

## 0.3.6

### Patch Changes

- <details><summary>Updated dependencies []:</summary>

  - @rocket.chat/core-typings@6.6.6
  </details>

## 0.3.5

### Patch Changes

- <details><summary>Updated dependencies []:</summary>

  - @rocket.chat/core-typings@6.6.5
  </details>

## 0.3.4

### Patch Changes

- <details><summary>Updated dependencies []:</summary>

  - @rocket.chat/core-typings@6.6.4
  </details>

## 0.3.3

### Patch Changes

- <details><summary>Updated dependencies []:</summary>

  - @rocket.chat/core-typings@6.6.3
  </details>

## 0.3.2

### Patch Changes

- <details><summary>Updated dependencies []:</summary>

  - @rocket.chat/core-typings@6.6.2
  </details>

## 0.3.1

### Patch Changes

- <details><summary>Updated dependencies []:</summary>

  - @rocket.chat/core-typings@6.6.1
  </details>

## 0.3.0

### Minor Changes

- ([#30554](https://github.com/RocketChat/Rocket.Chat/pull/30554)) **Added ‘Reported Users’ Tab to Moderation Console:** Enhances user monitoring by displaying reported users.

- ([#31417](https://github.com/RocketChat/Rocket.Chat/pull/31417)) Added feature to sync the user's language preference with the autotranslate setting.

### Patch Changes

- ([#31138](https://github.com/RocketChat/Rocket.Chat/pull/31138)) feat(uikit): Move `@rocket.chat/ui-kit` package to the main monorepo

- ([#31181](https://github.com/RocketChat/Rocket.Chat/pull/31181)) Fixed issue with notifications for thread messages still being sent after thread has been read

- ([#31336](https://github.com/RocketChat/Rocket.Chat/pull/31336)) Fixed issue with OEmbed cache not being cleared daily

- ([#31328](https://github.com/RocketChat/Rocket.Chat/pull/31328)) Fixed an issue caused by the `Fallback Forward Department` feature. Feature could be configured by admins in a way that mimis a loop, causing a chat to be forwarded "infinitely" between those departments. System will now prevent Self & 1-level deep circular references from being saved, and a new setting is added to control the maximum number of hops that the system will do between fallback departments before considering a transfer failure.

- <details><summary>Updated dependencies [b223cbde14, dbb08ef948, fdd9852079, b4b2cd20a8]:</summary>

  - @rocket.chat/core-typings@6.6.0
  </details>

## 0.3.0-rc.7

### Patch Changes

- <details><summary>Updated dependencies []:</summary>

  - @rocket.chat/core-typings@6.6.0-rc.7
  </details>

## 0.3.0-rc.6

### Patch Changes

- <details><summary>Updated dependencies []:</summary>

  - @rocket.chat/core-typings@6.6.0-rc.6
  </details>

## 0.3.0-rc.5

### Patch Changes

- <details><summary>Updated dependencies []:</summary>

  - @rocket.chat/core-typings@6.6.0-rc.5
  </details>

## 0.3.0-rc.4

### Patch Changes

- @rocket.chat/core-typings@6.6.0-rc.4

## 0.3.0-rc.3

### Patch Changes

- @rocket.chat/core-typings@6.6.0-rc.3

## 0.3.0-rc.2

### Patch Changes

- @rocket.chat/core-typings@6.6.0-rc.2

## 0.3.0-rc.1

### Patch Changes

- @rocket.chat/core-typings@6.6.0-rc.1

## 0.3.0-rc.0

### Minor Changes

- 2260c04ec6: **Added ‘Reported Users’ Tab to Moderation Console:** Enhances user monitoring by displaying reported users.
- e7d3cdeef0: Added feature to sync the user's language preference with the autotranslate setting.

### Patch Changes

- b223cbde14: feat(uikit): Move `@rocket.chat/ui-kit` package to the main monorepo
- fae558bd5d: Fixed issue with notifications for thread messages still being sent after thread has been read
- c8ab6583dc: Fixed issue with OEmbed cache not being cleared daily
- b4b2cd20a8: Fixed an issue caused by the `Fallback Forward Department` feature. Feature could be configured by admins in a way that mimis a loop, causing a chat to be forwarded "infinitely" between those departments. System will now prevent Self & 1-level deep circular references from being saved, and a new setting is added to control the maximum number of hops that the system will do between fallback departments before considering a transfer failure.
- Updated dependencies [b223cbde14]
- Updated dependencies [dbb08ef948]
- Updated dependencies [fdd9852079]
- Updated dependencies [b4b2cd20a8]
  - @rocket.chat/core-typings@6.6.0-rc.0

## 0.2.3

### Patch Changes

- @rocket.chat/core-typings@6.5.3

## 0.2.2

### Patch Changes

- @rocket.chat/core-typings@6.5.2

## 0.2.1

### Patch Changes

- Updated dependencies [c2b224fd82]
  - @rocket.chat/core-typings@6.5.1

## 0.2.0

### Minor Changes

- ec1b2b9846: Create a deployment fingerprint to identify possible deployment changes caused by database cloning. A question to the admin will confirm if it's a regular deployment change or an intent of a new deployment and correct identification values as needed.
  The fingerprint is composed by `${siteUrl}${dbConnectionString}` and hashed via `sha256` in `base64`.
  An environment variable named `AUTO_ACCEPT_FINGERPRINT`, when set to `true`, can be used to auto-accept an expected fingerprint change as a regular deployment update.
- 5f81a0f3cb: Implemented the License library, it is used to handle the functionality like expiration date, modules, limits, etc.
  Also added a version v3 of the license, which contains an extended list of features.
  v2 is still supported, since we convert it to v3 on the fly.

### Patch Changes

- dea1fe9191: chore: Calculate & Store MAC stats
  Added new info to the stats: `omnichannelContactsBySource`, `uniqueContactsOfLastMonth`, `uniqueContactsOfLastWeek`, `uniqueContactsOfYesterday`
- 223dce18a3: Do not allow auto-translation to be enabled in E2E rooms
- Updated dependencies [dea1fe9191]
- Updated dependencies [c0ef13a0bf]
- Updated dependencies [5b9d6883bf]
- Updated dependencies [92613680b7]
- Updated dependencies [ec1b2b9846]
- Updated dependencies [5f81a0f3cb]
- Updated dependencies [dea1fe9191]
  - @rocket.chat/core-typings@6.5.0

## 0.2.0-rc.19

### Patch Changes

- @rocket.chat/core-typings@6.5.0-rc.19

## 0.2.0-rc.18

### Patch Changes

- @rocket.chat/core-typings@6.5.0-rc.18

## 0.2.0-rc.17

### Patch Changes

- @rocket.chat/core-typings@6.5.0-rc.17

## 0.2.0-rc.16

### Patch Changes

- @rocket.chat/core-typings@6.5.0-rc.16

## 0.2.0-rc.15

### Patch Changes

- @rocket.chat/core-typings@6.5.0-rc.15

## 0.2.0-rc.14

### Patch Changes

- @rocket.chat/core-typings@6.5.0-rc.14

## 0.2.0-rc.13

### Patch Changes

- @rocket.chat/core-typings@6.5.0-rc.13

## 0.2.0-rc.12

### Patch Changes

- @rocket.chat/core-typings@6.5.0-rc.12

## 0.2.0-rc.11

### Patch Changes

- @rocket.chat/core-typings@6.5.0-rc.11

## 0.2.0-rc.10

### Patch Changes

- @rocket.chat/core-typings@6.5.0-rc.10

## 0.2.0-rc.9

### Patch Changes

- @rocket.chat/core-typings@6.5.0-rc.9

## 0.2.0-rc.8

### Patch Changes

- @rocket.chat/core-typings@6.5.0-rc.8

## 0.2.0-rc.7

### Patch Changes

- @rocket.chat/core-typings@6.5.0-rc.7

## 0.2.0-rc.6

### Patch Changes

- @rocket.chat/core-typings@6.5.0-rc.6

## 0.2.0-rc.5

### Patch Changes

- @rocket.chat/core-typings@6.5.0-rc.5

## 0.2.0-rc.4

### Patch Changes

- @rocket.chat/core-typings@6.5.0-rc.4

## 0.2.0-rc.3

### Patch Changes

- @rocket.chat/core-typings@6.5.0-rc.3

## 0.2.0-rc.2

### Patch Changes

- @rocket.chat/core-typings@6.5.0-rc.2

## 0.2.0-rc.1

### Patch Changes

- @rocket.chat/core-typings@6.5.0-rc.1

## 0.2.0-rc.0

### Minor Changes

- ec1b2b9846: Create a deployment fingerprint to identify possible deployment changes caused by database cloning. A question to the admin will confirm if it's a regular deployment change or an intent of a new deployment and correct identification values as needed.
  The fingerprint is composed by `${siteUrl}${dbConnectionString}` and hashed via `sha256` in `base64`.
  An environment variable named `AUTO_ACCEPT_FINGERPRINT`, when set to `true`, can be used to auto-accept an expected fingerprint change as a regular deployment update.
- 5f81a0f3cb: Implemented the License library, it is used to handle the functionality like expiration date, modules, limits, etc.
  Also added a version v3 of the license, which contains an extended list of features.
  v2 is still supported, since we convert it to v3 on the fly.

### Patch Changes

- dea1fe9191: chore: Calculate & Store MAC stats
  Added new info to the stats: `omnichannelContactsBySource`, `uniqueContactsOfLastMonth`, `uniqueContactsOfLastWeek`, `uniqueContactsOfYesterday`
- 223dce18a3: Do not allow auto-translation to be enabled in E2E rooms
- Updated dependencies [dea1fe9191]
- Updated dependencies [c0ef13a0bf]
- Updated dependencies [5b9d6883bf]
- Updated dependencies [92613680b7]
- Updated dependencies [ec1b2b9846]
- Updated dependencies [5f81a0f3cb]
- Updated dependencies [dea1fe9191]
  - @rocket.chat/core-typings@6.5.0-rc.0

## 0.1.8

### Patch Changes

- @rocket.chat/core-typings@6.4.8

## 0.1.7

### Patch Changes

- @rocket.chat/core-typings@6.4.7

## 0.1.6

### Patch Changes

- @rocket.chat/core-typings@6.4.6

## 0.1.5

### Patch Changes

- @rocket.chat/core-typings@6.4.5

## 0.1.4

### Patch Changes

- @rocket.chat/core-typings@6.4.4

## 0.1.3

### Patch Changes

- @rocket.chat/core-typings@6.4.3

## 0.1.2

### Patch Changes

- @rocket.chat/core-typings@6.4.2

## 0.1.1

### Patch Changes

- @rocket.chat/core-typings@6.4.1

## 0.1.0

### Minor Changes

- 4186eecf05: Introduce the ability to report an user
- ead7c7bef2: Fixed read receipts not getting deleted after corresponding message is deleted

### Patch Changes

- 8a59855fcf: When setting a room as read-only, do not allow previously unmuted users to send messages.
- 5cee21468e: Fix spotlight search does not find rooms with special or non-latin characters
- aaefe865a7: fix: agent role being removed upon user deactivation
- f556518fa1: Change SAU aggregation to consider only sessions from few days ago instead of the whole past.

  This is particularly important for large workspaces in case the cron job did not run for some time, in that case the amount of sessions would accumulate and the aggregation would take a long time to run.

- 61128364d6: Fixes a problem where the calculated time for considering the visitor abandonment was the first message from the visitor and not the visitor's reply to the agent.
- Updated dependencies [239a34e877]
- Updated dependencies [203304782f]
- Updated dependencies [4186eecf05]
- Updated dependencies [ba24f3c21f]
- Updated dependencies [ebab8c4dd8]
- Updated dependencies [1041d4d361]
- Updated dependencies [61128364d6]
- Updated dependencies [d45365436e]
  - @rocket.chat/core-typings@6.4.0

## 0.1.0-rc.5

### Patch Changes

- Updated dependencies [1041d4d361]
  - @rocket.chat/core-typings@6.4.0-rc.5

## 0.1.0-rc.4

### Patch Changes

- @rocket.chat/core-typings@6.4.0-rc.4

## 0.1.0-rc.3

### Patch Changes

- @rocket.chat/core-typings@6.4.0-rc.3

## 0.1.0-rc.2

### Patch Changes

- @rocket.chat/core-typings@6.4.0-rc.2

## 0.1.0-rc.1

### Patch Changes

- @rocket.chat/core-typings@6.4.0-rc.1

## 0.1.0-rc.0

### Minor Changes

- 4186eecf05: Introduce the ability to report an user
- ead7c7bef2: Fixed read receipts not getting deleted after corresponding message is deleted

### Patch Changes

- 8a59855fcf: When setting a room as read-only, do not allow previously unmuted users to send messages.
- 5cee21468e: Fix spotlight search does not find rooms with special or non-latin characters
- aaefe865a7: fix: agent role being removed upon user deactivation
- f556518fa1: Change SAU aggregation to consider only sessions from few days ago instead of the whole past.

  This is particularly important for large workspaces in case the cron job did not run for some time, in that case the amount of sessions would accumulate and the aggregation would take a long time to run.

- 61128364d6: Fixes a problem where the calculated time for considering the visitor abandonment was the first message from the visitor and not the visitor's reply to the agent.
- Updated dependencies [239a34e877]
- Updated dependencies [203304782f]
- Updated dependencies [4186eecf05]
- Updated dependencies [ba24f3c21f]
- Updated dependencies [ebab8c4dd8]
- Updated dependencies [61128364d6]
- Updated dependencies [d45365436e]
  - @rocket.chat/core-typings@6.4.0-rc.0

## 0.0.14

### Patch Changes

- @rocket.chat/core-typings@6.3.8

## 0.0.13

### Patch Changes

- @rocket.chat/core-typings@6.3.7

## 0.0.12

### Patch Changes

- @rocket.chat/core-typings@6.3.6

## 0.0.11

### Patch Changes

- 92d25b9c7a: Change SAU aggregation to consider only sessions from few days ago instead of the whole past.

  This is particularly important for large workspaces in case the cron job did not run for some time, in that case the amount of sessions would accumulate and the aggregation would take a long time to run.

  - @rocket.chat/core-typings@6.3.5

## 0.0.10

### Patch Changes

- 8a7d5d3898: fix: agent role being removed upon user deactivation
  - @rocket.chat/core-typings@6.3.4

## 0.0.9

### Patch Changes

- @rocket.chat/core-typings@6.3.3

## 0.0.8

### Patch Changes

- @rocket.chat/core-typings@6.3.2

## 0.0.7

### Patch Changes

- @rocket.chat/core-typings@6.3.1

## 0.0.6

### Patch Changes

- 7832a40a6d: refactor: Move units check outside of model for finds
- b837cb9f2a: Fixed a problem where disabled department agent's where still being activated when applicable business hours met.
- ee5993625b: fix: Dept w/o any BH config do not adhere to the default BH rules.
- 9da856cc67: fix: Resume on-hold chat not working with max-chat's allowed per agent config
- 0f0b8e17bf: fix: hidden custom fields being required in some cases
- c31f93ed96: fix: newly added agent not following business hours
- b837cb9f2a: Fixed logic around Default Business Hours where agents from disabled/archived departments where being omitted from processing at closing time
- 916c0dcaf2: fix: [ENTERPRISE] Guest users can join more than maxRoomsPerGuest rooms
- 94477bd9f8: Update database query to only update online & unavailable agents when opening & closing business hours
- 16dca466ea: fix: "Discussions" filter is prioritized in admin "Rooms" page
- Updated dependencies [e14ec50816]
- Updated dependencies [9da856cc67]
- Updated dependencies [12d97e16c2]
- Updated dependencies [48ac55f4ea]
  - @rocket.chat/core-typings@6.3.0

## 0.0.6-rc.10

### Patch Changes

- @rocket.chat/core-typings@6.3.0-rc.10

## 0.0.6-rc.9

### Patch Changes

- Updated dependencies [48ac55f4ea]
  - @rocket.chat/core-typings@6.3.0-rc.9

## 0.0.6-rc.8

### Patch Changes

- @rocket.chat/core-typings@6.3.0-rc.8

## 0.0.6-rc.7

### Patch Changes

- @rocket.chat/core-typings@6.3.0-rc.7

## 0.0.6-rc.6

### Patch Changes

- @rocket.chat/core-typings@6.3.0-rc.6

## 0.0.6-rc.5

### Patch Changes

- @rocket.chat/core-typings@6.3.0-rc.5

## 0.0.6-rc.4

### Patch Changes

- @rocket.chat/core-typings@6.3.0-rc.4

## 0.0.6-rc.3

### Patch Changes

- @rocket.chat/core-typings@6.3.0-rc.3

## 0.0.6-rc.2

### Patch Changes

- @rocket.chat/core-typings@6.3.0-rc.2

## 0.0.6-rc.1

### Patch Changes

- @rocket.chat/core-typings@6.3.0-rc.1

## 0.0.5

### Patch Changes

- @rocket.chat/core-typings@6.2.10

## 0.0.4

## 0.0.3-rc.0

### Patch Changes

- 7832a40a6d: refactor: Move units check outside of model for finds
- b837cb9f2a: Fixed a problem where disabled department agent's where still being activated when applicable business hours met.
- ee5993625b: fix: Dept w/o any BH config do not adhere to the default BH rules.
- 9da856cc67: fix: Resume on-hold chat not working with max-chat's allowed per agent config
- 0f0b8e17bf: fix: hidden custom fields being required in some cases
- c31f93ed96: fix: newly added agent not following business hours
- b837cb9f2a: Fixed logic around Default Business Hours where agents from disabled/archived departments where being omitted from processing at closing time
- 916c0dcaf2: fix: [ENTERPRISE] Guest users can join more than maxRoomsPerGuest rooms
- 94477bd9f8: Update database query to only update online & unavailable agents when opening & closing business hours
- 16dca466ea: fix: "Discussions" filter is prioritized in admin "Rooms" page
- Updated dependencies [e14ec50816]
- Updated dependencies [9da856cc67]
- Updated dependencies [12d97e16c2]
  - @rocket.chat/core-typings@6.3.0-rc.0

## 0.0.2

### Patch Changes

- Updated dependencies []:
  - @rocket.chat/core-typings@6.2.6<|MERGE_RESOLUTION|>--- conflicted
+++ resolved
@@ -1,6 +1,5 @@
 # @rocket.chat/model-typings
 
-<<<<<<< HEAD
 ## 0.6.0-rc.1
 
 ### Patch Changes
@@ -31,7 +30,7 @@
 - <details><summary>Updated dependencies [2d89a0c448, 24f7df4894, b8e5887fb9]:</summary>
 
   - @rocket.chat/core-typings@6.11.0-rc.0
-=======
+  </details>
 ## 0.5.2
 
 ### Patch Changes
@@ -39,7 +38,6 @@
 - <details><summary>Updated dependencies [ca6a9d8de8, ca6a9d8de8, ca6a9d8de8, ca6a9d8de8]:</summary>
 
   - @rocket.chat/core-typings@6.10.2
->>>>>>> 822d32f7
   </details>
 
 ## 0.5.1
