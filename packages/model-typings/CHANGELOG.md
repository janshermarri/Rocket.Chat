# @rocket.chat/model-typings

<<<<<<< HEAD
## 0.4.0-rc.0

### Minor Changes

- ([#32084](https://github.com/RocketChat/Rocket.Chat/pull/32084)) Added a new setting to automatically disable users from LDAP that can no longer be found by the background sync

### Patch Changes

- <details><summary>Updated dependencies [c47a8e3514, 4aba7c8a26]:</summary>

  - @rocket.chat/core-typings@6.8.0-rc.0
=======
## 0.3.8

### Patch Changes

- <details><summary>Updated dependencies []:</summary>

  - @rocket.chat/core-typings@6.7.1
>>>>>>> f8823622
  </details>

## 0.3.7

### Patch Changes

- ([#31890](https://github.com/RocketChat/Rocket.Chat/pull/31890)) Changed logic that process custom fields from visitors when updating its data, making the process more reliable and faster.

- <details><summary>Updated dependencies [b9ef630816, 3eb4dd7f50, b9e897a8f5]:</summary>

  - @rocket.chat/core-typings@6.7.0
  </details>

## 0.3.7-rc.4

### Patch Changes

- <details><summary>Updated dependencies []:</summary>

  - @rocket.chat/core-typings@6.7.0-rc.4
  </details>

## 0.3.7-rc.3

### Patch Changes

- <details><summary>Updated dependencies []:</summary>

  - @rocket.chat/core-typings@6.7.0-rc.3
  </details>

## 0.3.7-rc.2

### Patch Changes

- <details><summary>Updated dependencies []:</summary>

  - @rocket.chat/core-typings@6.7.0-rc.2
  </details>

## 0.3.7-rc.1

### Patch Changes

- <details><summary>Updated dependencies []:</summary>

  - @rocket.chat/core-typings@6.7.0-rc.1
  </details>

## 0.3.7-rc.0

### Patch Changes

- ([#31890](https://github.com/RocketChat/Rocket.Chat/pull/31890)) Changed logic that process custom fields from visitors when updating its data, making the process more reliable and faster.

- <details><summary>Updated dependencies [b9ef630816, 3eb4dd7f50, b9e897a8f5]:</summary>

  - @rocket.chat/core-typings@6.7.0-rc.0
  </details>

## 0.3.6

### Patch Changes

- <details><summary>Updated dependencies []:</summary>

  - @rocket.chat/core-typings@6.6.6
  </details>

## 0.3.5

### Patch Changes

- <details><summary>Updated dependencies []:</summary>

  - @rocket.chat/core-typings@6.6.5
  </details>

## 0.3.4

### Patch Changes

- <details><summary>Updated dependencies []:</summary>

  - @rocket.chat/core-typings@6.6.4
  </details>

## 0.3.3

### Patch Changes

- <details><summary>Updated dependencies []:</summary>

  - @rocket.chat/core-typings@6.6.3
  </details>

## 0.3.2

### Patch Changes

- <details><summary>Updated dependencies []:</summary>

  - @rocket.chat/core-typings@6.6.2
  </details>

## 0.3.1

### Patch Changes

- <details><summary>Updated dependencies []:</summary>

  - @rocket.chat/core-typings@6.6.1
  </details>

## 0.3.0

### Minor Changes

- ([#30554](https://github.com/RocketChat/Rocket.Chat/pull/30554)) **Added ‘Reported Users’ Tab to Moderation Console:** Enhances user monitoring by displaying reported users.

- ([#31417](https://github.com/RocketChat/Rocket.Chat/pull/31417)) Added feature to sync the user's language preference with the autotranslate setting.

### Patch Changes

- ([#31138](https://github.com/RocketChat/Rocket.Chat/pull/31138)) feat(uikit): Move `@rocket.chat/ui-kit` package to the main monorepo

- ([#31181](https://github.com/RocketChat/Rocket.Chat/pull/31181)) Fixed issue with notifications for thread messages still being sent after thread has been read

- ([#31336](https://github.com/RocketChat/Rocket.Chat/pull/31336)) Fixed issue with OEmbed cache not being cleared daily

- ([#31328](https://github.com/RocketChat/Rocket.Chat/pull/31328)) Fixed an issue caused by the `Fallback Forward Department` feature. Feature could be configured by admins in a way that mimis a loop, causing a chat to be forwarded "infinitely" between those departments. System will now prevent Self & 1-level deep circular references from being saved, and a new setting is added to control the maximum number of hops that the system will do between fallback departments before considering a transfer failure.

- <details><summary>Updated dependencies [b223cbde14, dbb08ef948, fdd9852079, b4b2cd20a8]:</summary>

  - @rocket.chat/core-typings@6.6.0
  </details>

## 0.3.0-rc.7

### Patch Changes

- <details><summary>Updated dependencies []:</summary>

  - @rocket.chat/core-typings@6.6.0-rc.7
  </details>

## 0.3.0-rc.6

### Patch Changes

- <details><summary>Updated dependencies []:</summary>

  - @rocket.chat/core-typings@6.6.0-rc.6
  </details>

## 0.3.0-rc.5

### Patch Changes

- <details><summary>Updated dependencies []:</summary>

  - @rocket.chat/core-typings@6.6.0-rc.5
  </details>

## 0.3.0-rc.4

### Patch Changes

- @rocket.chat/core-typings@6.6.0-rc.4

## 0.3.0-rc.3

### Patch Changes

- @rocket.chat/core-typings@6.6.0-rc.3

## 0.3.0-rc.2

### Patch Changes

- @rocket.chat/core-typings@6.6.0-rc.2

## 0.3.0-rc.1

### Patch Changes

- @rocket.chat/core-typings@6.6.0-rc.1

## 0.3.0-rc.0

### Minor Changes

- 2260c04ec6: **Added ‘Reported Users’ Tab to Moderation Console:** Enhances user monitoring by displaying reported users.
- e7d3cdeef0: Added feature to sync the user's language preference with the autotranslate setting.

### Patch Changes

- b223cbde14: feat(uikit): Move `@rocket.chat/ui-kit` package to the main monorepo
- fae558bd5d: Fixed issue with notifications for thread messages still being sent after thread has been read
- c8ab6583dc: Fixed issue with OEmbed cache not being cleared daily
- b4b2cd20a8: Fixed an issue caused by the `Fallback Forward Department` feature. Feature could be configured by admins in a way that mimis a loop, causing a chat to be forwarded "infinitely" between those departments. System will now prevent Self & 1-level deep circular references from being saved, and a new setting is added to control the maximum number of hops that the system will do between fallback departments before considering a transfer failure.
- Updated dependencies [b223cbde14]
- Updated dependencies [dbb08ef948]
- Updated dependencies [fdd9852079]
- Updated dependencies [b4b2cd20a8]
  - @rocket.chat/core-typings@6.6.0-rc.0

## 0.2.3

### Patch Changes

- @rocket.chat/core-typings@6.5.3

## 0.2.2

### Patch Changes

- @rocket.chat/core-typings@6.5.2

## 0.2.1

### Patch Changes

- Updated dependencies [c2b224fd82]
  - @rocket.chat/core-typings@6.5.1

## 0.2.0

### Minor Changes

- ec1b2b9846: Create a deployment fingerprint to identify possible deployment changes caused by database cloning. A question to the admin will confirm if it's a regular deployment change or an intent of a new deployment and correct identification values as needed.
  The fingerprint is composed by `${siteUrl}${dbConnectionString}` and hashed via `sha256` in `base64`.
  An environment variable named `AUTO_ACCEPT_FINGERPRINT`, when set to `true`, can be used to auto-accept an expected fingerprint change as a regular deployment update.
- 5f81a0f3cb: Implemented the License library, it is used to handle the functionality like expiration date, modules, limits, etc.
  Also added a version v3 of the license, which contains an extended list of features.
  v2 is still supported, since we convert it to v3 on the fly.

### Patch Changes

- dea1fe9191: chore: Calculate & Store MAC stats
  Added new info to the stats: `omnichannelContactsBySource`, `uniqueContactsOfLastMonth`, `uniqueContactsOfLastWeek`, `uniqueContactsOfYesterday`
- 223dce18a3: Do not allow auto-translation to be enabled in E2E rooms
- Updated dependencies [dea1fe9191]
- Updated dependencies [c0ef13a0bf]
- Updated dependencies [5b9d6883bf]
- Updated dependencies [92613680b7]
- Updated dependencies [ec1b2b9846]
- Updated dependencies [5f81a0f3cb]
- Updated dependencies [dea1fe9191]
  - @rocket.chat/core-typings@6.5.0

## 0.2.0-rc.19

### Patch Changes

- @rocket.chat/core-typings@6.5.0-rc.19

## 0.2.0-rc.18

### Patch Changes

- @rocket.chat/core-typings@6.5.0-rc.18

## 0.2.0-rc.17

### Patch Changes

- @rocket.chat/core-typings@6.5.0-rc.17

## 0.2.0-rc.16

### Patch Changes

- @rocket.chat/core-typings@6.5.0-rc.16

## 0.2.0-rc.15

### Patch Changes

- @rocket.chat/core-typings@6.5.0-rc.15

## 0.2.0-rc.14

### Patch Changes

- @rocket.chat/core-typings@6.5.0-rc.14

## 0.2.0-rc.13

### Patch Changes

- @rocket.chat/core-typings@6.5.0-rc.13

## 0.2.0-rc.12

### Patch Changes

- @rocket.chat/core-typings@6.5.0-rc.12

## 0.2.0-rc.11

### Patch Changes

- @rocket.chat/core-typings@6.5.0-rc.11

## 0.2.0-rc.10

### Patch Changes

- @rocket.chat/core-typings@6.5.0-rc.10

## 0.2.0-rc.9

### Patch Changes

- @rocket.chat/core-typings@6.5.0-rc.9

## 0.2.0-rc.8

### Patch Changes

- @rocket.chat/core-typings@6.5.0-rc.8

## 0.2.0-rc.7

### Patch Changes

- @rocket.chat/core-typings@6.5.0-rc.7

## 0.2.0-rc.6

### Patch Changes

- @rocket.chat/core-typings@6.5.0-rc.6

## 0.2.0-rc.5

### Patch Changes

- @rocket.chat/core-typings@6.5.0-rc.5

## 0.2.0-rc.4

### Patch Changes

- @rocket.chat/core-typings@6.5.0-rc.4

## 0.2.0-rc.3

### Patch Changes

- @rocket.chat/core-typings@6.5.0-rc.3

## 0.2.0-rc.2

### Patch Changes

- @rocket.chat/core-typings@6.5.0-rc.2

## 0.2.0-rc.1

### Patch Changes

- @rocket.chat/core-typings@6.5.0-rc.1

## 0.2.0-rc.0

### Minor Changes

- ec1b2b9846: Create a deployment fingerprint to identify possible deployment changes caused by database cloning. A question to the admin will confirm if it's a regular deployment change or an intent of a new deployment and correct identification values as needed.
  The fingerprint is composed by `${siteUrl}${dbConnectionString}` and hashed via `sha256` in `base64`.
  An environment variable named `AUTO_ACCEPT_FINGERPRINT`, when set to `true`, can be used to auto-accept an expected fingerprint change as a regular deployment update.
- 5f81a0f3cb: Implemented the License library, it is used to handle the functionality like expiration date, modules, limits, etc.
  Also added a version v3 of the license, which contains an extended list of features.
  v2 is still supported, since we convert it to v3 on the fly.

### Patch Changes

- dea1fe9191: chore: Calculate & Store MAC stats
  Added new info to the stats: `omnichannelContactsBySource`, `uniqueContactsOfLastMonth`, `uniqueContactsOfLastWeek`, `uniqueContactsOfYesterday`
- 223dce18a3: Do not allow auto-translation to be enabled in E2E rooms
- Updated dependencies [dea1fe9191]
- Updated dependencies [c0ef13a0bf]
- Updated dependencies [5b9d6883bf]
- Updated dependencies [92613680b7]
- Updated dependencies [ec1b2b9846]
- Updated dependencies [5f81a0f3cb]
- Updated dependencies [dea1fe9191]
  - @rocket.chat/core-typings@6.5.0-rc.0

## 0.1.8

### Patch Changes

- @rocket.chat/core-typings@6.4.8

## 0.1.7

### Patch Changes

- @rocket.chat/core-typings@6.4.7

## 0.1.6

### Patch Changes

- @rocket.chat/core-typings@6.4.6

## 0.1.5

### Patch Changes

- @rocket.chat/core-typings@6.4.5

## 0.1.4

### Patch Changes

- @rocket.chat/core-typings@6.4.4

## 0.1.3

### Patch Changes

- @rocket.chat/core-typings@6.4.3

## 0.1.2

### Patch Changes

- @rocket.chat/core-typings@6.4.2

## 0.1.1

### Patch Changes

- @rocket.chat/core-typings@6.4.1

## 0.1.0

### Minor Changes

- 4186eecf05: Introduce the ability to report an user
- ead7c7bef2: Fixed read receipts not getting deleted after corresponding message is deleted

### Patch Changes

- 8a59855fcf: When setting a room as read-only, do not allow previously unmuted users to send messages.
- 5cee21468e: Fix spotlight search does not find rooms with special or non-latin characters
- aaefe865a7: fix: agent role being removed upon user deactivation
- f556518fa1: Change SAU aggregation to consider only sessions from few days ago instead of the whole past.

  This is particularly important for large workspaces in case the cron job did not run for some time, in that case the amount of sessions would accumulate and the aggregation would take a long time to run.

- 61128364d6: Fixes a problem where the calculated time for considering the visitor abandonment was the first message from the visitor and not the visitor's reply to the agent.
- Updated dependencies [239a34e877]
- Updated dependencies [203304782f]
- Updated dependencies [4186eecf05]
- Updated dependencies [ba24f3c21f]
- Updated dependencies [ebab8c4dd8]
- Updated dependencies [1041d4d361]
- Updated dependencies [61128364d6]
- Updated dependencies [d45365436e]
  - @rocket.chat/core-typings@6.4.0

## 0.1.0-rc.5

### Patch Changes

- Updated dependencies [1041d4d361]
  - @rocket.chat/core-typings@6.4.0-rc.5

## 0.1.0-rc.4

### Patch Changes

- @rocket.chat/core-typings@6.4.0-rc.4

## 0.1.0-rc.3

### Patch Changes

- @rocket.chat/core-typings@6.4.0-rc.3

## 0.1.0-rc.2

### Patch Changes

- @rocket.chat/core-typings@6.4.0-rc.2

## 0.1.0-rc.1

### Patch Changes

- @rocket.chat/core-typings@6.4.0-rc.1

## 0.1.0-rc.0

### Minor Changes

- 4186eecf05: Introduce the ability to report an user
- ead7c7bef2: Fixed read receipts not getting deleted after corresponding message is deleted

### Patch Changes

- 8a59855fcf: When setting a room as read-only, do not allow previously unmuted users to send messages.
- 5cee21468e: Fix spotlight search does not find rooms with special or non-latin characters
- aaefe865a7: fix: agent role being removed upon user deactivation
- f556518fa1: Change SAU aggregation to consider only sessions from few days ago instead of the whole past.

  This is particularly important for large workspaces in case the cron job did not run for some time, in that case the amount of sessions would accumulate and the aggregation would take a long time to run.

- 61128364d6: Fixes a problem where the calculated time for considering the visitor abandonment was the first message from the visitor and not the visitor's reply to the agent.
- Updated dependencies [239a34e877]
- Updated dependencies [203304782f]
- Updated dependencies [4186eecf05]
- Updated dependencies [ba24f3c21f]
- Updated dependencies [ebab8c4dd8]
- Updated dependencies [61128364d6]
- Updated dependencies [d45365436e]
  - @rocket.chat/core-typings@6.4.0-rc.0

## 0.0.14

### Patch Changes

- @rocket.chat/core-typings@6.3.8

## 0.0.13

### Patch Changes

- @rocket.chat/core-typings@6.3.7

## 0.0.12

### Patch Changes

- @rocket.chat/core-typings@6.3.6

## 0.0.11

### Patch Changes

- 92d25b9c7a: Change SAU aggregation to consider only sessions from few days ago instead of the whole past.

  This is particularly important for large workspaces in case the cron job did not run for some time, in that case the amount of sessions would accumulate and the aggregation would take a long time to run.

  - @rocket.chat/core-typings@6.3.5

## 0.0.10

### Patch Changes

- 8a7d5d3898: fix: agent role being removed upon user deactivation
  - @rocket.chat/core-typings@6.3.4

## 0.0.9

### Patch Changes

- @rocket.chat/core-typings@6.3.3

## 0.0.8

### Patch Changes

- @rocket.chat/core-typings@6.3.2

## 0.0.7

### Patch Changes

- @rocket.chat/core-typings@6.3.1

## 0.0.6

### Patch Changes

- 7832a40a6d: refactor: Move units check outside of model for finds
- b837cb9f2a: Fixed a problem where disabled department agent's where still being activated when applicable business hours met.
- ee5993625b: fix: Dept w/o any BH config do not adhere to the default BH rules.
- 9da856cc67: fix: Resume on-hold chat not working with max-chat's allowed per agent config
- 0f0b8e17bf: fix: hidden custom fields being required in some cases
- c31f93ed96: fix: newly added agent not following business hours
- b837cb9f2a: Fixed logic around Default Business Hours where agents from disabled/archived departments where being omitted from processing at closing time
- 916c0dcaf2: fix: [ENTERPRISE] Guest users can join more than maxRoomsPerGuest rooms
- 94477bd9f8: Update database query to only update online & unavailable agents when opening & closing business hours
- 16dca466ea: fix: "Discussions" filter is prioritized in admin "Rooms" page
- Updated dependencies [e14ec50816]
- Updated dependencies [9da856cc67]
- Updated dependencies [12d97e16c2]
- Updated dependencies [48ac55f4ea]
  - @rocket.chat/core-typings@6.3.0

## 0.0.6-rc.10

### Patch Changes

- @rocket.chat/core-typings@6.3.0-rc.10

## 0.0.6-rc.9

### Patch Changes

- Updated dependencies [48ac55f4ea]
  - @rocket.chat/core-typings@6.3.0-rc.9

## 0.0.6-rc.8

### Patch Changes

- @rocket.chat/core-typings@6.3.0-rc.8

## 0.0.6-rc.7

### Patch Changes

- @rocket.chat/core-typings@6.3.0-rc.7

## 0.0.6-rc.6

### Patch Changes

- @rocket.chat/core-typings@6.3.0-rc.6

## 0.0.6-rc.5

### Patch Changes

- @rocket.chat/core-typings@6.3.0-rc.5

## 0.0.6-rc.4

### Patch Changes

- @rocket.chat/core-typings@6.3.0-rc.4

## 0.0.6-rc.3

### Patch Changes

- @rocket.chat/core-typings@6.3.0-rc.3

## 0.0.6-rc.2

### Patch Changes

- @rocket.chat/core-typings@6.3.0-rc.2

## 0.0.6-rc.1

### Patch Changes

- @rocket.chat/core-typings@6.3.0-rc.1

## 0.0.5

### Patch Changes

- @rocket.chat/core-typings@6.2.10

## 0.0.4

## 0.0.3-rc.0

### Patch Changes

- 7832a40a6d: refactor: Move units check outside of model for finds
- b837cb9f2a: Fixed a problem where disabled department agent's where still being activated when applicable business hours met.
- ee5993625b: fix: Dept w/o any BH config do not adhere to the default BH rules.
- 9da856cc67: fix: Resume on-hold chat not working with max-chat's allowed per agent config
- 0f0b8e17bf: fix: hidden custom fields being required in some cases
- c31f93ed96: fix: newly added agent not following business hours
- b837cb9f2a: Fixed logic around Default Business Hours where agents from disabled/archived departments where being omitted from processing at closing time
- 916c0dcaf2: fix: [ENTERPRISE] Guest users can join more than maxRoomsPerGuest rooms
- 94477bd9f8: Update database query to only update online & unavailable agents when opening & closing business hours
- 16dca466ea: fix: "Discussions" filter is prioritized in admin "Rooms" page
- Updated dependencies [e14ec50816]
- Updated dependencies [9da856cc67]
- Updated dependencies [12d97e16c2]
  - @rocket.chat/core-typings@6.3.0-rc.0

## 0.0.2

### Patch Changes

- Updated dependencies []:
  - @rocket.chat/core-typings@6.2.6<|MERGE_RESOLUTION|>--- conflicted
+++ resolved
@@ -1,6 +1,5 @@
 # @rocket.chat/model-typings
 
-<<<<<<< HEAD
 ## 0.4.0-rc.0
 
 ### Minor Changes
@@ -12,7 +11,6 @@
 - <details><summary>Updated dependencies [c47a8e3514, 4aba7c8a26]:</summary>
 
   - @rocket.chat/core-typings@6.8.0-rc.0
-=======
 ## 0.3.8
 
 ### Patch Changes
@@ -20,7 +18,6 @@
 - <details><summary>Updated dependencies []:</summary>
 
   - @rocket.chat/core-typings@6.7.1
->>>>>>> f8823622
   </details>
 
 ## 0.3.7
