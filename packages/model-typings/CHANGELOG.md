--- conflicted
+++ resolved
@@ -1,36 +1,35 @@
 # @rocket.chat/model-typings
 
-<<<<<<< HEAD
 ## 0.4.0-rc.1
-=======
+
+### Patch Changes
+
+- <details><summary>Updated dependencies []:</summary>
+
+  - @rocket.chat/core-typings@6.8.0-rc.1
+  </details>
+
+## 0.4.0-rc.0
+
+### Minor Changes
+
+- ([#32084](https://github.com/RocketChat/Rocket.Chat/pull/32084)) Added a new setting to automatically disable users from LDAP that can no longer be found by the background sync
+
+### Patch Changes
+
+- <details><summary>Updated dependencies [c47a8e3514, 4aba7c8a26]:</summary>
+
+  - @rocket.chat/core-typings@6.8.0-rc.0
+
 ## 0.3.9
->>>>>>> cb977231
-
-### Patch Changes
-
-- <details><summary>Updated dependencies []:</summary>
-
-<<<<<<< HEAD
-  - @rocket.chat/core-typings@6.8.0-rc.1
-  </details>
-
-## 0.4.0-rc.0
-
-### Minor Changes
-
-- ([#32084](https://github.com/RocketChat/Rocket.Chat/pull/32084)) Added a new setting to automatically disable users from LDAP that can no longer be found by the background sync
-
-### Patch Changes
-
-- <details><summary>Updated dependencies [c47a8e3514, 4aba7c8a26]:</summary>
-
-  - @rocket.chat/core-typings@6.8.0-rc.0
-
-=======
+
+### Patch Changes
+
+- <details><summary>Updated dependencies []:</summary>
+
   - @rocket.chat/core-typings@6.7.2
   </details>
 
->>>>>>> cb977231
 ## 0.3.8
 
 ### Patch Changes
