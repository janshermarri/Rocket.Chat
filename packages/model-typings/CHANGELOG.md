# @rocket.chat/model-typings

<<<<<<< HEAD
## 0.5.0-rc.3
=======
## 0.4.4
>>>>>>> 2e700797

### Patch Changes

- <details><summary>Updated dependencies []:</summary>

<<<<<<< HEAD
  - @rocket.chat/core-typings@6.10.0-rc.3
  </details>

## 0.5.0-rc.2

### Patch Changes

- <details><summary>Updated dependencies []:</summary>

  - @rocket.chat/core-typings@6.10.0-rc.2
  </details>

## 0.5.0-rc.1

### Patch Changes

- <details><summary>Updated dependencies []:</summary>

  - @rocket.chat/core-typings@6.10.0-rc.1
  </details>

## 0.5.0-rc.0

### Minor Changes

- ([#32197](https://github.com/RocketChat/Rocket.Chat/pull/32197)) Async End-to-End Encrypted rooms key distribution process. Users now don't need to be online to get the keys of their subscribed encrypted rooms, the key distribution process is now async and users can recieve keys even when they are not online.

- ([#31821](https://github.com/RocketChat/Rocket.Chat/pull/31821)) New runtime for apps in the Apps-Engine based on the Deno platform

### Patch Changes

- ([#32431](https://github.com/RocketChat/Rocket.Chat/pull/32431)) Fixed last message preview in Sidebar for E2E Ecrypted channels

- <details><summary>Updated dependencies [1240c874a5, 5f95c4ec6b, f75a2cb4bb, 4f72d62aa7, dfa49bdbb2]:</summary>

  - @rocket.chat/core-typings@6.10.0-rc.0
=======
  - @rocket.chat/core-typings@6.9.3
>>>>>>> 2e700797
  </details>

## 0.4.3

### Patch Changes

- <details><summary>Updated dependencies []:</summary>

  - @rocket.chat/core-typings@6.9.2
  </details>

## 0.4.2

### Patch Changes

- <details><summary>Updated dependencies []:</summary>

  - @rocket.chat/core-typings@6.9.1
  </details>

## 0.4.1

### Patch Changes

- <details><summary>Updated dependencies [ff4e396416, 70ab2a7b7b]:</summary>

  - @rocket.chat/core-typings@6.9.0
  </details>

## 0.4.1-rc.2

### Patch Changes

- <details><summary>Updated dependencies []:</summary>

  - @rocket.chat/core-typings@6.9.0-rc.2
  </details>

## 0.4.1-rc.1

### Patch Changes

- <details><summary>Updated dependencies []:</summary>

  - @rocket.chat/core-typings@6.9.0-rc.1
  </details>

## 0.4.1-rc.0

### Patch Changes

- <details><summary>Updated dependencies [ff4e396416, 70ab2a7b7b]:</summary>

  - @rocket.chat/core-typings@6.9.0-rc.0
  </details>

## 0.4.0

### Minor Changes

- ([#32084](https://github.com/RocketChat/Rocket.Chat/pull/32084)) Added a new setting to automatically disable users from LDAP that can no longer be found by the background sync

### Patch Changes

- <details><summary>Updated dependencies [c47a8e3514, b94ca7c30b, 4aba7c8a26]:</summary>

  - @rocket.chat/core-typings@6.8.0
  </details>

## 0.4.0-rc.2

### Patch Changes

- <details><summary>Updated dependencies [b94ca7c30b]:</summary>

  - @rocket.chat/core-typings@6.8.0-rc.2
  </details>

## 0.4.0-rc.1

### Patch Changes

- <details><summary>Updated dependencies []:</summary>

  - @rocket.chat/core-typings@6.8.0-rc.1
  </details>

## 0.4.0-rc.0

### Minor Changes

- ([#32084](https://github.com/RocketChat/Rocket.Chat/pull/32084)) Added a new setting to automatically disable users from LDAP that can no longer be found by the background sync

### Patch Changes

- <details><summary>Updated dependencies [c47a8e3514, 4aba7c8a26]:</summary>

  - @rocket.chat/core-typings@6.8.0-rc.0

## 0.3.9

### Patch Changes

- <details><summary>Updated dependencies []:</summary>

  - @rocket.chat/core-typings@6.7.2
  </details>

## 0.3.8

### Patch Changes

- <details><summary>Updated dependencies []:</summary>

  - @rocket.chat/core-typings@6.7.1
  </details>

## 0.3.7

### Patch Changes

- ([#31890](https://github.com/RocketChat/Rocket.Chat/pull/31890)) Changed logic that process custom fields from visitors when updating its data, making the process more reliable and faster.

- <details><summary>Updated dependencies [b9ef630816, 3eb4dd7f50, b9e897a8f5]:</summary>

  - @rocket.chat/core-typings@6.7.0
  </details>

## 0.3.7-rc.4

### Patch Changes

- <details><summary>Updated dependencies []:</summary>

  - @rocket.chat/core-typings@6.7.0-rc.4
  </details>

## 0.3.7-rc.3

### Patch Changes

- <details><summary>Updated dependencies []:</summary>

  - @rocket.chat/core-typings@6.7.0-rc.3
  </details>

## 0.3.7-rc.2

### Patch Changes

- <details><summary>Updated dependencies []:</summary>

  - @rocket.chat/core-typings@6.7.0-rc.2
  </details>

## 0.3.7-rc.1

### Patch Changes

- <details><summary>Updated dependencies []:</summary>

  - @rocket.chat/core-typings@6.7.0-rc.1
  </details>

## 0.3.7-rc.0

### Patch Changes

- ([#31890](https://github.com/RocketChat/Rocket.Chat/pull/31890)) Changed logic that process custom fields from visitors when updating its data, making the process more reliable and faster.

- <details><summary>Updated dependencies [b9ef630816, 3eb4dd7f50, b9e897a8f5]:</summary>

  - @rocket.chat/core-typings@6.7.0-rc.0
  </details>

## 0.3.6

### Patch Changes

- <details><summary>Updated dependencies []:</summary>

  - @rocket.chat/core-typings@6.6.6
  </details>

## 0.3.5

### Patch Changes

- <details><summary>Updated dependencies []:</summary>

  - @rocket.chat/core-typings@6.6.5
  </details>

## 0.3.4

### Patch Changes

- <details><summary>Updated dependencies []:</summary>

  - @rocket.chat/core-typings@6.6.4
  </details>

## 0.3.3

### Patch Changes

- <details><summary>Updated dependencies []:</summary>

  - @rocket.chat/core-typings@6.6.3
  </details>

## 0.3.2

### Patch Changes

- <details><summary>Updated dependencies []:</summary>

  - @rocket.chat/core-typings@6.6.2
  </details>

## 0.3.1

### Patch Changes

- <details><summary>Updated dependencies []:</summary>

  - @rocket.chat/core-typings@6.6.1
  </details>

## 0.3.0

### Minor Changes

- ([#30554](https://github.com/RocketChat/Rocket.Chat/pull/30554)) **Added ‘Reported Users’ Tab to Moderation Console:** Enhances user monitoring by displaying reported users.

- ([#31417](https://github.com/RocketChat/Rocket.Chat/pull/31417)) Added feature to sync the user's language preference with the autotranslate setting.

### Patch Changes

- ([#31138](https://github.com/RocketChat/Rocket.Chat/pull/31138)) feat(uikit): Move `@rocket.chat/ui-kit` package to the main monorepo

- ([#31181](https://github.com/RocketChat/Rocket.Chat/pull/31181)) Fixed issue with notifications for thread messages still being sent after thread has been read

- ([#31336](https://github.com/RocketChat/Rocket.Chat/pull/31336)) Fixed issue with OEmbed cache not being cleared daily

- ([#31328](https://github.com/RocketChat/Rocket.Chat/pull/31328)) Fixed an issue caused by the `Fallback Forward Department` feature. Feature could be configured by admins in a way that mimis a loop, causing a chat to be forwarded "infinitely" between those departments. System will now prevent Self & 1-level deep circular references from being saved, and a new setting is added to control the maximum number of hops that the system will do between fallback departments before considering a transfer failure.

- <details><summary>Updated dependencies [b223cbde14, dbb08ef948, fdd9852079, b4b2cd20a8]:</summary>

  - @rocket.chat/core-typings@6.6.0
  </details>

## 0.3.0-rc.7

### Patch Changes

- <details><summary>Updated dependencies []:</summary>

  - @rocket.chat/core-typings@6.6.0-rc.7
  </details>

## 0.3.0-rc.6

### Patch Changes

- <details><summary>Updated dependencies []:</summary>

  - @rocket.chat/core-typings@6.6.0-rc.6
  </details>

## 0.3.0-rc.5

### Patch Changes

- <details><summary>Updated dependencies []:</summary>

  - @rocket.chat/core-typings@6.6.0-rc.5
  </details>

## 0.3.0-rc.4

### Patch Changes

- @rocket.chat/core-typings@6.6.0-rc.4

## 0.3.0-rc.3

### Patch Changes

- @rocket.chat/core-typings@6.6.0-rc.3

## 0.3.0-rc.2

### Patch Changes

- @rocket.chat/core-typings@6.6.0-rc.2

## 0.3.0-rc.1

### Patch Changes

- @rocket.chat/core-typings@6.6.0-rc.1

## 0.3.0-rc.0

### Minor Changes

- 2260c04ec6: **Added ‘Reported Users’ Tab to Moderation Console:** Enhances user monitoring by displaying reported users.
- e7d3cdeef0: Added feature to sync the user's language preference with the autotranslate setting.

### Patch Changes

- b223cbde14: feat(uikit): Move `@rocket.chat/ui-kit` package to the main monorepo
- fae558bd5d: Fixed issue with notifications for thread messages still being sent after thread has been read
- c8ab6583dc: Fixed issue with OEmbed cache not being cleared daily
- b4b2cd20a8: Fixed an issue caused by the `Fallback Forward Department` feature. Feature could be configured by admins in a way that mimis a loop, causing a chat to be forwarded "infinitely" between those departments. System will now prevent Self & 1-level deep circular references from being saved, and a new setting is added to control the maximum number of hops that the system will do between fallback departments before considering a transfer failure.
- Updated dependencies [b223cbde14]
- Updated dependencies [dbb08ef948]
- Updated dependencies [fdd9852079]
- Updated dependencies [b4b2cd20a8]
  - @rocket.chat/core-typings@6.6.0-rc.0

## 0.2.3

### Patch Changes

- @rocket.chat/core-typings@6.5.3

## 0.2.2

### Patch Changes

- @rocket.chat/core-typings@6.5.2

## 0.2.1

### Patch Changes

- Updated dependencies [c2b224fd82]
  - @rocket.chat/core-typings@6.5.1

## 0.2.0

### Minor Changes

- ec1b2b9846: Create a deployment fingerprint to identify possible deployment changes caused by database cloning. A question to the admin will confirm if it's a regular deployment change or an intent of a new deployment and correct identification values as needed.
  The fingerprint is composed by `${siteUrl}${dbConnectionString}` and hashed via `sha256` in `base64`.
  An environment variable named `AUTO_ACCEPT_FINGERPRINT`, when set to `true`, can be used to auto-accept an expected fingerprint change as a regular deployment update.
- 5f81a0f3cb: Implemented the License library, it is used to handle the functionality like expiration date, modules, limits, etc.
  Also added a version v3 of the license, which contains an extended list of features.
  v2 is still supported, since we convert it to v3 on the fly.

### Patch Changes

- dea1fe9191: chore: Calculate & Store MAC stats
  Added new info to the stats: `omnichannelContactsBySource`, `uniqueContactsOfLastMonth`, `uniqueContactsOfLastWeek`, `uniqueContactsOfYesterday`
- 223dce18a3: Do not allow auto-translation to be enabled in E2E rooms
- Updated dependencies [dea1fe9191]
- Updated dependencies [c0ef13a0bf]
- Updated dependencies [5b9d6883bf]
- Updated dependencies [92613680b7]
- Updated dependencies [ec1b2b9846]
- Updated dependencies [5f81a0f3cb]
- Updated dependencies [dea1fe9191]
  - @rocket.chat/core-typings@6.5.0

## 0.2.0-rc.19

### Patch Changes

- @rocket.chat/core-typings@6.5.0-rc.19

## 0.2.0-rc.18

### Patch Changes

- @rocket.chat/core-typings@6.5.0-rc.18

## 0.2.0-rc.17

### Patch Changes

- @rocket.chat/core-typings@6.5.0-rc.17

## 0.2.0-rc.16

### Patch Changes

- @rocket.chat/core-typings@6.5.0-rc.16

## 0.2.0-rc.15

### Patch Changes

- @rocket.chat/core-typings@6.5.0-rc.15

## 0.2.0-rc.14

### Patch Changes

- @rocket.chat/core-typings@6.5.0-rc.14

## 0.2.0-rc.13

### Patch Changes

- @rocket.chat/core-typings@6.5.0-rc.13

## 0.2.0-rc.12

### Patch Changes

- @rocket.chat/core-typings@6.5.0-rc.12

## 0.2.0-rc.11

### Patch Changes

- @rocket.chat/core-typings@6.5.0-rc.11

## 0.2.0-rc.10

### Patch Changes

- @rocket.chat/core-typings@6.5.0-rc.10

## 0.2.0-rc.9

### Patch Changes

- @rocket.chat/core-typings@6.5.0-rc.9

## 0.2.0-rc.8

### Patch Changes

- @rocket.chat/core-typings@6.5.0-rc.8

## 0.2.0-rc.7

### Patch Changes

- @rocket.chat/core-typings@6.5.0-rc.7

## 0.2.0-rc.6

### Patch Changes

- @rocket.chat/core-typings@6.5.0-rc.6

## 0.2.0-rc.5

### Patch Changes

- @rocket.chat/core-typings@6.5.0-rc.5

## 0.2.0-rc.4

### Patch Changes

- @rocket.chat/core-typings@6.5.0-rc.4

## 0.2.0-rc.3

### Patch Changes

- @rocket.chat/core-typings@6.5.0-rc.3

## 0.2.0-rc.2

### Patch Changes

- @rocket.chat/core-typings@6.5.0-rc.2

## 0.2.0-rc.1

### Patch Changes

- @rocket.chat/core-typings@6.5.0-rc.1

## 0.2.0-rc.0

### Minor Changes

- ec1b2b9846: Create a deployment fingerprint to identify possible deployment changes caused by database cloning. A question to the admin will confirm if it's a regular deployment change or an intent of a new deployment and correct identification values as needed.
  The fingerprint is composed by `${siteUrl}${dbConnectionString}` and hashed via `sha256` in `base64`.
  An environment variable named `AUTO_ACCEPT_FINGERPRINT`, when set to `true`, can be used to auto-accept an expected fingerprint change as a regular deployment update.
- 5f81a0f3cb: Implemented the License library, it is used to handle the functionality like expiration date, modules, limits, etc.
  Also added a version v3 of the license, which contains an extended list of features.
  v2 is still supported, since we convert it to v3 on the fly.

### Patch Changes

- dea1fe9191: chore: Calculate & Store MAC stats
  Added new info to the stats: `omnichannelContactsBySource`, `uniqueContactsOfLastMonth`, `uniqueContactsOfLastWeek`, `uniqueContactsOfYesterday`
- 223dce18a3: Do not allow auto-translation to be enabled in E2E rooms
- Updated dependencies [dea1fe9191]
- Updated dependencies [c0ef13a0bf]
- Updated dependencies [5b9d6883bf]
- Updated dependencies [92613680b7]
- Updated dependencies [ec1b2b9846]
- Updated dependencies [5f81a0f3cb]
- Updated dependencies [dea1fe9191]
  - @rocket.chat/core-typings@6.5.0-rc.0

## 0.1.8

### Patch Changes

- @rocket.chat/core-typings@6.4.8

## 0.1.7

### Patch Changes

- @rocket.chat/core-typings@6.4.7

## 0.1.6

### Patch Changes

- @rocket.chat/core-typings@6.4.6

## 0.1.5

### Patch Changes

- @rocket.chat/core-typings@6.4.5

## 0.1.4

### Patch Changes

- @rocket.chat/core-typings@6.4.4

## 0.1.3

### Patch Changes

- @rocket.chat/core-typings@6.4.3

## 0.1.2

### Patch Changes

- @rocket.chat/core-typings@6.4.2

## 0.1.1

### Patch Changes

- @rocket.chat/core-typings@6.4.1

## 0.1.0

### Minor Changes

- 4186eecf05: Introduce the ability to report an user
- ead7c7bef2: Fixed read receipts not getting deleted after corresponding message is deleted

### Patch Changes

- 8a59855fcf: When setting a room as read-only, do not allow previously unmuted users to send messages.
- 5cee21468e: Fix spotlight search does not find rooms with special or non-latin characters
- aaefe865a7: fix: agent role being removed upon user deactivation
- f556518fa1: Change SAU aggregation to consider only sessions from few days ago instead of the whole past.

  This is particularly important for large workspaces in case the cron job did not run for some time, in that case the amount of sessions would accumulate and the aggregation would take a long time to run.

- 61128364d6: Fixes a problem where the calculated time for considering the visitor abandonment was the first message from the visitor and not the visitor's reply to the agent.
- Updated dependencies [239a34e877]
- Updated dependencies [203304782f]
- Updated dependencies [4186eecf05]
- Updated dependencies [ba24f3c21f]
- Updated dependencies [ebab8c4dd8]
- Updated dependencies [1041d4d361]
- Updated dependencies [61128364d6]
- Updated dependencies [d45365436e]
  - @rocket.chat/core-typings@6.4.0

## 0.1.0-rc.5

### Patch Changes

- Updated dependencies [1041d4d361]
  - @rocket.chat/core-typings@6.4.0-rc.5

## 0.1.0-rc.4

### Patch Changes

- @rocket.chat/core-typings@6.4.0-rc.4

## 0.1.0-rc.3

### Patch Changes

- @rocket.chat/core-typings@6.4.0-rc.3

## 0.1.0-rc.2

### Patch Changes

- @rocket.chat/core-typings@6.4.0-rc.2

## 0.1.0-rc.1

### Patch Changes

- @rocket.chat/core-typings@6.4.0-rc.1

## 0.1.0-rc.0

### Minor Changes

- 4186eecf05: Introduce the ability to report an user
- ead7c7bef2: Fixed read receipts not getting deleted after corresponding message is deleted

### Patch Changes

- 8a59855fcf: When setting a room as read-only, do not allow previously unmuted users to send messages.
- 5cee21468e: Fix spotlight search does not find rooms with special or non-latin characters
- aaefe865a7: fix: agent role being removed upon user deactivation
- f556518fa1: Change SAU aggregation to consider only sessions from few days ago instead of the whole past.

  This is particularly important for large workspaces in case the cron job did not run for some time, in that case the amount of sessions would accumulate and the aggregation would take a long time to run.

- 61128364d6: Fixes a problem where the calculated time for considering the visitor abandonment was the first message from the visitor and not the visitor's reply to the agent.
- Updated dependencies [239a34e877]
- Updated dependencies [203304782f]
- Updated dependencies [4186eecf05]
- Updated dependencies [ba24f3c21f]
- Updated dependencies [ebab8c4dd8]
- Updated dependencies [61128364d6]
- Updated dependencies [d45365436e]
  - @rocket.chat/core-typings@6.4.0-rc.0

## 0.0.14

### Patch Changes

- @rocket.chat/core-typings@6.3.8

## 0.0.13

### Patch Changes

- @rocket.chat/core-typings@6.3.7

## 0.0.12

### Patch Changes

- @rocket.chat/core-typings@6.3.6

## 0.0.11

### Patch Changes

- 92d25b9c7a: Change SAU aggregation to consider only sessions from few days ago instead of the whole past.

  This is particularly important for large workspaces in case the cron job did not run for some time, in that case the amount of sessions would accumulate and the aggregation would take a long time to run.

  - @rocket.chat/core-typings@6.3.5

## 0.0.10

### Patch Changes

- 8a7d5d3898: fix: agent role being removed upon user deactivation
  - @rocket.chat/core-typings@6.3.4

## 0.0.9

### Patch Changes

- @rocket.chat/core-typings@6.3.3

## 0.0.8

### Patch Changes

- @rocket.chat/core-typings@6.3.2

## 0.0.7

### Patch Changes

- @rocket.chat/core-typings@6.3.1

## 0.0.6

### Patch Changes

- 7832a40a6d: refactor: Move units check outside of model for finds
- b837cb9f2a: Fixed a problem where disabled department agent's where still being activated when applicable business hours met.
- ee5993625b: fix: Dept w/o any BH config do not adhere to the default BH rules.
- 9da856cc67: fix: Resume on-hold chat not working with max-chat's allowed per agent config
- 0f0b8e17bf: fix: hidden custom fields being required in some cases
- c31f93ed96: fix: newly added agent not following business hours
- b837cb9f2a: Fixed logic around Default Business Hours where agents from disabled/archived departments where being omitted from processing at closing time
- 916c0dcaf2: fix: [ENTERPRISE] Guest users can join more than maxRoomsPerGuest rooms
- 94477bd9f8: Update database query to only update online & unavailable agents when opening & closing business hours
- 16dca466ea: fix: "Discussions" filter is prioritized in admin "Rooms" page
- Updated dependencies [e14ec50816]
- Updated dependencies [9da856cc67]
- Updated dependencies [12d97e16c2]
- Updated dependencies [48ac55f4ea]
  - @rocket.chat/core-typings@6.3.0

## 0.0.6-rc.10

### Patch Changes

- @rocket.chat/core-typings@6.3.0-rc.10

## 0.0.6-rc.9

### Patch Changes

- Updated dependencies [48ac55f4ea]
  - @rocket.chat/core-typings@6.3.0-rc.9

## 0.0.6-rc.8

### Patch Changes

- @rocket.chat/core-typings@6.3.0-rc.8

## 0.0.6-rc.7

### Patch Changes

- @rocket.chat/core-typings@6.3.0-rc.7

## 0.0.6-rc.6

### Patch Changes

- @rocket.chat/core-typings@6.3.0-rc.6

## 0.0.6-rc.5

### Patch Changes

- @rocket.chat/core-typings@6.3.0-rc.5

## 0.0.6-rc.4

### Patch Changes

- @rocket.chat/core-typings@6.3.0-rc.4

## 0.0.6-rc.3

### Patch Changes

- @rocket.chat/core-typings@6.3.0-rc.3

## 0.0.6-rc.2

### Patch Changes

- @rocket.chat/core-typings@6.3.0-rc.2

## 0.0.6-rc.1

### Patch Changes

- @rocket.chat/core-typings@6.3.0-rc.1

## 0.0.5

### Patch Changes

- @rocket.chat/core-typings@6.2.10

## 0.0.4

## 0.0.3-rc.0

### Patch Changes

- 7832a40a6d: refactor: Move units check outside of model for finds
- b837cb9f2a: Fixed a problem where disabled department agent's where still being activated when applicable business hours met.
- ee5993625b: fix: Dept w/o any BH config do not adhere to the default BH rules.
- 9da856cc67: fix: Resume on-hold chat not working with max-chat's allowed per agent config
- 0f0b8e17bf: fix: hidden custom fields being required in some cases
- c31f93ed96: fix: newly added agent not following business hours
- b837cb9f2a: Fixed logic around Default Business Hours where agents from disabled/archived departments where being omitted from processing at closing time
- 916c0dcaf2: fix: [ENTERPRISE] Guest users can join more than maxRoomsPerGuest rooms
- 94477bd9f8: Update database query to only update online & unavailable agents when opening & closing business hours
- 16dca466ea: fix: "Discussions" filter is prioritized in admin "Rooms" page
- Updated dependencies [e14ec50816]
- Updated dependencies [9da856cc67]
- Updated dependencies [12d97e16c2]
  - @rocket.chat/core-typings@6.3.0-rc.0

## 0.0.2

### Patch Changes

- Updated dependencies []:
  - @rocket.chat/core-typings@6.2.6<|MERGE_RESOLUTION|>--- conflicted
+++ resolved
@@ -1,55 +1,55 @@
 # @rocket.chat/model-typings
 
-<<<<<<< HEAD
 ## 0.5.0-rc.3
-=======
+
+### Patch Changes
+
+- <details><summary>Updated dependencies []:</summary>
+
+  - @rocket.chat/core-typings@6.10.0-rc.3
+  </details>
+
+## 0.5.0-rc.2
+
+### Patch Changes
+
+- <details><summary>Updated dependencies []:</summary>
+
+  - @rocket.chat/core-typings@6.10.0-rc.2
+  </details>
+
+## 0.5.0-rc.1
+
+### Patch Changes
+
+- <details><summary>Updated dependencies []:</summary>
+
+  - @rocket.chat/core-typings@6.10.0-rc.1
+  </details>
+
+## 0.5.0-rc.0
+
+### Minor Changes
+
+- ([#32197](https://github.com/RocketChat/Rocket.Chat/pull/32197)) Async End-to-End Encrypted rooms key distribution process. Users now don't need to be online to get the keys of their subscribed encrypted rooms, the key distribution process is now async and users can recieve keys even when they are not online.
+
+- ([#31821](https://github.com/RocketChat/Rocket.Chat/pull/31821)) New runtime for apps in the Apps-Engine based on the Deno platform
+
+### Patch Changes
+
+- ([#32431](https://github.com/RocketChat/Rocket.Chat/pull/32431)) Fixed last message preview in Sidebar for E2E Ecrypted channels
+
+- <details><summary>Updated dependencies [1240c874a5, 5f95c4ec6b, f75a2cb4bb, 4f72d62aa7, dfa49bdbb2]:</summary>
+
+  - @rocket.chat/core-typings@6.10.0-rc.0
+
 ## 0.4.4
->>>>>>> 2e700797
-
-### Patch Changes
-
-- <details><summary>Updated dependencies []:</summary>
-
-<<<<<<< HEAD
-  - @rocket.chat/core-typings@6.10.0-rc.3
-  </details>
-
-## 0.5.0-rc.2
-
-### Patch Changes
-
-- <details><summary>Updated dependencies []:</summary>
-
-  - @rocket.chat/core-typings@6.10.0-rc.2
-  </details>
-
-## 0.5.0-rc.1
-
-### Patch Changes
-
-- <details><summary>Updated dependencies []:</summary>
-
-  - @rocket.chat/core-typings@6.10.0-rc.1
-  </details>
-
-## 0.5.0-rc.0
-
-### Minor Changes
-
-- ([#32197](https://github.com/RocketChat/Rocket.Chat/pull/32197)) Async End-to-End Encrypted rooms key distribution process. Users now don't need to be online to get the keys of their subscribed encrypted rooms, the key distribution process is now async and users can recieve keys even when they are not online.
-
-- ([#31821](https://github.com/RocketChat/Rocket.Chat/pull/31821)) New runtime for apps in the Apps-Engine based on the Deno platform
-
-### Patch Changes
-
-- ([#32431](https://github.com/RocketChat/Rocket.Chat/pull/32431)) Fixed last message preview in Sidebar for E2E Ecrypted channels
-
-- <details><summary>Updated dependencies [1240c874a5, 5f95c4ec6b, f75a2cb4bb, 4f72d62aa7, dfa49bdbb2]:</summary>
-
-  - @rocket.chat/core-typings@6.10.0-rc.0
-=======
+
+### Patch Changes
+
+- <details><summary>Updated dependencies []:</summary>
+
   - @rocket.chat/core-typings@6.9.3
->>>>>>> 2e700797
   </details>
 
 ## 0.4.3
