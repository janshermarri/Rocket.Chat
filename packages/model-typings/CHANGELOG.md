# @rocket.chat/model-typings

<<<<<<< HEAD
## 0.1.0-rc.3

### Patch Changes

- @rocket.chat/core-typings@6.4.0-rc.3

## 0.1.0-rc.2

### Patch Changes

- @rocket.chat/core-typings@6.4.0-rc.2

## 0.1.0-rc.1

### Patch Changes

- @rocket.chat/core-typings@6.4.0-rc.1

## 0.1.0-rc.0

### Minor Changes

- 4186eecf05: Introduce the ability to report an user
- ead7c7bef2: Fixed read receipts not getting deleted after corresponding message is deleted

### Patch Changes

- 8a59855fcf: When setting a room as read-only, do not allow previously unmuted users to send messages.
- 5cee21468e: Fix spotlight search does not find rooms with special or non-latin characters
- aaefe865a7: fix: agent role being removed upon user deactivation
- f556518fa1: Change SAU aggregation to consider only sessions from few days ago instead of the whole past.

  This is particularly important for large workspaces in case the cron job did not run for some time, in that case the amount of sessions would accumulate and the aggregation would take a long time to run.

- 61128364d6: Fixes a problem where the calculated time for considering the visitor abandonment was the first message from the visitor and not the visitor's reply to the agent.
- Updated dependencies [239a34e877]
- Updated dependencies [203304782f]
- Updated dependencies [4186eecf05]
- Updated dependencies [ba24f3c21f]
- Updated dependencies [ebab8c4dd8]
- Updated dependencies [61128364d6]
- Updated dependencies [d45365436e]
  - @rocket.chat/core-typings@6.4.0-rc.0
=======
## 0.0.13

### Patch Changes

- @rocket.chat/core-typings@6.3.7
>>>>>>> c4bcbb24

## 0.0.12

### Patch Changes

- @rocket.chat/core-typings@6.3.6

## 0.0.11

### Patch Changes

- 92d25b9c7a: Change SAU aggregation to consider only sessions from few days ago instead of the whole past.

  This is particularly important for large workspaces in case the cron job did not run for some time, in that case the amount of sessions would accumulate and the aggregation would take a long time to run.

  - @rocket.chat/core-typings@6.3.5

## 0.0.10

### Patch Changes

- 8a7d5d3898: fix: agent role being removed upon user deactivation
  - @rocket.chat/core-typings@6.3.4

## 0.0.9

### Patch Changes

- @rocket.chat/core-typings@6.3.3

## 0.0.8

### Patch Changes

- @rocket.chat/core-typings@6.3.2

## 0.0.7

### Patch Changes

- @rocket.chat/core-typings@6.3.1

## 0.0.6

### Patch Changes

- 7832a40a6d: refactor: Move units check outside of model for finds
- b837cb9f2a: Fixed a problem where disabled department agent's where still being activated when applicable business hours met.
- ee5993625b: fix: Dept w/o any BH config do not adhere to the default BH rules.
- 9da856cc67: fix: Resume on-hold chat not working with max-chat's allowed per agent config
- 0f0b8e17bf: fix: hidden custom fields being required in some cases
- c31f93ed96: fix: newly added agent not following business hours
- b837cb9f2a: Fixed logic around Default Business Hours where agents from disabled/archived departments where being omitted from processing at closing time
- 916c0dcaf2: fix: [ENTERPRISE] Guest users can join more than maxRoomsPerGuest rooms
- 94477bd9f8: Update database query to only update online & unavailable agents when opening & closing business hours
- 16dca466ea: fix: "Discussions" filter is prioritized in admin "Rooms" page
- Updated dependencies [e14ec50816]
- Updated dependencies [9da856cc67]
- Updated dependencies [12d97e16c2]
- Updated dependencies [48ac55f4ea]
  - @rocket.chat/core-typings@6.3.0

## 0.0.6-rc.10

### Patch Changes

- @rocket.chat/core-typings@6.3.0-rc.10

## 0.0.6-rc.9

### Patch Changes

- Updated dependencies [48ac55f4ea]
  - @rocket.chat/core-typings@6.3.0-rc.9

## 0.0.6-rc.8

### Patch Changes

- @rocket.chat/core-typings@6.3.0-rc.8

## 0.0.6-rc.7

### Patch Changes

- @rocket.chat/core-typings@6.3.0-rc.7

## 0.0.6-rc.6

### Patch Changes

- @rocket.chat/core-typings@6.3.0-rc.6

## 0.0.6-rc.5

### Patch Changes

- @rocket.chat/core-typings@6.3.0-rc.5

## 0.0.6-rc.4

### Patch Changes

- @rocket.chat/core-typings@6.3.0-rc.4

## 0.0.6-rc.3

### Patch Changes

- @rocket.chat/core-typings@6.3.0-rc.3

## 0.0.6-rc.2

### Patch Changes

- @rocket.chat/core-typings@6.3.0-rc.2

## 0.0.6-rc.1

### Patch Changes

- @rocket.chat/core-typings@6.3.0-rc.1

## 0.0.5

### Patch Changes

- @rocket.chat/core-typings@6.2.10

## 0.0.4

## 0.0.3-rc.0

### Patch Changes

- 7832a40a6d: refactor: Move units check outside of model for finds
- b837cb9f2a: Fixed a problem where disabled department agent's where still being activated when applicable business hours met.
- ee5993625b: fix: Dept w/o any BH config do not adhere to the default BH rules.
- 9da856cc67: fix: Resume on-hold chat not working with max-chat's allowed per agent config
- 0f0b8e17bf: fix: hidden custom fields being required in some cases
- c31f93ed96: fix: newly added agent not following business hours
- b837cb9f2a: Fixed logic around Default Business Hours where agents from disabled/archived departments where being omitted from processing at closing time
- 916c0dcaf2: fix: [ENTERPRISE] Guest users can join more than maxRoomsPerGuest rooms
- 94477bd9f8: Update database query to only update online & unavailable agents when opening & closing business hours
- 16dca466ea: fix: "Discussions" filter is prioritized in admin "Rooms" page
- Updated dependencies [e14ec50816]
- Updated dependencies [9da856cc67]
- Updated dependencies [12d97e16c2]
  - @rocket.chat/core-typings@6.3.0-rc.0

## 0.0.2

### Patch Changes

- Updated dependencies []:
  - @rocket.chat/core-typings@6.2.6<|MERGE_RESOLUTION|>--- conflicted
+++ resolved
@@ -1,6 +1,5 @@
 # @rocket.chat/model-typings
 
-<<<<<<< HEAD
 ## 0.1.0-rc.3
 
 ### Patch Changes
@@ -44,13 +43,11 @@
 - Updated dependencies [61128364d6]
 - Updated dependencies [d45365436e]
   - @rocket.chat/core-typings@6.4.0-rc.0
-=======
 ## 0.0.13
 
 ### Patch Changes
 
 - @rocket.chat/core-typings@6.3.7
->>>>>>> c4bcbb24
 
 ## 0.0.12
 
