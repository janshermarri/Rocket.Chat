--- conflicted
+++ resolved
@@ -1,6 +1,5 @@
 # @rocket.chat/model-typings
 
-<<<<<<< HEAD
 ## 0.1.0-rc.4
 
 ### Patch Changes
@@ -50,13 +49,12 @@
 - Updated dependencies [61128364d6]
 - Updated dependencies [d45365436e]
   - @rocket.chat/core-typings@6.4.0-rc.0
-=======
+
 ## 0.0.14
 
 ### Patch Changes
 
 - @rocket.chat/core-typings@6.3.8
->>>>>>> a9af6b18
 
 ## 0.0.13
 
