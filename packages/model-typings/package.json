--- conflicted
+++ resolved
@@ -3,7 +3,6 @@
 	"version": "0.0.6",
 	"private": true,
 	"devDependencies": {
-<<<<<<< HEAD
 		"@types/jest": "~29.5.3",
 		"@types/node-rsa": "^1.1.1",
 		"eslint": "~8.45.0",
@@ -11,15 +10,6 @@
 		"mongodb": "^4.12.1",
 		"ts-jest": "~29.0.5",
 		"typescript": "~5.1.6"
-=======
-		"@types/jest": "~29.5.2",
-		"@types/node-rsa": "^1.1.1",
-		"eslint": "~8.43.0",
-		"jest": "~29.5.0",
-		"mongodb": "^4.12.1",
-		"ts-jest": "~29.0.5",
-		"typescript": "~5.1.3"
->>>>>>> d3c4ef1e
 	},
 	"scripts": {
 		"lint": "eslint --ext .js,.jsx,.ts,.tsx .",
