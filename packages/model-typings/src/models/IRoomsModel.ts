<<<<<<< HEAD
import type { Cursor, AggregationCursor, UpdateWriteOpResult } from 'mongodb';
import type { IRoom, IOmnichannelGenericRoom } from '@rocket.chat/core-typings';
=======
import type { FindCursor, AggregationCursor, Document, FindOptions } from 'mongodb';
import type { IRoom } from '@rocket.chat/core-typings';
>>>>>>> 1c58b459

import type { FindPaginated, IBaseModel } from './IBaseModel';

export interface IRoomsModel extends IBaseModel<IRoom> {
	findOneByRoomIdAndUserId(rid: any, uid: any, options?: any): any;

	findManyByRoomIds(roomIds: any, options?: any): any;

	findPaginatedByIds(roomIds: any, options?: any): any;

	getMostRecentAverageChatDurationTime(numberMostRecentChats: any, department: any): Promise<any>;

	findByNameContainingAndTypes(name: any, types: any, discussion?: boolean, teams?: boolean, showOnlyTeams?: boolean, options?: any): any;

	findByTypes(types: any, discussion?: boolean, teams?: boolean, onlyTeams?: boolean, options?: any): any;

	findByNameContaining(name: any, discussion?: boolean, teams?: boolean, onlyTeams?: boolean, options?: any): any;

	findByTeamId(teamId: any, options?: any): any;

	findPaginatedByTeamIdContainingNameAndDefault(teamId: any, name: any, teamDefault: any, ids: any, options?: any): any;

	findByTeamIdAndRoomsId(teamId: any, rids: any, options?: any): any;

	findChannelAndPrivateByNameStarting(name: any, sIds: any, options: any): any;

	findRoomsByNameOrFnameStarting(name: any, options: any): any;

	findRoomsWithoutDiscussionsByRoomIds(name: any, roomIds: any, options: any): any;

	findPaginatedRoomsWithoutDiscussionsByRoomIds(name: any, roomIds: any, options: any): any;

	findChannelAndGroupListWithoutTeamsByNameStartingByOwner(uid: any, name: any, groupsToAccept: any, options: any): any;

	unsetTeamId(teamId: any, options?: any): any;

	unsetTeamById(rid: any, options?: any): any;

	setTeamById(rid: any, teamId: any, teamDefault: any, options?: any): any;

	setTeamMainById(rid: any, teamId: any, options?: any): any;

	setTeamByIds(rids: any, teamId: any, options?: any): any;

	setTeamDefaultById(rid: any, teamDefault: any, options?: any): any;

	setJoinCodeById(rid: string, joinCode: string): Promise<UpdateWriteOpResult>;

	findChannelsWithNumberOfMessagesBetweenDate(params: {
		start: any;
		end: any;
		startOfLastWeek: any;
		endOfLastWeek: any;
		onlyCount?: boolean;
		options?: any;
	}): any;

	findOneByName(name: any, options?: any): any;

	findDefaultRoomsForTeam(teamId: any): FindCursor<IRoom>;

	incUsersCountByIds(ids: any, inc: number): any;

	findOneByNameOrFname(name: any, options?: any): any;

	allRoomSourcesCount(): AggregationCursor<Document>; // TODO change back when convert model do TS AggregationCursor<{ _id: Required<IOmnichannelGenericRoom['source']>; count: number }>;

	findByBroadcast(options?: any): any;

	findByActiveLivestream(options?: any): any;

	setAsFederated(roomId: any): any;

	setRoomTypeById(roomId: any, roomType: any): any;

	setRoomNameById(roomId: any, name: any, fname: any): any;

	setRoomTopicById(roomId: any, topic: any): any;

	findByE2E(options: any): any;

	findRoomsInsideTeams(autoJoin?: boolean): any;

	countByType(t: IRoom['t']): Promise<number>;

	findPaginatedByNameOrFNameAndRoomIdsIncludingTeamRooms(
		searchTerm: RegExp | null,
		teamIds: string[],
		roomIds: string[],
		options?: FindOptions<IRoom>,
	): FindPaginated<FindCursor<IRoom>>;

	findPaginatedContainingNameOrFNameInIdsAsTeamMain(
		searchTerm: RegExp | null,
		rids: string[],
		options?: FindOptions<IRoom>,
	): FindPaginated<FindCursor<IRoom>>;

	findPaginatedByTypeAndIds(type: IRoom['t'], ids: string[], options?: FindOptions<IRoom>): FindPaginated<FindCursor<IRoom>>;
}<|MERGE_RESOLUTION|>--- conflicted
+++ resolved
@@ -1,10 +1,5 @@
-<<<<<<< HEAD
-import type { Cursor, AggregationCursor, UpdateWriteOpResult } from 'mongodb';
-import type { IRoom, IOmnichannelGenericRoom } from '@rocket.chat/core-typings';
-=======
-import type { FindCursor, AggregationCursor, Document, FindOptions } from 'mongodb';
+import type { FindCursor, AggregationCursor, Document, FindOptions, UpdateResult } from 'mongodb';
 import type { IRoom } from '@rocket.chat/core-typings';
->>>>>>> 1c58b459
 
 import type { FindPaginated, IBaseModel } from './IBaseModel';
 
@@ -51,7 +46,7 @@
 
 	setTeamDefaultById(rid: any, teamDefault: any, options?: any): any;
 
-	setJoinCodeById(rid: string, joinCode: string): Promise<UpdateWriteOpResult>;
+	setJoinCodeById(rid: string, joinCode: string): Promise<UpdateResult>;
 
 	findChannelsWithNumberOfMessagesBetweenDate(params: {
 		start: any;
