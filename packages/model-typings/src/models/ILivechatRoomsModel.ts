--- conflicted
+++ resolved
@@ -1,4 +1,5 @@
 import type { IOmnichannelRoom } from '@rocket.chat/core-typings';
+import type { FindCursor } from 'mongodb';
 
 import type { IBaseModel } from './IBaseModel';
 
@@ -97,13 +98,5 @@
 
 	setDepartmentByRoomId(roomId: any, departmentId: any): any;
 
-<<<<<<< HEAD
-	setAutoTransferOngoingById(roomId: string): void;
-
-	unsetAutoTransferOngoingById(roomId: string): void;
-
-	setAutoTransferredAtById(roomId: string): void;
-=======
-	findOpen(): any;
->>>>>>> 4f946a00
+	findOpen(): FindCursor<IOmnichannelRoom>;
 }