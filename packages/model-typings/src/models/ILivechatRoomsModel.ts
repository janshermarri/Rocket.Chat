--- conflicted
+++ resolved
@@ -1,15 +1,11 @@
-<<<<<<< HEAD
 import type {
 	IMessage,
 	IOmnichannelRoom,
 	IOmnichannelRoomClosingInfo,
 	ISetting,
-	IVisitor,
+	ILivechatVisitor,
 	RoomVerificationState,
 } from '@rocket.chat/core-typings';
-=======
-import type { IMessage, IOmnichannelRoom, IOmnichannelRoomClosingInfo, ISetting, ILivechatVisitor } from '@rocket.chat/core-typings';
->>>>>>> 69447e18
 import type { FindCursor, UpdateResult, AggregationCursor, Document, FindOptions, DeleteResult, Filter } from 'mongodb';
 
 import type { FindPaginated } from '..';
