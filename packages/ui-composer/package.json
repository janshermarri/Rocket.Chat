{
  "name": "@rocket.chat/ui-composer",
  "version": "0.1.0",
  "private": true,
  "devDependencies": {
    "@babel/core": "~7.22.20",
    "@react-aria/toolbar": "^3.0.0-beta.1",
    "@rocket.chat/eslint-config": "workspace:^",
<<<<<<< HEAD
    "@rocket.chat/fuselage": "^0.52.0",
=======
    "@rocket.chat/fuselage": "^0.53.2",
>>>>>>> 5eb3cbb7
    "@rocket.chat/icons": "^0.34.0",
    "@storybook/addon-actions": "~6.5.16",
    "@storybook/addon-docs": "~6.5.16",
    "@storybook/addon-essentials": "~6.5.16",
    "@storybook/builder-webpack4": "~6.5.16",
    "@storybook/manager-webpack4": "~6.5.16",
    "@storybook/react": "~6.5.16",
    "@storybook/testing-library": "~0.0.13",
    "@types/babel__core": "~7.20.3",
    "@types/jest": "~29.5.7",
    "eslint": "~8.45.0",
    "eslint-plugin-react": "~7.32.2",
    "eslint-plugin-react-hooks": "~4.6.0",
    "eslint-plugin-storybook": "~0.6.15",
    "jest": "~29.6.4",
    "react-docgen-typescript-plugin": "~1.0.5",
    "ts-jest": "~29.1.1",
    "typescript": "~5.3.3"
  },
  "peerDependencies": {
    "@react-aria/toolbar": "*",
    "@rocket.chat/fuselage": "*",
    "@rocket.chat/icons": "*",
    "react": "^17.0.2",
    "react-dom": "^17.0.2"
  },
  "scripts": {
    "lint": "eslint --ext .js,.jsx,.ts,.tsx .",
    "lint:fix": "eslint --ext .js,.jsx,.ts,.tsx . --fix",
    "test": "jest",
    "build": "rm -rf dist && tsc -p tsconfig.json",
    "dev": "tsc -p tsconfig.json --watch --preserveWatchOutput",
    "storybook": "start-storybook -p 6006"
  },
  "main": "./dist/index.js",
  "typings": "./dist/index.d.ts",
  "files": [
    "/dist"
  ],
  "volta": {
    "extends": "../../package.json"
  }
}<|MERGE_RESOLUTION|>--- conflicted
+++ resolved
@@ -6,11 +6,7 @@
     "@babel/core": "~7.22.20",
     "@react-aria/toolbar": "^3.0.0-beta.1",
     "@rocket.chat/eslint-config": "workspace:^",
-<<<<<<< HEAD
-    "@rocket.chat/fuselage": "^0.52.0",
-=======
     "@rocket.chat/fuselage": "^0.53.2",
->>>>>>> 5eb3cbb7
     "@rocket.chat/icons": "^0.34.0",
     "@storybook/addon-actions": "~6.5.16",
     "@storybook/addon-docs": "~6.5.16",
