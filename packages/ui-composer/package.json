--- conflicted
+++ resolved
@@ -1,58 +1,4 @@
 {
-<<<<<<< HEAD
-	"name": "@rocket.chat/ui-composer",
-	"version": "0.3.0-rc.0",
-	"private": true,
-	"main": "./dist/index.js",
-	"typings": "./dist/index.d.ts",
-	"files": [
-		"/dist"
-	],
-	"scripts": {
-		"lint": "eslint --ext .js,.jsx,.ts,.tsx .",
-		"lint:fix": "eslint --ext .js,.jsx,.ts,.tsx . --fix",
-		"build": "rm -rf dist && tsc -p tsconfig.build.json",
-		"typecheck": "tsc --noEmit",
-		"dev": "tsc -p tsconfig.build.json --watch --preserveWatchOutput",
-		"storybook": "start-storybook -p 6006",
-		"build-preview": "build-storybook",
-		".:build-preview-move": "mkdir -p ../../.preview/ && cp -r ./storybook-static ../../.preview/ui-composer"
-	},
-	"devDependencies": {
-		"@babel/core": "~7.22.20",
-		"@react-aria/toolbar": "^3.0.0-beta.1",
-		"@rocket.chat/eslint-config": "workspace:^",
-		"@rocket.chat/fuselage": "^0.59.1",
-		"@rocket.chat/icons": "~0.38.0",
-		"@storybook/addon-actions": "~6.5.16",
-		"@storybook/addon-docs": "~6.5.16",
-		"@storybook/addon-essentials": "~6.5.16",
-		"@storybook/builder-webpack4": "~6.5.16",
-		"@storybook/manager-webpack4": "~6.5.16",
-		"@storybook/react": "~6.5.16",
-		"@storybook/testing-library": "~0.0.13",
-		"@types/react": "~17.0.80",
-		"@types/react-dom": "~17.0.25",
-		"eslint": "~8.45.0",
-		"eslint-plugin-react": "~7.32.2",
-		"eslint-plugin-react-hooks": "~4.6.2",
-		"eslint-plugin-storybook": "~0.6.15",
-		"react": "~17.0.2",
-		"react-docgen-typescript-plugin": "~1.0.8",
-		"react-dom": "~17.0.2",
-		"typescript": "~5.5.4"
-	},
-	"peerDependencies": {
-		"@react-aria/toolbar": "*",
-		"@rocket.chat/fuselage": "*",
-		"@rocket.chat/icons": "*",
-		"react": "^17.0.2",
-		"react-dom": "^17.0.2"
-	},
-	"volta": {
-		"extends": "../../package.json"
-	}
-=======
   "name": "@rocket.chat/ui-composer",
   "version": "0.3.0",
   "private": true,
@@ -103,5 +49,4 @@
   "volta": {
     "extends": "../../package.json"
   }
->>>>>>> e9700f68
 }