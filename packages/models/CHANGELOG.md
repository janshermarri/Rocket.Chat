# @rocket.chat/models

<<<<<<< HEAD
## 0.3.0-rc.0

### Minor Changes

- ([#32693](https://github.com/RocketChat/Rocket.Chat/pull/32693)) Introduced "create contacts" endpoint to omnichannel

### Patch Changes

- <details><summary>Updated dependencies [9a38c8e13f, 927710d778, 3a161c4310, 12d6307998]:</summary>

  - @rocket.chat/model-typings@0.8.0-rc.0
=======
## 0.2.4

### Patch Changes

- <details><summary>Updated dependencies []:</summary>

  - @rocket.chat/model-typings@0.7.1
>>>>>>> e22ea8f1
  </details>

## 0.2.3

### Patch Changes

- <details><summary>Updated dependencies [7f88158036, a14c0678bb, e28be46db7]:</summary>

  - @rocket.chat/model-typings@0.7.0
  </details>

## 0.2.3-rc.6

### Patch Changes

- <details><summary>Updated dependencies []:</summary>

  - @rocket.chat/model-typings@0.7.0-rc.6
  </details>

## 0.2.3-rc.5

### Patch Changes

- <details><summary>Updated dependencies []:</summary>

  - @rocket.chat/model-typings@0.7.0-rc.5
  </details>

## 0.2.3-rc.4

### Patch Changes

- <details><summary>Updated dependencies []:</summary>

  - @rocket.chat/model-typings@0.7.0-rc.4
  </details>

## 0.2.3-rc.3

### Patch Changes

- <details><summary>Updated dependencies []:</summary>

  - @rocket.chat/model-typings@0.7.0-rc.3
  </details>

## 0.2.3-rc.2

### Patch Changes

- <details><summary>Updated dependencies []:</summary>

  - @rocket.chat/model-typings@0.7.0-rc.2
  </details>

## 0.2.3-rc.1

### Patch Changes

- <details><summary>Updated dependencies []:</summary>

  - @rocket.chat/model-typings@0.7.0-rc.1
  </details>

## 0.2.3-rc.0

### Patch Changes

- <details><summary>Updated dependencies [7f88158036, a14c0678bb, e28be46db7]:</summary>

  - @rocket.chat/model-typings@0.7.0-rc.0
  </details>

## 0.2.2

### Patch Changes

- <details><summary>Updated dependencies []:</summary>

  - @rocket.chat/model-typings@0.6.2
  </details>

## 0.2.1

### Patch Changes

- <details><summary>Updated dependencies []:</summary>

  - @rocket.chat/model-typings@0.6.1
  </details>

## 0.2.0

### Minor Changes

- ([#32793](https://github.com/RocketChat/Rocket.Chat/pull/32793)) New Feature: Video Conference Persistent Chat.
  This feature provides a discussion id for conference provider apps to store the chat messages exchanged during the conferences, so that those users may then access those messages again at any time through Rocket.Chat.

### Patch Changes

- <details><summary>Updated dependencies [439faa87d3, 03c8b066f9, 2d89a0c448, 439faa87d3, 264d7d5496]:</summary>

  - @rocket.chat/model-typings@0.6.0
  </details>

## 0.2.0-rc.6

### Patch Changes

- <details><summary>Updated dependencies []:</summary>

  - @rocket.chat/model-typings@0.6.0-rc.6
  </details>

## 0.2.0-rc.5

### Patch Changes

- <details><summary>Updated dependencies []:</summary>

  - @rocket.chat/model-typings@0.6.0-rc.5
  </details>

## 0.2.0-rc.4

### Patch Changes

- <details><summary>Updated dependencies []:</summary>

  - @rocket.chat/model-typings@0.6.0-rc.4
  </details>

## 0.2.0-rc.3

### Patch Changes

- <details><summary>Updated dependencies []:</summary>

  - @rocket.chat/model-typings@0.6.0-rc.3
  </details>

## 0.2.0-rc.2

### Patch Changes

- <details><summary>Updated dependencies []:</summary>

  - @rocket.chat/model-typings@0.6.0-rc.2
  </details>

## 0.2.0-rc.1

### Patch Changes

- <details><summary>Updated dependencies []:</summary>
  - @rocket.chat/model-typings@0.6.0-rc.1
  </details>

## 0.2.0-rc.0

### Minor Changes

- ([#32793](https://github.com/RocketChat/Rocket.Chat/pull/32793)) New Feature: Video Conference Persistent Chat.
  This feature provides a discussion id for conference provider apps to store the chat messages exchanged during the conferences, so that those users may then access those messages again at any time through Rocket.Chat.

### Patch Changes

- <details><summary>Updated dependencies [439faa87d3, 03c8b066f9, 2d89a0c448, 439faa87d3, 264d7d5496]:</summary>

  - @rocket.chat/model-typings@0.6.0-rc.0
  </details>

### Patch Changes

- <details><summary>Updated dependencies []:</summary>
  - @rocket.chat/model-typings@0.5.2
  </details>

## 0.1.1

### Patch Changes

- <details><summary>Updated dependencies []:</summary>

  - @rocket.chat/model-typings@0.5.1
  </details>

## 0.1.0

### Minor Changes

- ([#31821](https://github.com/RocketChat/Rocket.Chat/pull/31821)) New runtime for apps in the Apps-Engine based on the Deno platform

### Patch Changes

- <details><summary>Updated dependencies [eaf2f11a6c, f75a2cb4bb, 4f72d62aa7]:</summary>

  - @rocket.chat/model-typings@0.5.0
  </details>

## 0.1.0-rc.7

### Patch Changes

- <details><summary>Updated dependencies []:</summary>

  - @rocket.chat/model-typings@0.5.0-rc.7
  </details>

## 0.1.0-rc.6

### Patch Changes

- <details><summary>Updated dependencies []:</summary>

  - @rocket.chat/model-typings@0.5.0-rc.6
  </details>

## 0.1.0-rc.5

### Patch Changes

- <details><summary>Updated dependencies []:</summary>

  - @rocket.chat/model-typings@0.5.0-rc.5
  </details>

## 0.1.0-rc.4

### Patch Changes

- <details><summary>Updated dependencies []:</summary>

  - @rocket.chat/model-typings@0.5.0-rc.4
  </details>

## 0.1.0-rc.3

### Patch Changes

- <details><summary>Updated dependencies []:</summary>

  - @rocket.chat/model-typings@0.5.0-rc.3
  </details>

## 0.1.0-rc.2

### Patch Changes

- <details><summary>Updated dependencies []:</summary>

  - @rocket.chat/model-typings@0.5.0-rc.2
  </details>

## 0.1.0-rc.1

### Patch Changes

- <details><summary>Updated dependencies []:</summary>

  - @rocket.chat/model-typings@0.5.0-rc.1
  </details>

## 0.1.0-rc.0

### Minor Changes

- ([#31821](https://github.com/RocketChat/Rocket.Chat/pull/31821)) New runtime for apps in the Apps-Engine based on the Deno platform

### Patch Changes

- <details><summary>Updated dependencies [eaf2f11a6c, f75a2cb4bb, 4f72d62aa7]:</summary>

  - @rocket.chat/model-typings@0.5.0-rc.0

## 0.0.42

### Patch Changes

- <details><summary>Updated dependencies []:</summary>

  - @rocket.chat/model-typings@0.4.4
  </details>

## 0.0.41

### Patch Changes

- <details><summary>Updated dependencies []:</summary>

  - @rocket.chat/model-typings@0.4.3
  </details>

## 0.0.40

### Patch Changes

- <details><summary>Updated dependencies []:</summary>

  - @rocket.chat/model-typings@0.4.2
  </details>

## 0.0.39

### Patch Changes

- <details><summary>Updated dependencies []:</summary>

  - @rocket.chat/model-typings@0.4.1
  </details>

## 0.0.39-rc.2

### Patch Changes

- <details><summary>Updated dependencies []:</summary>

  - @rocket.chat/model-typings@0.4.1-rc.2
  </details>

## 0.0.39-rc.1

### Patch Changes

- <details><summary>Updated dependencies []:</summary>

  - @rocket.chat/model-typings@0.4.1-rc.1
  </details>

## 0.0.39-rc.0

### Patch Changes

- <details><summary>Updated dependencies []:</summary>

  - @rocket.chat/model-typings@0.4.1-rc.0
  </details>

## 0.0.38

### Patch Changes

- <details><summary>Updated dependencies [da45cb6998]:</summary>

  - @rocket.chat/model-typings@0.4.0
  </details>

## 0.0.38-rc.2

### Patch Changes

- <details><summary>Updated dependencies []:</summary>

  - @rocket.chat/model-typings@0.4.0-rc.2
  </details>

## 0.0.38-rc.1

### Patch Changes

- <details><summary>Updated dependencies []:</summary>

  - @rocket.chat/model-typings@0.4.0-rc.1
  </details>

## 0.0.38-rc.0

### Patch Changes

- <details><summary>Updated dependencies [da45cb6998]:</summary>

  - @rocket.chat/model-typings@0.4.0-rc.0

## 0.0.37

### Patch Changes

- <details><summary>Updated dependencies []:</summary>

  - @rocket.chat/model-typings@0.3.9
  </details>

> > > > > > > origin/master

## 0.0.36

### Patch Changes

- <details><summary>Updated dependencies []:</summary>

  - @rocket.chat/model-typings@0.3.8
  </details>

## 0.0.35

### Patch Changes

- ([#32056](https://github.com/RocketChat/Rocket.Chat/pull/32056)) Fix proxified model props were missing context before attribution

- <details><summary>Updated dependencies [0570f6740a]:</summary>

  - @rocket.chat/model-typings@0.3.7
  </details>

## 0.0.35-rc.4

### Patch Changes

- <details><summary>Updated dependencies []:</summary>

  - @rocket.chat/model-typings@0.3.7-rc.4
  </details>

## 0.0.35-rc.3

### Patch Changes

- <details><summary>Updated dependencies []:</summary>

  - @rocket.chat/model-typings@0.3.7-rc.3
  </details>

## 0.0.35-rc.2

### Patch Changes

- <details><summary>Updated dependencies []:</summary>

  - @rocket.chat/model-typings@0.3.7-rc.2
  </details>

## 0.0.35-rc.1

### Patch Changes

- <details><summary>Updated dependencies []:</summary>

  - @rocket.chat/model-typings@0.3.7-rc.1
  </details>

## 0.0.35-rc.0

### Patch Changes

- ([#32056](https://github.com/RocketChat/Rocket.Chat/pull/32056)) Fix proxified model props were missing context before attribution

- <details><summary>Updated dependencies [0570f6740a]:</summary>

  - @rocket.chat/model-typings@0.3.7-rc.0
  </details>

## 0.0.34

### Patch Changes

- ([#32056](https://github.com/RocketChat/Rocket.Chat/pull/32056)) Fix proxified model props were missing context before attribution

- <details><summary>Updated dependencies []:</summary>

  - @rocket.chat/model-typings@0.3.6
  </details>

## 0.0.33

### Patch Changes

- <details><summary>Updated dependencies []:</summary>

  - @rocket.chat/model-typings@0.3.5
  </details>

## 0.0.32

### Patch Changes

- <details><summary>Updated dependencies []:</summary>

  - @rocket.chat/model-typings@0.3.4
  </details>

## 0.0.31

### Patch Changes

- <details><summary>Updated dependencies []:</summary>

  - @rocket.chat/model-typings@0.3.3
  </details>

## 0.0.30

### Patch Changes

- <details><summary>Updated dependencies []:</summary>

  - @rocket.chat/model-typings@0.3.2
  </details>

## 0.0.29

### Patch Changes

- <details><summary>Updated dependencies []:</summary>

  - @rocket.chat/model-typings@0.3.1
  </details>

## 0.0.28

### Patch Changes

- ([#31138](https://github.com/RocketChat/Rocket.Chat/pull/31138)) feat(uikit): Move `@rocket.chat/ui-kit` package to the main monorepo

- <details><summary>Updated dependencies [b223cbde14, fae558bd5d, 2260c04ec6, c8ab6583dc, e7d3cdeef0, b4b2cd20a8]:</summary>

  - @rocket.chat/model-typings@0.3.0
  </details>

## 0.0.28-rc.7

### Patch Changes

- <details><summary>Updated dependencies []:</summary>

  - @rocket.chat/model-typings@0.3.0-rc.7
  </details>

## 0.0.28-rc.6

### Patch Changes

- <details><summary>Updated dependencies []:</summary>

  - @rocket.chat/model-typings@0.3.0-rc.6
  </details>

## 0.0.28-rc.5

### Patch Changes

- <details><summary>Updated dependencies []:</summary>

  - @rocket.chat/model-typings@0.3.0-rc.5
  </details>

## 0.0.28-rc.4

### Patch Changes

- @rocket.chat/model-typings@0.3.0-rc.4

## 0.0.28-rc.3

### Patch Changes

- @rocket.chat/model-typings@0.3.0-rc.3

## 0.0.28-rc.2

### Patch Changes

- @rocket.chat/model-typings@0.3.0-rc.2

## 0.0.28-rc.1

### Patch Changes

- @rocket.chat/model-typings@0.3.0-rc.1

## 0.0.28-rc.0

### Patch Changes

- b223cbde14: feat(uikit): Move `@rocket.chat/ui-kit` package to the main monorepo
- Updated dependencies [b223cbde14]
- Updated dependencies [fae558bd5d]
- Updated dependencies [2260c04ec6]
- Updated dependencies [c8ab6583dc]
- Updated dependencies [e7d3cdeef0]
- Updated dependencies [b4b2cd20a8]
  - @rocket.chat/model-typings@0.3.0-rc.0

## 0.0.27

### Patch Changes

- @rocket.chat/model-typings@0.2.3

## 0.0.26

### Patch Changes

- @rocket.chat/model-typings@0.2.2

## 0.0.25

### Patch Changes

- @rocket.chat/model-typings@0.2.1

## 0.0.24

### Patch Changes

- Updated dependencies [dea1fe9191]
- Updated dependencies [223dce18a3]
- Updated dependencies [ec1b2b9846]
- Updated dependencies [5f81a0f3cb]
  - @rocket.chat/model-typings@0.2.0

## 0.0.24-rc.12

### Patch Changes

- @rocket.chat/model-typings@0.2.0-rc.19

## 0.0.24-rc.11

### Patch Changes

- @rocket.chat/model-typings@0.2.0-rc.18

## 0.0.24-rc.10

### Patch Changes

- @rocket.chat/model-typings@0.2.0-rc.17

## 0.0.24-rc.9

### Patch Changes

- @rocket.chat/model-typings@0.2.0-rc.16

## 0.0.24-rc.8

### Patch Changes

- @rocket.chat/model-typings@0.2.0-rc.15

## 0.0.24-rc.7

### Patch Changes

- @rocket.chat/model-typings@0.2.0-rc.14

## 0.0.24-rc.6

### Patch Changes

- @rocket.chat/model-typings@0.2.0-rc.13

## 0.0.24-rc.5

### Patch Changes

- @rocket.chat/model-typings@0.2.0-rc.12

## 0.0.24-rc.4

### Patch Changes

- @rocket.chat/model-typings@0.2.0-rc.11

## 0.0.24-rc.3

### Patch Changes

- @rocket.chat/model-typings@0.2.0-rc.10

## 0.0.24-rc.2

### Patch Changes

- @rocket.chat/model-typings@0.2.0-rc.9

## 0.0.24-rc.1

### Patch Changes

- @rocket.chat/model-typings@0.2.0-rc.8

## 0.0.21-rc.7

### Patch Changes

- @rocket.chat/model-typings@0.2.0-rc.7

## 0.0.21-rc.6

### Patch Changes

- @rocket.chat/model-typings@0.2.0-rc.6

## 0.0.21-rc.5

### Patch Changes

- @rocket.chat/model-typings@0.2.0-rc.5

## 0.0.21-rc.4

### Patch Changes

- @rocket.chat/model-typings@0.2.0-rc.4

## 0.0.21-rc.3

### Patch Changes

- @rocket.chat/model-typings@0.2.0-rc.3

## 0.0.21-rc.2

### Patch Changes

- @rocket.chat/model-typings@0.2.0-rc.2

## 0.0.21-rc.1

### Patch Changes

- @rocket.chat/model-typings@0.2.0-rc.1

## 0.0.21-rc.0

### Patch Changes

- Updated dependencies [dea1fe9191]
- Updated dependencies [223dce18a3]
- Updated dependencies [ec1b2b9846]
- Updated dependencies [5f81a0f3cb]
  - @rocket.chat/model-typings@0.2.0-rc.0

## 0.0.23

### Patch Changes

- @rocket.chat/model-typings@0.1.8

## 0.0.22

### Patch Changes

- @rocket.chat/model-typings@0.1.7

## 0.0.21

### Patch Changes

- @rocket.chat/model-typings@0.1.6

## 0.0.20

### Patch Changes

- @rocket.chat/model-typings@0.1.5

## 0.0.19

### Patch Changes

- @rocket.chat/model-typings@0.1.4

## 0.0.18

### Patch Changes

- @rocket.chat/model-typings@0.1.3

## 0.0.17

### Patch Changes

- @rocket.chat/model-typings@0.1.2

## 0.0.16

### Patch Changes

- @rocket.chat/model-typings@0.1.1

## 0.0.15

### Patch Changes

- Updated dependencies [4186eecf05]
- Updated dependencies [8a59855fcf]
- Updated dependencies [5cee21468e]
- Updated dependencies [aaefe865a7]
- Updated dependencies [f556518fa1]
- Updated dependencies [ead7c7bef2]
- Updated dependencies [61128364d6]
  - @rocket.chat/model-typings@0.1.0

## 0.0.15-rc.5

### Patch Changes

- @rocket.chat/model-typings@0.1.0-rc.5

## 0.0.14-rc.4

### Patch Changes

- @rocket.chat/model-typings@0.1.0-rc.4

## 0.0.14-rc.3

### Patch Changes

- @rocket.chat/model-typings@0.1.0-rc.3

## 0.0.14-rc.2

### Patch Changes

- @rocket.chat/model-typings@0.1.0-rc.2

## 0.0.14-rc.1

### Patch Changes

- @rocket.chat/model-typings@0.1.0-rc.1

## 0.0.14-rc.0

### Patch Changes

- Updated dependencies [4186eecf05]
- Updated dependencies [8a59855fcf]
- Updated dependencies [5cee21468e]
- Updated dependencies [aaefe865a7]
- Updated dependencies [f556518fa1]
- Updated dependencies [ead7c7bef2]
- Updated dependencies [61128364d6]
  - @rocket.chat/model-typings@0.1.0-rc.0

## 0.0.13

### Patch Changes

- @rocket.chat/model-typings@0.0.13

## 0.0.12

### Patch Changes

- @rocket.chat/model-typings@0.0.12

## 0.0.11

### Patch Changes

- Updated dependencies [92d25b9c7a]
  - @rocket.chat/model-typings@0.0.11

## 0.0.10

### Patch Changes

- Updated dependencies [8a7d5d3898]
  - @rocket.chat/model-typings@0.0.10

## 0.0.9

### Patch Changes

- @rocket.chat/model-typings@0.0.9

## 0.0.8

### Patch Changes

- @rocket.chat/model-typings@0.0.8

## 0.0.7

### Patch Changes

- @rocket.chat/model-typings@0.0.7

## 0.0.6

### Patch Changes

- Updated dependencies [7832a40a6d]
- Updated dependencies [b837cb9f2a]
- Updated dependencies [ee5993625b]
- Updated dependencies [9da856cc67]
- Updated dependencies [0f0b8e17bf]
- Updated dependencies [c31f93ed96]
- Updated dependencies [b837cb9f2a]
- Updated dependencies [916c0dcaf2]
- Updated dependencies [94477bd9f8]
- Updated dependencies [16dca466ea]
  - @rocket.chat/model-typings@0.0.6

## 0.0.6-rc.10

### Patch Changes

- @rocket.chat/model-typings@0.0.6-rc.10

## 0.0.6-rc.9

### Patch Changes

- @rocket.chat/model-typings@0.0.6-rc.9

## 0.0.6-rc.8

### Patch Changes

- @rocket.chat/model-typings@0.0.6-rc.8

## 0.0.6-rc.7

### Patch Changes

- @rocket.chat/model-typings@0.0.6-rc.7

## 0.0.6-rc.6

### Patch Changes

- @rocket.chat/model-typings@0.0.6-rc.6

## 0.0.6-rc.5

### Patch Changes

- @rocket.chat/model-typings@0.0.6-rc.5

## 0.0.6-rc.4

### Patch Changes

- @rocket.chat/model-typings@0.0.6-rc.4

## 0.0.6-rc.3

### Patch Changes

- @rocket.chat/model-typings@0.0.6-rc.3

## 0.0.6-rc.2

### Patch Changes

- @rocket.chat/model-typings@0.0.6-rc.2

## 0.0.6-rc.1

### Patch Changes

- @rocket.chat/model-typings@0.0.6-rc.1

## 0.0.5

### Patch Changes

- @rocket.chat/model-typings@0.0.5

## 0.0.4

## 0.0.3-rc.0

### Patch Changes

- Updated dependencies [7832a40a6d]
- Updated dependencies [b837cb9f2a]
- Updated dependencies [ee5993625b]
- Updated dependencies [9da856cc67]
- Updated dependencies [0f0b8e17bf]
- Updated dependencies [c31f93ed96]
- Updated dependencies [b837cb9f2a]
- Updated dependencies [916c0dcaf2]
- Updated dependencies [94477bd9f8]
- Updated dependencies [16dca466ea]
  - @rocket.chat/model-typings@0.0.3-rc.0

## 0.0.2

### Patch Changes

- Updated dependencies []:
  - @rocket.chat/model-typings@0.0.2<|MERGE_RESOLUTION|>--- conflicted
+++ resolved
@@ -1,6 +1,5 @@
 # @rocket.chat/models
 
-<<<<<<< HEAD
 ## 0.3.0-rc.0
 
 ### Minor Changes
@@ -12,7 +11,7 @@
 - <details><summary>Updated dependencies [9a38c8e13f, 927710d778, 3a161c4310, 12d6307998]:</summary>
 
   - @rocket.chat/model-typings@0.8.0-rc.0
-=======
+  </details>
 ## 0.2.4
 
 ### Patch Changes
@@ -20,7 +19,6 @@
 - <details><summary>Updated dependencies []:</summary>
 
   - @rocket.chat/model-typings@0.7.1
->>>>>>> e22ea8f1
   </details>
 
 ## 0.2.3
