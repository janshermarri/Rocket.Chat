--- conflicted
+++ resolved
@@ -1,16 +1,10 @@
 # @rocket.chat/models
 
-<<<<<<< HEAD
 ## 1.3.0-rc.3
-=======
-## 1.2.3
->>>>>>> aeab9d32
-
-### Patch Changes
-
-- <details><summary>Updated dependencies []:</summary>
-
-<<<<<<< HEAD
+
+### Patch Changes
+
+- <details><summary>Updated dependencies []:</summary>
   - @rocket.chat/rest-typings@7.4.0-rc.3
   - @rocket.chat/model-typings@1.4.0-rc.3
   </details>
@@ -55,10 +49,15 @@
 
   - @rocket.chat/rest-typings@7.4.0-rc.0
   - @rocket.chat/model-typings@1.4.0-rc.0
-=======
+  </details>
+
+## 1.2.3
+
+### Patch Changes
+
+- <details><summary>Updated dependencies []:</summary>
   - @rocket.chat/rest-typings@7.3.3
   - @rocket.chat/model-typings@1.3.3
->>>>>>> aeab9d32
   </details>
 
 ## 1.2.2
