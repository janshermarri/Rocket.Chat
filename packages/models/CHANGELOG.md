# @rocket.chat/models

<<<<<<< HEAD
## 0.2.1-rc.0

### Patch Changes

- <details><summary>Updated dependencies [7f88158036, a14c0678bb, e28be46db7]:</summary>

  - @rocket.chat/model-typings@0.7.0-rc.0
=======
## 0.2.1

### Patch Changes

- <details><summary>Updated dependencies []:</summary>

  - @rocket.chat/model-typings@0.6.1
>>>>>>> 12e000d8
  </details>

## 0.2.0

### Minor Changes

- ([#32793](https://github.com/RocketChat/Rocket.Chat/pull/32793)) New Feature: Video Conference Persistent Chat.
  This feature provides a discussion id for conference provider apps to store the chat messages exchanged during the conferences, so that those users may then access those messages again at any time through Rocket.Chat.

### Patch Changes

- <details><summary>Updated dependencies [439faa87d3, 03c8b066f9, 2d89a0c448, 439faa87d3, 264d7d5496]:</summary>

  - @rocket.chat/model-typings@0.6.0
  </details>

## 0.2.0-rc.6

### Patch Changes

- <details><summary>Updated dependencies []:</summary>

  - @rocket.chat/model-typings@0.6.0-rc.6
  </details>

## 0.2.0-rc.5

### Patch Changes

- <details><summary>Updated dependencies []:</summary>

  - @rocket.chat/model-typings@0.6.0-rc.5
  </details>

## 0.2.0-rc.4

### Patch Changes

- <details><summary>Updated dependencies []:</summary>

  - @rocket.chat/model-typings@0.6.0-rc.4
  </details>

## 0.2.0-rc.3

### Patch Changes

- <details><summary>Updated dependencies []:</summary>

  - @rocket.chat/model-typings@0.6.0-rc.3
  </details>

## 0.2.0-rc.2

### Patch Changes

- <details><summary>Updated dependencies []:</summary>

  - @rocket.chat/model-typings@0.6.0-rc.2
  </details>

## 0.2.0-rc.1

### Patch Changes

- <details><summary>Updated dependencies []:</summary>
  - @rocket.chat/model-typings@0.6.0-rc.1
  </details>

## 0.2.0-rc.0

### Minor Changes

- ([#32793](https://github.com/RocketChat/Rocket.Chat/pull/32793)) New Feature: Video Conference Persistent Chat.
  This feature provides a discussion id for conference provider apps to store the chat messages exchanged during the conferences, so that those users may then access those messages again at any time through Rocket.Chat.

### Patch Changes

- <details><summary>Updated dependencies [439faa87d3, 03c8b066f9, 2d89a0c448, 439faa87d3, 264d7d5496]:</summary>

  - @rocket.chat/model-typings@0.6.0-rc.0
  </details>

### Patch Changes

- <details><summary>Updated dependencies []:</summary>
  - @rocket.chat/model-typings@0.5.2
  </details>

## 0.1.1

### Patch Changes

- <details><summary>Updated dependencies []:</summary>

  - @rocket.chat/model-typings@0.5.1
  </details>

## 0.1.0

### Minor Changes

- ([#31821](https://github.com/RocketChat/Rocket.Chat/pull/31821)) New runtime for apps in the Apps-Engine based on the Deno platform

### Patch Changes

- <details><summary>Updated dependencies [eaf2f11a6c, f75a2cb4bb, 4f72d62aa7]:</summary>

  - @rocket.chat/model-typings@0.5.0
  </details>

## 0.1.0-rc.7

### Patch Changes

- <details><summary>Updated dependencies []:</summary>

  - @rocket.chat/model-typings@0.5.0-rc.7
  </details>

## 0.1.0-rc.6

### Patch Changes

- <details><summary>Updated dependencies []:</summary>

  - @rocket.chat/model-typings@0.5.0-rc.6
  </details>

## 0.1.0-rc.5

### Patch Changes

- <details><summary>Updated dependencies []:</summary>

  - @rocket.chat/model-typings@0.5.0-rc.5
  </details>

## 0.1.0-rc.4

### Patch Changes

- <details><summary>Updated dependencies []:</summary>

  - @rocket.chat/model-typings@0.5.0-rc.4
  </details>

## 0.1.0-rc.3

### Patch Changes

- <details><summary>Updated dependencies []:</summary>

  - @rocket.chat/model-typings@0.5.0-rc.3
  </details>

## 0.1.0-rc.2

### Patch Changes

- <details><summary>Updated dependencies []:</summary>

  - @rocket.chat/model-typings@0.5.0-rc.2
  </details>

## 0.1.0-rc.1

### Patch Changes

- <details><summary>Updated dependencies []:</summary>

  - @rocket.chat/model-typings@0.5.0-rc.1
  </details>

## 0.1.0-rc.0

### Minor Changes

- ([#31821](https://github.com/RocketChat/Rocket.Chat/pull/31821)) New runtime for apps in the Apps-Engine based on the Deno platform

### Patch Changes

- <details><summary>Updated dependencies [eaf2f11a6c, f75a2cb4bb, 4f72d62aa7]:</summary>

  - @rocket.chat/model-typings@0.5.0-rc.0

## 0.0.42

### Patch Changes

- <details><summary>Updated dependencies []:</summary>

  - @rocket.chat/model-typings@0.4.4
  </details>

## 0.0.41

### Patch Changes

- <details><summary>Updated dependencies []:</summary>

  - @rocket.chat/model-typings@0.4.3
  </details>

## 0.0.40

### Patch Changes

- <details><summary>Updated dependencies []:</summary>

  - @rocket.chat/model-typings@0.4.2
  </details>

## 0.0.39

### Patch Changes

- <details><summary>Updated dependencies []:</summary>

  - @rocket.chat/model-typings@0.4.1
  </details>

## 0.0.39-rc.2

### Patch Changes

- <details><summary>Updated dependencies []:</summary>

  - @rocket.chat/model-typings@0.4.1-rc.2
  </details>

## 0.0.39-rc.1

### Patch Changes

- <details><summary>Updated dependencies []:</summary>

  - @rocket.chat/model-typings@0.4.1-rc.1
  </details>

## 0.0.39-rc.0

### Patch Changes

- <details><summary>Updated dependencies []:</summary>

  - @rocket.chat/model-typings@0.4.1-rc.0
  </details>

## 0.0.38

### Patch Changes

- <details><summary>Updated dependencies [da45cb6998]:</summary>

  - @rocket.chat/model-typings@0.4.0
  </details>

## 0.0.38-rc.2

### Patch Changes

- <details><summary>Updated dependencies []:</summary>

  - @rocket.chat/model-typings@0.4.0-rc.2
  </details>

## 0.0.38-rc.1

### Patch Changes

- <details><summary>Updated dependencies []:</summary>

  - @rocket.chat/model-typings@0.4.0-rc.1
  </details>

## 0.0.38-rc.0

### Patch Changes

- <details><summary>Updated dependencies [da45cb6998]:</summary>

  - @rocket.chat/model-typings@0.4.0-rc.0

## 0.0.37

### Patch Changes

- <details><summary>Updated dependencies []:</summary>

  - @rocket.chat/model-typings@0.3.9
  </details>

> > > > > > > origin/master

## 0.0.36

### Patch Changes

- <details><summary>Updated dependencies []:</summary>

  - @rocket.chat/model-typings@0.3.8
  </details>

## 0.0.35

### Patch Changes

- ([#32056](https://github.com/RocketChat/Rocket.Chat/pull/32056)) Fix proxified model props were missing context before attribution

- <details><summary>Updated dependencies [0570f6740a]:</summary>

  - @rocket.chat/model-typings@0.3.7
  </details>

## 0.0.35-rc.4

### Patch Changes

- <details><summary>Updated dependencies []:</summary>

  - @rocket.chat/model-typings@0.3.7-rc.4
  </details>

## 0.0.35-rc.3

### Patch Changes

- <details><summary>Updated dependencies []:</summary>

  - @rocket.chat/model-typings@0.3.7-rc.3
  </details>

## 0.0.35-rc.2

### Patch Changes

- <details><summary>Updated dependencies []:</summary>

  - @rocket.chat/model-typings@0.3.7-rc.2
  </details>

## 0.0.35-rc.1

### Patch Changes

- <details><summary>Updated dependencies []:</summary>

  - @rocket.chat/model-typings@0.3.7-rc.1
  </details>

## 0.0.35-rc.0

### Patch Changes

- ([#32056](https://github.com/RocketChat/Rocket.Chat/pull/32056)) Fix proxified model props were missing context before attribution

- <details><summary>Updated dependencies [0570f6740a]:</summary>

  - @rocket.chat/model-typings@0.3.7-rc.0
  </details>

## 0.0.34

### Patch Changes

- ([#32056](https://github.com/RocketChat/Rocket.Chat/pull/32056)) Fix proxified model props were missing context before attribution

- <details><summary>Updated dependencies []:</summary>

  - @rocket.chat/model-typings@0.3.6
  </details>

## 0.0.33

### Patch Changes

- <details><summary>Updated dependencies []:</summary>

  - @rocket.chat/model-typings@0.3.5
  </details>

## 0.0.32

### Patch Changes

- <details><summary>Updated dependencies []:</summary>

  - @rocket.chat/model-typings@0.3.4
  </details>

## 0.0.31

### Patch Changes

- <details><summary>Updated dependencies []:</summary>

  - @rocket.chat/model-typings@0.3.3
  </details>

## 0.0.30

### Patch Changes

- <details><summary>Updated dependencies []:</summary>

  - @rocket.chat/model-typings@0.3.2
  </details>

## 0.0.29

### Patch Changes

- <details><summary>Updated dependencies []:</summary>

  - @rocket.chat/model-typings@0.3.1
  </details>

## 0.0.28

### Patch Changes

- ([#31138](https://github.com/RocketChat/Rocket.Chat/pull/31138)) feat(uikit): Move `@rocket.chat/ui-kit` package to the main monorepo

- <details><summary>Updated dependencies [b223cbde14, fae558bd5d, 2260c04ec6, c8ab6583dc, e7d3cdeef0, b4b2cd20a8]:</summary>

  - @rocket.chat/model-typings@0.3.0
  </details>

## 0.0.28-rc.7

### Patch Changes

- <details><summary>Updated dependencies []:</summary>

  - @rocket.chat/model-typings@0.3.0-rc.7
  </details>

## 0.0.28-rc.6

### Patch Changes

- <details><summary>Updated dependencies []:</summary>

  - @rocket.chat/model-typings@0.3.0-rc.6
  </details>

## 0.0.28-rc.5

### Patch Changes

- <details><summary>Updated dependencies []:</summary>

  - @rocket.chat/model-typings@0.3.0-rc.5
  </details>

## 0.0.28-rc.4

### Patch Changes

- @rocket.chat/model-typings@0.3.0-rc.4

## 0.0.28-rc.3

### Patch Changes

- @rocket.chat/model-typings@0.3.0-rc.3

## 0.0.28-rc.2

### Patch Changes

- @rocket.chat/model-typings@0.3.0-rc.2

## 0.0.28-rc.1

### Patch Changes

- @rocket.chat/model-typings@0.3.0-rc.1

## 0.0.28-rc.0

### Patch Changes

- b223cbde14: feat(uikit): Move `@rocket.chat/ui-kit` package to the main monorepo
- Updated dependencies [b223cbde14]
- Updated dependencies [fae558bd5d]
- Updated dependencies [2260c04ec6]
- Updated dependencies [c8ab6583dc]
- Updated dependencies [e7d3cdeef0]
- Updated dependencies [b4b2cd20a8]
  - @rocket.chat/model-typings@0.3.0-rc.0

## 0.0.27

### Patch Changes

- @rocket.chat/model-typings@0.2.3

## 0.0.26

### Patch Changes

- @rocket.chat/model-typings@0.2.2

## 0.0.25

### Patch Changes

- @rocket.chat/model-typings@0.2.1

## 0.0.24

### Patch Changes

- Updated dependencies [dea1fe9191]
- Updated dependencies [223dce18a3]
- Updated dependencies [ec1b2b9846]
- Updated dependencies [5f81a0f3cb]
  - @rocket.chat/model-typings@0.2.0

## 0.0.24-rc.12

### Patch Changes

- @rocket.chat/model-typings@0.2.0-rc.19

## 0.0.24-rc.11

### Patch Changes

- @rocket.chat/model-typings@0.2.0-rc.18

## 0.0.24-rc.10

### Patch Changes

- @rocket.chat/model-typings@0.2.0-rc.17

## 0.0.24-rc.9

### Patch Changes

- @rocket.chat/model-typings@0.2.0-rc.16

## 0.0.24-rc.8

### Patch Changes

- @rocket.chat/model-typings@0.2.0-rc.15

## 0.0.24-rc.7

### Patch Changes

- @rocket.chat/model-typings@0.2.0-rc.14

## 0.0.24-rc.6

### Patch Changes

- @rocket.chat/model-typings@0.2.0-rc.13

## 0.0.24-rc.5

### Patch Changes

- @rocket.chat/model-typings@0.2.0-rc.12

## 0.0.24-rc.4

### Patch Changes

- @rocket.chat/model-typings@0.2.0-rc.11

## 0.0.24-rc.3

### Patch Changes

- @rocket.chat/model-typings@0.2.0-rc.10

## 0.0.24-rc.2

### Patch Changes

- @rocket.chat/model-typings@0.2.0-rc.9

## 0.0.24-rc.1

### Patch Changes

- @rocket.chat/model-typings@0.2.0-rc.8

## 0.0.21-rc.7

### Patch Changes

- @rocket.chat/model-typings@0.2.0-rc.7

## 0.0.21-rc.6

### Patch Changes

- @rocket.chat/model-typings@0.2.0-rc.6

## 0.0.21-rc.5

### Patch Changes

- @rocket.chat/model-typings@0.2.0-rc.5

## 0.0.21-rc.4

### Patch Changes

- @rocket.chat/model-typings@0.2.0-rc.4

## 0.0.21-rc.3

### Patch Changes

- @rocket.chat/model-typings@0.2.0-rc.3

## 0.0.21-rc.2

### Patch Changes

- @rocket.chat/model-typings@0.2.0-rc.2

## 0.0.21-rc.1

### Patch Changes

- @rocket.chat/model-typings@0.2.0-rc.1

## 0.0.21-rc.0

### Patch Changes

- Updated dependencies [dea1fe9191]
- Updated dependencies [223dce18a3]
- Updated dependencies [ec1b2b9846]
- Updated dependencies [5f81a0f3cb]
  - @rocket.chat/model-typings@0.2.0-rc.0

## 0.0.23

### Patch Changes

- @rocket.chat/model-typings@0.1.8

## 0.0.22

### Patch Changes

- @rocket.chat/model-typings@0.1.7

## 0.0.21

### Patch Changes

- @rocket.chat/model-typings@0.1.6

## 0.0.20

### Patch Changes

- @rocket.chat/model-typings@0.1.5

## 0.0.19

### Patch Changes

- @rocket.chat/model-typings@0.1.4

## 0.0.18

### Patch Changes

- @rocket.chat/model-typings@0.1.3

## 0.0.17

### Patch Changes

- @rocket.chat/model-typings@0.1.2

## 0.0.16

### Patch Changes

- @rocket.chat/model-typings@0.1.1

## 0.0.15

### Patch Changes

- Updated dependencies [4186eecf05]
- Updated dependencies [8a59855fcf]
- Updated dependencies [5cee21468e]
- Updated dependencies [aaefe865a7]
- Updated dependencies [f556518fa1]
- Updated dependencies [ead7c7bef2]
- Updated dependencies [61128364d6]
  - @rocket.chat/model-typings@0.1.0

## 0.0.15-rc.5

### Patch Changes

- @rocket.chat/model-typings@0.1.0-rc.5

## 0.0.14-rc.4

### Patch Changes

- @rocket.chat/model-typings@0.1.0-rc.4

## 0.0.14-rc.3

### Patch Changes

- @rocket.chat/model-typings@0.1.0-rc.3

## 0.0.14-rc.2

### Patch Changes

- @rocket.chat/model-typings@0.1.0-rc.2

## 0.0.14-rc.1

### Patch Changes

- @rocket.chat/model-typings@0.1.0-rc.1

## 0.0.14-rc.0

### Patch Changes

- Updated dependencies [4186eecf05]
- Updated dependencies [8a59855fcf]
- Updated dependencies [5cee21468e]
- Updated dependencies [aaefe865a7]
- Updated dependencies [f556518fa1]
- Updated dependencies [ead7c7bef2]
- Updated dependencies [61128364d6]
  - @rocket.chat/model-typings@0.1.0-rc.0

## 0.0.13

### Patch Changes

- @rocket.chat/model-typings@0.0.13

## 0.0.12

### Patch Changes

- @rocket.chat/model-typings@0.0.12

## 0.0.11

### Patch Changes

- Updated dependencies [92d25b9c7a]
  - @rocket.chat/model-typings@0.0.11

## 0.0.10

### Patch Changes

- Updated dependencies [8a7d5d3898]
  - @rocket.chat/model-typings@0.0.10

## 0.0.9

### Patch Changes

- @rocket.chat/model-typings@0.0.9

## 0.0.8

### Patch Changes

- @rocket.chat/model-typings@0.0.8

## 0.0.7

### Patch Changes

- @rocket.chat/model-typings@0.0.7

## 0.0.6

### Patch Changes

- Updated dependencies [7832a40a6d]
- Updated dependencies [b837cb9f2a]
- Updated dependencies [ee5993625b]
- Updated dependencies [9da856cc67]
- Updated dependencies [0f0b8e17bf]
- Updated dependencies [c31f93ed96]
- Updated dependencies [b837cb9f2a]
- Updated dependencies [916c0dcaf2]
- Updated dependencies [94477bd9f8]
- Updated dependencies [16dca466ea]
  - @rocket.chat/model-typings@0.0.6

## 0.0.6-rc.10

### Patch Changes

- @rocket.chat/model-typings@0.0.6-rc.10

## 0.0.6-rc.9

### Patch Changes

- @rocket.chat/model-typings@0.0.6-rc.9

## 0.0.6-rc.8

### Patch Changes

- @rocket.chat/model-typings@0.0.6-rc.8

## 0.0.6-rc.7

### Patch Changes

- @rocket.chat/model-typings@0.0.6-rc.7

## 0.0.6-rc.6

### Patch Changes

- @rocket.chat/model-typings@0.0.6-rc.6

## 0.0.6-rc.5

### Patch Changes

- @rocket.chat/model-typings@0.0.6-rc.5

## 0.0.6-rc.4

### Patch Changes

- @rocket.chat/model-typings@0.0.6-rc.4

## 0.0.6-rc.3

### Patch Changes

- @rocket.chat/model-typings@0.0.6-rc.3

## 0.0.6-rc.2

### Patch Changes

- @rocket.chat/model-typings@0.0.6-rc.2

## 0.0.6-rc.1

### Patch Changes

- @rocket.chat/model-typings@0.0.6-rc.1

## 0.0.5

### Patch Changes

- @rocket.chat/model-typings@0.0.5

## 0.0.4

## 0.0.3-rc.0

### Patch Changes

- Updated dependencies [7832a40a6d]
- Updated dependencies [b837cb9f2a]
- Updated dependencies [ee5993625b]
- Updated dependencies [9da856cc67]
- Updated dependencies [0f0b8e17bf]
- Updated dependencies [c31f93ed96]
- Updated dependencies [b837cb9f2a]
- Updated dependencies [916c0dcaf2]
- Updated dependencies [94477bd9f8]
- Updated dependencies [16dca466ea]
  - @rocket.chat/model-typings@0.0.3-rc.0

## 0.0.2

### Patch Changes

- Updated dependencies []:
  - @rocket.chat/model-typings@0.0.2<|MERGE_RESOLUTION|>--- conflicted
+++ resolved
@@ -1,14 +1,13 @@
 # @rocket.chat/models
 
-<<<<<<< HEAD
-## 0.2.1-rc.0
+## 0.2.2-rc.0
 
 ### Patch Changes
 
 - <details><summary>Updated dependencies [7f88158036, a14c0678bb, e28be46db7]:</summary>
 
   - @rocket.chat/model-typings@0.7.0-rc.0
-=======
+  </details>
 ## 0.2.1
 
 ### Patch Changes
@@ -16,7 +15,6 @@
 - <details><summary>Updated dependencies []:</summary>
 
   - @rocket.chat/model-typings@0.6.1
->>>>>>> 12e000d8
   </details>
 
 ## 0.2.0
