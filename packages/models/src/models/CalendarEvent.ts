--- conflicted
+++ resolved
@@ -50,9 +50,6 @@
 
 	public async updateEvent(
 		eventId: ICalendarEvent['_id'],
-<<<<<<< HEAD
-		{ subject, description, startTime, meetingUrl, reminderMinutesBeforeStart, reminderTime, previousStatus }: Partial<ICalendarEvent>,
-=======
 		{
 			subject,
 			description,
@@ -64,7 +61,6 @@
 			previousStatus,
 			busy,
 		}: Partial<ICalendarEvent>,
->>>>>>> 959edad4
 	): Promise<UpdateResult> {
 		return this.updateOne(
 			{ _id: eventId },
@@ -78,10 +74,7 @@
 					...(reminderMinutesBeforeStart ? { reminderMinutesBeforeStart } : {}),
 					...(reminderTime ? { reminderTime } : {}),
 					...(previousStatus ? { previousStatus } : {}),
-<<<<<<< HEAD
-=======
 					...(typeof busy === 'boolean' && { busy }),
->>>>>>> 959edad4
 				},
 			},
 		);
