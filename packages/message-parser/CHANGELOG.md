--- conflicted
+++ resolved
@@ -1,18 +1,16 @@
 # Change Log
 
-<<<<<<< HEAD
-## 0.31.30-rc.0
+## 0.31.31-rc.0
 
 ### Patch Changes
 
 - ([#33227](https://github.com/RocketChat/Rocket.Chat/pull/33227)) Improved the performance of the message parser
-=======
+
 ## 0.31.30
 
 ### Patch Changes
 
 - ([#33254](https://github.com/RocketChat/Rocket.Chat/pull/33254) by [@dionisio-bot](https://github.com/dionisio-bot)) Improved the performance of the message parser
->>>>>>> e22ea8f1
 
 ## 0.31.29
 
