--- conflicted
+++ resolved
@@ -220,11 +220,7 @@
   "My_Account" : "Mein Konto",
   "n_messages" : "%s Nachrichten",
   "Name" : "Name",
-<<<<<<< HEAD
-  "Name_optional" : "Name(freiwillig)",
-=======
   "Name_optional" : "Name (freiwillig)",
->>>>>>> f96399d4
   "Name_cant_be_empty" : "Name darf nicht leer sein",
   "New_messages" : "Neue Nachrichten",
   "New_password" : "Neues Passwort",
