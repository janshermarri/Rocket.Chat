--- conflicted
+++ resolved
@@ -17,11 +17,7 @@
     RC_VERSION=$TRAVIS_TAG
 else
     CHANNEL=edge
-<<<<<<< HEAD
-    RC_VERSION=1.0.3
-=======
     RC_VERSION=1.1.0-rc.5
->>>>>>> 57204d21
 fi
 
 echo "Preparing to trigger a snap release for $CHANNEL channel"
