--- conflicted
+++ resolved
@@ -17,11 +17,7 @@
     RC_VERSION=$TRAVIS_TAG
 else
     CHANNEL=edge
-<<<<<<< HEAD
-    RC_VERSION=0.57.3
-=======
     RC_VERSION=0.58.0-rc.3
->>>>>>> 56c738ec
 fi
 
 echo "Preparing to trigger a snap release for $CHANNEL channel"
