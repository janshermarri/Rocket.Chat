--- conflicted
+++ resolved
@@ -17,11 +17,7 @@
     RC_VERSION=$TRAVIS_TAG
 else
     CHANNEL=edge
-<<<<<<< HEAD
-    RC_VERSION=0.68.5
-=======
     RC_VERSION=0.69.0-rc.1
->>>>>>> 19f6ec7a
 fi
 
 echo "Preparing to trigger a snap release for $CHANNEL channel"
