# @rocket.chat/queue-worker

<<<<<<< HEAD
## 0.4.18-rc.0

### Patch Changes

- <details><summary>Updated dependencies [3b5406172c5575f09e9f5a2cb3ff99122900afde, 25592391b04a5a9c5e4be57a3878bca7c7db66b2, c904862b1496cab943e97d28b36d3a24deac21c1, 4129dbc934f240a9972aa92ab159ee34e518587a]:</summary>

  - @rocket.chat/model-typings@1.5.0-rc.0
  - @rocket.chat/models@1.4.0-rc.0
  - @rocket.chat/core-typings@7.5.0-rc.0
  - @rocket.chat/omnichannel-services@0.3.15-rc.0
  - @rocket.chat/core-services@0.7.10-rc.0
  - @rocket.chat/network-broker@0.1.10-rc.0
=======
## 0.4.18

### Patch Changes

- <details><summary>Updated dependencies []:</summary>

  - @rocket.chat/core-typings@7.4.1
  - @rocket.chat/omnichannel-services@0.3.15
  - @rocket.chat/core-services@0.7.10
  - @rocket.chat/model-typings@1.4.1
  - @rocket.chat/models@1.3.1
  - @rocket.chat/network-broker@0.1.10
>>>>>>> fb0f4eaf
  </details>

## 0.4.17

### Patch Changes

- ([#35120](https://github.com/RocketChat/Rocket.Chat/pull/35120)) Fixes behavior of app updates that would save undesired field changes to documents

- ([#35181](https://github.com/RocketChat/Rocket.Chat/pull/35181)) Bump meteor to 3.1.2 and Node version to 20.13.1

- <details><summary>Updated dependencies [eba8e364e4bef7ed71ebb527738515e8f7914ec7, d5175eeb5be81bab061e5ff8c6991c589bfeb0f4, 0df16c4ca50a6ad8613cfdc11a8ef6cb216fb6a4, 89964144e042c8d9282b51efd89e1e684077fdd7, f80ac66b006080313f4aa5a04706ff9c8790622b, dac213d8c955d1e5dd1c8b434e07070dedecba2d, f85da08765a9d3f8c5aabd9291fd08be6dfdeb85, be5031a21bdcda31270d53d319f7d183e77d84d7]:</summary>

  - @rocket.chat/models@1.3.0
  - @rocket.chat/model-typings@1.4.0
  - @rocket.chat/network-broker@0.1.9
  - @rocket.chat/core-typings@7.4.0
  - @rocket.chat/omnichannel-services@0.3.14
  - @rocket.chat/core-services@0.7.9
  </details>

## 0.4.17-rc.5

### Patch Changes

- <details><summary>Updated dependencies []:</summary>

  - @rocket.chat/core-typings@7.4.0-rc.5
  - @rocket.chat/omnichannel-services@0.3.14-rc.5
  - @rocket.chat/core-services@0.7.9-rc.5
  - @rocket.chat/model-typings@1.4.0-rc.5
  - @rocket.chat/models@1.3.0-rc.5
  - @rocket.chat/network-broker@0.1.9-rc.5
  </details>

## 0.4.17-rc.4

### Patch Changes

- <details><summary>Updated dependencies []:</summary>

  - @rocket.chat/core-typings@7.4.0-rc.4
  - @rocket.chat/omnichannel-services@0.3.14-rc.4
  - @rocket.chat/core-services@0.7.9-rc.4
  - @rocket.chat/model-typings@1.4.0-rc.4
  - @rocket.chat/models@1.3.0-rc.4
  - @rocket.chat/network-broker@0.1.9-rc.4
  </details>

## 0.4.16-rc.3

### Patch Changes

- <details><summary>Updated dependencies []:</summary>

  - @rocket.chat/core-typings@7.4.0-rc.3
  - @rocket.chat/omnichannel-services@0.3.13-rc.3
  - @rocket.chat/core-services@0.7.8-rc.3
  - @rocket.chat/model-typings@1.4.0-rc.3
  - @rocket.chat/models@1.3.0-rc.3
  - @rocket.chat/network-broker@0.1.8-rc.3
  </details>

## 0.4.16-rc.2

### Patch Changes

- <details><summary>Updated dependencies []:</summary>

  - @rocket.chat/core-typings@7.4.0-rc.2
  - @rocket.chat/omnichannel-services@0.3.13-rc.2
  - @rocket.chat/core-services@0.7.8-rc.2
  - @rocket.chat/model-typings@1.4.0-rc.2
  - @rocket.chat/models@1.3.0-rc.2
  - @rocket.chat/network-broker@0.1.8-rc.2
  </details>

## 0.4.16-rc.1

### Patch Changes

- <details><summary>Updated dependencies []:</summary>

  - @rocket.chat/core-typings@7.4.0-rc.1
  - @rocket.chat/omnichannel-services@0.3.13-rc.1
  - @rocket.chat/core-services@0.7.8-rc.1
  - @rocket.chat/model-typings@1.4.0-rc.1
  - @rocket.chat/models@1.3.0-rc.1
  - @rocket.chat/network-broker@0.1.8-rc.1
  </details>

## 0.4.16-rc.0

### Patch Changes

- ([#35120](https://github.com/RocketChat/Rocket.Chat/pull/35120)) Fixes behavior of app updates that would save undesired field changes to documents

- ([#35181](https://github.com/RocketChat/Rocket.Chat/pull/35181)) Bump meteor to 3.1.2 and Node version to 20.13.1

- <details><summary>Updated dependencies [eba8e364e4bef7ed71ebb527738515e8f7914ec7, d5175eeb5be81bab061e5ff8c6991c589bfeb0f4, 0df16c4ca50a6ad8613cfdc11a8ef6cb216fb6a4, 89964144e042c8d9282b51efd89e1e684077fdd7, f80ac66b006080313f4aa5a04706ff9c8790622b, dac213d8c955d1e5dd1c8b434e07070dedecba2d, f85da08765a9d3f8c5aabd9291fd08be6dfdeb85, be5031a21bdcda31270d53d319f7d183e77d84d7]:</summary>

  - @rocket.chat/models@1.3.0-rc.0
  - @rocket.chat/model-typings@1.4.0-rc.0
  - @rocket.chat/network-broker@0.1.6-rc.0
  - @rocket.chat/core-typings@7.4.0-rc.0
  - @rocket.chat/omnichannel-services@0.3.11-rc.0
  - @rocket.chat/core-services@0.7.6-rc.0
  </details>

## 0.4.16

### Patch Changes

- <details><summary>Updated dependencies [b2d71461a6a73157024e4594cc1228419a34673e]:</summary>

  - @rocket.chat/omnichannel-services@0.3.13
  - @rocket.chat/core-typings@7.3.3
  - @rocket.chat/core-services@0.7.8
  - @rocket.chat/model-typings@1.3.3
  - @rocket.chat/models@1.2.3
  - @rocket.chat/network-broker@0.1.8
  </details>

## 0.4.15

### Patch Changes

- <details><summary>Updated dependencies []:</summary>

  - @rocket.chat/core-typings@7.3.2
  - @rocket.chat/omnichannel-services@0.3.12
  - @rocket.chat/core-services@0.7.7
  - @rocket.chat/model-typings@1.3.2
  - @rocket.chat/models@1.2.2
  - @rocket.chat/network-broker@0.1.7
  </details>

## 0.4.14

### Patch Changes

- <details><summary>Updated dependencies [b7905dfebe48d27d0d774fb23cc579ea9dfd01f4]:</summary>

  - @rocket.chat/model-typings@1.3.1
  - @rocket.chat/models@1.2.1
  - @rocket.chat/omnichannel-services@0.3.11
  - @rocket.chat/core-services@0.7.6
  - @rocket.chat/network-broker@0.1.6
  - @rocket.chat/core-typings@7.3.1
  </details>

## 0.4.13

### Patch Changes

- ([#34858](https://github.com/RocketChat/Rocket.Chat/pull/34858)) Fixes an issue that prevented the apps-engine from reestablishing communications with subprocesses in some cases

- <details><summary>Updated dependencies [79cba772bd8ae0a1e084687b47e05f312e85078a, 5506c406f4a22145ece065ad2b797225e94423ca, 8942b0032af976738a7c602fa389803dda30c0dc, 4aa95b61edaf6ce4fe0c5bdbc3d0157bf3d6794b, bfa92f4dba1a16973d7da5a9c0f5d0df998bf944, c0fa1c884cccab47f4e68dd81457c424cf176f11, b4ce5797b7fc52e851aa4afc54c4617fc12cbf72]:</summary>

  - @rocket.chat/model-typings@1.3.0
  - @rocket.chat/models@1.2.0
  - @rocket.chat/core-typings@7.3.0
  - @rocket.chat/omnichannel-services@0.3.10
  - @rocket.chat/core-services@0.7.5
  - @rocket.chat/network-broker@0.1.5
  </details>

## 0.4.13-rc.5

### Patch Changes

- <details><summary>Updated dependencies []:</summary>

  - @rocket.chat/core-typings@7.3.0-rc.5
  - @rocket.chat/omnichannel-services@0.3.10-rc.5
  - @rocket.chat/core-services@0.7.5-rc.5
  - @rocket.chat/model-typings@1.3.0-rc.5
  - @rocket.chat/models@1.2.0-rc.5
  - @rocket.chat/network-broker@0.1.5-rc.5
  </details>

## 0.4.13-rc.4

### Patch Changes

- <details><summary>Updated dependencies []:</summary>

  - @rocket.chat/core-typings@7.3.0-rc.4
  - @rocket.chat/omnichannel-services@0.3.10-rc.4
  - @rocket.chat/core-services@0.7.5-rc.4
  - @rocket.chat/model-typings@1.3.0-rc.4
  - @rocket.chat/models@1.2.0-rc.4
  - @rocket.chat/network-broker@0.1.5-rc.4
  </details>

## 0.4.13-rc.3

### Patch Changes

- <details><summary>Updated dependencies []:</summary>

  - @rocket.chat/core-typings@7.3.0-rc.3
  - @rocket.chat/omnichannel-services@0.3.10-rc.3
  - @rocket.chat/core-services@0.7.5-rc.3
  - @rocket.chat/model-typings@1.3.0-rc.3
  - @rocket.chat/models@1.2.0-rc.3
  - @rocket.chat/network-broker@0.1.5-rc.3
  </details>

## 0.4.13-rc.2

### Patch Changes

- <details><summary>Updated dependencies []:</summary>

  - @rocket.chat/core-typings@7.3.0-rc.2
  - @rocket.chat/omnichannel-services@0.3.10-rc.2
  - @rocket.chat/core-services@0.7.5-rc.2
  - @rocket.chat/model-typings@1.3.0-rc.2
  - @rocket.chat/models@1.2.0-rc.2
  - @rocket.chat/network-broker@0.1.5-rc.2
  </details>

## 0.4.13-rc.1

### Patch Changes

- <details><summary>Updated dependencies []:</summary>

  - @rocket.chat/core-typings@7.3.0-rc.1
  - @rocket.chat/omnichannel-services@0.3.10-rc.1
  - @rocket.chat/core-services@0.7.5-rc.1
  - @rocket.chat/model-typings@1.3.0-rc.1
  - @rocket.chat/models@1.2.0-rc.1
  - @rocket.chat/network-broker@0.1.5-rc.1
  </details>

## 0.4.13-rc.0

### Patch Changes

- ([#34858](https://github.com/RocketChat/Rocket.Chat/pull/34858)) Fixes an issue that prevented the apps-engine from reestablishing communications with subprocesses in some cases

- <details><summary>Updated dependencies [79cba772bd8ae0a1e084687b47e05f312e85078a, 5506c406f4a22145ece065ad2b797225e94423ca, 8942b0032af976738a7c602fa389803dda30c0dc, 4aa95b61edaf6ce4fe0c5bdbc3d0157bf3d6794b, bfa92f4dba1a16973d7da5a9c0f5d0df998bf944, b4ce5797b7fc52e851aa4afc54c4617fc12cbf72]:</summary>

  - @rocket.chat/model-typings@1.3.0-rc.0
  - @rocket.chat/models@1.2.0-rc.0
  - @rocket.chat/core-typings@7.3.0-rc.0
  - @rocket.chat/omnichannel-services@0.3.10-rc.0
  - @rocket.chat/core-services@0.7.5-rc.0
  - @rocket.chat/network-broker@0.1.5-rc.0
  </details>

## 0.4.12

### Patch Changes

- <details><summary>Updated dependencies [f9e531fce6c0a9e8b9e1836eecfea189f6626bea]:</summary>

  - @rocket.chat/omnichannel-services@0.3.9
  - @rocket.chat/core-typings@7.2.1
  - @rocket.chat/core-services@0.7.4
  - @rocket.chat/model-typings@1.2.1
  - @rocket.chat/network-broker@0.1.4
  - @rocket.chat/models@1.1.1
  </details>

## 0.4.11

### Patch Changes

- ([#34858](https://github.com/RocketChat/Rocket.Chat/pull/34858)) Fixes an issue that prevented the apps-engine from reestablishing communications with subprocesses in some cases

- <details><summary>Updated dependencies [76f6239ff1a9f34f163c03c140c4ceba62563b4e, f11efb4011db4efcdbf978d4b76671028daeed6e, c43220dcd8c1df86a6143d6553964ad2173903b3, 47f24c2fb795eee33cb021d56508298b8a548eec, 76f6239ff1a9f34f163c03c140c4ceba62563b4e, 475120dc19fb8cc400fd8af21559cd6f3cc17eb8, 2e4af86f6463166ba4d0b37b153b89ab246e112a, 76f6239ff1a9f34f163c03c140c4ceba62563b4e, 75a14b2e013aca7361cac56316f2b7e8c07d9dc8]:</summary>

  - @rocket.chat/model-typings@1.2.0
  - @rocket.chat/core-typings@7.2.0
  - @rocket.chat/models@1.1.0
  - @rocket.chat/omnichannel-services@0.3.8
  - @rocket.chat/core-services@0.7.3
  - @rocket.chat/network-broker@0.1.3
  </details>

## 0.4.11-rc.3

### Patch Changes

- <details><summary>Updated dependencies []:</summary>

  - @rocket.chat/core-typings@7.2.0-rc.3
  - @rocket.chat/omnichannel-services@0.3.8-rc.3
  - @rocket.chat/core-services@0.7.3-rc.3
  - @rocket.chat/model-typings@1.2.0-rc.3
  - @rocket.chat/network-broker@0.1.3-rc.3
  - @rocket.chat/models@1.1.0-rc.3
  </details>

## 0.4.11-rc.2

### Patch Changes

- ([#34858](https://github.com/RocketChat/Rocket.Chat/pull/34858)) Fixes an issue that prevented the apps-engine from reestablishing communications with subprocesses in some cases

- <details><summary>Updated dependencies [c43220dcd8c1df86a6143d6553964ad2173903b3]:</summary>

  - @rocket.chat/models@1.1.0-rc.2
  - @rocket.chat/core-services@0.7.3-rc.2
  - @rocket.chat/core-typings@7.2.0-rc.2
  - @rocket.chat/omnichannel-services@0.3.8-rc.2
  - @rocket.chat/network-broker@0.1.3-rc.2
  - @rocket.chat/model-typings@1.2.0-rc.2
  </details>

## 0.4.11-rc.1

### Patch Changes

- <details><summary>Updated dependencies []:</summary>

  - @rocket.chat/core-typings@7.2.0-rc.1
  - @rocket.chat/omnichannel-services@0.3.8-rc.1
  - @rocket.chat/core-services@0.7.3-rc.1
  - @rocket.chat/model-typings@1.2.0-rc.1
  - @rocket.chat/network-broker@0.1.3-rc.1
  - @rocket.chat/models@1.1.0-rc.1
  </details>

## 0.4.11-rc.0

### Patch Changes

- <details><summary>Updated dependencies [76f6239ff1a9f34f163c03c140c4ceba62563b4e, f11efb4011db4efcdbf978d4b76671028daeed6e, 47f24c2fb795eee33cb021d56508298b8a548eec, 76f6239ff1a9f34f163c03c140c4ceba62563b4e, 475120dc19fb8cc400fd8af21559cd6f3cc17eb8, 2e4af86f6463166ba4d0b37b153b89ab246e112a, 76f6239ff1a9f34f163c03c140c4ceba62563b4e, 75a14b2e013aca7361cac56316f2b7e8c07d9dc8]:</summary>

  - @rocket.chat/model-typings@1.2.0-rc.0
  - @rocket.chat/core-typings@7.2.0-rc.0
  - @rocket.chat/models@1.1.0-rc.0
  - @rocket.chat/omnichannel-services@0.3.8-rc.0
  - @rocket.chat/core-services@0.7.3-rc.0
  - @rocket.chat/network-broker@0.1.3-rc.0
  </details>

## 0.4.10

### Patch Changes

- ([#33596](https://github.com/RocketChat/Rocket.Chat/pull/33596)) Bump meteor to 3.0.4 and Node version to 20.18.0

- <details><summary>Updated dependencies [80e36bfc3938775eb26aa5576f1b9b98896e1cc4, 32d93a0666fa1cbe857d02889e93d9bbf45bd4f0, 63ccadc012499e004445ad6bc6cd2ff777aecbd1]:</summary>

  - @rocket.chat/model-typings@1.1.0
  - @rocket.chat/core-typings@7.1.0
  - @rocket.chat/core-services@0.7.2
  - @rocket.chat/omnichannel-services@0.3.7
  - @rocket.chat/models@1.0.1
  - @rocket.chat/network-broker@0.1.2
  </details>

## 0.4.10-rc.3

### Patch Changes

- <details><summary>Updated dependencies []:</summary>

  - @rocket.chat/core-typings@7.1.0-rc.3
  - @rocket.chat/omnichannel-services@0.3.7-rc.3
  - @rocket.chat/core-services@0.7.2-rc.3
  - @rocket.chat/model-typings@1.1.0-rc.3
  - @rocket.chat/network-broker@0.1.2-rc.3
  - @rocket.chat/models@1.0.1-rc.3
  </details>

## 0.4.10-rc.2

### Patch Changes

- <details><summary>Updated dependencies []:</summary>

  - @rocket.chat/core-typings@7.1.0-rc.2
  - @rocket.chat/omnichannel-services@0.3.7-rc.2
  - @rocket.chat/core-services@0.7.2-rc.2
  - @rocket.chat/model-typings@1.1.0-rc.2
  - @rocket.chat/network-broker@0.1.2-rc.2
  - @rocket.chat/models@1.0.1-rc.2
  </details>

## 0.4.10-rc.1

### Patch Changes

- <details><summary>Updated dependencies []:</summary>

  - @rocket.chat/core-typings@7.1.0-rc.1
  - @rocket.chat/omnichannel-services@0.3.7-rc.1
  - @rocket.chat/core-services@0.7.2-rc.1
  - @rocket.chat/model-typings@1.1.0-rc.1
  - @rocket.chat/network-broker@0.1.2-rc.1
  - @rocket.chat/models@1.0.1-rc.1
  </details>

## 0.4.10-rc.0

### Patch Changes

- ([#33596](https://github.com/RocketChat/Rocket.Chat/pull/33596)) Bump meteor to 3.0.4 and Node version to 20.18.0

- <details><summary>Updated dependencies [80e36bfc3938775eb26aa5576f1b9b98896e1cc4, 32d93a0666fa1cbe857d02889e93d9bbf45bd4f0, 63ccadc012499e004445ad6bc6cd2ff777aecbd1]:</summary>

  - @rocket.chat/model-typings@1.1.0-rc.0
  - @rocket.chat/core-typings@7.1.0-rc.0
  - @rocket.chat/core-services@0.7.2-rc.0
  - @rocket.chat/omnichannel-services@0.3.7-rc.0
  - @rocket.chat/models@1.0.1-rc.0
  - @rocket.chat/network-broker@0.1.2-rc.0
  </details>

## 0.4.9

### Patch Changes

- <details><summary>Updated dependencies [bcacbb1cee, d9fe5bbe0b, b338807d76, 3ea02d3cc1, e3629e065b, 03d148524b, 81998f3450, 509143d6dd]:</summary>

  - @rocket.chat/core-services@0.7.1
  - @rocket.chat/model-typings@1.0.0
  - @rocket.chat/core-typings@7.0.0
  - @rocket.chat/models@1.0.0
  - @rocket.chat/omnichannel-services@0.3.6
  - @rocket.chat/network-broker@0.1.1
  </details>

## 0.4.9-rc.6

### Patch Changes

- <details><summary>Updated dependencies []:</summary>

  - @rocket.chat/core-typings@7.0.0-rc.6
  - @rocket.chat/omnichannel-services@0.3.6-rc.6
  - @rocket.chat/core-services@0.7.1-rc.6
  - @rocket.chat/model-typings@1.0.0-rc.6
  - @rocket.chat/network-broker@0.1.1-rc.6
  - @rocket.chat/models@1.0.0-rc.6
  </details>

## 0.4.9-rc.5

### Patch Changes

- <details><summary>Updated dependencies []:</summary>

  - @rocket.chat/omnichannel-services@0.3.6-rc.5
  - @rocket.chat/core-services@0.7.1-rc.5
  - @rocket.chat/network-broker@0.1.1-rc.5
  - @rocket.chat/core-typings@7.0.0-rc.5
  - @rocket.chat/model-typings@1.0.0-rc.5
  - @rocket.chat/models@1.0.0-rc.5
  </details>

## 0.4.9-rc.4

### Patch Changes

- <details><summary>Updated dependencies []:</summary>

  - @rocket.chat/core-typings@7.0.0-rc.4
  - @rocket.chat/omnichannel-services@0.3.6-rc.4
  - @rocket.chat/core-services@0.7.1-rc.4
  - @rocket.chat/model-typings@1.0.0-rc.4
  - @rocket.chat/network-broker@0.1.1-rc.4
  - @rocket.chat/models@1.0.0-rc.4
  </details>

## 0.4.9-rc.3

### Patch Changes

- <details><summary>Updated dependencies []:</summary>

  - @rocket.chat/core-typings@7.0.0-rc.3
  - @rocket.chat/omnichannel-services@0.3.6-rc.3
  - @rocket.chat/core-services@0.7.1-rc.3
  - @rocket.chat/model-typings@1.0.0-rc.3
  - @rocket.chat/network-broker@0.1.1-rc.3
  - @rocket.chat/models@1.0.0-rc.3
  </details>

## 0.4.9-rc.2

### Patch Changes

- <details><summary>Updated dependencies []:</summary>

  - @rocket.chat/core-typings@7.0.0-rc.2
  - @rocket.chat/omnichannel-services@0.3.6-rc.2
  - @rocket.chat/core-services@0.7.1-rc.2
  - @rocket.chat/model-typings@1.0.0-rc.2
  - @rocket.chat/network-broker@0.1.1-rc.2
  - @rocket.chat/models@1.0.0-rc.2
  </details>

## 0.4.9-rc.1

### Patch Changes

- <details><summary>Updated dependencies []:</summary>

  - @rocket.chat/core-typings@7.0.0-rc.1
  - @rocket.chat/omnichannel-services@0.3.6-rc.1
  - @rocket.chat/core-services@0.7.1-rc.1
  - @rocket.chat/model-typings@1.0.0-rc.1
  - @rocket.chat/network-broker@0.1.1-rc.1
  - @rocket.chat/models@1.0.0-rc.1
  </details>

## 0.4.9-rc.0

### Patch Changes

- <details><summary>Updated dependencies [7726d68374, bcacbb1cee, d9fe5bbe0b, b338807d76, 3ea02d3cc1, e3629e065b, 03d148524b, 81998f3450, 509143d6dd]:</summary>

  - @rocket.chat/core-typings@7.0.0-rc.0
  - @rocket.chat/model-typings@1.0.0-rc.0
  - @rocket.chat/core-services@0.7.1-rc.0
  - @rocket.chat/models@1.0.0-rc.0
  - @rocket.chat/omnichannel-services@0.3.6-rc.0
  - @rocket.chat/network-broker@0.1.1-rc.0
  </details>

## 0.4.8

### Patch Changes

- <details><summary>Updated dependencies [9a38c8e13f, 274f4f5881, 532f08819e, 927710d778, 3a161c4310, 12d6307998]:</summary>

  - @rocket.chat/model-typings@0.8.0
  - @rocket.chat/core-typings@6.13.0
  - @rocket.chat/core-services@0.7.0
  - @rocket.chat/models@0.3.0
  - @rocket.chat/omnichannel-services@0.3.5
  </details>

## 0.4.8-rc.6

### Patch Changes

- <details><summary>Updated dependencies []:</summary>

  - @rocket.chat/core-typings@6.13.0-rc.6
  - @rocket.chat/omnichannel-services@0.3.5-rc.6
  - @rocket.chat/core-services@0.7.0-rc.6
  - @rocket.chat/model-typings@0.8.0-rc.6
  - @rocket.chat/models@0.3.0-rc.6
  </details>

## 0.4.8-rc.5

### Patch Changes

- <details><summary>Updated dependencies []:</summary>

  - @rocket.chat/core-typings@6.13.0-rc.5
  - @rocket.chat/omnichannel-services@0.3.5-rc.5
  - @rocket.chat/core-services@0.7.0-rc.5
  - @rocket.chat/model-typings@0.8.0-rc.5
  - @rocket.chat/models@0.3.0-rc.5
  </details>

## 0.4.8-rc.4

### Patch Changes

- <details><summary>Updated dependencies []:</summary>

  - @rocket.chat/core-typings@6.13.0-rc.4
  - @rocket.chat/omnichannel-services@0.3.5-rc.4
  - @rocket.chat/core-services@0.7.0-rc.4
  - @rocket.chat/model-typings@0.8.0-rc.4
  - @rocket.chat/models@0.3.0-rc.4
  </details>

## 0.4.8-rc.3

### Patch Changes

- <details><summary>Updated dependencies []:</summary>

  - @rocket.chat/core-typings@6.13.0-rc.3
  - @rocket.chat/omnichannel-services@0.3.5-rc.3
  - @rocket.chat/core-services@0.7.0-rc.3
  - @rocket.chat/model-typings@0.8.0-rc.3
  - @rocket.chat/models@0.3.0-rc.3
  </details>

## 0.4.8-rc.2

### Patch Changes

- <details><summary>Updated dependencies []:</summary>

  - @rocket.chat/core-typings@6.13.0-rc.2
  - @rocket.chat/omnichannel-services@0.3.5-rc.2
  - @rocket.chat/core-services@0.7.0-rc.2
  - @rocket.chat/model-typings@0.8.0-rc.2
  - @rocket.chat/models@0.3.0-rc.2
  </details>

## 0.4.8-rc.1

### Patch Changes

- <details><summary>Updated dependencies []:</summary>

  - @rocket.chat/core-typings@6.13.0-rc.1
  - @rocket.chat/omnichannel-services@0.3.5-rc.1
  - @rocket.chat/core-services@0.7.0-rc.1
  - @rocket.chat/model-typings@0.8.0-rc.1
  - @rocket.chat/models@0.3.0-rc.1
  </details>

## 0.4.8-rc.0

### Patch Changes

- <details><summary>Updated dependencies [9a38c8e13f, 274f4f5881, 532f08819e, 927710d778, 3a161c4310, 12d6307998]:</summary>

  - @rocket.chat/model-typings@0.8.0-rc.0
  - @rocket.chat/core-typings@6.13.0-rc.0
  - @rocket.chat/core-services@0.7.0-rc.0
  - @rocket.chat/models@0.3.0-rc.0
  - @rocket.chat/omnichannel-services@0.3.4-rc.0
  </details>

## 0.4.7

### Patch Changes

- <details><summary>Updated dependencies []:</summary>

  - @rocket.chat/core-services@0.6.1
  - @rocket.chat/core-typings@6.12.1
  - @rocket.chat/omnichannel-services@0.3.4
  - @rocket.chat/model-typings@0.7.1
  - @rocket.chat/models@0.2.4
  </details>

## 0.4.6

### Patch Changes

- <details><summary>Updated dependencies [7f88158036, 7937ff741a, a14c0678bb, 58c0efc732, e28be46db7, 58c0efc732]:</summary>

  - @rocket.chat/model-typings@0.7.0
  - @rocket.chat/core-typings@6.12.0
  - @rocket.chat/core-services@0.6.0
  - @rocket.chat/omnichannel-services@0.3.3
  - @rocket.chat/models@0.2.3
  </details>

## 0.4.6-rc.6

### Patch Changes

- <details><summary>Updated dependencies []:</summary>

  - @rocket.chat/core-typings@6.12.0-rc.6
  - @rocket.chat/omnichannel-services@0.3.3-rc.6
  - @rocket.chat/core-services@0.6.0-rc.6
  - @rocket.chat/model-typings@0.7.0-rc.6
  - @rocket.chat/models@0.2.3-rc.6
  </details>

## 0.4.6-rc.5

### Patch Changes

- <details><summary>Updated dependencies []:</summary>

  - @rocket.chat/core-typings@6.12.0-rc.5
  - @rocket.chat/omnichannel-services@0.3.3-rc.5
  - @rocket.chat/core-services@0.6.0-rc.5
  - @rocket.chat/model-typings@0.7.0-rc.5
  - @rocket.chat/models@0.2.3-rc.5
  </details>

## 0.4.6-rc.4

### Patch Changes

- <details><summary>Updated dependencies []:</summary>

  - @rocket.chat/core-typings@6.12.0-rc.4
  - @rocket.chat/omnichannel-services@0.3.3-rc.4
  - @rocket.chat/core-services@0.6.0-rc.4
  - @rocket.chat/model-typings@0.7.0-rc.4
  - @rocket.chat/models@0.2.3-rc.4
  </details>

## 0.4.6-rc.3

### Patch Changes

- <details><summary>Updated dependencies []:</summary>

  - @rocket.chat/core-typings@6.12.0-rc.3
  - @rocket.chat/omnichannel-services@0.3.2-rc.3
  - @rocket.chat/core-services@0.6.0-rc.3
  - @rocket.chat/model-typings@0.7.0-rc.3
  - @rocket.chat/models@0.2.2-rc.3
  </details>

## 0.4.6-rc.2

### Patch Changes

- <details><summary>Updated dependencies []:</summary>

  - @rocket.chat/core-typings@6.12.0-rc.2
  - @rocket.chat/omnichannel-services@0.3.2-rc.2
  - @rocket.chat/core-services@0.6.0-rc.2
  - @rocket.chat/model-typings@0.7.0-rc.2
  - @rocket.chat/models@0.2.2-rc.2
  </details>

## 0.4.6-rc.1

### Patch Changes

- <details><summary>Updated dependencies []:</summary>

  - @rocket.chat/core-typings@6.12.0-rc.1
  - @rocket.chat/omnichannel-services@0.3.2-rc.1
  - @rocket.chat/core-services@0.6.0-rc.1
  - @rocket.chat/model-typings@0.7.0-rc.1
  - @rocket.chat/models@0.2.2-rc.1
  </details>

## 0.4.6-rc.0

### Patch Changes

- <details><summary>Updated dependencies [7f88158036, 7937ff741a, a14c0678bb, 58c0efc732, e28be46db7, 58c0efc732]:</summary>

  - @rocket.chat/model-typings@0.7.0-rc.0
  - @rocket.chat/core-typings@6.12.0-rc.0
  - @rocket.chat/core-services@0.6.0-rc.0
  - @rocket.chat/omnichannel-services@0.3.1-rc.0
  - @rocket.chat/models@0.2.1-rc.0
  </details>

## 0.4.5

### Patch Changes

- <details><summary>Updated dependencies []:</summary>

  - @rocket.chat/core-typings@6.11.2
  - @rocket.chat/omnichannel-services@0.3.2
  - @rocket.chat/core-services@0.5.2
  - @rocket.chat/model-typings@0.6.2
  - @rocket.chat/models@0.2.2
  </details>

## 0.4.4

### Patch Changes

- <details><summary>Updated dependencies []:</summary>

  - @rocket.chat/core-typings@6.11.1
  - @rocket.chat/omnichannel-services@0.3.1
  - @rocket.chat/core-services@0.5.1
  - @rocket.chat/model-typings@0.6.1
  - @rocket.chat/models@0.2.1
  </details>

## 0.4.3

### Patch Changes

- <details><summary>Updated dependencies [439faa87d3, 03c8b066f9, 2d89a0c448, 439faa87d3, 24f7df4894, 03c8b066f9, 264d7d5496, b8e5887fb9]:</summary>

  - @rocket.chat/model-typings@0.6.0
  - @rocket.chat/omnichannel-services@0.3.0
  - @rocket.chat/core-services@0.5.0
  - @rocket.chat/core-typings@6.11.0
  - @rocket.chat/models@0.2.0
  </details>

## 0.4.3-rc.6

### Patch Changes

- <details><summary>Updated dependencies []:</summary>

  - @rocket.chat/core-typings@6.11.0-rc.6
  - @rocket.chat/omnichannel-services@0.3.0-rc.6
  - @rocket.chat/core-services@0.5.0-rc.6
  - @rocket.chat/model-typings@0.6.0-rc.6
  - @rocket.chat/models@0.2.0-rc.6
  </details>

## 0.4.3-rc.5

### Patch Changes

- <details><summary>Updated dependencies []:</summary>

  - @rocket.chat/core-typings@6.11.0-rc.5
  - @rocket.chat/omnichannel-services@0.3.0-rc.5
  - @rocket.chat/core-services@0.5.0-rc.5
  - @rocket.chat/model-typings@0.6.0-rc.5
  - @rocket.chat/models@0.2.0-rc.5
  </details>

## 0.4.3-rc.4

### Patch Changes

- <details><summary>Updated dependencies []:</summary>

  - @rocket.chat/core-typings@6.11.0-rc.4
  - @rocket.chat/omnichannel-services@0.3.0-rc.4
  - @rocket.chat/core-services@0.5.0-rc.4
  - @rocket.chat/model-typings@0.6.0-rc.4
  - @rocket.chat/models@0.2.0-rc.4
  </details>

## 0.4.3-rc.3

### Patch Changes

- <details><summary>Updated dependencies []:</summary>

  - @rocket.chat/core-typings@6.11.0-rc.3
  - @rocket.chat/omnichannel-services@0.3.0-rc.3
  - @rocket.chat/core-services@0.5.0-rc.3
  - @rocket.chat/model-typings@0.6.0-rc.3
  - @rocket.chat/models@0.2.0-rc.3
  </details>

## 0.4.3-rc.2

### Patch Changes

- <details><summary>Updated dependencies []:</summary>

  - @rocket.chat/core-typings@6.11.0-rc.2
  - @rocket.chat/omnichannel-services@0.3.0-rc.2
  - @rocket.chat/core-services@0.5.0-rc.2
  - @rocket.chat/model-typings@0.6.0-rc.2
  - @rocket.chat/models@0.2.0-rc.2
  </details>

## 0.4.3-rc.1

### Patch Changes

- <details><summary>Updated dependencies []:</summary>

  - @rocket.chat/core-typings@6.11.0-rc.1
  - @rocket.chat/omnichannel-services@0.3.0-rc.1
  - @rocket.chat/core-services@0.5.0-rc.1
  - @rocket.chat/model-typings@0.6.0-rc.1
  - @rocket.chat/models@0.2.0-rc.1
  </details>

## 0.4.3-rc.0

### Patch Changes

- <details><summary>Updated dependencies [439faa87d3, 03c8b066f9, 2d89a0c448, 439faa87d3, 24f7df4894, 03c8b066f9, 264d7d5496, b8e5887fb9]:</summary>

  - @rocket.chat/model-typings@0.6.0-rc.0
  - @rocket.chat/omnichannel-services@0.3.0-rc.0
  - @rocket.chat/core-services@0.5.0-rc.0
  - @rocket.chat/core-typings@6.11.0-rc.0
  - @rocket.chat/models@0.2.0-rc.0
  </details>

## 0.4.2

### Patch Changes

- <details><summary>Updated dependencies [ca6a9d8de8, ca6a9d8de8, ca6a9d8de8, ca6a9d8de8]:</summary>

  - @rocket.chat/core-services@0.4.2
  - @rocket.chat/core-typings@6.10.2
  - @rocket.chat/omnichannel-services@0.2.2
  - @rocket.chat/model-typings@0.5.2
  - @rocket.chat/models@0.1.2
  </details>

## 0.4.1

### Patch Changes

- <details><summary>Updated dependencies []:</summary>

  - @rocket.chat/core-typings@6.10.1
  - @rocket.chat/omnichannel-services@0.2.1
  - @rocket.chat/core-services@0.4.1
  - @rocket.chat/model-typings@0.5.1
  - @rocket.chat/models@0.1.1
  </details>

## 0.4.0

### Minor Changes

- ([#31821](https://github.com/RocketChat/Rocket.Chat/pull/31821)) New runtime for apps in the Apps-Engine based on the Deno platform

### Patch Changes

- <details><summary>Updated dependencies [1240c874a5, eaf2f11a6c, 5f95c4ec6b, f75a2cb4bb, 30399688fc, 4f72d62aa7, dfa49bdbb2]:</summary>

  - @rocket.chat/core-typings@6.10.0
  - @rocket.chat/model-typings@0.5.0
  - @rocket.chat/omnichannel-services@0.2.0
  - @rocket.chat/core-services@0.4.0
  - @rocket.chat/models@0.1.0
  </details>

## 0.4.0-rc.7

### Patch Changes

- <details><summary>Updated dependencies []:</summary>

  - @rocket.chat/core-typings@6.10.0-rc.7
  - @rocket.chat/omnichannel-services@0.2.0-rc.7
  - @rocket.chat/core-services@0.4.0-rc.7
  - @rocket.chat/model-typings@0.5.0-rc.7
  - @rocket.chat/models@0.1.0-rc.7
  </details>

## 0.4.0-rc.6

### Patch Changes

- <details><summary>Updated dependencies []:</summary>

  - @rocket.chat/core-typings@6.10.0-rc.6
  - @rocket.chat/omnichannel-services@0.2.0-rc.6
  - @rocket.chat/core-services@0.4.0-rc.6
  - @rocket.chat/model-typings@0.5.0-rc.6
  - @rocket.chat/models@0.1.0-rc.6
  </details>

## 0.4.0-rc.5

### Patch Changes

- <details><summary>Updated dependencies []:</summary>

  - @rocket.chat/core-typings@6.10.0-rc.5
  - @rocket.chat/omnichannel-services@0.2.0-rc.5
  - @rocket.chat/core-services@0.4.0-rc.5
  - @rocket.chat/model-typings@0.5.0-rc.5
  - @rocket.chat/models@0.1.0-rc.5
  </details>

## 0.4.0-rc.4

### Patch Changes

- <details><summary>Updated dependencies []:</summary>

  - @rocket.chat/core-typings@6.10.0-rc.4
  - @rocket.chat/omnichannel-services@0.2.0-rc.4
  - @rocket.chat/core-services@0.4.0-rc.4
  - @rocket.chat/model-typings@0.5.0-rc.4
  - @rocket.chat/models@0.1.0-rc.4
  </details>

## 0.4.0-rc.3

### Patch Changes

- <details><summary>Updated dependencies []:</summary>

  - @rocket.chat/core-typings@6.10.0-rc.3
  - @rocket.chat/omnichannel-services@0.2.0-rc.3
  - @rocket.chat/core-services@0.4.0-rc.3
  - @rocket.chat/model-typings@0.5.0-rc.3
  - @rocket.chat/models@0.1.0-rc.3
  </details>

## 0.4.0-rc.2

### Patch Changes

- <details><summary>Updated dependencies []:</summary>

  - @rocket.chat/core-typings@6.10.0-rc.2
  - @rocket.chat/omnichannel-services@0.2.0-rc.2
  - @rocket.chat/core-services@0.4.0-rc.2
  - @rocket.chat/model-typings@0.5.0-rc.2
  - @rocket.chat/models@0.1.0-rc.2
  </details>

## 0.4.0-rc.1

### Patch Changes

- <details><summary>Updated dependencies []:</summary>

  - @rocket.chat/core-typings@6.10.0-rc.1
  - @rocket.chat/omnichannel-services@0.2.0-rc.1
  - @rocket.chat/core-services@0.4.0-rc.1
  - @rocket.chat/model-typings@0.5.0-rc.1
  - @rocket.chat/models@0.1.0-rc.1
  </details>

## 0.4.0-rc.0

### Minor Changes

- ([#31821](https://github.com/RocketChat/Rocket.Chat/pull/31821)) New runtime for apps in the Apps-Engine based on the Deno platform

### Patch Changes

- <details><summary>Updated dependencies [1240c874a5, eaf2f11a6c, 5f95c4ec6b, f75a2cb4bb, 30399688fc, 4f72d62aa7, dfa49bdbb2]:</summary>

  - @rocket.chat/core-typings@6.10.0-rc.0
  - @rocket.chat/model-typings@0.5.0-rc.0
  - @rocket.chat/omnichannel-services@0.2.0-rc.0
  - @rocket.chat/core-services@0.4.0-rc.0
  - @rocket.chat/models@0.1.0-rc.0

## 0.3.18

### Patch Changes

- <details><summary>Updated dependencies []:</summary>

  - @rocket.chat/core-typings@6.9.3
  - @rocket.chat/omnichannel-services@0.1.18
  - @rocket.chat/core-services@0.3.18
  - @rocket.chat/model-typings@0.4.4
  - @rocket.chat/models@0.0.42
  </details>

## 0.3.17

### Patch Changes

- <details><summary>Updated dependencies []:</summary>

  - @rocket.chat/core-typings@6.9.2
  - @rocket.chat/omnichannel-services@0.1.17
  - @rocket.chat/core-services@0.3.17
  - @rocket.chat/model-typings@0.4.3
  - @rocket.chat/models@0.0.41
  </details>

## 0.3.16

### Patch Changes

- <details><summary>Updated dependencies []:</summary>

  - @rocket.chat/core-typings@6.9.1
  - @rocket.chat/omnichannel-services@0.1.16
  - @rocket.chat/core-services@0.3.16
  - @rocket.chat/model-typings@0.4.2
  - @rocket.chat/models@0.0.40
  </details>

## 0.3.15

### Patch Changes

- <details><summary>Updated dependencies [ff4e396416, ad86761209, 724ba3a729, 70ab2a7b7b]:</summary>

  - @rocket.chat/core-typings@6.9.0
  - @rocket.chat/core-services@0.3.15
  - @rocket.chat/omnichannel-services@0.1.15
  - @rocket.chat/model-typings@0.4.1
  - @rocket.chat/models@0.0.39
  </details>

## 0.3.15-rc.2

### Patch Changes

- <details><summary>Updated dependencies []:</summary>

  - @rocket.chat/core-typings@6.9.0-rc.2
  - @rocket.chat/omnichannel-services@0.1.15-rc.2
  - @rocket.chat/core-services@0.3.15-rc.2
  - @rocket.chat/model-typings@0.4.1-rc.2
  - @rocket.chat/models@0.0.39-rc.2
  </details>

## 0.3.15-rc.1

### Patch Changes

- <details><summary>Updated dependencies []:</summary>

  - @rocket.chat/core-typings@6.9.0-rc.1
  - @rocket.chat/omnichannel-services@0.1.15-rc.1
  - @rocket.chat/core-services@0.3.15-rc.1
  - @rocket.chat/model-typings@0.4.1-rc.1
  - @rocket.chat/models@0.0.39-rc.1
  </details>

## 0.3.15-rc.0

### Patch Changes

- <details><summary>Updated dependencies [ff4e396416, ad86761209, 724ba3a729, 70ab2a7b7b]:</summary>

  - @rocket.chat/core-typings@6.9.0-rc.0
  - @rocket.chat/core-services@0.3.15-rc.0
  - @rocket.chat/omnichannel-services@0.1.15-rc.0
  - @rocket.chat/model-typings@0.4.1-rc.0
  - @rocket.chat/models@0.0.39-rc.0
  </details>

## 0.3.14

### Patch Changes

- <details><summary>Updated dependencies [c47a8e3514, da45cb6998, b94ca7c30b, 8b0986d15a, 4aba7c8a26]:</summary>

  - @rocket.chat/core-typings@6.8.0
  - @rocket.chat/model-typings@0.4.0
  - @rocket.chat/core-services@0.3.14
  - @rocket.chat/omnichannel-services@0.1.14
  - @rocket.chat/models@0.0.38
  </details>

## 0.3.14-rc.2

### Patch Changes

- <details><summary>Updated dependencies [b94ca7c30b]:</summary>

  - @rocket.chat/core-services@0.3.14-rc.2
  - @rocket.chat/core-typings@6.8.0-rc.2
  - @rocket.chat/omnichannel-services@0.1.14-rc.2
  - @rocket.chat/model-typings@0.4.0-rc.2
  - @rocket.chat/models@0.0.38-rc.2
  </details>

## 0.3.14-rc.1

### Patch Changes

- <details><summary>Updated dependencies []:</summary>

  - @rocket.chat/core-typings@6.8.0-rc.1
  - @rocket.chat/omnichannel-services@0.1.13-rc.1
  - @rocket.chat/core-services@0.3.14-rc.1
  - @rocket.chat/model-typings@0.4.0-rc.1
  - @rocket.chat/models@0.0.37-rc.1
  </details>

## 0.3.14-rc.0

### Patch Changes

- <details><summary>Updated dependencies [c47a8e3514, da45cb6998, 8b0986d15a, 4aba7c8a26]:</summary>

  - @rocket.chat/core-typings@6.8.0-rc.0
  - @rocket.chat/model-typings@0.4.0-rc.0
  - @rocket.chat/core-services@0.3.12-rc.0
  - @rocket.chat/omnichannel-services@0.1.12-rc.0
  - @rocket.chat/models@0.0.36-rc.0

## 0.3.13

### Patch Changes

- <details><summary>Updated dependencies []:</summary>

  - @rocket.chat/core-typings@6.7.2
  - @rocket.chat/omnichannel-services@0.1.13
  - @rocket.chat/core-services@0.3.13
  - @rocket.chat/model-typings@0.3.9
  - @rocket.chat/models@0.0.37
  </details>

## 0.3.12

### Patch Changes

- <details><summary>Updated dependencies []:</summary>

  - @rocket.chat/core-typings@6.7.1
  - @rocket.chat/omnichannel-services@0.1.12
  - @rocket.chat/core-services@0.3.12
  - @rocket.chat/model-typings@0.3.8
  - @rocket.chat/models@0.0.36
  </details>

## 0.3.11

### Patch Changes

- <details><summary>Updated dependencies [b9ef630816, 3eb4dd7f50, 0570f6740a, b9e897a8f5, b876e4e0fc, e203c40471]:</summary>

  - @rocket.chat/core-typings@6.7.0
  - @rocket.chat/model-typings@0.3.7
  - @rocket.chat/core-services@0.3.11
  - @rocket.chat/models@0.0.35
  - @rocket.chat/omnichannel-services@0.1.11
  </details>

## 0.3.11-rc.4

### Patch Changes

- <details><summary>Updated dependencies []:</summary>

  - @rocket.chat/core-typings@6.7.0-rc.4
  - @rocket.chat/omnichannel-services@0.1.11-rc.4
  - @rocket.chat/core-services@0.3.11-rc.4
  - @rocket.chat/model-typings@0.3.7-rc.4
  - @rocket.chat/models@0.0.35-rc.4
  </details>

## 0.3.11-rc.3

### Patch Changes

- <details><summary>Updated dependencies []:</summary>

  - @rocket.chat/core-typings@6.7.0-rc.3
  - @rocket.chat/omnichannel-services@0.1.11-rc.3
  - @rocket.chat/core-services@0.3.11-rc.3
  - @rocket.chat/model-typings@0.3.7-rc.3
  - @rocket.chat/models@0.0.35-rc.3
  </details>

## 0.3.11-rc.2

### Patch Changes

- <details><summary>Updated dependencies []:</summary>

  - @rocket.chat/core-typings@6.7.0-rc.2
  - @rocket.chat/omnichannel-services@0.1.11-rc.2
  - @rocket.chat/core-services@0.3.11-rc.2
  - @rocket.chat/model-typings@0.3.7-rc.2
  - @rocket.chat/models@0.0.35-rc.2
  </details>

## 0.3.11-rc.1

### Patch Changes

- <details><summary>Updated dependencies []:</summary>

  - @rocket.chat/core-typings@6.7.0-rc.1
  - @rocket.chat/omnichannel-services@0.1.11-rc.1
  - @rocket.chat/core-services@0.3.11-rc.1
  - @rocket.chat/model-typings@0.3.7-rc.1
  - @rocket.chat/models@0.0.35-rc.1
  </details>

## 0.3.11-rc.0

### Patch Changes

- <details><summary>Updated dependencies [b9ef630816, 3eb4dd7f50, 0570f6740a, b9e897a8f5, b876e4e0fc, e203c40471]:</summary>

  - @rocket.chat/core-typings@6.7.0-rc.0
  - @rocket.chat/model-typings@0.3.7-rc.0
  - @rocket.chat/core-services@0.3.11-rc.0
  - @rocket.chat/models@0.0.35-rc.0
  - @rocket.chat/omnichannel-services@0.1.11-rc.0
  </details>

## 0.3.10

### Patch Changes

- <details><summary>Updated dependencies [ada096901a]:</summary>

  - @rocket.chat/models@0.0.34
  - @rocket.chat/omnichannel-services@0.1.10
  - @rocket.chat/core-services@0.3.10
  - @rocket.chat/core-typings@6.6.6
  - @rocket.chat/model-typings@0.3.6
  </details>

## 0.3.9

### Patch Changes

- <details><summary>Updated dependencies []:</summary>

  - @rocket.chat/core-typings@6.6.5
  - @rocket.chat/omnichannel-services@0.1.9
  - @rocket.chat/core-services@0.3.9
  - @rocket.chat/model-typings@0.3.5
  - @rocket.chat/models@0.0.33
  </details>

## 0.3.8

### Patch Changes

- <details><summary>Updated dependencies [c2872a93f2]:</summary>

  - @rocket.chat/core-services@0.3.8
  - @rocket.chat/omnichannel-services@0.1.8
  - @rocket.chat/core-typings@6.6.4
  - @rocket.chat/model-typings@0.3.4
  - @rocket.chat/models@0.0.32
  </details>

## 0.3.7

### Patch Changes

- <details><summary>Updated dependencies []:</summary>

  - @rocket.chat/core-typings@6.6.3
  - @rocket.chat/omnichannel-services@0.1.7
  - @rocket.chat/core-services@0.3.7
  - @rocket.chat/model-typings@0.3.3
  - @rocket.chat/models@0.0.31
  </details>

## 0.3.6

### Patch Changes

- <details><summary>Updated dependencies []:</summary>

  - @rocket.chat/core-typings@6.6.2
  - @rocket.chat/omnichannel-services@0.1.6
  - @rocket.chat/core-services@0.3.6
  - @rocket.chat/model-typings@0.3.2
  - @rocket.chat/models@0.0.30
  </details>

## 0.3.5

### Patch Changes

- <details><summary>Updated dependencies []:</summary>

  - @rocket.chat/core-typings@6.6.1
  - @rocket.chat/omnichannel-services@0.1.5
  - @rocket.chat/core-services@0.3.5
  - @rocket.chat/model-typings@0.3.1
  - @rocket.chat/models@0.0.29
  </details>

## 0.3.4

### Patch Changes

- ([#31138](https://github.com/RocketChat/Rocket.Chat/pull/31138)) feat(uikit): Move `@rocket.chat/ui-kit` package to the main monorepo

- <details><summary>Updated dependencies [b223cbde14, dbb08ef948, fae558bd5d, 9a6e9b4e28, fdd9852079, 2260c04ec6, c8ab6583dc, e7d3cdeef0, b4b2cd20a8]:</summary>

  - @rocket.chat/omnichannel-services@0.1.4
  - @rocket.chat/core-services@0.3.4
  - @rocket.chat/model-typings@0.3.0
  - @rocket.chat/core-typings@6.6.0
  - @rocket.chat/logger@0.0.2
  - @rocket.chat/models@0.0.28
  </details>

## 0.3.4-rc.7

### Patch Changes

- <details><summary>Updated dependencies []:</summary>

  - @rocket.chat/core-typings@6.6.0-rc.7
  - @rocket.chat/omnichannel-services@0.1.4-rc.7
  - @rocket.chat/core-services@0.3.4-rc.7
  - @rocket.chat/model-typings@0.3.0-rc.7
  - @rocket.chat/models@0.0.28-rc.7
  </details>

## 0.3.4-rc.6

### Patch Changes

- <details><summary>Updated dependencies []:</summary>

  - @rocket.chat/core-typings@6.6.0-rc.6
  - @rocket.chat/omnichannel-services@0.1.4-rc.6
  - @rocket.chat/core-services@0.3.4-rc.6
  - @rocket.chat/model-typings@0.3.0-rc.6
  - @rocket.chat/models@0.0.28-rc.6
  </details>

## 0.3.4-rc.5

### Patch Changes

- <details><summary>Updated dependencies []:</summary>

  - @rocket.chat/core-typings@6.6.0-rc.5
  - @rocket.chat/omnichannel-services@0.1.4-rc.5
  - @rocket.chat/core-services@0.3.4-rc.5
  - @rocket.chat/model-typings@0.3.0-rc.5
  - @rocket.chat/models@0.0.28-rc.5
  </details>

## 0.3.4-rc.4

### Patch Changes

- @rocket.chat/core-typings@6.6.0-rc.4
- @rocket.chat/omnichannel-services@0.1.4-rc.4
- @rocket.chat/core-services@0.3.4-rc.4
- @rocket.chat/model-typings@0.3.0-rc.4
- @rocket.chat/models@0.0.28-rc.4

## 0.3.4-rc.3

### Patch Changes

- @rocket.chat/core-typings@6.6.0-rc.3
- @rocket.chat/omnichannel-services@0.1.4-rc.3
- @rocket.chat/core-services@0.3.4-rc.3
- @rocket.chat/model-typings@0.3.0-rc.3
- @rocket.chat/models@0.0.28-rc.3

## 0.3.4-rc.2

### Patch Changes

- @rocket.chat/core-typings@6.6.0-rc.2
- @rocket.chat/omnichannel-services@0.1.4-rc.2
- @rocket.chat/core-services@0.3.4-rc.2
- @rocket.chat/model-typings@0.3.0-rc.2
- @rocket.chat/models@0.0.28-rc.2

## 0.3.4-rc.1

### Patch Changes

- @rocket.chat/core-typings@6.6.0-rc.1
- @rocket.chat/omnichannel-services@0.1.4-rc.1
- @rocket.chat/core-services@0.3.4-rc.1
- @rocket.chat/model-typings@0.3.0-rc.1
- @rocket.chat/models@0.0.28-rc.1

## 0.3.4-rc.0

### Patch Changes

- b223cbde14: feat(uikit): Move `@rocket.chat/ui-kit` package to the main monorepo
- Updated dependencies [b223cbde14]
- Updated dependencies [dbb08ef948]
- Updated dependencies [fae558bd5d]
- Updated dependencies [9a6e9b4e28]
- Updated dependencies [fdd9852079]
- Updated dependencies [2260c04ec6]
- Updated dependencies [c8ab6583dc]
- Updated dependencies [e7d3cdeef0]
- Updated dependencies [b4b2cd20a8]
  - @rocket.chat/omnichannel-services@0.1.4-rc.0
  - @rocket.chat/core-services@0.3.4-rc.0
  - @rocket.chat/model-typings@0.3.0-rc.0
  - @rocket.chat/core-typings@6.6.0-rc.0
  - @rocket.chat/logger@0.0.2-rc.0
  - @rocket.chat/models@0.0.28-rc.0

## 0.3.3

### Patch Changes

- @rocket.chat/core-typings@6.5.3
- @rocket.chat/omnichannel-services@0.1.3
- @rocket.chat/core-services@0.3.3
- @rocket.chat/model-typings@0.2.3
- @rocket.chat/models@0.0.27

## 0.3.2

### Patch Changes

- @rocket.chat/core-typings@6.5.2
- @rocket.chat/omnichannel-services@0.1.2
- @rocket.chat/core-services@0.3.2
- @rocket.chat/model-typings@0.2.2
- @rocket.chat/models@0.0.26

## 0.3.1

### Patch Changes

- Updated dependencies [c2b224fd82]
  - @rocket.chat/core-typings@6.5.1
  - @rocket.chat/omnichannel-services@0.1.1
  - @rocket.chat/core-services@0.3.1
  - @rocket.chat/model-typings@0.2.1
  - @rocket.chat/models@0.0.25

## 0.3.0

### Minor Changes

- 5f81a0f3cb: Implemented the License library, it is used to handle the functionality like expiration date, modules, limits, etc.
  Also added a version v3 of the license, which contains an extended list of features.
  v2 is still supported, since we convert it to v3 on the fly.

### Patch Changes

- Updated dependencies [dea1fe9191]
- Updated dependencies [c0ef13a0bf]
- Updated dependencies [223dce18a3]
- Updated dependencies [5b9d6883bf]
- Updated dependencies [92613680b7]
- Updated dependencies [ec1b2b9846]
- Updated dependencies [5f81a0f3cb]
- Updated dependencies [dea1fe9191]
  - @rocket.chat/core-typings@6.5.0
  - @rocket.chat/model-typings@0.2.0
  - @rocket.chat/core-services@0.3.0
  - @rocket.chat/omnichannel-services@0.1.0
  - @rocket.chat/models@0.0.24

## 0.3.0-rc.19

### Patch Changes

- @rocket.chat/core-typings@6.5.0-rc.19
- @rocket.chat/omnichannel-services@0.1.0-rc.19
- @rocket.chat/core-services@0.3.0-rc.19
- @rocket.chat/model-typings@0.2.0-rc.19
- @rocket.chat/models@0.0.24-rc.12

## 0.3.0-rc.18

### Patch Changes

- @rocket.chat/core-typings@6.5.0-rc.18
- @rocket.chat/omnichannel-services@0.1.0-rc.18
- @rocket.chat/core-services@0.3.0-rc.18
- @rocket.chat/model-typings@0.2.0-rc.18
- @rocket.chat/models@0.0.24-rc.11

## 0.3.0-rc.17

### Patch Changes

- @rocket.chat/core-typings@6.5.0-rc.17
- @rocket.chat/omnichannel-services@0.1.0-rc.17
- @rocket.chat/core-services@0.3.0-rc.17
- @rocket.chat/model-typings@0.2.0-rc.17
- @rocket.chat/models@0.0.24-rc.10

## 0.3.0-rc.16

### Patch Changes

- @rocket.chat/core-typings@6.5.0-rc.16
- @rocket.chat/omnichannel-services@0.1.0-rc.16
- @rocket.chat/core-services@0.3.0-rc.16
- @rocket.chat/model-typings@0.2.0-rc.16
- @rocket.chat/models@0.0.24-rc.9

## 0.3.0-rc.15

### Patch Changes

- @rocket.chat/core-typings@6.5.0-rc.15
- @rocket.chat/omnichannel-services@0.1.0-rc.15
- @rocket.chat/core-services@0.3.0-rc.15
- @rocket.chat/model-typings@0.2.0-rc.15
- @rocket.chat/models@0.0.24-rc.8

## 0.3.0-rc.14

### Patch Changes

- @rocket.chat/core-typings@6.5.0-rc.14
- @rocket.chat/omnichannel-services@0.1.0-rc.14
- @rocket.chat/core-services@0.3.0-rc.14
- @rocket.chat/model-typings@0.2.0-rc.14
- @rocket.chat/models@0.0.24-rc.7

## 0.3.0-rc.13

### Patch Changes

- @rocket.chat/core-typings@6.5.0-rc.13
- @rocket.chat/omnichannel-services@0.1.0-rc.13
- @rocket.chat/core-services@0.3.0-rc.13
- @rocket.chat/model-typings@0.2.0-rc.13
- @rocket.chat/models@0.0.24-rc.6

## 0.3.0-rc.12

### Patch Changes

- @rocket.chat/core-typings@6.5.0-rc.12
- @rocket.chat/omnichannel-services@0.1.0-rc.12
- @rocket.chat/core-services@0.3.0-rc.12
- @rocket.chat/model-typings@0.2.0-rc.12
- @rocket.chat/models@0.0.24-rc.5

## 0.3.0-rc.11

### Patch Changes

- @rocket.chat/core-typings@6.5.0-rc.11
- @rocket.chat/omnichannel-services@0.1.0-rc.11
- @rocket.chat/core-services@0.3.0-rc.11
- @rocket.chat/model-typings@0.2.0-rc.11
- @rocket.chat/models@0.0.24-rc.4

## 0.3.0-rc.10

### Patch Changes

- @rocket.chat/core-typings@6.5.0-rc.10
- @rocket.chat/omnichannel-services@0.1.0-rc.10
- @rocket.chat/core-services@0.3.0-rc.10
- @rocket.chat/model-typings@0.2.0-rc.10
- @rocket.chat/models@0.0.24-rc.3

## 0.3.0-rc.9

### Patch Changes

- @rocket.chat/core-typings@6.5.0-rc.9
- @rocket.chat/omnichannel-services@0.1.0-rc.9
- @rocket.chat/core-services@0.3.0-rc.9
- @rocket.chat/model-typings@0.2.0-rc.9
- @rocket.chat/models@0.0.24-rc.2

## 0.3.0-rc.8

### Patch Changes

- @rocket.chat/core-typings@6.5.0-rc.8
- @rocket.chat/omnichannel-services@0.1.0-rc.8
- @rocket.chat/core-services@0.3.0-rc.8
- @rocket.chat/model-typings@0.2.0-rc.8
- @rocket.chat/models@0.0.24-rc.1

## 0.3.0-rc.7

### Patch Changes

- @rocket.chat/core-typings@6.5.0-rc.7
- @rocket.chat/omnichannel-services@0.1.0-rc.7
- @rocket.chat/core-services@0.3.0-rc.7
- @rocket.chat/model-typings@0.2.0-rc.7
- @rocket.chat/models@0.0.21-rc.7

## 0.3.0-rc.6

### Patch Changes

- @rocket.chat/core-typings@6.5.0-rc.6
- @rocket.chat/omnichannel-services@0.1.0-rc.6
- @rocket.chat/core-services@0.3.0-rc.6
- @rocket.chat/model-typings@0.2.0-rc.6
- @rocket.chat/models@0.0.21-rc.6

## 0.3.0-rc.5

### Patch Changes

- @rocket.chat/core-typings@6.5.0-rc.5
- @rocket.chat/omnichannel-services@0.1.0-rc.5
- @rocket.chat/core-services@0.3.0-rc.5
- @rocket.chat/model-typings@0.2.0-rc.5
- @rocket.chat/models@0.0.21-rc.5

## 0.3.0-rc.4

### Patch Changes

- @rocket.chat/core-typings@6.5.0-rc.4
- @rocket.chat/omnichannel-services@0.1.0-rc.4
- @rocket.chat/core-services@0.3.0-rc.4
- @rocket.chat/model-typings@0.2.0-rc.4
- @rocket.chat/models@0.0.21-rc.4

## 0.3.0-rc.3

### Patch Changes

- @rocket.chat/core-typings@6.5.0-rc.3
- @rocket.chat/omnichannel-services@0.1.0-rc.3
- @rocket.chat/core-services@0.3.0-rc.3
- @rocket.chat/model-typings@0.2.0-rc.3
- @rocket.chat/models@0.0.21-rc.3

## 0.3.0-rc.2

### Patch Changes

- @rocket.chat/core-typings@6.5.0-rc.2
- @rocket.chat/omnichannel-services@0.1.0-rc.2
- @rocket.chat/core-services@0.3.0-rc.2
- @rocket.chat/model-typings@0.2.0-rc.2
- @rocket.chat/models@0.0.21-rc.2

## 0.3.0-rc.1

### Patch Changes

- @rocket.chat/core-typings@6.5.0-rc.1
- @rocket.chat/omnichannel-services@0.1.0-rc.1
- @rocket.chat/core-services@0.3.0-rc.1
- @rocket.chat/model-typings@0.2.0-rc.1
- @rocket.chat/models@0.0.21-rc.1

## 0.3.0-rc.0

### Minor Changes

- 5f81a0f3cb: Implemented the License library, it is used to handle the functionality like expiration date, modules, limits, etc.
  Also added a version v3 of the license, which contains an extended list of features.
  v2 is still supported, since we convert it to v3 on the fly.

### Patch Changes

- Updated dependencies [dea1fe9191]
- Updated dependencies [c0ef13a0bf]
- Updated dependencies [223dce18a3]
- Updated dependencies [5b9d6883bf]
- Updated dependencies [92613680b7]
- Updated dependencies [ec1b2b9846]
- Updated dependencies [5f81a0f3cb]
- Updated dependencies [dea1fe9191]
  - @rocket.chat/core-typings@6.5.0-rc.0
  - @rocket.chat/model-typings@0.2.0-rc.0
  - @rocket.chat/core-services@0.3.0-rc.0
  - @rocket.chat/omnichannel-services@0.1.0-rc.0
  - @rocket.chat/models@0.0.21-rc.0

## 0.2.17

### Patch Changes

- @rocket.chat/core-typings@6.4.8
- @rocket.chat/omnichannel-services@0.0.23
- @rocket.chat/core-services@0.2.8
- @rocket.chat/model-typings@0.1.8
- @rocket.chat/models@0.0.23

## 0.2.16

### Patch Changes

- @rocket.chat/core-typings@6.4.7
- @rocket.chat/omnichannel-services@0.0.22
- @rocket.chat/core-services@0.2.7
- @rocket.chat/model-typings@0.1.7
- @rocket.chat/models@0.0.22

## 0.2.15

### Patch Changes

- @rocket.chat/core-typings@6.4.6
- @rocket.chat/omnichannel-services@0.0.21
- @rocket.chat/core-services@0.2.6
- @rocket.chat/model-typings@0.1.6
- @rocket.chat/models@0.0.21

## 0.2.14

### Patch Changes

- @rocket.chat/core-typings@6.4.5
- @rocket.chat/omnichannel-services@0.0.20
- @rocket.chat/core-services@0.2.5
- @rocket.chat/model-typings@0.1.5
- @rocket.chat/models@0.0.20

## 0.2.13

### Patch Changes

- @rocket.chat/core-typings@6.4.4
- @rocket.chat/omnichannel-services@0.0.19
- @rocket.chat/core-services@0.2.4
- @rocket.chat/model-typings@0.1.4
- @rocket.chat/models@0.0.19

## 0.2.12

### Patch Changes

- @rocket.chat/core-typings@6.4.3
- @rocket.chat/omnichannel-services@0.0.18
- @rocket.chat/core-services@0.2.3
- @rocket.chat/model-typings@0.1.3
- @rocket.chat/models@0.0.18

## 0.2.11

### Patch Changes

- @rocket.chat/core-typings@6.4.2
- @rocket.chat/omnichannel-services@0.0.17
- @rocket.chat/core-services@0.2.2
- @rocket.chat/model-typings@0.1.2
- @rocket.chat/models@0.0.17

## 0.2.10

### Patch Changes

- @rocket.chat/core-typings@6.4.1
- @rocket.chat/omnichannel-services@0.0.16
- @rocket.chat/core-services@0.2.1
- @rocket.chat/model-typings@0.1.1
- @rocket.chat/models@0.0.16

## 0.2.9

### Patch Changes

- Updated dependencies [239a34e877]
- Updated dependencies [203304782f]
- Updated dependencies [4186eecf05]
- Updated dependencies [8a59855fcf]
- Updated dependencies [5cee21468e]
- Updated dependencies [982ef6f459]
- Updated dependencies [ba24f3c21f]
- Updated dependencies [19aec23cda]
- Updated dependencies [ebab8c4dd8]
- Updated dependencies [aaefe865a7]
- Updated dependencies [f556518fa1]
- Updated dependencies [ead7c7bef2]
- Updated dependencies [1041d4d361]
- Updated dependencies [61128364d6]
- Updated dependencies [d45365436e]
  - @rocket.chat/core-typings@6.4.0
  - @rocket.chat/model-typings@0.1.0
  - @rocket.chat/core-services@0.2.0
  - @rocket.chat/omnichannel-services@0.0.15
  - @rocket.chat/models@0.0.15

## 0.2.9-rc.5

### Patch Changes

- Updated dependencies [1041d4d361]
  - @rocket.chat/core-typings@6.4.0-rc.5
  - @rocket.chat/omnichannel-services@0.0.15-rc.5
  - @rocket.chat/core-services@0.2.0-rc.5
  - @rocket.chat/model-typings@0.1.0-rc.5
  - @rocket.chat/models@0.0.15-rc.5

## 0.2.8-rc.4

### Patch Changes

- @rocket.chat/core-typings@6.4.0-rc.4
- @rocket.chat/omnichannel-services@0.0.14-rc.4
- @rocket.chat/core-services@0.2.0-rc.4
- @rocket.chat/model-typings@0.1.0-rc.4
- @rocket.chat/models@0.0.14-rc.4

## 0.2.8-rc.3

### Patch Changes

- @rocket.chat/core-typings@6.4.0-rc.3
- @rocket.chat/omnichannel-services@0.0.13-rc.3
- @rocket.chat/core-services@0.2.0-rc.3
- @rocket.chat/model-typings@0.1.0-rc.3
- @rocket.chat/models@0.0.13-rc.3

## 0.2.8-rc.2

### Patch Changes

- @rocket.chat/core-typings@6.4.0-rc.2
- @rocket.chat/omnichannel-services@0.0.13-rc.2
- @rocket.chat/core-services@0.2.0-rc.2
- @rocket.chat/model-typings@0.1.0-rc.2
- @rocket.chat/models@0.0.13-rc.2

## 0.2.8-rc.1

### Patch Changes

- @rocket.chat/core-typings@6.4.0-rc.1
- @rocket.chat/omnichannel-services@0.0.11-rc.1
- @rocket.chat/core-services@0.2.0-rc.1
- @rocket.chat/model-typings@0.1.0-rc.1
- @rocket.chat/models@0.0.11-rc.1

## 0.2.8-rc.0

### Patch Changes

- Updated dependencies [239a34e877]
- Updated dependencies [203304782f]
- Updated dependencies [4186eecf05]
- Updated dependencies [8a59855fcf]
- Updated dependencies [5cee21468e]
- Updated dependencies [982ef6f459]
- Updated dependencies [ba24f3c21f]
- Updated dependencies [19aec23cda]
- Updated dependencies [ebab8c4dd8]
- Updated dependencies [aaefe865a7]
- Updated dependencies [f556518fa1]
- Updated dependencies [ead7c7bef2]
- Updated dependencies [61128364d6]
- Updated dependencies [d45365436e]
  - @rocket.chat/core-typings@6.4.0-rc.0
  - @rocket.chat/model-typings@0.1.0-rc.0
  - @rocket.chat/core-services@0.2.0-rc.0
  - @rocket.chat/omnichannel-services@0.0.11-rc.0
  - @rocket.chat/models@0.0.11-rc.0

## 0.2.7

### Patch Changes

- @rocket.chat/core-typings@6.3.7
- @rocket.chat/omnichannel-services@0.0.13
- @rocket.chat/core-services@0.1.7
- @rocket.chat/model-typings@0.0.13
- @rocket.chat/models@0.0.13

## 0.2.6

### Patch Changes

- @rocket.chat/core-typings@6.3.6
- @rocket.chat/omnichannel-services@0.0.12
- @rocket.chat/core-services@0.1.6
- @rocket.chat/model-typings@0.0.12
- @rocket.chat/models@0.0.12

## 0.2.5

### Patch Changes

- Updated dependencies [92d25b9c7a]
  - @rocket.chat/model-typings@0.0.11
  - @rocket.chat/omnichannel-services@0.0.11
  - @rocket.chat/models@0.0.11
  - @rocket.chat/core-services@0.1.5
  - @rocket.chat/core-typings@6.3.5

## 0.2.4

### Patch Changes

- Updated dependencies [8a7d5d3898]
  - @rocket.chat/model-typings@0.0.10
  - @rocket.chat/omnichannel-services@0.0.10
  - @rocket.chat/models@0.0.10
  - @rocket.chat/core-services@0.1.4
  - @rocket.chat/core-typings@6.3.4

## 0.2.3

### Patch Changes

- @rocket.chat/core-typings@6.3.3
- @rocket.chat/omnichannel-services@0.0.9
- @rocket.chat/core-services@0.1.3
- @rocket.chat/model-typings@0.0.9
- @rocket.chat/models@0.0.9

## 0.2.2

### Patch Changes

- @rocket.chat/core-typings@6.3.2
- @rocket.chat/omnichannel-services@0.0.8
- @rocket.chat/core-services@0.1.2
- @rocket.chat/model-typings@0.0.8
- @rocket.chat/models@0.0.8

## 0.2.1

### Patch Changes

- @rocket.chat/core-typings@6.3.1
- @rocket.chat/omnichannel-services@0.0.7
- @rocket.chat/core-services@0.1.1
- @rocket.chat/model-typings@0.0.7
- @rocket.chat/models@0.0.7

## 0.2.0

### Minor Changes

- 2302a40213: Provide more metrics for microservices:

  - GC time
  - Event loop lag

### Patch Changes

- Updated dependencies [7832a40a6d]
- Updated dependencies [e14ec50816]
- Updated dependencies [b837cb9f2a]
- Updated dependencies [ee5993625b]
- Updated dependencies [9da856cc67]
- Updated dependencies [0f0b8e17bf]
- Updated dependencies [5e429d9c78]
- Updated dependencies [c31f93ed96]
- Updated dependencies [f379336951]
- Updated dependencies [b837cb9f2a]
- Updated dependencies [916c0dcaf2]
- Updated dependencies [12d97e16c2]
- Updated dependencies [48ac55f4ea]
- Updated dependencies [94477bd9f8]
- Updated dependencies [16dca466ea]
  - @rocket.chat/model-typings@0.0.6
  - @rocket.chat/core-typings@6.3.0
  - @rocket.chat/core-services@0.1.0
  - @rocket.chat/omnichannel-services@0.0.6
  - @rocket.chat/models@0.0.6

## 0.2.0-rc.10

### Minor Changes

- 2302a40213: Provide more metrics for microservices:

  - GC time
  - Event loop lag

### Patch Changes

- Updated dependencies [f379336951]
  - @rocket.chat/core-services@0.1.0-rc.10
  - @rocket.chat/omnichannel-services@0.0.6-rc.10
  - @rocket.chat/core-typings@6.3.0-rc.10
  - @rocket.chat/model-typings@0.0.6-rc.10
  - @rocket.chat/models@0.0.6-rc.10

## 0.1.5-rc.9

### Patch Changes

- Updated dependencies [48ac55f4ea]
  - @rocket.chat/core-services@0.1.0-rc.9
  - @rocket.chat/core-typings@6.3.0-rc.9
  - @rocket.chat/omnichannel-services@0.0.6-rc.9
  - @rocket.chat/model-typings@0.0.6-rc.9
  - @rocket.chat/models@0.0.6-rc.9

## 0.1.5-rc.8

### Patch Changes

- @rocket.chat/core-typings@6.3.0-rc.8
- @rocket.chat/omnichannel-services@0.0.6-rc.8
- @rocket.chat/core-services@0.1.0-rc.8
- @rocket.chat/model-typings@0.0.6-rc.8
- @rocket.chat/models@0.0.6-rc.8

## 0.1.5-rc.7

### Patch Changes

- @rocket.chat/core-typings@6.3.0-rc.7
- @rocket.chat/omnichannel-services@0.0.6-rc.7
- @rocket.chat/core-services@0.1.0-rc.7
- @rocket.chat/model-typings@0.0.6-rc.7
- @rocket.chat/models@0.0.6-rc.7

## 0.1.5-rc.6

### Patch Changes

- @rocket.chat/core-typings@6.3.0-rc.6
- @rocket.chat/omnichannel-services@0.0.6-rc.6
- @rocket.chat/core-services@0.1.0-rc.6
- @rocket.chat/model-typings@0.0.6-rc.6
- @rocket.chat/models@0.0.6-rc.6

## 0.1.5-rc.5

### Patch Changes

- @rocket.chat/core-typings@6.3.0-rc.5
- @rocket.chat/omnichannel-services@0.0.6-rc.5
- @rocket.chat/core-services@0.1.0-rc.5
- @rocket.chat/model-typings@0.0.6-rc.5
- @rocket.chat/models@0.0.6-rc.5

## 0.1.5-rc.4

### Patch Changes

- @rocket.chat/core-typings@6.3.0-rc.4
- @rocket.chat/omnichannel-services@0.0.6-rc.4
- @rocket.chat/core-services@0.1.0-rc.4
- @rocket.chat/model-typings@0.0.6-rc.4
- @rocket.chat/models@0.0.6-rc.4

## 0.1.5-rc.3

### Patch Changes

- @rocket.chat/core-typings@6.3.0-rc.3
- @rocket.chat/omnichannel-services@0.0.6-rc.3
- @rocket.chat/core-services@0.1.0-rc.3
- @rocket.chat/model-typings@0.0.6-rc.3
- @rocket.chat/models@0.0.6-rc.3

## 0.1.5-rc.2

### Patch Changes

- @rocket.chat/omnichannel-services@0.0.6-rc.2
- @rocket.chat/core-services@0.1.0-rc.2
- @rocket.chat/core-typings@6.3.0-rc.2
- @rocket.chat/model-typings@0.0.6-rc.2
- @rocket.chat/models@0.0.6-rc.2

## 0.1.5-rc.1

### Patch Changes

- @rocket.chat/core-typings@6.3.0-rc.1
- @rocket.chat/omnichannel-services@0.0.6-rc.1
- @rocket.chat/core-services@0.1.0-rc.1
- @rocket.chat/model-typings@0.0.6-rc.1
- @rocket.chat/models@0.0.6-rc.1

## 0.1.4

### Patch Changes

- @rocket.chat/core-typings@6.2.10
- @rocket.chat/omnichannel-services@0.0.5
- @rocket.chat/core-services@0.0.5
- @rocket.chat/model-typings@0.0.5
- @rocket.chat/models@0.0.5

## 0.1.3

## 0.1.2-rc.0

### Patch Changes

- Updated dependencies [7832a40a6d]
- Updated dependencies [e14ec50816]
- Updated dependencies [b837cb9f2a]
- Updated dependencies [ee5993625b]
- Updated dependencies [9da856cc67]
- Updated dependencies [0f0b8e17bf]
- Updated dependencies [5e429d9c78]
- Updated dependencies [c31f93ed96]
- Updated dependencies [b837cb9f2a]
- Updated dependencies [916c0dcaf2]
- Updated dependencies [12d97e16c2]
- Updated dependencies [94477bd9f8]
- Updated dependencies [16dca466ea]
  - @rocket.chat/model-typings@0.0.3-rc.0
  - @rocket.chat/core-typings@6.3.0-rc.0
  - @rocket.chat/core-services@0.1.0-rc.0
  - @rocket.chat/omnichannel-services@0.0.3-rc.0
  - @rocket.chat/models@0.0.3-rc.0

## 0.1.1

### Patch Changes

- Updated dependencies []:
  - @rocket.chat/core-typings@6.2.6
  - @rocket.chat/omnichannel-services@0.0.2
  - @rocket.chat/core-services@0.0.2
  - @rocket.chat/model-typings@0.0.2
  - @rocket.chat/models@0.0.2<|MERGE_RESOLUTION|>--- conflicted
+++ resolved
@@ -1,7 +1,6 @@
 # @rocket.chat/queue-worker
 
-<<<<<<< HEAD
-## 0.4.18-rc.0
+## 0.4.19-rc.0
 
 ### Patch Changes
 
@@ -13,7 +12,8 @@
   - @rocket.chat/omnichannel-services@0.3.15-rc.0
   - @rocket.chat/core-services@0.7.10-rc.0
   - @rocket.chat/network-broker@0.1.10-rc.0
-=======
+  </details>
+
 ## 0.4.18
 
 ### Patch Changes
@@ -26,7 +26,6 @@
   - @rocket.chat/model-typings@1.4.1
   - @rocket.chat/models@1.3.1
   - @rocket.chat/network-broker@0.1.10
->>>>>>> fb0f4eaf
   </details>
 
 ## 0.4.17
