--- conflicted
+++ resolved
@@ -1,11 +1,7 @@
 {
 	"name": "@rocket.chat/account-service",
 	"private": true,
-<<<<<<< HEAD
-	"version": "0.4.2-rc.1",
-=======
-	"version": "0.4.2",
->>>>>>> 822d32f7
+	"version": "0.4.3-rc.1",
 	"description": "Rocket.Chat Account service",
 	"scripts": {
 		"build": "tsc -p tsconfig.json",
