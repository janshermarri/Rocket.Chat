--- conflicted
+++ resolved
@@ -1,7 +1,6 @@
 # @rocket.chat/stream-hub-service
 
-<<<<<<< HEAD
-## 0.2.5-rc.1
+## 0.2.7-rc.1
 
 ### Patch Changes
 
@@ -10,7 +9,7 @@
 - @rocket.chat/model-typings@0.1.0-rc.1
 - @rocket.chat/models@0.0.11-rc.1
 
-## 0.2.5-rc.0
+## 0.2.7-rc.0
 
 ### Patch Changes
 
@@ -32,7 +31,6 @@
   - @rocket.chat/model-typings@0.1.0-rc.0
   - @rocket.chat/core-services@0.2.0-rc.0
   - @rocket.chat/models@0.0.11-rc.0
-=======
 ## 0.2.6
 
 ### Patch Changes
@@ -51,7 +49,6 @@
   - @rocket.chat/models@0.0.11
   - @rocket.chat/core-services@0.1.5
   - @rocket.chat/core-typings@6.3.5
->>>>>>> db43ef89
 
 ## 0.2.4
 
