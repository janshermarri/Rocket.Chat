--- conflicted
+++ resolved
@@ -1,16 +1,12 @@
 # @rocket.chat/ddp-streamer
 
-<<<<<<< HEAD
+
 ## 0.3.0-rc.3
-=======
-## 0.2.17
->>>>>>> 2e700797
-
-### Patch Changes
-
-- <details><summary>Updated dependencies []:</summary>
-
-<<<<<<< HEAD
+
+### Patch Changes
+
+- <details><summary>Updated dependencies []:</summary>
+
   - @rocket.chat/core-typings@6.10.0-rc.3
   - @rocket.chat/rest-typings@6.10.0-rc.3
   - @rocket.chat/core-services@0.4.0-rc.3
@@ -67,7 +63,13 @@
   - @rocket.chat/core-services@0.4.0-rc.0
   - @rocket.chat/ui-contexts@8.0.0-rc.0
   - @rocket.chat/models@0.1.0-rc.0
-=======
+
+## 0.2.17
+
+### Patch Changes
+
+- <details><summary>Updated dependencies []:</summary>
+
   - @rocket.chat/core-typings@6.9.3
   - @rocket.chat/rest-typings@6.9.3
   - @rocket.chat/core-services@0.3.18
@@ -75,7 +77,6 @@
   - @rocket.chat/ui-contexts@7.0.3
   - @rocket.chat/models@0.0.42
   - @rocket.chat/instance-status@0.0.42
->>>>>>> 2e700797
   </details>
 
 ## 0.2.16
