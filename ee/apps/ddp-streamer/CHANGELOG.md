--- conflicted
+++ resolved
@@ -1,8 +1,5 @@
 # @rocket.chat/ddp-streamer
 
-<<<<<<< HEAD
-## 0.0.3-rc.0
-=======
 ## 0.0.5
 
 ### Patch Changes
@@ -15,7 +12,8 @@
 - @rocket.chat/instance-status@0.0.5
 
 ## 0.0.4
->>>>>>> 09a4d49e
+
+## 0.0.3-rc.0
 
 ### Patch Changes
 
