# @rocket.chat/ddp-streamer

<<<<<<< HEAD
## 0.3.4-rc.0

### Patch Changes

- <details><summary>Updated dependencies [7f88158036, b764c415dc, 7937ff741a, a14c0678bb, 58c0efc732, e28be46db7, 58c0efc732]:</summary>

  - @rocket.chat/model-typings@0.7.0-rc.0
  - @rocket.chat/rest-typings@6.12.0-rc.0
  - @rocket.chat/core-typings@6.12.0-rc.0
  - @rocket.chat/core-services@0.6.0-rc.0
  - @rocket.chat/models@0.2.1-rc.0
  - @rocket.chat/instance-status@0.1.4-rc.0
=======
## 0.3.4

### Patch Changes

- <details><summary>Updated dependencies []:</summary>

  - @rocket.chat/core-typings@6.11.1
  - @rocket.chat/rest-typings@6.11.1
  - @rocket.chat/core-services@0.5.1
  - @rocket.chat/model-typings@0.6.1
  - @rocket.chat/ui-contexts@9.0.1
  - @rocket.chat/models@0.2.1
  - @rocket.chat/instance-status@0.1.4
>>>>>>> 12e000d8
  </details>

## 0.3.3

### Patch Changes

- ([#32719](https://github.com/RocketChat/Rocket.Chat/pull/32719)) Added the `user` param to apps-engine update method call, allowing apps' new `onUpdate` hook to know who triggered the update.

- <details><summary>Updated dependencies [439faa87d3, 03c8b066f9, 2d89a0c448, 439faa87d3, 24f7df4894, 4e8aa575a6, 03c8b066f9, 264d7d5496, b8e5887fb9]:</summary>

  - @rocket.chat/model-typings@0.6.0
  - @rocket.chat/core-services@0.5.0
  - @rocket.chat/core-typings@6.11.0
  - @rocket.chat/ui-contexts@9.0.0
  - @rocket.chat/models@0.2.0
  - @rocket.chat/rest-typings@6.11.0
  - @rocket.chat/instance-status@0.1.3
  </details>

## 0.3.3-rc.6

### Patch Changes

- <details><summary>Updated dependencies []:</summary>

  - @rocket.chat/core-typings@6.11.0-rc.6
  - @rocket.chat/rest-typings@6.11.0-rc.6
  - @rocket.chat/core-services@0.5.0-rc.6
  - @rocket.chat/model-typings@0.6.0-rc.6
  - @rocket.chat/ui-contexts@9.0.0-rc.6
  - @rocket.chat/models@0.2.0-rc.6
  - @rocket.chat/instance-status@0.1.3-rc.6
  </details>

## 0.3.3-rc.5

### Patch Changes

- <details><summary>Updated dependencies []:</summary>

  - @rocket.chat/core-typings@6.11.0-rc.5
  - @rocket.chat/rest-typings@6.11.0-rc.5
  - @rocket.chat/core-services@0.5.0-rc.5
  - @rocket.chat/model-typings@0.6.0-rc.5
  - @rocket.chat/ui-contexts@9.0.0-rc.5
  - @rocket.chat/models@0.2.0-rc.5
  - @rocket.chat/instance-status@0.1.3-rc.5
  </details>

## 0.3.3-rc.4

### Patch Changes

- <details><summary>Updated dependencies []:</summary>

  - @rocket.chat/core-typings@6.11.0-rc.4
  - @rocket.chat/rest-typings@6.11.0-rc.4
  - @rocket.chat/core-services@0.5.0-rc.4
  - @rocket.chat/model-typings@0.6.0-rc.4
  - @rocket.chat/ui-contexts@9.0.0-rc.4
  - @rocket.chat/models@0.2.0-rc.4
  - @rocket.chat/instance-status@0.1.3-rc.4
  </details>

## 0.3.3-rc.3

### Patch Changes

- <details><summary>Updated dependencies []:</summary>

  - @rocket.chat/core-typings@6.11.0-rc.3
  - @rocket.chat/rest-typings@6.11.0-rc.3
  - @rocket.chat/core-services@0.5.0-rc.3
  - @rocket.chat/model-typings@0.6.0-rc.3
  - @rocket.chat/ui-contexts@9.0.0-rc.3
  - @rocket.chat/models@0.2.0-rc.3
  - @rocket.chat/instance-status@0.1.3-rc.3
  </details>

## 0.3.3-rc.2

### Patch Changes

- <details><summary>Updated dependencies []:</summary>

  - @rocket.chat/core-typings@6.11.0-rc.2
  - @rocket.chat/rest-typings@6.11.0-rc.2
  - @rocket.chat/core-services@0.5.0-rc.2
  - @rocket.chat/model-typings@0.6.0-rc.2
  - @rocket.chat/ui-contexts@9.0.0-rc.2
  - @rocket.chat/models@0.2.0-rc.2
  - @rocket.chat/instance-status@0.1.3-rc.2
  </details>

## 0.3.3-rc.1

### Patch Changes

- <details><summary>Updated dependencies []:</summary>

  - @rocket.chat/core-typings@6.11.0-rc.1
  - @rocket.chat/rest-typings@6.11.0-rc.1
  - @rocket.chat/core-services@0.5.0-rc.1
  - @rocket.chat/model-typings@0.6.0-rc.1
  - @rocket.chat/ui-contexts@9.0.0-rc.1
  - @rocket.chat/models@0.2.0-rc.1
  - @rocket.chat/instance-status@0.1.2-rc.1
  </details>

## 0.3.3-rc.0

### Patch Changes

- ([#32719](https://github.com/RocketChat/Rocket.Chat/pull/32719)) Added the `user` param to apps-engine update method call, allowing apps' new `onUpdate` hook to know who triggered the update.

- <details><summary>Updated dependencies [439faa87d3, 03c8b066f9, 2d89a0c448, 439faa87d3, 24f7df4894, 4e8aa575a6, 03c8b066f9, 264d7d5496, b8e5887fb9]:</summary>

  - @rocket.chat/model-typings@0.6.0-rc.0
  - @rocket.chat/core-services@0.5.0-rc.0
  - @rocket.chat/core-typings@6.11.0-rc.0
  - @rocket.chat/ui-contexts@9.0.0-rc.0
  - @rocket.chat/models@0.2.0-rc.0
  - @rocket.chat/rest-typings@6.11.0-rc.0
  - @rocket.chat/instance-status@0.1.2-rc.0
  </details>

## 0.3.2

### Patch Changes

- ([#32935](https://github.com/RocketChat/Rocket.Chat/pull/32935)) Fixed an issue that prevented apps from being updated or uninstalled in some cases

- ([#32935](https://github.com/RocketChat/Rocket.Chat/pull/32935)) Fixed an issue that prevented apps from handling errors during execution in some cases

- ([#32935](https://github.com/RocketChat/Rocket.Chat/pull/32935)) Improved Apps-Engine installation to prevent start up errors on manual installation setups

- ([#32935](https://github.com/RocketChat/Rocket.Chat/pull/32935)) Fixed an issue that caused the video conference button on rooms to not recognize a video conference provider app in some cases

- <details><summary>Updated dependencies [ca6a9d8de8, ca6a9d8de8, ca6a9d8de8, ca6a9d8de8]:</summary>

  - @rocket.chat/core-services@0.4.2
  - @rocket.chat/core-typings@6.10.2
  - @rocket.chat/rest-typings@6.10.2
  - @rocket.chat/model-typings@0.5.2
  - @rocket.chat/ui-contexts@8.0.2
  - @rocket.chat/models@0.1.2
  - @rocket.chat/instance-status@0.1.2
  </details>

## 0.3.1

### Patch Changes

- <details><summary>Updated dependencies []:</summary>

  - @rocket.chat/core-typings@6.10.1
  - @rocket.chat/rest-typings@6.10.1
  - @rocket.chat/core-services@0.4.1
  - @rocket.chat/model-typings@0.5.1
  - @rocket.chat/ui-contexts@8.0.1
  - @rocket.chat/models@0.1.1
  - @rocket.chat/instance-status@0.1.1
  </details>

## 0.3.0

### Minor Changes

- ([#31821](https://github.com/RocketChat/Rocket.Chat/pull/31821)) New runtime for apps in the Apps-Engine based on the Deno platform

### Patch Changes

- <details><summary>Updated dependencies [1240c874a5, eaf2f11a6c, 5f95c4ec6b, 495628bce0, f75a2cb4bb, 07c4ca0621, 4f72d62aa7, dfa49bdbb2]:</summary>

  - @rocket.chat/core-typings@6.10.0
  - @rocket.chat/model-typings@0.5.0
  - @rocket.chat/rest-typings@6.10.0
  - @rocket.chat/instance-status@0.1.0
  - @rocket.chat/core-services@0.4.0
  - @rocket.chat/ui-contexts@8.0.0
  - @rocket.chat/models@0.1.0
  </details>

## 0.3.0-rc.7

### Patch Changes

- <details><summary>Updated dependencies []:</summary>

  - @rocket.chat/core-typings@6.10.0-rc.7
  - @rocket.chat/rest-typings@6.10.0-rc.7
  - @rocket.chat/core-services@0.4.0-rc.7
  - @rocket.chat/model-typings@0.5.0-rc.7
  - @rocket.chat/ui-contexts@8.0.0-rc.7
  - @rocket.chat/models@0.1.0-rc.7
  - @rocket.chat/instance-status@0.1.0-rc.7
  </details>

## 0.3.0-rc.6

### Patch Changes

- <details><summary>Updated dependencies []:</summary>

  - @rocket.chat/core-typings@6.10.0-rc.6
  - @rocket.chat/rest-typings@6.10.0-rc.6
  - @rocket.chat/core-services@0.4.0-rc.6
  - @rocket.chat/model-typings@0.5.0-rc.6
  - @rocket.chat/ui-contexts@8.0.0-rc.6
  - @rocket.chat/models@0.1.0-rc.6
  - @rocket.chat/instance-status@0.1.0-rc.6
  </details>

## 0.3.0-rc.5

### Patch Changes

- <details><summary>Updated dependencies []:</summary>

  - @rocket.chat/core-typings@6.10.0-rc.5
  - @rocket.chat/rest-typings@6.10.0-rc.5
  - @rocket.chat/core-services@0.4.0-rc.5
  - @rocket.chat/model-typings@0.5.0-rc.5
  - @rocket.chat/ui-contexts@8.0.0-rc.5
  - @rocket.chat/models@0.1.0-rc.5
  - @rocket.chat/instance-status@0.1.0-rc.5
  </details>

## 0.3.0-rc.4

### Patch Changes

- <details><summary>Updated dependencies []:</summary>

  - @rocket.chat/core-typings@6.10.0-rc.4
  - @rocket.chat/rest-typings@6.10.0-rc.4
  - @rocket.chat/core-services@0.4.0-rc.4
  - @rocket.chat/model-typings@0.5.0-rc.4
  - @rocket.chat/ui-contexts@8.0.0-rc.4
  - @rocket.chat/models@0.1.0-rc.4
  - @rocket.chat/instance-status@0.1.0-rc.4
  </details>

## 0.3.0-rc.3

### Patch Changes

- <details><summary>Updated dependencies []:</summary>

  - @rocket.chat/core-typings@6.10.0-rc.3
  - @rocket.chat/rest-typings@6.10.0-rc.3
  - @rocket.chat/core-services@0.4.0-rc.3
  - @rocket.chat/model-typings@0.5.0-rc.3
  - @rocket.chat/ui-contexts@8.0.0-rc.3
  - @rocket.chat/models@0.1.0-rc.3
  - @rocket.chat/instance-status@0.1.0-rc.3
  </details>

## 0.3.0-rc.2

### Patch Changes

- <details><summary>Updated dependencies []:</summary>

  - @rocket.chat/core-typings@6.10.0-rc.2
  - @rocket.chat/rest-typings@6.10.0-rc.2
  - @rocket.chat/core-services@0.4.0-rc.2
  - @rocket.chat/model-typings@0.5.0-rc.2
  - @rocket.chat/ui-contexts@8.0.0-rc.2
  - @rocket.chat/models@0.1.0-rc.2
  - @rocket.chat/instance-status@0.1.0-rc.2
  </details>

## 0.3.0-rc.1

### Patch Changes

- <details><summary>Updated dependencies []:</summary>

  - @rocket.chat/core-typings@6.10.0-rc.1
  - @rocket.chat/rest-typings@6.10.0-rc.1
  - @rocket.chat/core-services@0.4.0-rc.1
  - @rocket.chat/model-typings@0.5.0-rc.1
  - @rocket.chat/ui-contexts@8.0.0-rc.1
  - @rocket.chat/models@0.1.0-rc.1
  - @rocket.chat/instance-status@0.1.0-rc.1
  </details>

## 0.3.0-rc.0

### Minor Changes

- ([#31821](https://github.com/RocketChat/Rocket.Chat/pull/31821)) New runtime for apps in the Apps-Engine based on the Deno platform

### Patch Changes

- <details><summary>Updated dependencies [1240c874a5, eaf2f11a6c, 5f95c4ec6b, 495628bce0, f75a2cb4bb, 07c4ca0621, 4f72d62aa7, dfa49bdbb2]:</summary>

  - @rocket.chat/core-typings@6.10.0-rc.0
  - @rocket.chat/model-typings@0.5.0-rc.0
  - @rocket.chat/rest-typings@6.10.0-rc.0
  - @rocket.chat/instance-status@0.1.0-rc.0
  - @rocket.chat/core-services@0.4.0-rc.0
  - @rocket.chat/ui-contexts@8.0.0-rc.0
  - @rocket.chat/models@0.1.0-rc.0

## 0.2.17

### Patch Changes

- <details><summary>Updated dependencies []:</summary>

  - @rocket.chat/core-typings@6.9.3
  - @rocket.chat/rest-typings@6.9.3
  - @rocket.chat/core-services@0.3.18
  - @rocket.chat/model-typings@0.4.4
  - @rocket.chat/ui-contexts@7.0.3
  - @rocket.chat/models@0.0.42
  - @rocket.chat/instance-status@0.0.42
  </details>

## 0.2.16

### Patch Changes

- <details><summary>Updated dependencies []:</summary>

  - @rocket.chat/core-typings@6.9.2
  - @rocket.chat/rest-typings@6.9.2
  - @rocket.chat/core-services@0.3.17
  - @rocket.chat/model-typings@0.4.3
  - @rocket.chat/ui-contexts@7.0.2
  - @rocket.chat/models@0.0.41
  - @rocket.chat/instance-status@0.0.41
  </details>

## 0.2.15

### Patch Changes

- <details><summary>Updated dependencies []:</summary>

  - @rocket.chat/core-typings@6.9.1
  - @rocket.chat/rest-typings@6.9.1
  - @rocket.chat/core-services@0.3.16
  - @rocket.chat/model-typings@0.4.2
  - @rocket.chat/ui-contexts@7.0.1
  - @rocket.chat/models@0.0.40
  - @rocket.chat/instance-status@0.0.40
  </details>

## 0.2.14

### Patch Changes

- <details><summary>Updated dependencies [ff4e396416, ad86761209, f83bd56cc5, 724ba3a729, 70ab2a7b7b]:</summary>

  - @rocket.chat/core-typings@6.9.0
  - @rocket.chat/core-services@0.3.15
  - @rocket.chat/rest-typings@6.9.0
  - @rocket.chat/model-typings@0.4.1
  - @rocket.chat/ui-contexts@7.0.0
  - @rocket.chat/models@0.0.39
  - @rocket.chat/instance-status@0.0.39
  </details>

## 0.2.14-rc.2

### Patch Changes

- <details><summary>Updated dependencies []:</summary>

  - @rocket.chat/core-typings@6.9.0-rc.2
  - @rocket.chat/rest-typings@6.9.0-rc.2
  - @rocket.chat/core-services@0.3.15-rc.2
  - @rocket.chat/model-typings@0.4.1-rc.2
  - @rocket.chat/ui-contexts@7.0.0-rc.2
  - @rocket.chat/models@0.0.39-rc.2
  - @rocket.chat/instance-status@0.0.39-rc.2
  </details>

## 0.2.14-rc.1

### Patch Changes

- <details><summary>Updated dependencies []:</summary>

  - @rocket.chat/core-typings@6.9.0-rc.1
  - @rocket.chat/rest-typings@6.9.0-rc.1
  - @rocket.chat/core-services@0.3.15-rc.1
  - @rocket.chat/model-typings@0.4.1-rc.1
  - @rocket.chat/ui-contexts@7.0.0-rc.1
  - @rocket.chat/models@0.0.39-rc.1
  - @rocket.chat/instance-status@0.0.39-rc.1
  </details>

## 0.2.14-rc.0

### Patch Changes

- <details><summary>Updated dependencies [ff4e396416, ad86761209, f83bd56cc5, 724ba3a729, 70ab2a7b7b]:</summary>

  - @rocket.chat/core-typings@6.9.0-rc.0
  - @rocket.chat/core-services@0.3.15-rc.0
  - @rocket.chat/rest-typings@6.9.0-rc.0
  - @rocket.chat/model-typings@0.4.1-rc.0
  - @rocket.chat/ui-contexts@7.0.0-rc.0
  - @rocket.chat/models@0.0.39-rc.0
  - @rocket.chat/instance-status@0.0.39-rc.0
  </details>

## 0.2.13

### Patch Changes

- ([#32374](https://github.com/RocketChat/Rocket.Chat/pull/32374)) Fixed an issue with some apps that didn't implement executeViewCloseHandler. This causes opened modals to be open forever on UI (unless Esc was clicked). This is because when the UI attempts to close it, it calls the aforementioned handler, and since it didn't exist, apps engine errored out.

  This returned an empty response to the UI, which ignored the response and continued to show the view.

- <details><summary>Updated dependencies [845fd64f45, c47a8e3514, 9a6a7d0a40, da45cb6998, 845fd64f45, b94ca7c30b, 9902554388, 8b0986d15a, 4aba7c8a26, c0d54d742a]:</summary>

  - @rocket.chat/rest-typings@6.8.0
  - @rocket.chat/core-typings@6.8.0
  - @rocket.chat/model-typings@0.4.0
  - @rocket.chat/core-services@0.3.14
  - @rocket.chat/ui-contexts@6.0.0
  - @rocket.chat/models@0.0.38
  - @rocket.chat/instance-status@0.0.38
  </details>

## 0.2.13-rc.2

### Patch Changes

- ([#32374](https://github.com/RocketChat/Rocket.Chat/pull/32374)) Fixed an issue with some apps that didn't implement executeViewCloseHandler. This causes opened modals to be open forever on UI (unless Esc was clicked). This is because when the UI attempts to close it, it calls the aforementioned handler, and since it didn't exist, apps engine errored out.

  This returned an empty response to the UI, which ignored the response and continued to show the view.

- <details><summary>Updated dependencies [b94ca7c30b]:</summary>

  - @rocket.chat/core-services@0.3.14-rc.2
  - @rocket.chat/core-typings@6.8.0-rc.2
  - @rocket.chat/rest-typings@6.8.0-rc.2
  - @rocket.chat/model-typings@0.4.0-rc.2
  - @rocket.chat/ui-contexts@6.0.0-rc.2
  - @rocket.chat/models@0.0.38-rc.2
  - @rocket.chat/instance-status@0.0.38-rc.2
  </details>

## 0.2.13-rc.1

### Patch Changes

- <details><summary>Updated dependencies []:</summary>

  - @rocket.chat/core-typings@6.8.0-rc.1
  - @rocket.chat/rest-typings@6.8.0-rc.1
  - @rocket.chat/core-services@0.3.13-rc.1
  - @rocket.chat/model-typings@0.4.0-rc.1
  - @rocket.chat/ui-contexts@6.0.0-rc.1
  - @rocket.chat/models@0.0.37-rc.1
  - @rocket.chat/instance-status@0.0.37-rc.1
  </details>

## 0.2.13-rc.0

### Patch Changes

- <details><summary>Updated dependencies [845fd64f45, c47a8e3514, 9a6a7d0a40, da45cb6998, 845fd64f45, 9902554388, 8b0986d15a, 4aba7c8a26, c0d54d742a]:</summary>

  - @rocket.chat/rest-typings@6.8.0-rc.0
  - @rocket.chat/core-typings@6.8.0-rc.0
  - @rocket.chat/model-typings@0.4.0-rc.0
  - @rocket.chat/core-services@0.3.12-rc.0
  - @rocket.chat/ui-contexts@6.0.0-rc.0
  - @rocket.chat/models@0.0.36-rc.0
  - @rocket.chat/instance-status@0.0.36-rc.0

## 0.2.12

### Patch Changes

- <details><summary>Updated dependencies []:</summary>

  - @rocket.chat/core-typings@6.7.2
  - @rocket.chat/rest-typings@6.7.2
  - @rocket.chat/core-services@0.3.13
  - @rocket.chat/model-typings@0.3.9
  - @rocket.chat/ui-contexts@5.0.2
  - @rocket.chat/models@0.0.37
  - @rocket.chat/instance-status@0.0.37
  </details>

## 0.2.11

### Patch Changes

- <details><summary>Updated dependencies []:</summary>

  - @rocket.chat/core-typings@6.7.1
  - @rocket.chat/rest-typings@6.7.1
  - @rocket.chat/core-services@0.3.12
  - @rocket.chat/model-typings@0.3.8
  - @rocket.chat/ui-contexts@5.0.1
  - @rocket.chat/models@0.0.36
  - @rocket.chat/instance-status@0.0.36
  </details>

## 0.2.10

### Patch Changes

- ([#32085](https://github.com/RocketChat/Rocket.Chat/pull/32085)) Fixed an internal server error when using the backwards compatibility flag to connect to the real time API for listening to all server message notifications.

- ([#31833](https://github.com/RocketChat/Rocket.Chat/pull/31833)) Fix web UI not showing users presence updating to offline

- <details><summary>Updated dependencies [b9ef630816, 3eb4dd7f50, d1b1ffe9e5, 0570f6740a, b9e897a8f5, b876e4e0fc, e203c40471]:</summary>

  - @rocket.chat/core-typings@6.7.0
  - @rocket.chat/rest-typings@6.7.0
  - @rocket.chat/model-typings@0.3.7
  - @rocket.chat/core-services@0.3.11
  - @rocket.chat/models@0.0.35
  - @rocket.chat/ui-contexts@5.0.0
  - @rocket.chat/instance-status@0.0.35
  </details>

## 0.2.10-rc.4

### Patch Changes

- <details><summary>Updated dependencies []:</summary>

  - @rocket.chat/core-typings@6.7.0-rc.4
  - @rocket.chat/rest-typings@6.7.0-rc.4
  - @rocket.chat/core-services@0.3.11-rc.4
  - @rocket.chat/model-typings@0.3.7-rc.4
  - @rocket.chat/ui-contexts@5.0.0-rc.4
  - @rocket.chat/models@0.0.35-rc.4
  - @rocket.chat/instance-status@0.0.35-rc.4
  </details>

## 0.2.10-rc.3

### Patch Changes

- <details><summary>Updated dependencies []:</summary>

  - @rocket.chat/core-typings@6.7.0-rc.3
  - @rocket.chat/rest-typings@6.7.0-rc.3
  - @rocket.chat/core-services@0.3.11-rc.3
  - @rocket.chat/model-typings@0.3.7-rc.3
  - @rocket.chat/ui-contexts@5.0.0-rc.3
  - @rocket.chat/models@0.0.35-rc.3
  - @rocket.chat/instance-status@0.0.35-rc.3
  </details>

## 0.2.10-rc.2

### Patch Changes

- <details><summary>Updated dependencies []:</summary>

  - @rocket.chat/core-typings@6.7.0-rc.2
  - @rocket.chat/rest-typings@6.7.0-rc.2
  - @rocket.chat/core-services@0.3.11-rc.2
  - @rocket.chat/model-typings@0.3.7-rc.2
  - @rocket.chat/ui-contexts@5.0.0-rc.2
  - @rocket.chat/models@0.0.35-rc.2
  - @rocket.chat/instance-status@0.0.35-rc.2
  </details>

## 0.2.10-rc.1

### Patch Changes

- ([#32085](https://github.com/RocketChat/Rocket.Chat/pull/32085)) Fixed an internal server error when using the backwards compatibility flag to connect to the real time API for listening to all server message notifications.

- <details><summary>Updated dependencies []:</summary>

  - @rocket.chat/core-typings@6.7.0-rc.1
  - @rocket.chat/rest-typings@6.7.0-rc.1
  - @rocket.chat/core-services@0.3.11-rc.1
  - @rocket.chat/model-typings@0.3.7-rc.1
  - @rocket.chat/ui-contexts@5.0.0-rc.1
  - @rocket.chat/models@0.0.35-rc.1
  - @rocket.chat/instance-status@0.0.35-rc.1
  </details>

## 0.2.10-rc.0

### Patch Changes

- ([#31833](https://github.com/RocketChat/Rocket.Chat/pull/31833)) Fix web UI not showing users presence updating to offline

- <details><summary>Updated dependencies [b9ef630816, 3eb4dd7f50, d1b1ffe9e5, 0570f6740a, b9e897a8f5, b876e4e0fc, e203c40471]:</summary>

  - @rocket.chat/core-typings@6.7.0-rc.0
  - @rocket.chat/rest-typings@6.7.0-rc.0
  - @rocket.chat/model-typings@0.3.7-rc.0
  - @rocket.chat/core-services@0.3.11-rc.0
  - @rocket.chat/models@0.0.35-rc.0
  - @rocket.chat/ui-contexts@5.0.0-rc.0
  - @rocket.chat/instance-status@0.0.35-rc.0
  </details>

## 0.2.9

### Patch Changes

- <details><summary>Updated dependencies [ada096901a]:</summary>

  - @rocket.chat/models@0.0.34
  - @rocket.chat/core-services@0.3.10
  - @rocket.chat/instance-status@0.0.34
  - @rocket.chat/core-typings@6.6.6
  - @rocket.chat/rest-typings@6.6.6
  - @rocket.chat/model-typings@0.3.6
  - @rocket.chat/ui-contexts@4.0.6
  </details>

## 0.2.8

### Patch Changes

- <details><summary>Updated dependencies []:</summary>

  - @rocket.chat/ui-contexts@4.0.5
  - @rocket.chat/core-typings@6.6.5
  - @rocket.chat/rest-typings@6.6.5
  - @rocket.chat/core-services@0.3.9
  - @rocket.chat/model-typings@0.3.5
  - @rocket.chat/models@0.0.33
  - @rocket.chat/instance-status@0.0.33
  </details>

## 0.2.7

### Patch Changes

- <details><summary>Updated dependencies [c2872a93f2]:</summary>

  - @rocket.chat/core-services@0.3.8
  - @rocket.chat/core-typings@6.6.4
  - @rocket.chat/rest-typings@6.6.4
  - @rocket.chat/model-typings@0.3.4
  - @rocket.chat/ui-contexts@4.0.4
  - @rocket.chat/models@0.0.32
  - @rocket.chat/instance-status@0.0.32
  </details>

## 0.2.6

### Patch Changes

- <details><summary>Updated dependencies []:</summary>

  - @rocket.chat/core-typings@6.6.3
  - @rocket.chat/rest-typings@6.6.3
  - @rocket.chat/core-services@0.3.7
  - @rocket.chat/model-typings@0.3.3
  - @rocket.chat/ui-contexts@4.0.3
  - @rocket.chat/models@0.0.31
  - @rocket.chat/instance-status@0.0.31
  </details>

## 0.2.5

### Patch Changes

- ([#31833](https://github.com/RocketChat/Rocket.Chat/pull/31833)) Fix web UI not showing users presence updating to offline

- <details><summary>Updated dependencies []:</summary>

  - @rocket.chat/ui-contexts@4.0.2
  - @rocket.chat/core-typings@6.6.2
  - @rocket.chat/rest-typings@6.6.2
  - @rocket.chat/core-services@0.3.6
  - @rocket.chat/model-typings@0.3.2
  - @rocket.chat/models@0.0.30
  - @rocket.chat/instance-status@0.0.30
  </details>

## 0.2.5

### Patch Changes

- <details><summary>Updated dependencies []:</summary>

  - @rocket.chat/core-typings@6.6.1
  - @rocket.chat/rest-typings@6.6.1
  - @rocket.chat/core-services@0.3.5
  - @rocket.chat/model-typings@0.3.1
  - @rocket.chat/ui-contexts@4.0.1
  - @rocket.chat/models@0.0.29
  - @rocket.chat/instance-status@0.0.29
  </details>

## 0.2.4

### Patch Changes

- ([#31138](https://github.com/RocketChat/Rocket.Chat/pull/31138)) feat(uikit): Move `@rocket.chat/ui-kit` package to the main monorepo

- ([#31371](https://github.com/RocketChat/Rocket.Chat/pull/31371)) Fixed an issue that caused login buttons to not be reactively removed from the login page when the related authentication service was disabled by an admin.

- <details><summary>Updated dependencies [b223cbde14, b2b0035162, dbb08ef948, fae558bd5d, 748e57984d, 7c6198f49f, 9a6e9b4e28, fdd9852079, 2260c04ec6, c8ab6583dc, e7d3cdeef0, b4b2cd20a8]:</summary>

  - @rocket.chat/instance-status@0.0.28
  - @rocket.chat/core-services@0.3.4
  - @rocket.chat/model-typings@0.3.0
  - @rocket.chat/core-typings@6.6.0
  - @rocket.chat/rest-typings@6.6.0
  - @rocket.chat/ui-contexts@4.0.0
  - @rocket.chat/logger@0.0.2
  - @rocket.chat/models@0.0.28
  </details>

## 0.2.4-rc.7

### Patch Changes

- <details><summary>Updated dependencies []:</summary>

  - @rocket.chat/core-typings@6.6.0-rc.7
  - @rocket.chat/rest-typings@6.6.0-rc.7
  - @rocket.chat/core-services@0.3.4-rc.7
  - @rocket.chat/model-typings@0.3.0-rc.7
  - @rocket.chat/ui-contexts@4.0.0-rc.7
  - @rocket.chat/models@0.0.28-rc.7
  - @rocket.chat/instance-status@0.0.28-rc.7
  </details>

## 0.2.4-rc.6

### Patch Changes

- <details><summary>Updated dependencies []:</summary>

  - @rocket.chat/core-typings@6.6.0-rc.6
  - @rocket.chat/rest-typings@6.6.0-rc.6
  - @rocket.chat/core-services@0.3.4-rc.6
  - @rocket.chat/model-typings@0.3.0-rc.6
  - @rocket.chat/ui-contexts@4.0.0-rc.6
  - @rocket.chat/models@0.0.28-rc.6
  - @rocket.chat/instance-status@0.0.28-rc.6
  </details>

## 0.2.4-rc.5

### Patch Changes

- <details><summary>Updated dependencies []:</summary>

  - @rocket.chat/core-typings@6.6.0-rc.5
  - @rocket.chat/rest-typings@6.6.0-rc.5
  - @rocket.chat/core-services@0.3.4-rc.5
  - @rocket.chat/model-typings@0.3.0-rc.5
  - @rocket.chat/ui-contexts@4.0.0-rc.5
  - @rocket.chat/models@0.0.28-rc.5
  - @rocket.chat/instance-status@0.0.28-rc.5
  </details>

## 0.2.4-rc.4

### Patch Changes

- @rocket.chat/core-typings@6.6.0-rc.4
- @rocket.chat/rest-typings@6.6.0-rc.4
- @rocket.chat/core-services@0.3.4-rc.4
- @rocket.chat/model-typings@0.3.0-rc.4
- @rocket.chat/ui-contexts@4.0.0-rc.4
- @rocket.chat/models@0.0.28-rc.4
- @rocket.chat/instance-status@0.0.28-rc.4

## 0.2.4-rc.3

### Patch Changes

- @rocket.chat/core-typings@6.6.0-rc.3
- @rocket.chat/rest-typings@6.6.0-rc.3
- @rocket.chat/core-services@0.3.4-rc.3
- @rocket.chat/model-typings@0.3.0-rc.3
- @rocket.chat/ui-contexts@4.0.0-rc.3
- @rocket.chat/models@0.0.28-rc.3
- @rocket.chat/instance-status@0.0.28-rc.3

## 0.2.4-rc.2

### Patch Changes

- @rocket.chat/core-typings@6.6.0-rc.2
- @rocket.chat/rest-typings@6.6.0-rc.2
- @rocket.chat/core-services@0.3.4-rc.2
- @rocket.chat/model-typings@0.3.0-rc.2
- @rocket.chat/ui-contexts@4.0.0-rc.2
- @rocket.chat/models@0.0.28-rc.2
- @rocket.chat/instance-status@0.0.28-rc.2

## 0.2.4-rc.1

### Patch Changes

- @rocket.chat/core-typings@6.6.0-rc.1
- @rocket.chat/rest-typings@6.6.0-rc.1
- @rocket.chat/core-services@0.3.4-rc.1
- @rocket.chat/model-typings@0.3.0-rc.1
- @rocket.chat/ui-contexts@4.0.0-rc.1
- @rocket.chat/models@0.0.28-rc.1
- @rocket.chat/instance-status@0.0.28-rc.1

## 0.2.4-rc.0

### Patch Changes

- b223cbde14: feat(uikit): Move `@rocket.chat/ui-kit` package to the main monorepo
- 9a6e9b4e28: Fixed an issue that caused login buttons to not be reactively removed from the login page when the related authentication service was disabled by an admin.
- Updated dependencies [b223cbde14]
- Updated dependencies [b2b0035162]
- Updated dependencies [dbb08ef948]
- Updated dependencies [fae558bd5d]
- Updated dependencies [748e57984d]
- Updated dependencies [7c6198f49f]
- Updated dependencies [9a6e9b4e28]
- Updated dependencies [fdd9852079]
- Updated dependencies [2260c04ec6]
- Updated dependencies [c8ab6583dc]
- Updated dependencies [e7d3cdeef0]
- Updated dependencies [b4b2cd20a8]
  - @rocket.chat/instance-status@0.0.28-rc.0
  - @rocket.chat/core-services@0.3.4-rc.0
  - @rocket.chat/model-typings@0.3.0-rc.0
  - @rocket.chat/core-typings@6.6.0-rc.0
  - @rocket.chat/rest-typings@6.6.0-rc.0
  - @rocket.chat/ui-contexts@4.0.0-rc.0
  - @rocket.chat/logger@0.0.2-rc.0
  - @rocket.chat/models@0.0.28-rc.0

## 0.2.3

### Patch Changes

- @rocket.chat/core-typings@6.5.3
- @rocket.chat/rest-typings@6.5.3
- @rocket.chat/core-services@0.3.3
- @rocket.chat/model-typings@0.2.3
- @rocket.chat/ui-contexts@3.0.3
- @rocket.chat/models@0.0.27
- @rocket.chat/instance-status@0.0.27

## 0.2.2

### Patch Changes

- @rocket.chat/core-typings@6.5.2
- @rocket.chat/rest-typings@6.5.2
- @rocket.chat/core-services@0.3.2
- @rocket.chat/model-typings@0.2.2
- @rocket.chat/ui-contexts@3.0.2
- @rocket.chat/models@0.0.26
- @rocket.chat/instance-status@0.0.26

## 0.2.1

### Patch Changes

- Updated dependencies [c2b224fd82]
- Updated dependencies [c2b224fd82]
  - @rocket.chat/rest-typings@6.5.1
  - @rocket.chat/core-typings@6.5.1
  - @rocket.chat/core-services@0.3.1
  - @rocket.chat/ui-contexts@3.0.1
  - @rocket.chat/model-typings@0.2.1
  - @rocket.chat/models@0.0.25
  - @rocket.chat/instance-status@0.0.25

## 0.2.0

### Minor Changes

- 5f81a0f3cb: Implemented the License library, it is used to handle the functionality like expiration date, modules, limits, etc.
  Also added a version v3 of the license, which contains an extended list of features.
  v2 is still supported, since we convert it to v3 on the fly.

### Patch Changes

- Updated dependencies [7da1edf866]
- Updated dependencies [dea1fe9191]
- Updated dependencies [c0ef13a0bf]
- Updated dependencies [223dce18a3]
- Updated dependencies [5b9d6883bf]
- Updated dependencies [92613680b7]
- Updated dependencies [ec1b2b9846]
- Updated dependencies [a98f3ff303]
- Updated dependencies [5f81a0f3cb]
- Updated dependencies [dea1fe9191]
  - @rocket.chat/ui-contexts@3.0.0
  - @rocket.chat/core-typings@6.5.0
  - @rocket.chat/model-typings@0.2.0
  - @rocket.chat/core-services@0.3.0
  - @rocket.chat/rest-typings@6.5.0
  - @rocket.chat/models@0.0.24
  - @rocket.chat/instance-status@0.0.24

## 0.2.0-rc.19

### Patch Changes

- @rocket.chat/core-typings@6.5.0-rc.19
- @rocket.chat/rest-typings@6.5.0-rc.19
- @rocket.chat/core-services@0.3.0-rc.19
- @rocket.chat/model-typings@0.2.0-rc.19
- @rocket.chat/ui-contexts@3.0.0-rc.19
- @rocket.chat/models@0.0.24-rc.12
- @rocket.chat/instance-status@0.0.24-rc.12

## 0.2.0-rc.18

### Patch Changes

- @rocket.chat/core-typings@6.5.0-rc.18
- @rocket.chat/rest-typings@6.5.0-rc.18
- @rocket.chat/core-services@0.3.0-rc.18
- @rocket.chat/model-typings@0.2.0-rc.18
- @rocket.chat/ui-contexts@3.0.0-rc.18
- @rocket.chat/models@0.0.24-rc.11
- @rocket.chat/instance-status@0.0.24-rc.11

## 0.2.0-rc.17

### Patch Changes

- @rocket.chat/core-typings@6.5.0-rc.17
- @rocket.chat/rest-typings@6.5.0-rc.17
- @rocket.chat/core-services@0.3.0-rc.17
- @rocket.chat/model-typings@0.2.0-rc.17
- @rocket.chat/ui-contexts@3.0.0-rc.17
- @rocket.chat/models@0.0.24-rc.10
- @rocket.chat/instance-status@0.0.24-rc.10

## 0.2.0-rc.16

### Patch Changes

- @rocket.chat/core-typings@6.5.0-rc.16
- @rocket.chat/rest-typings@6.5.0-rc.16
- @rocket.chat/core-services@0.3.0-rc.16
- @rocket.chat/model-typings@0.2.0-rc.16
- @rocket.chat/ui-contexts@3.0.0-rc.16
- @rocket.chat/models@0.0.24-rc.9
- @rocket.chat/instance-status@0.0.24-rc.9

## 0.2.0-rc.15

### Patch Changes

- @rocket.chat/core-typings@6.5.0-rc.15
- @rocket.chat/rest-typings@6.5.0-rc.15
- @rocket.chat/core-services@0.3.0-rc.15
- @rocket.chat/model-typings@0.2.0-rc.15
- @rocket.chat/ui-contexts@3.0.0-rc.15
- @rocket.chat/models@0.0.24-rc.8
- @rocket.chat/instance-status@0.0.24-rc.8

## 0.2.0-rc.14

### Patch Changes

- @rocket.chat/core-typings@6.5.0-rc.14
- @rocket.chat/rest-typings@6.5.0-rc.14
- @rocket.chat/core-services@0.3.0-rc.14
- @rocket.chat/model-typings@0.2.0-rc.14
- @rocket.chat/ui-contexts@3.0.0-rc.14
- @rocket.chat/models@0.0.24-rc.7
- @rocket.chat/instance-status@0.0.24-rc.7

## 0.2.0-rc.13

### Patch Changes

- @rocket.chat/core-typings@6.5.0-rc.13
- @rocket.chat/rest-typings@6.5.0-rc.13
- @rocket.chat/core-services@0.3.0-rc.13
- @rocket.chat/model-typings@0.2.0-rc.13
- @rocket.chat/ui-contexts@3.0.0-rc.13
- @rocket.chat/models@0.0.24-rc.6
- @rocket.chat/instance-status@0.0.24-rc.6

## 0.2.0-rc.12

### Patch Changes

- @rocket.chat/core-typings@6.5.0-rc.12
- @rocket.chat/rest-typings@6.5.0-rc.12
- @rocket.chat/core-services@0.3.0-rc.12
- @rocket.chat/model-typings@0.2.0-rc.12
- @rocket.chat/ui-contexts@3.0.0-rc.12
- @rocket.chat/models@0.0.24-rc.5
- @rocket.chat/instance-status@0.0.24-rc.5

## 0.2.0-rc.11

### Patch Changes

- @rocket.chat/core-typings@6.5.0-rc.11
- @rocket.chat/rest-typings@6.5.0-rc.11
- @rocket.chat/core-services@0.3.0-rc.11
- @rocket.chat/model-typings@0.2.0-rc.11
- @rocket.chat/ui-contexts@3.0.0-rc.11
- @rocket.chat/models@0.0.24-rc.4
- @rocket.chat/instance-status@0.0.24-rc.4

## 0.2.0-rc.10

### Patch Changes

- @rocket.chat/core-typings@6.5.0-rc.10
- @rocket.chat/rest-typings@6.5.0-rc.10
- @rocket.chat/core-services@0.3.0-rc.10
- @rocket.chat/model-typings@0.2.0-rc.10
- @rocket.chat/ui-contexts@3.0.0-rc.10
- @rocket.chat/models@0.0.24-rc.3
- @rocket.chat/instance-status@0.0.24-rc.3

## 0.2.0-rc.9

### Patch Changes

- @rocket.chat/core-typings@6.5.0-rc.9
- @rocket.chat/rest-typings@6.5.0-rc.9
- @rocket.chat/core-services@0.3.0-rc.9
- @rocket.chat/model-typings@0.2.0-rc.9
- @rocket.chat/ui-contexts@3.0.0-rc.9
- @rocket.chat/models@0.0.24-rc.2
- @rocket.chat/instance-status@0.0.24-rc.2

## 0.2.0-rc.8

### Patch Changes

- @rocket.chat/core-typings@6.5.0-rc.8
- @rocket.chat/rest-typings@6.5.0-rc.8
- @rocket.chat/core-services@0.3.0-rc.8
- @rocket.chat/model-typings@0.2.0-rc.8
- @rocket.chat/ui-contexts@3.0.0-rc.8
- @rocket.chat/models@0.0.24-rc.1
- @rocket.chat/instance-status@0.0.24-rc.1

## 0.2.0-rc.7

### Patch Changes

- @rocket.chat/core-typings@6.5.0-rc.7
- @rocket.chat/rest-typings@6.5.0-rc.7
- @rocket.chat/core-services@0.3.0-rc.7
- @rocket.chat/model-typings@0.2.0-rc.7
- @rocket.chat/ui-contexts@3.0.0-rc.7
- @rocket.chat/models@0.0.21-rc.7
- @rocket.chat/instance-status@0.0.21-rc.7

## 0.2.0-rc.6

### Patch Changes

- @rocket.chat/core-typings@6.5.0-rc.6
- @rocket.chat/rest-typings@6.5.0-rc.6
- @rocket.chat/core-services@0.3.0-rc.6
- @rocket.chat/model-typings@0.2.0-rc.6
- @rocket.chat/ui-contexts@3.0.0-rc.6
- @rocket.chat/models@0.0.21-rc.6
- @rocket.chat/instance-status@0.0.21-rc.6

## 0.2.0-rc.5

### Patch Changes

- @rocket.chat/core-typings@6.5.0-rc.5
- @rocket.chat/rest-typings@6.5.0-rc.5
- @rocket.chat/core-services@0.3.0-rc.5
- @rocket.chat/model-typings@0.2.0-rc.5
- @rocket.chat/ui-contexts@3.0.0-rc.5
- @rocket.chat/models@0.0.21-rc.5
- @rocket.chat/instance-status@0.0.21-rc.5

## 0.2.0-rc.4

### Patch Changes

- @rocket.chat/core-typings@6.5.0-rc.4
- @rocket.chat/rest-typings@6.5.0-rc.4
- @rocket.chat/core-services@0.3.0-rc.4
- @rocket.chat/model-typings@0.2.0-rc.4
- @rocket.chat/ui-contexts@3.0.0-rc.4
- @rocket.chat/models@0.0.21-rc.4
- @rocket.chat/instance-status@0.0.21-rc.4

## 0.2.0-rc.3

### Patch Changes

- @rocket.chat/core-typings@6.5.0-rc.3
- @rocket.chat/rest-typings@6.5.0-rc.3
- @rocket.chat/core-services@0.3.0-rc.3
- @rocket.chat/model-typings@0.2.0-rc.3
- @rocket.chat/ui-contexts@3.0.0-rc.3
- @rocket.chat/models@0.0.21-rc.3
- @rocket.chat/instance-status@0.0.21-rc.3

## 0.2.0-rc.2

### Patch Changes

- @rocket.chat/core-typings@6.5.0-rc.2
- @rocket.chat/rest-typings@6.5.0-rc.2
- @rocket.chat/core-services@0.3.0-rc.2
- @rocket.chat/model-typings@0.2.0-rc.2
- @rocket.chat/ui-contexts@3.0.0-rc.2
- @rocket.chat/models@0.0.21-rc.2
- @rocket.chat/instance-status@0.0.21-rc.2

## 0.2.0-rc.1

### Patch Changes

- @rocket.chat/core-typings@6.5.0-rc.1
- @rocket.chat/rest-typings@6.5.0-rc.1
- @rocket.chat/core-services@0.3.0-rc.1
- @rocket.chat/model-typings@0.2.0-rc.1
- @rocket.chat/ui-contexts@3.0.0-rc.1
- @rocket.chat/models@0.0.21-rc.1
- @rocket.chat/instance-status@0.0.21-rc.1

## 0.2.0-rc.0

### Minor Changes

- 5f81a0f3cb: Implemented the License library, it is used to handle the functionality like expiration date, modules, limits, etc.
  Also added a version v3 of the license, which contains an extended list of features.
  v2 is still supported, since we convert it to v3 on the fly.

### Patch Changes

- Updated dependencies [7da1edf866]
- Updated dependencies [dea1fe9191]
- Updated dependencies [c0ef13a0bf]
- Updated dependencies [223dce18a3]
- Updated dependencies [5b9d6883bf]
- Updated dependencies [92613680b7]
- Updated dependencies [ec1b2b9846]
- Updated dependencies [a98f3ff303]
- Updated dependencies [5f81a0f3cb]
- Updated dependencies [dea1fe9191]
  - @rocket.chat/ui-contexts@3.0.0-rc.0
  - @rocket.chat/core-typings@6.5.0-rc.0
  - @rocket.chat/model-typings@0.2.0-rc.0
  - @rocket.chat/core-services@0.3.0-rc.0
  - @rocket.chat/rest-typings@6.5.0-rc.0
  - @rocket.chat/models@0.0.21-rc.0
  - @rocket.chat/instance-status@0.0.21-rc.0

## 0.1.17

### Patch Changes

- @rocket.chat/core-typings@6.4.8
- @rocket.chat/rest-typings@6.4.8
- @rocket.chat/core-services@0.2.8
- @rocket.chat/model-typings@0.1.8
- @rocket.chat/ui-contexts@2.0.8
- @rocket.chat/models@0.0.23
- @rocket.chat/instance-status@0.0.23

## 0.1.16

### Patch Changes

- @rocket.chat/core-typings@6.4.7
- @rocket.chat/rest-typings@6.4.7
- @rocket.chat/core-services@0.2.7
- @rocket.chat/model-typings@0.1.7
- @rocket.chat/ui-contexts@2.0.7
- @rocket.chat/models@0.0.22
- @rocket.chat/instance-status@0.0.22

## 0.1.15

### Patch Changes

- @rocket.chat/core-typings@6.4.6
- @rocket.chat/rest-typings@6.4.6
- @rocket.chat/core-services@0.2.6
- @rocket.chat/model-typings@0.1.6
- @rocket.chat/ui-contexts@2.0.6
- @rocket.chat/models@0.0.21
- @rocket.chat/instance-status@0.0.21

## 0.1.14

### Patch Changes

- @rocket.chat/core-typings@6.4.5
- @rocket.chat/rest-typings@6.4.5
- @rocket.chat/core-services@0.2.5
- @rocket.chat/model-typings@0.1.5
- @rocket.chat/ui-contexts@2.0.5
- @rocket.chat/models@0.0.20
- @rocket.chat/instance-status@0.0.20

## 0.1.13

### Patch Changes

- @rocket.chat/core-typings@6.4.4
- @rocket.chat/rest-typings@6.4.4
- @rocket.chat/core-services@0.2.4
- @rocket.chat/model-typings@0.1.4
- @rocket.chat/ui-contexts@2.0.4
- @rocket.chat/models@0.0.19
- @rocket.chat/instance-status@0.0.19

## 0.1.12

### Patch Changes

- @rocket.chat/core-typings@6.4.3
- @rocket.chat/rest-typings@6.4.3
- @rocket.chat/core-services@0.2.3
- @rocket.chat/model-typings@0.1.3
- @rocket.chat/ui-contexts@2.0.3
- @rocket.chat/models@0.0.18
- @rocket.chat/instance-status@0.0.18

## 0.1.11

### Patch Changes

- @rocket.chat/core-typings@6.4.2
- @rocket.chat/rest-typings@6.4.2
- @rocket.chat/core-services@0.2.2
- @rocket.chat/model-typings@0.1.2
- @rocket.chat/ui-contexts@2.0.2
- @rocket.chat/models@0.0.17
- @rocket.chat/instance-status@0.0.17

## 0.1.10

### Patch Changes

- @rocket.chat/core-typings@6.4.1
- @rocket.chat/rest-typings@6.4.1
- @rocket.chat/core-services@0.2.1
- @rocket.chat/model-typings@0.1.1
- @rocket.chat/ui-contexts@2.0.1
- @rocket.chat/models@0.0.16
- @rocket.chat/instance-status@0.0.16

## 0.1.9

### Patch Changes

- Updated dependencies [239a34e877]
- Updated dependencies [203304782f]
- Updated dependencies [4186eecf05]
- Updated dependencies [8a59855fcf]
- Updated dependencies [5cee21468e]
- Updated dependencies [2db32f0d4a]
- Updated dependencies [982ef6f459]
- Updated dependencies [ba24f3c21f]
- Updated dependencies [19aec23cda]
- Updated dependencies [ebab8c4dd8]
- Updated dependencies [aaefe865a7]
- Updated dependencies [074db3b419]
- Updated dependencies [357a3a50fa]
- Updated dependencies [f556518fa1]
- Updated dependencies [ead7c7bef2]
- Updated dependencies [1041d4d361]
- Updated dependencies [61128364d6]
- Updated dependencies [9496f1eb97]
- Updated dependencies [d45365436e]
- Updated dependencies [b8f3d5014f]
- Updated dependencies [93d4912e17]
  - @rocket.chat/core-typings@6.4.0
  - @rocket.chat/rest-typings@6.4.0
  - @rocket.chat/model-typings@0.1.0
  - @rocket.chat/core-services@0.2.0
  - @rocket.chat/ui-contexts@2.0.0
  - @rocket.chat/models@0.0.15
  - @rocket.chat/instance-status@0.0.15

## 0.1.9-rc.5

### Patch Changes

- Updated dependencies [1041d4d361]
  - @rocket.chat/core-typings@6.4.0-rc.5
  - @rocket.chat/rest-typings@6.4.0-rc.5
  - @rocket.chat/core-services@0.2.0-rc.5
  - @rocket.chat/model-typings@0.1.0-rc.5
  - @rocket.chat/ui-contexts@2.0.0-rc.5
  - @rocket.chat/models@0.0.15-rc.5
  - @rocket.chat/instance-status@0.0.15-rc.5

## 0.1.8-rc.4

### Patch Changes

- @rocket.chat/core-typings@6.4.0-rc.4
- @rocket.chat/rest-typings@6.4.0-rc.4
- @rocket.chat/core-services@0.2.0-rc.4
- @rocket.chat/model-typings@0.1.0-rc.4
- @rocket.chat/ui-contexts@2.0.0-rc.4
- @rocket.chat/models@0.0.14-rc.4
- @rocket.chat/instance-status@0.0.14-rc.4

## 0.1.8-rc.3

### Patch Changes

- @rocket.chat/core-typings@6.4.0-rc.3
- @rocket.chat/rest-typings@6.4.0-rc.3
- @rocket.chat/core-services@0.2.0-rc.3
- @rocket.chat/model-typings@0.1.0-rc.3
- @rocket.chat/ui-contexts@2.0.0-rc.3
- @rocket.chat/models@0.0.13-rc.3
- @rocket.chat/instance-status@0.0.13-rc.3

## 0.1.8-rc.2

### Patch Changes

- @rocket.chat/core-typings@6.4.0-rc.2
- @rocket.chat/rest-typings@6.4.0-rc.2
- @rocket.chat/core-services@0.2.0-rc.2
- @rocket.chat/model-typings@0.1.0-rc.2
- @rocket.chat/ui-contexts@2.0.0-rc.2
- @rocket.chat/models@0.0.13-rc.2
- @rocket.chat/instance-status@0.0.13-rc.2

## 0.1.8-rc.1

### Patch Changes

- @rocket.chat/core-typings@6.4.0-rc.1
- @rocket.chat/rest-typings@6.4.0-rc.1
- @rocket.chat/core-services@0.2.0-rc.1
- @rocket.chat/model-typings@0.1.0-rc.1
- @rocket.chat/ui-contexts@2.0.0-rc.1
- @rocket.chat/models@0.0.11-rc.1
- @rocket.chat/instance-status@0.0.11-rc.1

## 0.1.8-rc.0

### Patch Changes

- Updated dependencies [239a34e877]
- Updated dependencies [203304782f]
- Updated dependencies [4186eecf05]
- Updated dependencies [8a59855fcf]
- Updated dependencies [5cee21468e]
- Updated dependencies [2db32f0d4a]
- Updated dependencies [982ef6f459]
- Updated dependencies [ba24f3c21f]
- Updated dependencies [19aec23cda]
- Updated dependencies [ebab8c4dd8]
- Updated dependencies [aaefe865a7]
- Updated dependencies [074db3b419]
- Updated dependencies [357a3a50fa]
- Updated dependencies [f556518fa1]
- Updated dependencies [ead7c7bef2]
- Updated dependencies [61128364d6]
- Updated dependencies [9496f1eb97]
- Updated dependencies [d45365436e]
- Updated dependencies [b8f3d5014f]
- Updated dependencies [93d4912e17]
  - @rocket.chat/core-typings@6.4.0-rc.0
  - @rocket.chat/rest-typings@6.4.0-rc.0
  - @rocket.chat/model-typings@0.1.0-rc.0
  - @rocket.chat/core-services@0.2.0-rc.0
  - @rocket.chat/ui-contexts@2.0.0-rc.0
  - @rocket.chat/models@0.0.11-rc.0
  - @rocket.chat/instance-status@0.0.11-rc.0

## 0.1.7

### Patch Changes

- @rocket.chat/core-typings@6.3.7
- @rocket.chat/rest-typings@6.3.7
- @rocket.chat/core-services@0.1.7
- @rocket.chat/model-typings@0.0.13
- @rocket.chat/ui-contexts@1.0.7
- @rocket.chat/models@0.0.13
- @rocket.chat/instance-status@0.0.13

## 0.1.6

### Patch Changes

- @rocket.chat/core-typings@6.3.6
- @rocket.chat/rest-typings@6.3.6
- @rocket.chat/core-services@0.1.6
- @rocket.chat/model-typings@0.0.12
- @rocket.chat/ui-contexts@1.0.6
- @rocket.chat/models@0.0.12
- @rocket.chat/instance-status@0.0.12

## 0.1.5

### Patch Changes

- Updated dependencies [92d25b9c7a]
  - @rocket.chat/model-typings@0.0.11
  - @rocket.chat/models@0.0.11
  - @rocket.chat/core-services@0.1.5
  - @rocket.chat/instance-status@0.0.11
  - @rocket.chat/core-typings@6.3.5
  - @rocket.chat/rest-typings@6.3.5
  - @rocket.chat/ui-contexts@1.0.5

## 0.1.4

### Patch Changes

- Updated dependencies [8a7d5d3898]
  - @rocket.chat/model-typings@0.0.10
  - @rocket.chat/models@0.0.10
  - @rocket.chat/core-services@0.1.4
  - @rocket.chat/instance-status@0.0.10
  - @rocket.chat/core-typings@6.3.4
  - @rocket.chat/rest-typings@6.3.4
  - @rocket.chat/ui-contexts@1.0.4

## 0.1.3

### Patch Changes

- @rocket.chat/core-typings@6.3.3
- @rocket.chat/rest-typings@6.3.3
- @rocket.chat/core-services@0.1.3
- @rocket.chat/model-typings@0.0.9
- @rocket.chat/ui-contexts@1.0.3
- @rocket.chat/models@0.0.9
- @rocket.chat/instance-status@0.0.9

## 0.1.2

### Patch Changes

- @rocket.chat/core-typings@6.3.2
- @rocket.chat/rest-typings@6.3.2
- @rocket.chat/core-services@0.1.2
- @rocket.chat/model-typings@0.0.8
- @rocket.chat/ui-contexts@1.0.2
- @rocket.chat/models@0.0.8
- @rocket.chat/instance-status@0.0.8

## 0.1.1

### Patch Changes

- @rocket.chat/core-typings@6.3.1
- @rocket.chat/rest-typings@6.3.1
- @rocket.chat/core-services@0.1.1
- @rocket.chat/model-typings@0.0.7
- @rocket.chat/ui-contexts@1.0.1
- @rocket.chat/models@0.0.7
- @rocket.chat/instance-status@0.0.7

## 0.1.0

### Minor Changes

- 2302a40213: Provide more metrics for microservices:

  - GC time
  - Event loop lag

### Patch Changes

- Updated dependencies [7832a40a6d]
- Updated dependencies [e14ec50816]
- Updated dependencies [74aa677088]
- Updated dependencies [e006013e5f]
- Updated dependencies [e846d873b7]
- Updated dependencies [b837cb9f2a]
- Updated dependencies [eecd9fc99a]
- Updated dependencies [ee5993625b]
- Updated dependencies [6a474ff952]
- Updated dependencies [9da856cc67]
- Updated dependencies [f76d514341]
- Updated dependencies [0f0b8e17bf]
- Updated dependencies [5e429d9c78]
- Updated dependencies [c31f93ed96]
- Updated dependencies [f379336951]
- Updated dependencies [b837cb9f2a]
- Updated dependencies [916c0dcaf2]
- Updated dependencies [12d97e16c2]
- Updated dependencies [0645f42e12]
- Updated dependencies [48ac55f4ea]
- Updated dependencies [94477bd9f8]
- Updated dependencies [16dca466ea]
  - @rocket.chat/model-typings@0.0.6
  - @rocket.chat/core-typings@6.3.0
  - @rocket.chat/rest-typings@6.3.0
  - @rocket.chat/ui-contexts@1.0.0
  - @rocket.chat/core-services@0.1.0
  - @rocket.chat/models@0.0.6
  - @rocket.chat/instance-status@0.0.6

## 0.1.0-rc.10

### Minor Changes

- 2302a40213: Provide more metrics for microservices:

  - GC time
  - Event loop lag

### Patch Changes

- Updated dependencies [f379336951]
  - @rocket.chat/core-services@0.1.0-rc.10
  - @rocket.chat/ui-contexts@1.0.0-rc.10
  - @rocket.chat/core-typings@6.3.0-rc.10
  - @rocket.chat/rest-typings@6.3.0-rc.10
  - @rocket.chat/model-typings@0.0.6-rc.10
  - @rocket.chat/models@0.0.6-rc.10
  - @rocket.chat/instance-status@0.0.6-rc.10

## 0.0.6-rc.9

### Patch Changes

- Updated dependencies [48ac55f4ea]
  - @rocket.chat/core-services@0.1.0-rc.9
  - @rocket.chat/core-typings@6.3.0-rc.9
  - @rocket.chat/rest-typings@6.3.0-rc.9
  - @rocket.chat/model-typings@0.0.6-rc.9
  - @rocket.chat/ui-contexts@1.0.0-rc.9
  - @rocket.chat/models@0.0.6-rc.9
  - @rocket.chat/instance-status@0.0.6-rc.9

## 0.0.6-rc.8

### Patch Changes

- @rocket.chat/core-typings@6.3.0-rc.8
- @rocket.chat/rest-typings@6.3.0-rc.8
- @rocket.chat/core-services@0.1.0-rc.8
- @rocket.chat/model-typings@0.0.6-rc.8
- @rocket.chat/ui-contexts@1.0.0-rc.8
- @rocket.chat/models@0.0.6-rc.8
- @rocket.chat/instance-status@0.0.6-rc.8

## 0.0.6-rc.7

### Patch Changes

- @rocket.chat/core-typings@6.3.0-rc.7
- @rocket.chat/rest-typings@6.3.0-rc.7
- @rocket.chat/core-services@0.1.0-rc.7
- @rocket.chat/model-typings@0.0.6-rc.7
- @rocket.chat/ui-contexts@1.0.0-rc.7
- @rocket.chat/models@0.0.6-rc.7
- @rocket.chat/instance-status@0.0.6-rc.7

## 0.0.6-rc.6

### Patch Changes

- @rocket.chat/core-typings@6.3.0-rc.6
- @rocket.chat/rest-typings@6.3.0-rc.6
- @rocket.chat/core-services@0.1.0-rc.6
- @rocket.chat/model-typings@0.0.6-rc.6
- @rocket.chat/ui-contexts@1.0.0-rc.6
- @rocket.chat/models@0.0.6-rc.6
- @rocket.chat/instance-status@0.0.6-rc.6

## 0.0.6-rc.5

### Patch Changes

- @rocket.chat/core-typings@6.3.0-rc.5
- @rocket.chat/rest-typings@6.3.0-rc.5
- @rocket.chat/core-services@0.1.0-rc.5
- @rocket.chat/model-typings@0.0.6-rc.5
- @rocket.chat/ui-contexts@1.0.0-rc.5
- @rocket.chat/models@0.0.6-rc.5
- @rocket.chat/instance-status@0.0.6-rc.5

## 0.0.6-rc.4

### Patch Changes

- @rocket.chat/core-typings@6.3.0-rc.4
- @rocket.chat/rest-typings@6.3.0-rc.4
- @rocket.chat/core-services@0.1.0-rc.4
- @rocket.chat/model-typings@0.0.6-rc.4
- @rocket.chat/ui-contexts@1.0.0-rc.4
- @rocket.chat/models@0.0.6-rc.4
- @rocket.chat/instance-status@0.0.6-rc.4

## 0.0.6-rc.3

### Patch Changes

- @rocket.chat/core-typings@6.3.0-rc.3
- @rocket.chat/rest-typings@6.3.0-rc.3
- @rocket.chat/core-services@0.1.0-rc.3
- @rocket.chat/model-typings@0.0.6-rc.3
- @rocket.chat/ui-contexts@1.0.0-rc.3
- @rocket.chat/models@0.0.6-rc.3
- @rocket.chat/instance-status@0.0.6-rc.3

## 0.0.6-rc.2

### Patch Changes

- Updated dependencies [f76d514341]
  - @rocket.chat/rest-typings@6.3.0-rc.2
  - @rocket.chat/ui-contexts@1.0.0-rc.2
  - @rocket.chat/core-services@0.1.0-rc.2
  - @rocket.chat/core-typings@6.3.0-rc.2
  - @rocket.chat/model-typings@0.0.6-rc.2
  - @rocket.chat/models@0.0.6-rc.2
  - @rocket.chat/instance-status@0.0.6-rc.2

## 0.0.6-rc.1

### Patch Changes

- @rocket.chat/core-typings@6.3.0-rc.1
- @rocket.chat/rest-typings@6.3.0-rc.1
- @rocket.chat/core-services@0.1.0-rc.1
- @rocket.chat/model-typings@0.0.6-rc.1
- @rocket.chat/ui-contexts@1.0.0-rc.1
- @rocket.chat/models@0.0.6-rc.1
- @rocket.chat/instance-status@0.0.6-rc.1

## 0.0.5

### Patch Changes

- @rocket.chat/core-typings@6.2.10
- @rocket.chat/rest-typings@6.2.10
- @rocket.chat/core-services@0.0.5
- @rocket.chat/model-typings@0.0.5
- @rocket.chat/models@0.0.5
- @rocket.chat/instance-status@0.0.5

## 0.0.4

## 0.0.3-rc.0

### Patch Changes

- Updated dependencies [7832a40a6d]
- Updated dependencies [e14ec50816]
- Updated dependencies [74aa677088]
- Updated dependencies [e006013e5f]
- Updated dependencies [e846d873b7]
- Updated dependencies [b837cb9f2a]
- Updated dependencies [eecd9fc99a]
- Updated dependencies [ee5993625b]
- Updated dependencies [6a474ff952]
- Updated dependencies [9da856cc67]
- Updated dependencies [0f0b8e17bf]
- Updated dependencies [5e429d9c78]
- Updated dependencies [c31f93ed96]
- Updated dependencies [b837cb9f2a]
- Updated dependencies [916c0dcaf2]
- Updated dependencies [12d97e16c2]
- Updated dependencies [0645f42e12]
- Updated dependencies [94477bd9f8]
- Updated dependencies [16dca466ea]
  - @rocket.chat/model-typings@0.0.3-rc.0
  - @rocket.chat/core-typings@6.3.0-rc.0
  - @rocket.chat/rest-typings@6.3.0-rc.0
  - @rocket.chat/ui-contexts@1.0.0-rc.0
  - @rocket.chat/core-services@0.1.0-rc.0
  - @rocket.chat/models@0.0.3-rc.0
  - @rocket.chat/instance-status@0.0.3-rc.0

## 0.0.2

### Patch Changes

- Updated dependencies []:
  - @rocket.chat/core-typings@6.2.6
  - @rocket.chat/rest-typings@6.2.6
  - @rocket.chat/core-services@0.0.2
  - @rocket.chat/model-typings@0.0.2
  - @rocket.chat/models@0.0.2
  - @rocket.chat/instance-status@0.0.2<|MERGE_RESOLUTION|>--- conflicted
+++ resolved
@@ -1,7 +1,6 @@
 # @rocket.chat/ddp-streamer
 
-<<<<<<< HEAD
-## 0.3.4-rc.0
+## 0.3.5-rc.0
 
 ### Patch Changes
 
@@ -13,7 +12,7 @@
   - @rocket.chat/core-services@0.6.0-rc.0
   - @rocket.chat/models@0.2.1-rc.0
   - @rocket.chat/instance-status@0.1.4-rc.0
-=======
+  </details>
 ## 0.3.4
 
 ### Patch Changes
@@ -27,7 +26,6 @@
   - @rocket.chat/ui-contexts@9.0.1
   - @rocket.chat/models@0.2.1
   - @rocket.chat/instance-status@0.1.4
->>>>>>> 12e000d8
   </details>
 
 ## 0.3.3
