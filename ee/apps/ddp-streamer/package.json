--- conflicted
+++ resolved
@@ -1,11 +1,7 @@
 {
 	"name": "@rocket.chat/ddp-streamer",
 	"private": true,
-<<<<<<< HEAD
-	"version": "0.1.7-rc.3",
-=======
-	"version": "0.1.7",
->>>>>>> c4bcbb24
+	"version": "0.1.8-rc.3",
 	"description": "Rocket.Chat DDP-Streamer service",
 	"scripts": {
 		"build": "tsc -p tsconfig.json",
