{
	"name": "@rocket.chat/ddp-streamer",
	"private": true,
<<<<<<< HEAD
	"version": "0.2.11-rc.0",
=======
	"version": "0.2.11",
>>>>>>> f8823622
	"description": "Rocket.Chat DDP-Streamer service",
	"scripts": {
		"build": "tsc -p tsconfig.json",
		"ms": "TRANSPORTER=${TRANSPORTER:-TCP} MONGO_URL=${MONGO_URL:-mongodb://localhost:3001/meteor} ts-node --files src/service.ts",
		"test": "echo \"Error: no test specified\" && exit 1",
		"lint": "eslint src",
		"typecheck": "tsc --noEmit --skipLibCheck -p tsconfig.json"
	},
	"keywords": [
		"rocketchat"
	],
	"author": "Rocket.Chat",
	"dependencies": {
		"@rocket.chat/apps-engine": "^1.42.1",
		"@rocket.chat/core-services": "workspace:^",
		"@rocket.chat/core-typings": "workspace:^",
		"@rocket.chat/emitter": "~0.31.25",
		"@rocket.chat/instance-status": "workspace:^",
		"@rocket.chat/logger": "workspace:^",
		"@rocket.chat/model-typings": "workspace:^",
		"@rocket.chat/models": "workspace:^",
		"@rocket.chat/rest-typings": "workspace:^",
		"@rocket.chat/string-helpers": "~0.31.25",
		"@rocket.chat/ui-contexts": "workspace:^",
		"colorette": "^1.4.0",
		"ejson": "^2.2.3",
		"event-loop-stats": "^1.4.1",
		"eventemitter3": "^4.0.7",
		"fibers": "^5.0.3",
		"gc-stats": "^1.4.0",
		"jaeger-client": "^3.19.0",
		"mem": "^8.1.1",
		"moleculer": "^0.14.31",
		"mongodb": "^4.17.2",
		"nats": "^2.4.0",
		"pino": "^8.15.0",
		"polka": "^0.5.2",
		"sharp": "^0.32.6",
		"underscore": "^1.13.6",
		"uuid": "^7.0.3",
		"ws": "^8.8.1"
	},
	"devDependencies": {
		"@rocket.chat/eslint-config": "workspace:^",
		"@types/ejson": "^2.2.1",
		"@types/gc-stats": "^1.4.2",
		"@types/meteor": "^2.9.8",
		"@types/node": "^14.18.63",
		"@types/polka": "^0.5.6",
		"@types/sharp": "^0.30.5",
		"@types/uuid": "^8.3.4",
		"@types/ws": "^8.5.8",
		"eslint": "~8.45.0",
		"pino-pretty": "^7.6.1",
		"ts-node": "^10.9.1",
		"typescript": "~5.3.3"
	},
	"main": "./dist/service.js",
	"files": [
		"/dist"
	]
}<|MERGE_RESOLUTION|>--- conflicted
+++ resolved
@@ -1,11 +1,7 @@
 {
 	"name": "@rocket.chat/ddp-streamer",
 	"private": true,
-<<<<<<< HEAD
-	"version": "0.2.11-rc.0",
-=======
-	"version": "0.2.11",
->>>>>>> f8823622
+	"version": "0.2.12-rc.0",
 	"description": "Rocket.Chat DDP-Streamer service",
 	"scripts": {
 		"build": "tsc -p tsconfig.json",
