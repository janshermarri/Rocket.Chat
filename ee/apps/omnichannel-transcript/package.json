{
	"name": "@rocket.chat/omnichannel-transcript",
	"private": true,
<<<<<<< HEAD
	"version": "0.3.12-rc.0",
=======
	"version": "0.3.12",
>>>>>>> f8823622
	"description": "Rocket.Chat service",
	"scripts": {
		"build": "tsc -p tsconfig.json",
		"ms": "TRANSPORTER=${TRANSPORTER:-TCP} MONGO_URL=${MONGO_URL:-mongodb://localhost:3001/meteor} ts-node --files src/service.ts",
		"test": "echo \"Error: no test specified\" && exit 1",
		"lint": "eslint src",
		"typecheck": "tsc --noEmit --skipLibCheck -p tsconfig.json"
	},
	"keywords": [
		"rocketchat"
	],
	"author": "Rocket.Chat",
	"dependencies": {
		"@react-pdf/renderer": "^3.1.14",
		"@rocket.chat/core-services": "workspace:^",
		"@rocket.chat/core-typings": "workspace:^",
		"@rocket.chat/emitter": "~0.31.25",
		"@rocket.chat/logger": "workspace:^",
		"@rocket.chat/model-typings": "workspace:^",
		"@rocket.chat/models": "workspace:^",
		"@rocket.chat/omnichannel-services": "workspace:^",
		"@rocket.chat/pdf-worker": "workspace:^",
		"@rocket.chat/tools": "workspace:^",
		"@types/node": "^14.18.63",
		"ejson": "^2.2.3",
		"emoji-toolkit": "^7.0.1",
		"event-loop-stats": "^1.4.1",
		"eventemitter3": "^4.0.7",
		"fibers": "^5.0.3",
		"gc-stats": "^1.4.0",
		"mem": "^8.1.1",
		"moleculer": "^0.14.31",
		"moment-timezone": "^0.5.43",
		"mongo-message-queue": "^1.0.0",
		"mongodb": "^4.17.2",
		"nats": "^2.4.0",
		"pino": "^8.15.0",
		"polka": "^0.5.2"
	},
	"devDependencies": {
		"@rocket.chat/eslint-config": "workspace:^",
		"@rocket.chat/ui-contexts": "workspace:^",
		"@types/gc-stats": "^1.4.2",
		"@types/polka": "^0.5.6",
		"eslint": "~8.45.0",
		"ts-node": "^10.9.1",
		"typescript": "~5.3.3"
	},
	"main": "./dist/ee/apps/omnichannel-transcript/src/service.js",
	"files": [
		"/dist"
	],
	"volta": {
		"extends": "../../../package.json"
	}
}<|MERGE_RESOLUTION|>--- conflicted
+++ resolved
@@ -1,11 +1,7 @@
 {
 	"name": "@rocket.chat/omnichannel-transcript",
 	"private": true,
-<<<<<<< HEAD
-	"version": "0.3.12-rc.0",
-=======
-	"version": "0.3.12",
->>>>>>> f8823622
+	"version": "0.3.13-rc.0",
 	"description": "Rocket.Chat service",
 	"scripts": {
 		"build": "tsc -p tsconfig.json",
