{
	"name": "@rocket.chat/presence-service",
	"private": true,
<<<<<<< HEAD
	"version": "0.2.5-rc.1",
=======
	"version": "0.2.6",
>>>>>>> db43ef89
	"description": "Rocket.Chat Presence service",
	"scripts": {
		"build": "tsc -p tsconfig.json",
		"ms": "TRANSPORTER=${TRANSPORTER:-TCP} MONGO_URL=${MONGO_URL:-mongodb://localhost:3001/meteor} ts-node --files src/service.ts",
		"test": "echo \"Error: no test specified\" && exit 1",
		"lint": "eslint src",
		"typecheck": "tsc --noEmit --skipLibCheck -p tsconfig.json"
	},
	"keywords": [
		"rocketchat"
	],
	"author": "Rocket.Chat",
	"dependencies": {
		"@rocket.chat/core-services": "workspace:^",
		"@rocket.chat/core-typings": "workspace:^",
		"@rocket.chat/emitter": "next",
		"@rocket.chat/model-typings": "workspace:^",
		"@rocket.chat/models": "workspace:^",
		"@rocket.chat/presence": "workspace:^",
		"@rocket.chat/string-helpers": "next",
		"@types/node": "^14.18.51",
		"ejson": "^2.2.3",
		"event-loop-stats": "^1.4.1",
		"eventemitter3": "^4.0.7",
		"fibers": "^5.0.3",
		"gc-stats": "^1.4.0",
		"mem": "^8.1.1",
		"moleculer": "^0.14.29",
		"mongodb": "^4.12.1",
		"nats": "^2.4.0",
		"pino": "^8.15.0",
		"polka": "^0.5.2"
	},
	"devDependencies": {
		"@rocket.chat/eslint-config": "workspace:^",
		"@types/gc-stats": "^1",
		"@types/polka": "^0.5.4",
		"eslint": "~8.45.0",
		"ts-node": "^10.9.1",
		"typescript": "~5.2.2"
	},
	"main": "./dist/ee/apps/presence-service/src/service.js",
	"files": [
		"/dist"
	],
	"volta": {
		"extends": "../../../package.json"
	}
}<|MERGE_RESOLUTION|>--- conflicted
+++ resolved
@@ -1,11 +1,7 @@
 {
 	"name": "@rocket.chat/presence-service",
 	"private": true,
-<<<<<<< HEAD
-	"version": "0.2.5-rc.1",
-=======
-	"version": "0.2.6",
->>>>>>> db43ef89
+	"version": "0.2.7-rc.1",
 	"description": "Rocket.Chat Presence service",
 	"scripts": {
 		"build": "tsc -p tsconfig.json",
