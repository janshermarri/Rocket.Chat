# @rocket.chat/network-broker

<<<<<<< HEAD
## 0.1.8-rc.3
=======
## 0.1.8
>>>>>>> aeab9d32

### Patch Changes

- <details><summary>Updated dependencies []:</summary>

<<<<<<< HEAD
  - @rocket.chat/core-services@0.7.8-rc.3
  </details>

## 0.1.8-rc.2

### Patch Changes

- <details><summary>Updated dependencies []:</summary>

  - @rocket.chat/core-services@0.7.8-rc.2
  </details>

## 0.1.8-rc.1

### Patch Changes

- <details><summary>Updated dependencies []:</summary>

  - @rocket.chat/core-services@0.7.8-rc.1
  </details>

## 0.1.8-rc.0

### Patch Changes

- ([#35120](https://github.com/RocketChat/Rocket.Chat/pull/35120)) Fixes behavior of app updates that would save undesired field changes to documents

- <details><summary>Updated dependencies []:</summary>

  - @rocket.chat/core-services@0.7.6-rc.0
=======
  - @rocket.chat/core-services@0.7.8
>>>>>>> aeab9d32
  </details>

## 0.1.7

### Patch Changes

- <details><summary>Updated dependencies []:</summary>

  - @rocket.chat/core-services@0.7.7
  </details>

## 0.1.6

### Patch Changes

- <details><summary>Updated dependencies []:</summary>

  - @rocket.chat/core-services@0.7.6
  </details>

## 0.1.5

### Patch Changes

- <details><summary>Updated dependencies []:</summary>

  - @rocket.chat/core-services@0.7.5
  </details>

## 0.1.5-rc.5

### Patch Changes

- <details><summary>Updated dependencies []:</summary>

  - @rocket.chat/core-services@0.7.5-rc.5
  </details>

## 0.1.5-rc.4

### Patch Changes

- <details><summary>Updated dependencies []:</summary>

  - @rocket.chat/core-services@0.7.5-rc.4
  </details>

## 0.1.5-rc.3

### Patch Changes

- <details><summary>Updated dependencies []:</summary>

  - @rocket.chat/core-services@0.7.5-rc.3
  </details>

## 0.1.5-rc.2

### Patch Changes

- <details><summary>Updated dependencies []:</summary>

  - @rocket.chat/core-services@0.7.5-rc.2
  </details>

## 0.1.5-rc.1

### Patch Changes

- <details><summary>Updated dependencies []:</summary>

  - @rocket.chat/core-services@0.7.5-rc.1
  </details>

## 0.1.5-rc.0

### Patch Changes

- <details><summary>Updated dependencies []:</summary>

  - @rocket.chat/core-services@0.7.5-rc.0
  </details>

## 0.1.4

### Patch Changes

- <details><summary>Updated dependencies []:</summary>

  - @rocket.chat/core-services@0.7.4
  </details>

## 0.1.3

### Patch Changes

- <details><summary>Updated dependencies []:</summary>

  - @rocket.chat/core-services@0.7.3
  </details>

## 0.1.3-rc.3

### Patch Changes

- <details><summary>Updated dependencies []:</summary>

  - @rocket.chat/core-services@0.7.3-rc.3
  </details>

## 0.1.3-rc.2

### Patch Changes

- <details><summary>Updated dependencies []:</summary>

  - @rocket.chat/core-services@0.7.3-rc.2
  </details>

## 0.1.3-rc.1

### Patch Changes

- <details><summary>Updated dependencies []:</summary>

  - @rocket.chat/core-services@0.7.3-rc.1
  </details>

## 0.1.3-rc.0

### Patch Changes

- <details><summary>Updated dependencies []:</summary>

  - @rocket.chat/core-services@0.7.3-rc.0
  </details>

## 0.1.2

### Patch Changes

- <details><summary>Updated dependencies [63ccadc012499e004445ad6bc6cd2ff777aecbd1]:</summary>

  - @rocket.chat/core-services@0.7.2
  </details>

## 0.1.2-rc.3

### Patch Changes

- <details><summary>Updated dependencies []:</summary>

  - @rocket.chat/core-services@0.7.2-rc.3
  </details>

## 0.1.2-rc.2

### Patch Changes

- <details><summary>Updated dependencies []:</summary>

  - @rocket.chat/core-services@0.7.2-rc.2
  </details>

## 0.1.2-rc.1

### Patch Changes

- <details><summary>Updated dependencies []:</summary>

  - @rocket.chat/core-services@0.7.2-rc.1
  </details>

## 0.1.2-rc.0

### Patch Changes

- <details><summary>Updated dependencies [63ccadc012499e004445ad6bc6cd2ff777aecbd1]:</summary>

  - @rocket.chat/core-services@0.7.2-rc.0
  </details>

## 0.1.1

### Patch Changes

- <details><summary>Updated dependencies [bcacbb1cee, 03d148524b]:</summary>

  - @rocket.chat/core-services@0.7.1
  </details>

## 0.1.1-rc.6

### Patch Changes

- <details><summary>Updated dependencies []:</summary>

  - @rocket.chat/core-services@0.7.1-rc.6
  </details>

## 0.1.1-rc.5

### Patch Changes

- <details><summary>Updated dependencies []:</summary>

  - @rocket.chat/core-services@0.7.1-rc.5
  </details>

## 0.1.1-rc.4

### Patch Changes

- <details><summary>Updated dependencies []:</summary>

  - @rocket.chat/core-services@0.7.1-rc.4
  </details>

## 0.1.1-rc.3

### Patch Changes

- <details><summary>Updated dependencies []:</summary>

  - @rocket.chat/core-services@0.7.1-rc.3
  </details>

## 0.1.1-rc.2

### Patch Changes

- <details><summary>Updated dependencies []:</summary>

  - @rocket.chat/core-services@0.7.1-rc.2
  </details>

## 0.1.1-rc.1

### Patch Changes

- <details><summary>Updated dependencies []:</summary>

  - @rocket.chat/core-services@0.7.1-rc.1
  </details>

## 0.1.1-rc.0

### Patch Changes

- <details><summary>Updated dependencies [bcacbb1cee, 03d148524b]:</summary>

  - @rocket.chat/core-services@0.7.1-rc.0
  </details><|MERGE_RESOLUTION|>--- conflicted
+++ resolved
@@ -1,49 +1,48 @@
 # @rocket.chat/network-broker
 
-<<<<<<< HEAD
 ## 0.1.8-rc.3
-=======
+
+### Patch Changes
+
+- <details><summary>Updated dependencies []:</summary>
+  - @rocket.chat/core-services@0.7.8-rc.3
+  </details>
+
+## 0.1.8-rc.2
+
+### Patch Changes
+
+- <details><summary>Updated dependencies []:</summary>
+
+  - @rocket.chat/core-services@0.7.8-rc.2
+  </details>
+
+## 0.1.8-rc.1
+
+### Patch Changes
+
+- <details><summary>Updated dependencies []:</summary>
+
+  - @rocket.chat/core-services@0.7.8-rc.1
+  </details>
+
+## 0.1.8-rc.0
+
+### Patch Changes
+
+- ([#35120](https://github.com/RocketChat/Rocket.Chat/pull/35120)) Fixes behavior of app updates that would save undesired field changes to documents
+
+- <details><summary>Updated dependencies []:</summary>
+
+  - @rocket.chat/core-services@0.7.6-rc.0
+  </details>
+
 ## 0.1.8
->>>>>>> aeab9d32
-
-### Patch Changes
-
-- <details><summary>Updated dependencies []:</summary>
-
-<<<<<<< HEAD
-  - @rocket.chat/core-services@0.7.8-rc.3
-  </details>
-
-## 0.1.8-rc.2
-
-### Patch Changes
-
-- <details><summary>Updated dependencies []:</summary>
-
-  - @rocket.chat/core-services@0.7.8-rc.2
-  </details>
-
-## 0.1.8-rc.1
-
-### Patch Changes
-
-- <details><summary>Updated dependencies []:</summary>
-
-  - @rocket.chat/core-services@0.7.8-rc.1
-  </details>
-
-## 0.1.8-rc.0
-
-### Patch Changes
-
-- ([#35120](https://github.com/RocketChat/Rocket.Chat/pull/35120)) Fixes behavior of app updates that would save undesired field changes to documents
-
-- <details><summary>Updated dependencies []:</summary>
-
-  - @rocket.chat/core-services@0.7.6-rc.0
-=======
+
+### Patch Changes
+
+- <details><summary>Updated dependencies []:</summary>
   - @rocket.chat/core-services@0.7.8
->>>>>>> aeab9d32
   </details>
 
 ## 0.1.7
