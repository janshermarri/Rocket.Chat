{
	"name": "@rocket.chat/api-client",
<<<<<<< HEAD
	"version": "0.1.8-rc.4",
=======
	"version": "0.1.8",
>>>>>>> a9af6b18
	"devDependencies": {
		"@swc/core": "^1.3.66",
		"@swc/jest": "^0.2.26",
		"@types/jest": "~29.5.3",
		"@types/strict-uri-encode": "^2.0.0",
		"eslint": "~8.45.0",
		"jest": "~29.6.1",
		"jest-fetch-mock": "^3.0.3",
		"ts-jest": "~29.0.5",
		"typescript": "~5.2.2"
	},
	"scripts": {
		"lint": "eslint --ext .js,.jsx,.ts,.tsx .",
		"lint:fix": "eslint --ext .js,.jsx,.ts,.tsx . --fix",
		"testunit": "jest",
		"build": "tsc -p tsconfig.json",
		"dev": "tsc --watch --preserveWatchOutput -p tsconfig.json"
	},
	"main": "./dist/index.js",
	"typings": "./dist/index.d.ts",
	"files": [
		"/dist"
	],
	"dependencies": {
		"@rocket.chat/core-typings": "workspace:^",
		"@rocket.chat/rest-typings": "workspace:^",
		"filter-obj": "^3.0.0",
		"query-string": "^7.1.3",
		"split-on-first": "^3.0.0",
		"strict-uri-encode": "^2.0.0"
	}
}<|MERGE_RESOLUTION|>--- conflicted
+++ resolved
@@ -1,10 +1,6 @@
 {
 	"name": "@rocket.chat/api-client",
-<<<<<<< HEAD
-	"version": "0.1.8-rc.4",
-=======
-	"version": "0.1.8",
->>>>>>> a9af6b18
+	"version": "0.1.9-rc.4",
 	"devDependencies": {
 		"@swc/core": "^1.3.66",
 		"@swc/jest": "^0.2.26",
