--- conflicted
+++ resolved
@@ -1,10 +1,6 @@
 {
 	"name": "@rocket.chat/api-client",
-<<<<<<< HEAD
-	"version": "0.1.7-rc.3",
-=======
-	"version": "0.1.7",
->>>>>>> c4bcbb24
+	"version": "0.1.8-rc.3",
 	"devDependencies": {
 		"@swc/core": "^1.3.66",
 		"@swc/jest": "^0.2.26",
