# @rocket.chat/api-client

<<<<<<< HEAD
## 0.2.0-rc.3
=======
## 0.1.36
>>>>>>> 2e700797

### Patch Changes

- <details><summary>Updated dependencies []:</summary>

<<<<<<< HEAD
  - @rocket.chat/core-typings@6.10.0-rc.3
  - @rocket.chat/rest-typings@6.10.0-rc.3
  </details>

## 0.2.0-rc.2

### Patch Changes

- <details><summary>Updated dependencies []:</summary>

  - @rocket.chat/core-typings@6.10.0-rc.2
  - @rocket.chat/rest-typings@6.10.0-rc.2
  </details>

## 0.2.0-rc.1

### Patch Changes

- <details><summary>Updated dependencies []:</summary>

  - @rocket.chat/core-typings@6.10.0-rc.1
  - @rocket.chat/rest-typings@6.10.0-rc.1
  </details>

## 0.2.0-rc.0

### Minor Changes

- ([#31821](https://github.com/RocketChat/Rocket.Chat/pull/31821)) New runtime for apps in the Apps-Engine based on the Deno platform

### Patch Changes

- <details><summary>Updated dependencies [1240c874a5, 5f95c4ec6b, 495628bce0, f75a2cb4bb, 07c4ca0621, 4f72d62aa7, dfa49bdbb2]:</summary>

  - @rocket.chat/core-typings@6.10.0-rc.0
  - @rocket.chat/rest-typings@6.10.0-rc.0
=======
  - @rocket.chat/core-typings@6.9.3
  - @rocket.chat/rest-typings@6.9.3
>>>>>>> 2e700797
  </details>

## 0.1.35

### Patch Changes

- <details><summary>Updated dependencies []:</summary>

  - @rocket.chat/core-typings@6.9.2
  - @rocket.chat/rest-typings@6.9.2
  </details>

## 0.1.34

### Patch Changes

- <details><summary>Updated dependencies []:</summary>

  - @rocket.chat/core-typings@6.9.1
  - @rocket.chat/rest-typings@6.9.1
  </details>

## 0.1.33

### Patch Changes

- <details><summary>Updated dependencies [ff4e396416, f83bd56cc5, 70ab2a7b7b]:</summary>

  - @rocket.chat/core-typings@6.9.0
  - @rocket.chat/rest-typings@6.9.0
  </details>

## 0.1.33-rc.2

### Patch Changes

- <details><summary>Updated dependencies []:</summary>

  - @rocket.chat/core-typings@6.9.0-rc.2
  - @rocket.chat/rest-typings@6.9.0-rc.2
  </details>

## 0.1.33-rc.1

### Patch Changes

- <details><summary>Updated dependencies []:</summary>

  - @rocket.chat/core-typings@6.9.0-rc.1
  - @rocket.chat/rest-typings@6.9.0-rc.1
  </details>

## 0.1.33-rc.0

### Patch Changes

- <details><summary>Updated dependencies [ff4e396416, f83bd56cc5, 70ab2a7b7b]:</summary>

  - @rocket.chat/core-typings@6.9.0-rc.0
  - @rocket.chat/rest-typings@6.9.0-rc.0
  </details>

## 0.1.32

### Patch Changes

- <details><summary>Updated dependencies [845fd64f45, c47a8e3514, 9a6a7d0a40, 845fd64f45, b94ca7c30b, 9902554388, 4aba7c8a26]:</summary>

  - @rocket.chat/rest-typings@6.8.0
  - @rocket.chat/core-typings@6.8.0
  </details>

## 0.1.32-rc.2

### Patch Changes

- <details><summary>Updated dependencies [b94ca7c30b]:</summary>

  - @rocket.chat/core-typings@6.8.0-rc.2
  - @rocket.chat/rest-typings@6.8.0-rc.2
  </details>

## 0.1.32-rc.1

### Patch Changes

- <details><summary>Updated dependencies []:</summary>

- @rocket.chat/rest-typings@6.8.0-rc.1
</details>

## 0.1.32-rc.0

### Patch Changes

- <details><summary>Updated dependencies [845fd64f45, c47a8e3514, 9a6a7d0a40, 845fd64f45, 9902554388, 4aba7c8a26]:</summary>

  - @rocket.chat/rest-typings@6.8.0-rc.0
  - @rocket.chat/core-typings@6.8.0-rc.0

## 0.1.31

### Patch Changes

- <details><summary>Updated dependencies []:</summary>

  - @rocket.chat/core-typings@6.7.2
  - @rocket.chat/rest-typings@6.7.2
  </details>

> > > > > > > origin/master

### Patch Changes

- <details><summary>Updated dependencies []:</summary>

  - @rocket.chat/core-typings@6.7.1
  - @rocket.chat/rest-typings@6.7.1
  </details>

## 0.1.29

### Patch Changes

- <details><summary>Updated dependencies [b9ef630816, 3eb4dd7f50, d1b1ffe9e5, b9e897a8f5]:</summary>

  - @rocket.chat/core-typings@6.7.0
  - @rocket.chat/rest-typings@6.7.0
  </details>

## 0.1.29-rc.4

### Patch Changes

- <details><summary>Updated dependencies []:</summary>

  - @rocket.chat/core-typings@6.7.0-rc.4
  - @rocket.chat/rest-typings@6.7.0-rc.4
  </details>

## 0.1.29-rc.3

### Patch Changes

- <details><summary>Updated dependencies []:</summary>

  - @rocket.chat/core-typings@6.7.0-rc.3
  - @rocket.chat/rest-typings@6.7.0-rc.3
  </details>

## 0.1.29-rc.2

### Patch Changes

- <details><summary>Updated dependencies []:</summary>

  - @rocket.chat/core-typings@6.7.0-rc.2
  - @rocket.chat/rest-typings@6.7.0-rc.2
  </details>

## 0.1.29-rc.1

### Patch Changes

- <details><summary>Updated dependencies []:</summary>

  - @rocket.chat/core-typings@6.7.0-rc.1
  - @rocket.chat/rest-typings@6.7.0-rc.1
  </details>

## 0.1.29-rc.0

### Patch Changes

- <details><summary>Updated dependencies [b9ef630816, 3eb4dd7f50, d1b1ffe9e5, b9e897a8f5]:</summary>

  - @rocket.chat/core-typings@6.7.0-rc.0
  - @rocket.chat/rest-typings@6.7.0-rc.0
  </details>

## 0.1.28

### Patch Changes

- <details><summary>Updated dependencies []:</summary>

  - @rocket.chat/core-typings@6.6.6
  - @rocket.chat/rest-typings@6.6.6
  </details>

## 0.1.27

### Patch Changes

- <details><summary>Updated dependencies []:</summary>

  - @rocket.chat/core-typings@6.6.5
  - @rocket.chat/rest-typings@6.6.5
  </details>

## 0.1.26

### Patch Changes

- <details><summary>Updated dependencies []:</summary>

  - @rocket.chat/core-typings@6.6.4
  - @rocket.chat/rest-typings@6.6.4
  </details>

## 0.1.25

### Patch Changes

- <details><summary>Updated dependencies []:</summary>

  - @rocket.chat/core-typings@6.6.3
  - @rocket.chat/rest-typings@6.6.3
  </details>

## 0.1.24

### Patch Changes

- <details><summary>Updated dependencies []:</summary>

  - @rocket.chat/core-typings@6.6.2
  - @rocket.chat/rest-typings@6.6.2
  </details>

## 0.1.23

### Patch Changes

- <details><summary>Updated dependencies []:</summary>

  - @rocket.chat/core-typings@6.6.1
  - @rocket.chat/rest-typings@6.6.1
  </details>

## 0.1.22

### Patch Changes

- ([#31138](https://github.com/RocketChat/Rocket.Chat/pull/31138)) feat(uikit): Move `@rocket.chat/ui-kit` package to the main monorepo

- <details><summary>Updated dependencies [b223cbde14, dbb08ef948, 748e57984d, 7c6198f49f, fdd9852079, 2260c04ec6, b4b2cd20a8]:</summary>

  - @rocket.chat/core-typings@6.6.0
  - @rocket.chat/rest-typings@6.6.0
  </details>

## 0.1.22-rc.7

### Patch Changes

- <details><summary>Updated dependencies []:</summary>

  - @rocket.chat/core-typings@6.6.0-rc.7
  - @rocket.chat/rest-typings@6.6.0-rc.7
  </details>

## 0.1.22-rc.6

### Patch Changes

- <details><summary>Updated dependencies []:</summary>

  - @rocket.chat/core-typings@6.6.0-rc.6
  - @rocket.chat/rest-typings@6.6.0-rc.6
  </details>

## 0.1.22-rc.5

### Patch Changes

- <details><summary>Updated dependencies []:</summary>

  - @rocket.chat/core-typings@6.6.0-rc.5
  - @rocket.chat/rest-typings@6.6.0-rc.5
  </details>

## 0.1.22-rc.4

### Patch Changes

- @rocket.chat/core-typings@6.6.0-rc.4
- @rocket.chat/rest-typings@6.6.0-rc.4

## 0.1.22-rc.3

### Patch Changes

- @rocket.chat/core-typings@6.6.0-rc.3
- @rocket.chat/rest-typings@6.6.0-rc.3

## 0.1.22-rc.2

### Patch Changes

- @rocket.chat/core-typings@6.6.0-rc.2
- @rocket.chat/rest-typings@6.6.0-rc.2

## 0.1.22-rc.1

### Patch Changes

- @rocket.chat/core-typings@6.6.0-rc.1
- @rocket.chat/rest-typings@6.6.0-rc.1

## 0.1.22-rc.0

### Patch Changes

- b223cbde14: feat(uikit): Move `@rocket.chat/ui-kit` package to the main monorepo
- Updated dependencies [b223cbde14]
- Updated dependencies [dbb08ef948]
- Updated dependencies [748e57984d]
- Updated dependencies [7c6198f49f]
- Updated dependencies [fdd9852079]
- Updated dependencies [2260c04ec6]
- Updated dependencies [b4b2cd20a8]
  - @rocket.chat/core-typings@6.6.0-rc.0
  - @rocket.chat/rest-typings@6.6.0-rc.0

## 0.1.21

### Patch Changes

- @rocket.chat/core-typings@6.5.3
- @rocket.chat/rest-typings@6.5.3

## 0.1.20

### Patch Changes

- @rocket.chat/core-typings@6.5.2
- @rocket.chat/rest-typings@6.5.2

## 0.1.19

### Patch Changes

- Updated dependencies [c2b224fd82]
- Updated dependencies [c2b224fd82]
  - @rocket.chat/rest-typings@6.5.1
  - @rocket.chat/core-typings@6.5.1

## 0.1.18

### Patch Changes

- Updated dependencies [dea1fe9191]
- Updated dependencies [c0ef13a0bf]
- Updated dependencies [5b9d6883bf]
- Updated dependencies [92613680b7]
- Updated dependencies [ec1b2b9846]
- Updated dependencies [a98f3ff303]
- Updated dependencies [5f81a0f3cb]
- Updated dependencies [dea1fe9191]
  - @rocket.chat/core-typings@6.5.0
  - @rocket.chat/rest-typings@6.5.0

## 0.1.18-rc.12

### Patch Changes

- @rocket.chat/core-typings@6.5.0-rc.19
- @rocket.chat/rest-typings@6.5.0-rc.19

## 0.1.18-rc.11

### Patch Changes

- @rocket.chat/core-typings@6.5.0-rc.18
- @rocket.chat/rest-typings@6.5.0-rc.18

## 0.1.18-rc.10

### Patch Changes

- @rocket.chat/core-typings@6.5.0-rc.17
- @rocket.chat/rest-typings@6.5.0-rc.17

## 0.1.18-rc.9

### Patch Changes

- @rocket.chat/core-typings@6.5.0-rc.16
- @rocket.chat/rest-typings@6.5.0-rc.16

## 0.1.18-rc.8

### Patch Changes

- @rocket.chat/core-typings@6.5.0-rc.15
- @rocket.chat/rest-typings@6.5.0-rc.15

## 0.1.18-rc.7

### Patch Changes

- @rocket.chat/core-typings@6.5.0-rc.14
- @rocket.chat/rest-typings@6.5.0-rc.14

## 0.1.18-rc.6

### Patch Changes

- @rocket.chat/core-typings@6.5.0-rc.13
- @rocket.chat/rest-typings@6.5.0-rc.13

## 0.1.18-rc.5

### Patch Changes

- @rocket.chat/core-typings@6.5.0-rc.12
- @rocket.chat/rest-typings@6.5.0-rc.12

## 0.1.18-rc.4

### Patch Changes

- @rocket.chat/core-typings@6.5.0-rc.11
- @rocket.chat/rest-typings@6.5.0-rc.11

## 0.1.18-rc.3

### Patch Changes

- @rocket.chat/core-typings@6.5.0-rc.10
- @rocket.chat/rest-typings@6.5.0-rc.10

## 0.1.18-rc.2

### Patch Changes

- @rocket.chat/core-typings@6.5.0-rc.9
- @rocket.chat/rest-typings@6.5.0-rc.9

## 0.1.18-rc.1

### Patch Changes

- @rocket.chat/core-typings@6.5.0-rc.8
- @rocket.chat/rest-typings@6.5.0-rc.8

## 0.1.15-rc.7

### Patch Changes

- @rocket.chat/core-typings@6.5.0-rc.7
- @rocket.chat/rest-typings@6.5.0-rc.7

## 0.1.15-rc.6

### Patch Changes

- @rocket.chat/core-typings@6.5.0-rc.6
- @rocket.chat/rest-typings@6.5.0-rc.6

## 0.1.15-rc.5

### Patch Changes

- @rocket.chat/core-typings@6.5.0-rc.5
- @rocket.chat/rest-typings@6.5.0-rc.5

## 0.1.15-rc.4

### Patch Changes

- @rocket.chat/core-typings@6.5.0-rc.4
- @rocket.chat/rest-typings@6.5.0-rc.4

## 0.1.15-rc.3

### Patch Changes

- @rocket.chat/core-typings@6.5.0-rc.3
- @rocket.chat/rest-typings@6.5.0-rc.3

## 0.1.15-rc.2

### Patch Changes

- @rocket.chat/core-typings@6.5.0-rc.2
- @rocket.chat/rest-typings@6.5.0-rc.2

## 0.1.15-rc.1

### Patch Changes

- @rocket.chat/core-typings@6.5.0-rc.1
- @rocket.chat/rest-typings@6.5.0-rc.1

## 0.1.15-rc.0

### Patch Changes

- Updated dependencies [dea1fe9191]
- Updated dependencies [c0ef13a0bf]
- Updated dependencies [5b9d6883bf]
- Updated dependencies [92613680b7]
- Updated dependencies [ec1b2b9846]
- Updated dependencies [a98f3ff303]
- Updated dependencies [5f81a0f3cb]
- Updated dependencies [dea1fe9191]
  - @rocket.chat/core-typings@6.5.0-rc.0
  - @rocket.chat/rest-typings@6.5.0-rc.0

## 0.1.17

### Patch Changes

- @rocket.chat/core-typings@6.4.8
- @rocket.chat/rest-typings@6.4.8

## 0.1.16

### Patch Changes

- @rocket.chat/core-typings@6.4.7
- @rocket.chat/rest-typings@6.4.7

## 0.1.15

### Patch Changes

- @rocket.chat/core-typings@6.4.6
- @rocket.chat/rest-typings@6.4.6

## 0.1.14

### Patch Changes

- @rocket.chat/core-typings@6.4.5
- @rocket.chat/rest-typings@6.4.5

## 0.1.13

### Patch Changes

- @rocket.chat/core-typings@6.4.4
- @rocket.chat/rest-typings@6.4.4

## 0.1.12

### Patch Changes

- @rocket.chat/core-typings@6.4.3
- @rocket.chat/rest-typings@6.4.3

## 0.1.11

### Patch Changes

- @rocket.chat/core-typings@6.4.2
- @rocket.chat/rest-typings@6.4.2

## 0.1.10

### Patch Changes

- @rocket.chat/core-typings@6.4.1
- @rocket.chat/rest-typings@6.4.1

## 0.1.9

### Patch Changes

- Updated dependencies [239a34e877]
- Updated dependencies [203304782f]
- Updated dependencies [4186eecf05]
- Updated dependencies [2db32f0d4a]
- Updated dependencies [ba24f3c21f]
- Updated dependencies [19aec23cda]
- Updated dependencies [ebab8c4dd8]
- Updated dependencies [357a3a50fa]
- Updated dependencies [1041d4d361]
- Updated dependencies [61128364d6]
- Updated dependencies [9496f1eb97]
- Updated dependencies [d45365436e]
- Updated dependencies [93d4912e17]
  - @rocket.chat/core-typings@6.4.0
  - @rocket.chat/rest-typings@6.4.0

## 0.1.9-rc.5

### Patch Changes

- Updated dependencies [1041d4d361]
  - @rocket.chat/core-typings@6.4.0-rc.5
  - @rocket.chat/rest-typings@6.4.0-rc.5

## 0.1.9-rc.4

### Patch Changes

- @rocket.chat/core-typings@6.4.0-rc.4
- @rocket.chat/rest-typings@6.4.0-rc.4

## 0.1.8-rc.3

### Patch Changes

- @rocket.chat/core-typings@6.4.0-rc.3
- @rocket.chat/rest-typings@6.4.0-rc.3

## 0.1.8-rc.2

### Patch Changes

- @rocket.chat/core-typings@6.4.0-rc.2
- @rocket.chat/rest-typings@6.4.0-rc.2

## 0.1.8-rc.1

### Patch Changes

- @rocket.chat/core-typings@6.4.0-rc.1
- @rocket.chat/rest-typings@6.4.0-rc.1

## 0.1.8-rc.0

### Patch Changes

- Updated dependencies [239a34e877]
- Updated dependencies [203304782f]
- Updated dependencies [4186eecf05]
- Updated dependencies [2db32f0d4a]
- Updated dependencies [ba24f3c21f]
- Updated dependencies [19aec23cda]
- Updated dependencies [ebab8c4dd8]
- Updated dependencies [357a3a50fa]
- Updated dependencies [61128364d6]
- Updated dependencies [9496f1eb97]
- Updated dependencies [d45365436e]
- Updated dependencies [93d4912e17]
  - @rocket.chat/core-typings@6.4.0-rc.0
  - @rocket.chat/rest-typings@6.4.0-rc.0

## 0.1.7

### Patch Changes

- @rocket.chat/core-typings@6.3.7
- @rocket.chat/rest-typings@6.3.7

## 0.1.6

### Patch Changes

- @rocket.chat/core-typings@6.3.6
- @rocket.chat/rest-typings@6.3.6

## 0.1.5

### Patch Changes

- @rocket.chat/core-typings@6.3.5
- @rocket.chat/rest-typings@6.3.5

## 0.1.4

### Patch Changes

- @rocket.chat/core-typings@6.3.4
- @rocket.chat/rest-typings@6.3.4

## 0.1.3

### Patch Changes

- @rocket.chat/core-typings@6.3.3
- @rocket.chat/rest-typings@6.3.3

## 0.1.2

### Patch Changes

- @rocket.chat/core-typings@6.3.2
- @rocket.chat/rest-typings@6.3.2

## 0.1.1

### Patch Changes

- @rocket.chat/core-typings@6.3.1
- @rocket.chat/rest-typings@6.3.1

## 0.1.0

### Minor Changes

- 40cebcc0f1: Moved from patch monkey solution to official one
- 40cebcc0f1: ask for totp if the provided one is invalid

### Patch Changes

- e006013e5f: chore: New Livechat SDK Implementation
- Updated dependencies [e14ec50816]
- Updated dependencies [74aa677088]
- Updated dependencies [e006013e5f]
- Updated dependencies [e846d873b7]
- Updated dependencies [eecd9fc99a]
- Updated dependencies [6a474ff952]
- Updated dependencies [9da856cc67]
- Updated dependencies [f76d514341]
- Updated dependencies [12d97e16c2]
- Updated dependencies [0645f42e12]
- Updated dependencies [48ac55f4ea]
  - @rocket.chat/core-typings@6.3.0
  - @rocket.chat/rest-typings@6.3.0

## 0.1.0-rc.10

### Patch Changes

- @rocket.chat/core-typings@6.3.0-rc.10
- @rocket.chat/rest-typings@6.3.0-rc.10

## 0.1.0-rc.9

### Patch Changes

- Updated dependencies [48ac55f4ea]
  - @rocket.chat/core-typings@6.3.0-rc.9
  - @rocket.chat/rest-typings@6.3.0-rc.9

## 0.1.0-rc.8

### Patch Changes

- @rocket.chat/core-typings@6.3.0-rc.8
- @rocket.chat/rest-typings@6.3.0-rc.8

## 0.1.0-rc.7

### Patch Changes

- @rocket.chat/core-typings@6.3.0-rc.7
- @rocket.chat/rest-typings@6.3.0-rc.7

## 0.1.0-rc.6

### Patch Changes

- @rocket.chat/core-typings@6.3.0-rc.6
- @rocket.chat/rest-typings@6.3.0-rc.6

## 0.1.0-rc.5

### Patch Changes

- @rocket.chat/core-typings@6.3.0-rc.5
- @rocket.chat/rest-typings@6.3.0-rc.5

## 0.1.0-rc.4

### Patch Changes

- @rocket.chat/core-typings@6.3.0-rc.4
- @rocket.chat/rest-typings@6.3.0-rc.4

## 0.1.0-rc.3

### Patch Changes

- @rocket.chat/core-typings@6.3.0-rc.3
- @rocket.chat/rest-typings@6.3.0-rc.3

## 0.1.0-rc.2

### Patch Changes

- Updated dependencies [f76d514341]
  - @rocket.chat/rest-typings@6.3.0-rc.2
  - @rocket.chat/core-typings@6.3.0-rc.2

## 0.1.0-rc.1

### Patch Changes

- @rocket.chat/core-typings@6.3.0-rc.1
- @rocket.chat/rest-typings@6.3.0-rc.1

## 0.1.0-rc.0

### Minor Changes

- 40cebcc0f1: Moved from patch monkey solution to official one
- 40cebcc0f1: ask for totp if the provided one is invalid

### Patch Changes

- e006013e5f: chore: New Livechat SDK Implementation
- Updated dependencies [e14ec50816]
- Updated dependencies [74aa677088]
- Updated dependencies [e006013e5f]
- Updated dependencies [e846d873b7]
- Updated dependencies [eecd9fc99a]
- Updated dependencies [6a474ff952]
- Updated dependencies [9da856cc67]
- Updated dependencies [12d97e16c2]
- Updated dependencies [0645f42e12]
  - @rocket.chat/core-typings@6.3.0-rc.0
  - @rocket.chat/rest-typings@6.3.0-rc.0

## 0.0.2

### Patch Changes

- Updated dependencies []:
  - @rocket.chat/core-typings@6.2.6
  - @rocket.chat/rest-typings@6.2.6<|MERGE_RESOLUTION|>--- conflicted
+++ resolved
@@ -1,16 +1,11 @@
 # @rocket.chat/api-client
 
-<<<<<<< HEAD
 ## 0.2.0-rc.3
-=======
-## 0.1.36
->>>>>>> 2e700797
-
-### Patch Changes
-
-- <details><summary>Updated dependencies []:</summary>
-
-<<<<<<< HEAD
+
+### Patch Changes
+
+- <details><summary>Updated dependencies []:</summary>
+
   - @rocket.chat/core-typings@6.10.0-rc.3
   - @rocket.chat/rest-typings@6.10.0-rc.3
   </details>
@@ -47,10 +42,15 @@
 
   - @rocket.chat/core-typings@6.10.0-rc.0
   - @rocket.chat/rest-typings@6.10.0-rc.0
-=======
+
+## 0.1.36
+
+### Patch Changes
+
+- <details><summary>Updated dependencies []:</summary>
+
   - @rocket.chat/core-typings@6.9.3
   - @rocket.chat/rest-typings@6.9.3
->>>>>>> 2e700797
   </details>
 
 ## 0.1.35
