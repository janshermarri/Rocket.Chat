--- conflicted
+++ resolved
@@ -1,6 +1,5 @@
 # @rocket.chat/api-client
 
-<<<<<<< HEAD
 ## 0.1.15-rc.7
 
 ### Patch Changes
@@ -64,7 +63,7 @@
 - Updated dependencies [dea1fe9191]
   - @rocket.chat/core-typings@6.5.0-rc.0
   - @rocket.chat/rest-typings@6.5.0-rc.0
-=======
+
 ## 0.1.17
 
 ### Patch Changes
@@ -85,7 +84,6 @@
 
 - @rocket.chat/core-typings@6.4.6
 - @rocket.chat/rest-typings@6.4.6
->>>>>>> 133e7444
 
 ## 0.1.14
 
