# @rocket.chat/ddp-client

<<<<<<< HEAD
## 0.2.21-rc.0

### Patch Changes

- <details><summary>Updated dependencies [845fd64f45, 9a6a7d0a40, 845fd64f45, 9902554388]:</summary>

  - @rocket.chat/rest-typings@6.8.0-rc.0
  - @rocket.chat/api-client@0.1.30-rc.0
=======
## 0.2.21

### Patch Changes

- <details><summary>Updated dependencies []:</summary>

  - @rocket.chat/rest-typings@6.7.1
  - @rocket.chat/api-client@0.1.30
>>>>>>> f8823622
  </details>

## 0.2.20

### Patch Changes

- ([#31941](https://github.com/RocketChat/Rocket.Chat/pull/31941)) fix: livechat sdk reconnect not resubscribing

- ([#31823](https://github.com/RocketChat/Rocket.Chat/pull/31823)) Revert unintentional changes real time presence data payload

- <details><summary>Updated dependencies [d1b1ffe9e5]:</summary>

  - @rocket.chat/rest-typings@6.7.0
  - @rocket.chat/api-client@0.1.29
  </details>

## 0.2.20-rc.4

### Patch Changes

- <details><summary>Updated dependencies []:</summary>

  - @rocket.chat/rest-typings@6.7.0-rc.4
  - @rocket.chat/api-client@0.1.29-rc.4
  </details>

## 0.2.20-rc.3

### Patch Changes

- <details><summary>Updated dependencies []:</summary>

  - @rocket.chat/rest-typings@6.7.0-rc.3
  - @rocket.chat/api-client@0.1.29-rc.3
  </details>

## 0.2.20-rc.2

### Patch Changes

- <details><summary>Updated dependencies []:</summary>

  - @rocket.chat/rest-typings@6.7.0-rc.2
  - @rocket.chat/api-client@0.1.29-rc.2
  </details>

## 0.2.20-rc.1

### Patch Changes

- <details><summary>Updated dependencies []:</summary>

  - @rocket.chat/rest-typings@6.7.0-rc.1
  - @rocket.chat/api-client@0.1.29-rc.1
  </details>

## 0.2.20-rc.0

### Patch Changes

- ([#31941](https://github.com/RocketChat/Rocket.Chat/pull/31941)) fix: livechat sdk reconnect not resubscribing

- ([#31823](https://github.com/RocketChat/Rocket.Chat/pull/31823)) Revert unintentional changes real time presence data payload

- <details><summary>Updated dependencies [d1b1ffe9e5]:</summary>

  - @rocket.chat/rest-typings@6.7.0-rc.0
  - @rocket.chat/api-client@0.1.29-rc.0
  </details>

## 0.2.19

### Patch Changes

- <details><summary>Updated dependencies []:</summary>

  - @rocket.chat/rest-typings@6.6.6
  - @rocket.chat/api-client@0.1.28
  </details>

## 0.2.18

### Patch Changes

- ([#31941](https://github.com/RocketChat/Rocket.Chat/pull/31941)) fix: livechat sdk reconnect not resubscribing

- <details><summary>Updated dependencies []:</summary>

  - @rocket.chat/rest-typings@6.6.5
  - @rocket.chat/api-client@0.1.27
  </details>

## 0.2.17

### Patch Changes

- <details><summary>Updated dependencies []:</summary>

  - @rocket.chat/rest-typings@6.6.4
  - @rocket.chat/api-client@0.1.26
  </details>

## 0.2.16

### Patch Changes

- <details><summary>Updated dependencies []:</summary>

  - @rocket.chat/rest-typings@6.6.3
  - @rocket.chat/api-client@0.1.25
  </details>

## 0.2.15

### Patch Changes

- ([#31823](https://github.com/RocketChat/Rocket.Chat/pull/31823)) Revert unintentional changes real time presence data payload

- <details><summary>Updated dependencies []:</summary>

  - @rocket.chat/rest-typings@6.6.2
  - @rocket.chat/api-client@0.1.24
  </details>

## 0.2.14

### Patch Changes

- <details><summary>Updated dependencies []:</summary>

  - @rocket.chat/rest-typings@6.6.1
  - @rocket.chat/api-client@0.1.23
  </details>

## 0.2.13

### Patch Changes

- ([#31138](https://github.com/RocketChat/Rocket.Chat/pull/31138)) feat(uikit): Move `@rocket.chat/ui-kit` package to the main monorepo

- ([#31304](https://github.com/RocketChat/Rocket.Chat/pull/31304)) chore: Add readme to ddp-client package

- <details><summary>Updated dependencies [b223cbde14, dbb08ef948, 748e57984d, 7c6198f49f, fdd9852079, 2260c04ec6]:</summary>

  - @rocket.chat/api-client@0.1.22
  - @rocket.chat/rest-typings@6.6.0
  </details>

## 0.2.13-rc.7

### Patch Changes

- <details><summary>Updated dependencies []:</summary>

  - @rocket.chat/rest-typings@6.6.0-rc.7
  - @rocket.chat/api-client@0.1.22-rc.7
  </details>

## 0.2.13-rc.6

### Patch Changes

- <details><summary>Updated dependencies []:</summary>

  - @rocket.chat/rest-typings@6.6.0-rc.6
  - @rocket.chat/api-client@0.1.22-rc.6
  </details>

## 0.2.13-rc.5

### Patch Changes

- <details><summary>Updated dependencies []:</summary>

  - @rocket.chat/rest-typings@6.6.0-rc.5
  - @rocket.chat/api-client@0.1.22-rc.5
  </details>

## 0.2.13-rc.4

### Patch Changes

- @rocket.chat/rest-typings@6.6.0-rc.4
- @rocket.chat/api-client@0.1.22-rc.4

## 0.2.13-rc.3

### Patch Changes

- @rocket.chat/rest-typings@6.6.0-rc.3
- @rocket.chat/api-client@0.1.22-rc.3

## 0.2.13-rc.2

### Patch Changes

- @rocket.chat/rest-typings@6.6.0-rc.2
- @rocket.chat/api-client@0.1.22-rc.2

## 0.2.13-rc.1

### Patch Changes

- @rocket.chat/rest-typings@6.6.0-rc.1
- @rocket.chat/api-client@0.1.22-rc.1

## 0.2.13-rc.0

### Patch Changes

- b223cbde14: feat(uikit): Move `@rocket.chat/ui-kit` package to the main monorepo
- 97cd497e5e: chore: Add readme to ddp-client package
- Updated dependencies [b223cbde14]
- Updated dependencies [dbb08ef948]
- Updated dependencies [748e57984d]
- Updated dependencies [7c6198f49f]
- Updated dependencies [fdd9852079]
- Updated dependencies [2260c04ec6]
  - @rocket.chat/api-client@0.1.22-rc.0
  - @rocket.chat/rest-typings@6.6.0-rc.0

## 0.2.12

### Patch Changes

- @rocket.chat/rest-typings@6.5.3
- @rocket.chat/api-client@0.1.21

## 0.2.11

### Patch Changes

- @rocket.chat/rest-typings@6.5.2
- @rocket.chat/api-client@0.1.20

## 0.2.10

### Patch Changes

- c2b224fd82: Exceeding API calls when sending OTR messages
- c2b224fd82: SDK login methods not saving token
- c2b224fd82: removed @rocket.chat/license as a dependency of ddp client
- c2b224fd82: fixed an issue with the ddp client reconnection not resuming the login
- c2b224fd82: fixed an issue with the ddp client account not saving credentials correctly
- c2b224fd82: Fixed a problem where chained callbacks' return value was being overrided by some callbacks returning something different, causing callbacks with lower priority to operate on invalid values
- Updated dependencies [c2b224fd82]
  - @rocket.chat/rest-typings@6.5.1
  - @rocket.chat/api-client@0.1.19

## 0.2.9

### Patch Changes

- 5b9d6883bf: feat: Improve UI when MAC limits are reached
  feat: Limit endpoints on MAC limit reached
- Updated dependencies [5b9d6883bf]
- Updated dependencies [92613680b7]
- Updated dependencies [ec1b2b9846]
- Updated dependencies [a98f3ff303]
- Updated dependencies [5f81a0f3cb]
  - @rocket.chat/rest-typings@6.5.0
  - @rocket.chat/api-client@0.1.18

## 0.2.9-rc.12

### Patch Changes

- @rocket.chat/rest-typings@6.5.0-rc.19
- @rocket.chat/api-client@0.1.18-rc.12

## 0.2.9-rc.11

### Patch Changes

- @rocket.chat/rest-typings@6.5.0-rc.18
- @rocket.chat/api-client@0.1.18-rc.11

## 0.2.9-rc.10

### Patch Changes

- @rocket.chat/rest-typings@6.5.0-rc.17
- @rocket.chat/api-client@0.1.18-rc.10

## 0.2.9-rc.9

### Patch Changes

- @rocket.chat/rest-typings@6.5.0-rc.16
- @rocket.chat/api-client@0.1.18-rc.9

## 0.2.9-rc.8

### Patch Changes

- @rocket.chat/rest-typings@6.5.0-rc.15
- @rocket.chat/api-client@0.1.18-rc.8

## 0.2.9-rc.7

### Patch Changes

- @rocket.chat/rest-typings@6.5.0-rc.14
- @rocket.chat/api-client@0.1.18-rc.7

## 0.2.9-rc.6

### Patch Changes

- @rocket.chat/rest-typings@6.5.0-rc.13
- @rocket.chat/api-client@0.1.18-rc.6

## 0.2.9-rc.5

### Patch Changes

- @rocket.chat/rest-typings@6.5.0-rc.12
- @rocket.chat/api-client@0.1.18-rc.5

## 0.2.9-rc.4

### Patch Changes

- @rocket.chat/rest-typings@6.5.0-rc.11
- @rocket.chat/api-client@0.1.18-rc.4

## 0.2.9-rc.3

### Patch Changes

- @rocket.chat/rest-typings@6.5.0-rc.10
- @rocket.chat/api-client@0.1.18-rc.3

## 0.2.9-rc.2

### Patch Changes

- @rocket.chat/rest-typings@6.5.0-rc.9
- @rocket.chat/api-client@0.1.18-rc.2

## 0.2.9-rc.1

### Patch Changes

- @rocket.chat/rest-typings@6.5.0-rc.8
- @rocket.chat/api-client@0.1.18-rc.1

## 0.2.6-rc.7

### Patch Changes

- @rocket.chat/rest-typings@6.5.0-rc.7
- @rocket.chat/api-client@0.1.15-rc.7

## 0.2.6-rc.6

### Patch Changes

- @rocket.chat/rest-typings@6.5.0-rc.6
- @rocket.chat/api-client@0.1.15-rc.6

## 0.2.6-rc.5

### Patch Changes

- @rocket.chat/rest-typings@6.5.0-rc.5
- @rocket.chat/api-client@0.1.15-rc.5

## 0.2.6-rc.4

### Patch Changes

- @rocket.chat/rest-typings@6.5.0-rc.4
- @rocket.chat/api-client@0.1.15-rc.4

## 0.2.6-rc.3

### Patch Changes

- @rocket.chat/rest-typings@6.5.0-rc.3
- @rocket.chat/api-client@0.1.15-rc.3

## 0.2.6-rc.2

### Patch Changes

- @rocket.chat/rest-typings@6.5.0-rc.2
- @rocket.chat/api-client@0.1.15-rc.2

## 0.2.6-rc.1

### Patch Changes

- @rocket.chat/rest-typings@6.5.0-rc.1
- @rocket.chat/api-client@0.1.15-rc.1

## 0.2.6-rc.0

### Patch Changes

- 5b9d6883bf: feat: Improve UI when MAC limits are reached
  feat: Limit endpoints on MAC limit reached
- Updated dependencies [5b9d6883bf]
- Updated dependencies [92613680b7]
- Updated dependencies [ec1b2b9846]
- Updated dependencies [a98f3ff303]
- Updated dependencies [5f81a0f3cb]
  - @rocket.chat/rest-typings@6.5.0-rc.0
  - @rocket.chat/api-client@0.1.15-rc.0

## 0.2.8

### Patch Changes

- @rocket.chat/rest-typings@6.4.8
- @rocket.chat/api-client@0.1.17

## 0.2.7

### Patch Changes

- @rocket.chat/rest-typings@6.4.7
- @rocket.chat/api-client@0.1.16

## 0.2.6

### Patch Changes

- @rocket.chat/rest-typings@6.4.6
- @rocket.chat/api-client@0.1.15

## 0.2.5

### Patch Changes

- @rocket.chat/rest-typings@6.4.5
- @rocket.chat/api-client@0.1.14

## 0.2.4

### Patch Changes

- @rocket.chat/rest-typings@6.4.4
- @rocket.chat/api-client@0.1.13

## 0.2.3

### Patch Changes

- @rocket.chat/rest-typings@6.4.3
- @rocket.chat/api-client@0.1.12

## 0.2.2

### Patch Changes

- @rocket.chat/rest-typings@6.4.2
- @rocket.chat/api-client@0.1.11

## 0.2.1

### Patch Changes

- @rocket.chat/rest-typings@6.4.1
- @rocket.chat/api-client@0.1.10

## 0.2.0

### Minor Changes

- 982ef6f459: Add new event to notify users directly about new banners

### Patch Changes

- Updated dependencies [239a34e877]
- Updated dependencies [203304782f]
- Updated dependencies [4186eecf05]
- Updated dependencies [2db32f0d4a]
- Updated dependencies [19aec23cda]
- Updated dependencies [ebab8c4dd8]
- Updated dependencies [357a3a50fa]
- Updated dependencies [1041d4d361]
- Updated dependencies [9496f1eb97]
- Updated dependencies [93d4912e17]
  - @rocket.chat/rest-typings@6.4.0
  - @rocket.chat/api-client@0.1.9

## 0.2.0-rc.5

### Patch Changes

- Updated dependencies [1041d4d361]
  - @rocket.chat/rest-typings@6.4.0-rc.5
  - @rocket.chat/api-client@0.1.9-rc.5

## 0.2.0-rc.4

### Patch Changes

- @rocket.chat/rest-typings@6.4.0-rc.4
- @rocket.chat/api-client@0.1.8-rc.4

## 0.2.0-rc.3

### Patch Changes

- @rocket.chat/rest-typings@6.4.0-rc.3
- @rocket.chat/api-client@0.1.8-rc.3

## 0.2.0-rc.2

### Patch Changes

- @rocket.chat/rest-typings@6.4.0-rc.2
- @rocket.chat/api-client@0.1.8-rc.2

## 0.2.0-rc.1

### Patch Changes

- @rocket.chat/rest-typings@6.4.0-rc.1
- @rocket.chat/api-client@0.1.8-rc.1

## 0.2.0-rc.0

### Minor Changes

- 982ef6f459: Add new event to notify users directly about new banners

### Patch Changes

- Updated dependencies [239a34e877]
- Updated dependencies [203304782f]
- Updated dependencies [4186eecf05]
- Updated dependencies [2db32f0d4a]
- Updated dependencies [19aec23cda]
- Updated dependencies [ebab8c4dd8]
- Updated dependencies [357a3a50fa]
- Updated dependencies [9496f1eb97]
- Updated dependencies [93d4912e17]
  - @rocket.chat/rest-typings@6.4.0-rc.0
  - @rocket.chat/api-client@0.1.5-rc.0

## 0.1.8

### Patch Changes

- @rocket.chat/rest-typings@6.3.8
- @rocket.chat/api-client@0.1.8

## 0.1.7

### Patch Changes

- @rocket.chat/rest-typings@6.3.7
- @rocket.chat/api-client@0.1.7

## 0.1.6

### Patch Changes

- @rocket.chat/rest-typings@6.3.6
- @rocket.chat/api-client@0.1.6

## 0.1.5

### Patch Changes

- @rocket.chat/rest-typings@6.3.5
- @rocket.chat/api-client@0.1.5

## 0.1.4

### Patch Changes

- @rocket.chat/rest-typings@6.3.4
- @rocket.chat/api-client@0.1.4

## 0.1.3

### Patch Changes

- @rocket.chat/rest-typings@6.3.3
- @rocket.chat/api-client@0.1.3

## 0.1.2

### Patch Changes

- @rocket.chat/rest-typings@6.3.2
- @rocket.chat/api-client@0.1.2

## 0.1.1

### Patch Changes

- @rocket.chat/rest-typings@6.3.1
- @rocket.chat/api-client@0.1.1

## 0.1.0

### Minor Changes

- f379336951: Add new event to notify users directly about new banners

### Patch Changes

- e006013e5f: chore: New Livechat SDK Implementation
- Updated dependencies [e14ec50816]
- Updated dependencies [74aa677088]
- Updated dependencies [e006013e5f]
- Updated dependencies [e846d873b7]
- Updated dependencies [eecd9fc99a]
- Updated dependencies [6a474ff952]
- Updated dependencies [9da856cc67]
- Updated dependencies [f76d514341]
- Updated dependencies [40cebcc0f1]
- Updated dependencies [12d97e16c2]
- Updated dependencies [40cebcc0f1]
- Updated dependencies [0645f42e12]
- Updated dependencies [48ac55f4ea]
  - @rocket.chat/rest-typings@6.3.0
  - @rocket.chat/api-client@0.1.0

## 0.1.0-rc.10

### Minor Changes

- f379336951: Add new event to notify users directly about new banners

### Patch Changes

- @rocket.chat/rest-typings@6.3.0-rc.10
- @rocket.chat/api-client@0.1.0-rc.10

## 0.0.2-rc.9

### Patch Changes

- Updated dependencies [48ac55f4ea]
  - @rocket.chat/rest-typings@6.3.0-rc.9
  - @rocket.chat/api-client@0.1.0-rc.9

## 0.0.2-rc.8

### Patch Changes

- @rocket.chat/rest-typings@6.3.0-rc.8
- @rocket.chat/api-client@0.1.0-rc.8

## 0.0.2-rc.7

### Patch Changes

- @rocket.chat/rest-typings@6.3.0-rc.7
- @rocket.chat/api-client@0.1.0-rc.7

## 0.0.2-rc.6

### Patch Changes

- @rocket.chat/rest-typings@6.3.0-rc.6
- @rocket.chat/api-client@0.1.0-rc.6

## 0.0.2-rc.5

### Patch Changes

- @rocket.chat/rest-typings@6.3.0-rc.5
- @rocket.chat/api-client@0.1.0-rc.5

## 0.0.2-rc.4

### Patch Changes

- @rocket.chat/rest-typings@6.3.0-rc.4
- @rocket.chat/api-client@0.1.0-rc.4

## 0.0.2-rc.3

### Patch Changes

- @rocket.chat/rest-typings@6.3.0-rc.3
- @rocket.chat/api-client@0.1.0-rc.3

## 0.0.2-rc.2

### Patch Changes

- Updated dependencies [f76d514341]
  - @rocket.chat/rest-typings@6.3.0-rc.2
  - @rocket.chat/api-client@0.1.0-rc.2

## 0.0.2-rc.1

### Patch Changes

- @rocket.chat/rest-typings@6.3.0-rc.1
- @rocket.chat/api-client@0.1.0-rc.1

## 0.0.2-rc.0

### Patch Changes

- e006013e5f: chore: New Livechat SDK Implementation
- Updated dependencies [e14ec50816]
- Updated dependencies [74aa677088]
- Updated dependencies [e006013e5f]
- Updated dependencies [e846d873b7]
- Updated dependencies [eecd9fc99a]
- Updated dependencies [6a474ff952]
- Updated dependencies [9da856cc67]
- Updated dependencies [40cebcc0f1]
- Updated dependencies [12d97e16c2]
- Updated dependencies [40cebcc0f1]
- Updated dependencies [0645f42e12]
  - @rocket.chat/rest-typings@6.3.0-rc.0
  - @rocket.chat/api-client@0.1.0-rc.0<|MERGE_RESOLUTION|>--- conflicted
+++ resolved
@@ -1,7 +1,6 @@
 # @rocket.chat/ddp-client
 
-<<<<<<< HEAD
-## 0.2.21-rc.0
+## 0.2.22-rc.0
 
 ### Patch Changes
 
@@ -9,7 +8,6 @@
 
   - @rocket.chat/rest-typings@6.8.0-rc.0
   - @rocket.chat/api-client@0.1.30-rc.0
-=======
 ## 0.2.21
 
 ### Patch Changes
@@ -18,7 +16,6 @@
 
   - @rocket.chat/rest-typings@6.7.1
   - @rocket.chat/api-client@0.1.30
->>>>>>> f8823622
   </details>
 
 ## 0.2.20
