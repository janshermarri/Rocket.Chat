# @rocket.chat/ddp-client

<<<<<<< HEAD
## 0.3.2-rc.1

### Patch Changes

- <details><summary>Updated dependencies []:</summary>

  - @rocket.chat/rest-typings@6.11.0-rc.1
  - @rocket.chat/api-client@0.2.2-rc.1
  </details>

## 0.3.2-rc.0

### Patch Changes

- <details><summary>Updated dependencies [264d7d5496, b8e5887fb9]:</summary>

  - @rocket.chat/rest-typings@6.11.0-rc.0
  - @rocket.chat/api-client@0.2.2-rc.0
=======
## 0.3.2

### Patch Changes

- <details><summary>Updated dependencies [ca6a9d8de8, ca6a9d8de8, ca6a9d8de8, ca6a9d8de8]:</summary>

  - @rocket.chat/rest-typings@6.10.2
  - @rocket.chat/api-client@0.2.2
>>>>>>> 822d32f7
  </details>

## 0.3.1

### Patch Changes

- <details><summary>Updated dependencies []:</summary>

  - @rocket.chat/rest-typings@6.10.1
  - @rocket.chat/api-client@0.2.1
  </details>

## 0.3.0

### Minor Changes

- ([#31821](https://github.com/RocketChat/Rocket.Chat/pull/31821)) New runtime for apps in the Apps-Engine based on the Deno platform

### Patch Changes

- <details><summary>Updated dependencies [495628bce0, f75a2cb4bb, 07c4ca0621, 4f72d62aa7]:</summary>

  - @rocket.chat/rest-typings@6.10.0
  - @rocket.chat/api-client@0.2.0
  </details>

## 0.3.0-rc.7

### Patch Changes

- <details><summary>Updated dependencies []:</summary>

  - @rocket.chat/rest-typings@6.10.0-rc.7
  - @rocket.chat/api-client@0.2.0-rc.7
  </details>

## 0.3.0-rc.6

### Patch Changes

- <details><summary>Updated dependencies []:</summary>

  - @rocket.chat/rest-typings@6.10.0-rc.6
  - @rocket.chat/api-client@0.2.0-rc.6
  </details>

## 0.3.0-rc.5

### Patch Changes

- <details><summary>Updated dependencies []:</summary>

  - @rocket.chat/rest-typings@6.10.0-rc.5
  - @rocket.chat/api-client@0.2.0-rc.5
  </details>

## 0.3.0-rc.4

### Patch Changes

- <details><summary>Updated dependencies []:</summary>

  - @rocket.chat/rest-typings@6.10.0-rc.4
  - @rocket.chat/api-client@0.2.0-rc.4
  </details>

## 0.3.0-rc.3

### Patch Changes

- <details><summary>Updated dependencies []:</summary>

  - @rocket.chat/rest-typings@6.10.0-rc.3
  - @rocket.chat/api-client@0.2.0-rc.3
  </details>

## 0.3.0-rc.2

### Patch Changes

- <details><summary>Updated dependencies []:</summary>

  - @rocket.chat/rest-typings@6.10.0-rc.2
  - @rocket.chat/api-client@0.2.0-rc.2
  </details>

## 0.3.0-rc.1

### Patch Changes

- <details><summary>Updated dependencies []:</summary>

  - @rocket.chat/rest-typings@6.10.0-rc.1
  - @rocket.chat/api-client@0.2.0-rc.1
  </details>

## 0.3.0-rc.0

### Minor Changes

- ([#31821](https://github.com/RocketChat/Rocket.Chat/pull/31821)) New runtime for apps in the Apps-Engine based on the Deno platform

### Patch Changes

- <details><summary>Updated dependencies [495628bce0, f75a2cb4bb, 07c4ca0621, 4f72d62aa7]:</summary>

  - @rocket.chat/rest-typings@6.10.0-rc.0
  - @rocket.chat/api-client@0.2.0-rc.0

## 0.2.27

### Patch Changes

- <details><summary>Updated dependencies []:</summary>

  - @rocket.chat/rest-typings@6.9.3
  - @rocket.chat/api-client@0.1.36
  </details>

## 0.2.26

### Patch Changes

- <details><summary>Updated dependencies []:</summary>

  - @rocket.chat/rest-typings@6.9.2
  - @rocket.chat/api-client@0.1.35
  </details>

## 0.2.25

### Patch Changes

- <details><summary>Updated dependencies []:</summary>

  - @rocket.chat/rest-typings@6.9.1
  - @rocket.chat/api-client@0.1.34
  </details>

## 0.2.24

### Patch Changes

- <details><summary>Updated dependencies [f83bd56cc5]:</summary>

  - @rocket.chat/rest-typings@6.9.0
  - @rocket.chat/api-client@0.1.33
  </details>

## 0.2.24-rc.2

### Patch Changes

- <details><summary>Updated dependencies []:</summary>

  - @rocket.chat/rest-typings@6.9.0-rc.2
  - @rocket.chat/api-client@0.1.33-rc.2
  </details>

## 0.2.24-rc.1

### Patch Changes

- <details><summary>Updated dependencies []:</summary>

  - @rocket.chat/rest-typings@6.9.0-rc.1
  - @rocket.chat/api-client@0.1.33-rc.1
  </details>

## 0.2.24-rc.0

### Patch Changes

- <details><summary>Updated dependencies [f83bd56cc5]:</summary>

  - @rocket.chat/rest-typings@6.9.0-rc.0
  - @rocket.chat/api-client@0.1.33-rc.0
  </details>

## 0.2.23

### Patch Changes

- <details><summary>Updated dependencies [845fd64f45, 9a6a7d0a40, 845fd64f45, b94ca7c30b, 9902554388]:</summary>

  - @rocket.chat/rest-typings@6.8.0
  - @rocket.chat/api-client@0.1.32
  </details>

## 0.2.23-rc.2

### Patch Changes

- <details><summary>Updated dependencies [b94ca7c30b]:</summary>

  - @rocket.chat/rest-typings@6.8.0-rc.2
  - @rocket.chat/api-client@0.1.32-rc.2
  </details>

## 0.2.23-rc.1

### Patch Changes

- <details><summary>Updated dependencies []:</summary>

  - @rocket.chat/api-client@0.1.31-rc.1
  </details>

## 0.2.23-rc.0

### Patch Changes

- <details><summary>Updated dependencies [845fd64f45, 9a6a7d0a40, 845fd64f45, 9902554388]:</summary>

  - @rocket.chat/rest-typings@6.8.0-rc.0
  - @rocket.chat/api-client@0.1.30-rc.0

## 0.2.22

### Patch Changes

- <details><summary>Updated dependencies []:</summary>

  - @rocket.chat/api-client@0.1.31
  </details>

### Patch Changes

- <details><summary>Updated dependencies []:</summary>

  - @rocket.chat/rest-typings@6.7.1
  - @rocket.chat/api-client@0.1.30
  </details>

## 0.2.20

### Patch Changes

- ([#31941](https://github.com/RocketChat/Rocket.Chat/pull/31941)) fix: livechat sdk reconnect not resubscribing

- ([#31823](https://github.com/RocketChat/Rocket.Chat/pull/31823)) Revert unintentional changes real time presence data payload

- <details><summary>Updated dependencies [d1b1ffe9e5]:</summary>

  - @rocket.chat/rest-typings@6.7.0
  - @rocket.chat/api-client@0.1.29
  </details>

## 0.2.20-rc.4

### Patch Changes

- <details><summary>Updated dependencies []:</summary>

  - @rocket.chat/rest-typings@6.7.0-rc.4
  - @rocket.chat/api-client@0.1.29-rc.4
  </details>

## 0.2.20-rc.3

### Patch Changes

- <details><summary>Updated dependencies []:</summary>

  - @rocket.chat/rest-typings@6.7.0-rc.3
  - @rocket.chat/api-client@0.1.29-rc.3
  </details>

## 0.2.20-rc.2

### Patch Changes

- <details><summary>Updated dependencies []:</summary>

  - @rocket.chat/rest-typings@6.7.0-rc.2
  - @rocket.chat/api-client@0.1.29-rc.2
  </details>

## 0.2.20-rc.1

### Patch Changes

- <details><summary>Updated dependencies []:</summary>

  - @rocket.chat/rest-typings@6.7.0-rc.1
  - @rocket.chat/api-client@0.1.29-rc.1
  </details>

## 0.2.20-rc.0

### Patch Changes

- ([#31941](https://github.com/RocketChat/Rocket.Chat/pull/31941)) fix: livechat sdk reconnect not resubscribing

- ([#31823](https://github.com/RocketChat/Rocket.Chat/pull/31823)) Revert unintentional changes real time presence data payload

- <details><summary>Updated dependencies [d1b1ffe9e5]:</summary>

  - @rocket.chat/rest-typings@6.7.0-rc.0
  - @rocket.chat/api-client@0.1.29-rc.0
  </details>

## 0.2.19

### Patch Changes

- <details><summary>Updated dependencies []:</summary>

  - @rocket.chat/rest-typings@6.6.6
  - @rocket.chat/api-client@0.1.28
  </details>

## 0.2.18

### Patch Changes

- ([#31941](https://github.com/RocketChat/Rocket.Chat/pull/31941)) fix: livechat sdk reconnect not resubscribing

- <details><summary>Updated dependencies []:</summary>

  - @rocket.chat/rest-typings@6.6.5
  - @rocket.chat/api-client@0.1.27
  </details>

## 0.2.17

### Patch Changes

- <details><summary>Updated dependencies []:</summary>

  - @rocket.chat/rest-typings@6.6.4
  - @rocket.chat/api-client@0.1.26
  </details>

## 0.2.16

### Patch Changes

- <details><summary>Updated dependencies []:</summary>

  - @rocket.chat/rest-typings@6.6.3
  - @rocket.chat/api-client@0.1.25
  </details>

## 0.2.15

### Patch Changes

- ([#31823](https://github.com/RocketChat/Rocket.Chat/pull/31823)) Revert unintentional changes real time presence data payload

- <details><summary>Updated dependencies []:</summary>

  - @rocket.chat/rest-typings@6.6.2
  - @rocket.chat/api-client@0.1.24
  </details>

## 0.2.14

### Patch Changes

- <details><summary>Updated dependencies []:</summary>

  - @rocket.chat/rest-typings@6.6.1
  - @rocket.chat/api-client@0.1.23
  </details>

## 0.2.13

### Patch Changes

- ([#31138](https://github.com/RocketChat/Rocket.Chat/pull/31138)) feat(uikit): Move `@rocket.chat/ui-kit` package to the main monorepo

- ([#31304](https://github.com/RocketChat/Rocket.Chat/pull/31304)) chore: Add readme to ddp-client package

- <details><summary>Updated dependencies [b223cbde14, dbb08ef948, 748e57984d, 7c6198f49f, fdd9852079, 2260c04ec6]:</summary>

  - @rocket.chat/api-client@0.1.22
  - @rocket.chat/rest-typings@6.6.0
  </details>

## 0.2.13-rc.7

### Patch Changes

- <details><summary>Updated dependencies []:</summary>

  - @rocket.chat/rest-typings@6.6.0-rc.7
  - @rocket.chat/api-client@0.1.22-rc.7
  </details>

## 0.2.13-rc.6

### Patch Changes

- <details><summary>Updated dependencies []:</summary>

  - @rocket.chat/rest-typings@6.6.0-rc.6
  - @rocket.chat/api-client@0.1.22-rc.6
  </details>

## 0.2.13-rc.5

### Patch Changes

- <details><summary>Updated dependencies []:</summary>

  - @rocket.chat/rest-typings@6.6.0-rc.5
  - @rocket.chat/api-client@0.1.22-rc.5
  </details>

## 0.2.13-rc.4

### Patch Changes

- @rocket.chat/rest-typings@6.6.0-rc.4
- @rocket.chat/api-client@0.1.22-rc.4

## 0.2.13-rc.3

### Patch Changes

- @rocket.chat/rest-typings@6.6.0-rc.3
- @rocket.chat/api-client@0.1.22-rc.3

## 0.2.13-rc.2

### Patch Changes

- @rocket.chat/rest-typings@6.6.0-rc.2
- @rocket.chat/api-client@0.1.22-rc.2

## 0.2.13-rc.1

### Patch Changes

- @rocket.chat/rest-typings@6.6.0-rc.1
- @rocket.chat/api-client@0.1.22-rc.1

## 0.2.13-rc.0

### Patch Changes

- b223cbde14: feat(uikit): Move `@rocket.chat/ui-kit` package to the main monorepo
- 97cd497e5e: chore: Add readme to ddp-client package
- Updated dependencies [b223cbde14]
- Updated dependencies [dbb08ef948]
- Updated dependencies [748e57984d]
- Updated dependencies [7c6198f49f]
- Updated dependencies [fdd9852079]
- Updated dependencies [2260c04ec6]
  - @rocket.chat/api-client@0.1.22-rc.0
  - @rocket.chat/rest-typings@6.6.0-rc.0

## 0.2.12

### Patch Changes

- @rocket.chat/rest-typings@6.5.3
- @rocket.chat/api-client@0.1.21

## 0.2.11

### Patch Changes

- @rocket.chat/rest-typings@6.5.2
- @rocket.chat/api-client@0.1.20

## 0.2.10

### Patch Changes

- c2b224fd82: Exceeding API calls when sending OTR messages
- c2b224fd82: SDK login methods not saving token
- c2b224fd82: removed @rocket.chat/license as a dependency of ddp client
- c2b224fd82: fixed an issue with the ddp client reconnection not resuming the login
- c2b224fd82: fixed an issue with the ddp client account not saving credentials correctly
- c2b224fd82: Fixed a problem where chained callbacks' return value was being overrided by some callbacks returning something different, causing callbacks with lower priority to operate on invalid values
- Updated dependencies [c2b224fd82]
  - @rocket.chat/rest-typings@6.5.1
  - @rocket.chat/api-client@0.1.19

## 0.2.9

### Patch Changes

- 5b9d6883bf: feat: Improve UI when MAC limits are reached
  feat: Limit endpoints on MAC limit reached
- Updated dependencies [5b9d6883bf]
- Updated dependencies [92613680b7]
- Updated dependencies [ec1b2b9846]
- Updated dependencies [a98f3ff303]
- Updated dependencies [5f81a0f3cb]
  - @rocket.chat/rest-typings@6.5.0
  - @rocket.chat/api-client@0.1.18

## 0.2.9-rc.12

### Patch Changes

- @rocket.chat/rest-typings@6.5.0-rc.19
- @rocket.chat/api-client@0.1.18-rc.12

## 0.2.9-rc.11

### Patch Changes

- @rocket.chat/rest-typings@6.5.0-rc.18
- @rocket.chat/api-client@0.1.18-rc.11

## 0.2.9-rc.10

### Patch Changes

- @rocket.chat/rest-typings@6.5.0-rc.17
- @rocket.chat/api-client@0.1.18-rc.10

## 0.2.9-rc.9

### Patch Changes

- @rocket.chat/rest-typings@6.5.0-rc.16
- @rocket.chat/api-client@0.1.18-rc.9

## 0.2.9-rc.8

### Patch Changes

- @rocket.chat/rest-typings@6.5.0-rc.15
- @rocket.chat/api-client@0.1.18-rc.8

## 0.2.9-rc.7

### Patch Changes

- @rocket.chat/rest-typings@6.5.0-rc.14
- @rocket.chat/api-client@0.1.18-rc.7

## 0.2.9-rc.6

### Patch Changes

- @rocket.chat/rest-typings@6.5.0-rc.13
- @rocket.chat/api-client@0.1.18-rc.6

## 0.2.9-rc.5

### Patch Changes

- @rocket.chat/rest-typings@6.5.0-rc.12
- @rocket.chat/api-client@0.1.18-rc.5

## 0.2.9-rc.4

### Patch Changes

- @rocket.chat/rest-typings@6.5.0-rc.11
- @rocket.chat/api-client@0.1.18-rc.4

## 0.2.9-rc.3

### Patch Changes

- @rocket.chat/rest-typings@6.5.0-rc.10
- @rocket.chat/api-client@0.1.18-rc.3

## 0.2.9-rc.2

### Patch Changes

- @rocket.chat/rest-typings@6.5.0-rc.9
- @rocket.chat/api-client@0.1.18-rc.2

## 0.2.9-rc.1

### Patch Changes

- @rocket.chat/rest-typings@6.5.0-rc.8
- @rocket.chat/api-client@0.1.18-rc.1

## 0.2.6-rc.7

### Patch Changes

- @rocket.chat/rest-typings@6.5.0-rc.7
- @rocket.chat/api-client@0.1.15-rc.7

## 0.2.6-rc.6

### Patch Changes

- @rocket.chat/rest-typings@6.5.0-rc.6
- @rocket.chat/api-client@0.1.15-rc.6

## 0.2.6-rc.5

### Patch Changes

- @rocket.chat/rest-typings@6.5.0-rc.5
- @rocket.chat/api-client@0.1.15-rc.5

## 0.2.6-rc.4

### Patch Changes

- @rocket.chat/rest-typings@6.5.0-rc.4
- @rocket.chat/api-client@0.1.15-rc.4

## 0.2.6-rc.3

### Patch Changes

- @rocket.chat/rest-typings@6.5.0-rc.3
- @rocket.chat/api-client@0.1.15-rc.3

## 0.2.6-rc.2

### Patch Changes

- @rocket.chat/rest-typings@6.5.0-rc.2
- @rocket.chat/api-client@0.1.15-rc.2

## 0.2.6-rc.1

### Patch Changes

- @rocket.chat/rest-typings@6.5.0-rc.1
- @rocket.chat/api-client@0.1.15-rc.1

## 0.2.6-rc.0

### Patch Changes

- 5b9d6883bf: feat: Improve UI when MAC limits are reached
  feat: Limit endpoints on MAC limit reached
- Updated dependencies [5b9d6883bf]
- Updated dependencies [92613680b7]
- Updated dependencies [ec1b2b9846]
- Updated dependencies [a98f3ff303]
- Updated dependencies [5f81a0f3cb]
  - @rocket.chat/rest-typings@6.5.0-rc.0
  - @rocket.chat/api-client@0.1.15-rc.0

## 0.2.8

### Patch Changes

- @rocket.chat/rest-typings@6.4.8
- @rocket.chat/api-client@0.1.17

## 0.2.7

### Patch Changes

- @rocket.chat/rest-typings@6.4.7
- @rocket.chat/api-client@0.1.16

## 0.2.6

### Patch Changes

- @rocket.chat/rest-typings@6.4.6
- @rocket.chat/api-client@0.1.15

## 0.2.5

### Patch Changes

- @rocket.chat/rest-typings@6.4.5
- @rocket.chat/api-client@0.1.14

## 0.2.4

### Patch Changes

- @rocket.chat/rest-typings@6.4.4
- @rocket.chat/api-client@0.1.13

## 0.2.3

### Patch Changes

- @rocket.chat/rest-typings@6.4.3
- @rocket.chat/api-client@0.1.12

## 0.2.2

### Patch Changes

- @rocket.chat/rest-typings@6.4.2
- @rocket.chat/api-client@0.1.11

## 0.2.1

### Patch Changes

- @rocket.chat/rest-typings@6.4.1
- @rocket.chat/api-client@0.1.10

## 0.2.0

### Minor Changes

- 982ef6f459: Add new event to notify users directly about new banners

### Patch Changes

- Updated dependencies [239a34e877]
- Updated dependencies [203304782f]
- Updated dependencies [4186eecf05]
- Updated dependencies [2db32f0d4a]
- Updated dependencies [19aec23cda]
- Updated dependencies [ebab8c4dd8]
- Updated dependencies [357a3a50fa]
- Updated dependencies [1041d4d361]
- Updated dependencies [9496f1eb97]
- Updated dependencies [93d4912e17]
  - @rocket.chat/rest-typings@6.4.0
  - @rocket.chat/api-client@0.1.9

## 0.2.0-rc.5

### Patch Changes

- Updated dependencies [1041d4d361]
  - @rocket.chat/rest-typings@6.4.0-rc.5
  - @rocket.chat/api-client@0.1.9-rc.5

## 0.2.0-rc.4

### Patch Changes

- @rocket.chat/rest-typings@6.4.0-rc.4
- @rocket.chat/api-client@0.1.8-rc.4

## 0.2.0-rc.3

### Patch Changes

- @rocket.chat/rest-typings@6.4.0-rc.3
- @rocket.chat/api-client@0.1.8-rc.3

## 0.2.0-rc.2

### Patch Changes

- @rocket.chat/rest-typings@6.4.0-rc.2
- @rocket.chat/api-client@0.1.8-rc.2

## 0.2.0-rc.1

### Patch Changes

- @rocket.chat/rest-typings@6.4.0-rc.1
- @rocket.chat/api-client@0.1.8-rc.1

## 0.2.0-rc.0

### Minor Changes

- 982ef6f459: Add new event to notify users directly about new banners

### Patch Changes

- Updated dependencies [239a34e877]
- Updated dependencies [203304782f]
- Updated dependencies [4186eecf05]
- Updated dependencies [2db32f0d4a]
- Updated dependencies [19aec23cda]
- Updated dependencies [ebab8c4dd8]
- Updated dependencies [357a3a50fa]
- Updated dependencies [9496f1eb97]
- Updated dependencies [93d4912e17]
  - @rocket.chat/rest-typings@6.4.0-rc.0
  - @rocket.chat/api-client@0.1.5-rc.0

## 0.1.8

### Patch Changes

- @rocket.chat/rest-typings@6.3.8
- @rocket.chat/api-client@0.1.8

## 0.1.7

### Patch Changes

- @rocket.chat/rest-typings@6.3.7
- @rocket.chat/api-client@0.1.7

## 0.1.6

### Patch Changes

- @rocket.chat/rest-typings@6.3.6
- @rocket.chat/api-client@0.1.6

## 0.1.5

### Patch Changes

- @rocket.chat/rest-typings@6.3.5
- @rocket.chat/api-client@0.1.5

## 0.1.4

### Patch Changes

- @rocket.chat/rest-typings@6.3.4
- @rocket.chat/api-client@0.1.4

## 0.1.3

### Patch Changes

- @rocket.chat/rest-typings@6.3.3
- @rocket.chat/api-client@0.1.3

## 0.1.2

### Patch Changes

- @rocket.chat/rest-typings@6.3.2
- @rocket.chat/api-client@0.1.2

## 0.1.1

### Patch Changes

- @rocket.chat/rest-typings@6.3.1
- @rocket.chat/api-client@0.1.1

## 0.1.0

### Minor Changes

- f379336951: Add new event to notify users directly about new banners

### Patch Changes

- e006013e5f: chore: New Livechat SDK Implementation
- Updated dependencies [e14ec50816]
- Updated dependencies [74aa677088]
- Updated dependencies [e006013e5f]
- Updated dependencies [e846d873b7]
- Updated dependencies [eecd9fc99a]
- Updated dependencies [6a474ff952]
- Updated dependencies [9da856cc67]
- Updated dependencies [f76d514341]
- Updated dependencies [40cebcc0f1]
- Updated dependencies [12d97e16c2]
- Updated dependencies [40cebcc0f1]
- Updated dependencies [0645f42e12]
- Updated dependencies [48ac55f4ea]
  - @rocket.chat/rest-typings@6.3.0
  - @rocket.chat/api-client@0.1.0

## 0.1.0-rc.10

### Minor Changes

- f379336951: Add new event to notify users directly about new banners

### Patch Changes

- @rocket.chat/rest-typings@6.3.0-rc.10
- @rocket.chat/api-client@0.1.0-rc.10

## 0.0.2-rc.9

### Patch Changes

- Updated dependencies [48ac55f4ea]
  - @rocket.chat/rest-typings@6.3.0-rc.9
  - @rocket.chat/api-client@0.1.0-rc.9

## 0.0.2-rc.8

### Patch Changes

- @rocket.chat/rest-typings@6.3.0-rc.8
- @rocket.chat/api-client@0.1.0-rc.8

## 0.0.2-rc.7

### Patch Changes

- @rocket.chat/rest-typings@6.3.0-rc.7
- @rocket.chat/api-client@0.1.0-rc.7

## 0.0.2-rc.6

### Patch Changes

- @rocket.chat/rest-typings@6.3.0-rc.6
- @rocket.chat/api-client@0.1.0-rc.6

## 0.0.2-rc.5

### Patch Changes

- @rocket.chat/rest-typings@6.3.0-rc.5
- @rocket.chat/api-client@0.1.0-rc.5

## 0.0.2-rc.4

### Patch Changes

- @rocket.chat/rest-typings@6.3.0-rc.4
- @rocket.chat/api-client@0.1.0-rc.4

## 0.0.2-rc.3

### Patch Changes

- @rocket.chat/rest-typings@6.3.0-rc.3
- @rocket.chat/api-client@0.1.0-rc.3

## 0.0.2-rc.2

### Patch Changes

- Updated dependencies [f76d514341]
  - @rocket.chat/rest-typings@6.3.0-rc.2
  - @rocket.chat/api-client@0.1.0-rc.2

## 0.0.2-rc.1

### Patch Changes

- @rocket.chat/rest-typings@6.3.0-rc.1
- @rocket.chat/api-client@0.1.0-rc.1

## 0.0.2-rc.0

### Patch Changes

- e006013e5f: chore: New Livechat SDK Implementation
- Updated dependencies [e14ec50816]
- Updated dependencies [74aa677088]
- Updated dependencies [e006013e5f]
- Updated dependencies [e846d873b7]
- Updated dependencies [eecd9fc99a]
- Updated dependencies [6a474ff952]
- Updated dependencies [9da856cc67]
- Updated dependencies [40cebcc0f1]
- Updated dependencies [12d97e16c2]
- Updated dependencies [40cebcc0f1]
- Updated dependencies [0645f42e12]
  - @rocket.chat/rest-typings@6.3.0-rc.0
  - @rocket.chat/api-client@0.1.0-rc.0<|MERGE_RESOLUTION|>--- conflicted
+++ resolved
@@ -1,7 +1,6 @@
 # @rocket.chat/ddp-client
 
-<<<<<<< HEAD
-## 0.3.2-rc.1
+## 0.3.3-rc.1
 
 ### Patch Changes
 
@@ -11,7 +10,7 @@
   - @rocket.chat/api-client@0.2.2-rc.1
   </details>
 
-## 0.3.2-rc.0
+## 0.3.3-rc.0
 
 ### Patch Changes
 
@@ -19,7 +18,7 @@
 
   - @rocket.chat/rest-typings@6.11.0-rc.0
   - @rocket.chat/api-client@0.2.2-rc.0
-=======
+  </details>
 ## 0.3.2
 
 ### Patch Changes
@@ -28,7 +27,6 @@
 
   - @rocket.chat/rest-typings@6.10.2
   - @rocket.chat/api-client@0.2.2
->>>>>>> 822d32f7
   </details>
 
 ## 0.3.1
