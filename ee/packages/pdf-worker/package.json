{
	"name": "@rocket.chat/pdf-worker",
<<<<<<< HEAD
	"version": "0.2.15-rc.0",
=======
	"version": "0.2.15",
>>>>>>> fb0f4eaf
	"private": true,
	"main": "./dist/index.js",
	"typings": "./dist/index.d.ts",
	"files": [
		"/dist"
	],
	"scripts": {
		"build": "tsc -p tsconfig.build.json && cp -r src/public dist/public",
		"dev": "tsc -p tsconfig.build.json --watch --preserveWatchOutput",
		"lint": "eslint --ext .js,.jsx,.ts,.tsx .",
		"lint:fix": "eslint --ext .js,.jsx,.ts,.tsx . --fix",
		"storybook": "storybook dev -p 6006",
		"test": "jest",
		"testunit": "jest",
		"typecheck": "tsc --noEmit"
	},
	"dependencies": {
		"@react-pdf/renderer": "^3.4.5",
		"@rocket.chat/core-typings": "workspace:^",
		"@rocket.chat/fuselage-tokens": "~0.33.2",
		"emoji-assets": "^7.0.1",
		"emoji-toolkit": "^7.0.1",
		"moment": "^2.30.1",
		"moment-timezone": "^0.5.46",
		"react": "~18.3.1"
	},
	"devDependencies": {
		"@rocket.chat/jest-presets": "workspace:~",
		"@storybook/addon-essentials": "^8.6.4",
		"@storybook/addon-webpack5-compiler-babel": "^3.0.5",
		"@storybook/react": "^8.6.4",
		"@storybook/react-webpack5": "^8.6.4",
		"@testing-library/react": "~16.0.1",
		"@types/emojione": "^2.2.9",
		"@types/jest": "~29.5.14",
		"@types/react": "~18.3.17",
		"@types/react-dom": "~18.3.5",
		"buffer": "~6.0.3",
		"eslint": "~8.45.0",
		"jest": "~29.7.0",
		"react-dom": "~18.3.1",
		"storybook": "^8.6.4",
		"typescript": "~5.7.2"
	},
	"volta": {
		"extends": "../../../package.json"
	}
}<|MERGE_RESOLUTION|>--- conflicted
+++ resolved
@@ -1,10 +1,6 @@
 {
 	"name": "@rocket.chat/pdf-worker",
-<<<<<<< HEAD
-	"version": "0.2.15-rc.0",
-=======
-	"version": "0.2.15",
->>>>>>> fb0f4eaf
+	"version": "0.2.16-rc.0",
 	"private": true,
 	"main": "./dist/index.js",
 	"typings": "./dist/index.d.ts",
