--- conflicted
+++ resolved
@@ -1,6 +1,5 @@
 # @rocket.chat/pdf-worker
 
-<<<<<<< HEAD
 ## 0.0.21-rc.7
 
 ### Patch Changes
@@ -55,7 +54,7 @@
 - Updated dependencies [5f81a0f3cb]
 - Updated dependencies [dea1fe9191]
   - @rocket.chat/core-typings@6.5.0-rc.0
-=======
+
 ## 0.0.23
 
 ### Patch Changes
@@ -73,7 +72,6 @@
 ### Patch Changes
 
 - @rocket.chat/core-typings@6.4.6
->>>>>>> 133e7444
 
 ## 0.0.20
 
