# @rocket.chat/pdf-worker

<<<<<<< HEAD
## 0.0.13-rc.3

### Patch Changes

- @rocket.chat/core-typings@6.4.0-rc.3

## 0.0.13-rc.2

### Patch Changes

- @rocket.chat/core-typings@6.4.0-rc.2

## 0.0.13-rc.1

### Patch Changes

- @rocket.chat/core-typings@6.4.0-rc.1

## 0.0.13-rc.0

### Patch Changes

- Updated dependencies [239a34e877]
- Updated dependencies [203304782f]
- Updated dependencies [4186eecf05]
- Updated dependencies [ba24f3c21f]
- Updated dependencies [ebab8c4dd8]
- Updated dependencies [61128364d6]
- Updated dependencies [d45365436e]
  - @rocket.chat/core-typings@6.4.0-rc.0
=======
## 0.0.13

### Patch Changes

- @rocket.chat/core-typings@6.3.7
>>>>>>> c4bcbb24

## 0.0.12

### Patch Changes

- @rocket.chat/core-typings@6.3.6

## 0.0.11

### Patch Changes

- @rocket.chat/core-typings@6.3.5

## 0.0.10

### Patch Changes

- @rocket.chat/core-typings@6.3.4

## 0.0.9

### Patch Changes

- @rocket.chat/core-typings@6.3.3

## 0.0.8

### Patch Changes

- @rocket.chat/core-typings@6.3.2

## 0.0.7

### Patch Changes

- @rocket.chat/core-typings@6.3.1

## 0.0.6

### Patch Changes

- Updated dependencies [e14ec50816]
- Updated dependencies [9da856cc67]
- Updated dependencies [12d97e16c2]
- Updated dependencies [48ac55f4ea]
  - @rocket.chat/core-typings@6.3.0

## 0.0.6-rc.10

### Patch Changes

- @rocket.chat/core-typings@6.3.0-rc.10

## 0.0.6-rc.9

### Patch Changes

- Updated dependencies [48ac55f4ea]
  - @rocket.chat/core-typings@6.3.0-rc.9

## 0.0.6-rc.8

### Patch Changes

- @rocket.chat/core-typings@6.3.0-rc.8

## 0.0.6-rc.7

### Patch Changes

- @rocket.chat/core-typings@6.3.0-rc.7

## 0.0.6-rc.6

### Patch Changes

- @rocket.chat/core-typings@6.3.0-rc.6

## 0.0.6-rc.5

### Patch Changes

- @rocket.chat/core-typings@6.3.0-rc.5

## 0.0.6-rc.4

### Patch Changes

- @rocket.chat/core-typings@6.3.0-rc.4

## 0.0.6-rc.3

### Patch Changes

- @rocket.chat/core-typings@6.3.0-rc.3

## 0.0.6-rc.2

### Patch Changes

- @rocket.chat/core-typings@6.3.0-rc.2

## 0.0.6-rc.1

### Patch Changes

- @rocket.chat/core-typings@6.3.0-rc.1

## 0.0.5

### Patch Changes

- @rocket.chat/core-typings@6.2.10

## 0.0.4

## 0.0.3-rc.0

### Patch Changes

- Updated dependencies [e14ec50816]
- Updated dependencies [9da856cc67]
- Updated dependencies [12d97e16c2]
  - @rocket.chat/core-typings@6.3.0-rc.0

## 0.0.2

### Patch Changes

- Updated dependencies []:
  - @rocket.chat/core-typings@6.2.6<|MERGE_RESOLUTION|>--- conflicted
+++ resolved
@@ -1,25 +1,24 @@
 # @rocket.chat/pdf-worker
 
-<<<<<<< HEAD
-## 0.0.13-rc.3
+## 0.0.14-rc.3
 
 ### Patch Changes
 
 - @rocket.chat/core-typings@6.4.0-rc.3
 
-## 0.0.13-rc.2
+## 0.0.14-rc.2
 
 ### Patch Changes
 
 - @rocket.chat/core-typings@6.4.0-rc.2
 
-## 0.0.13-rc.1
+## 0.0.14-rc.1
 
 ### Patch Changes
 
 - @rocket.chat/core-typings@6.4.0-rc.1
 
-## 0.0.13-rc.0
+## 0.0.14-rc.0
 
 ### Patch Changes
 
@@ -31,13 +30,11 @@
 - Updated dependencies [61128364d6]
 - Updated dependencies [d45365436e]
   - @rocket.chat/core-typings@6.4.0-rc.0
-=======
 ## 0.0.13
 
 ### Patch Changes
 
 - @rocket.chat/core-typings@6.3.7
->>>>>>> c4bcbb24
 
 ## 0.0.12
 
