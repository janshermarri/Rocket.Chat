--- conflicted
+++ resolved
@@ -1,32 +1,31 @@
 # @rocket.chat/pdf-worker
 
-<<<<<<< HEAD
-## 0.0.37-rc.1
-=======
+## 0.0.38-rc.1
+
+### Patch Changes
+
+- <details><summary>Updated dependencies []:</summary>
+
+  - @rocket.chat/core-typings@6.8.0-rc.1
+  </details>
+
+## 0.0.38-rc.0
+
+### Patch Changes
+
+- <details><summary>Updated dependencies [c47a8e3514, 4aba7c8a26]:</summary>
+
+  - @rocket.chat/core-typings@6.8.0-rc.0
+
 ## 0.0.37
->>>>>>> cb977231
-
-### Patch Changes
-
-- <details><summary>Updated dependencies []:</summary>
-
-<<<<<<< HEAD
-  - @rocket.chat/core-typings@6.8.0-rc.1
-  </details>
-
-## 0.0.37-rc.0
-
-### Patch Changes
-
-- <details><summary>Updated dependencies [c47a8e3514, 4aba7c8a26]:</summary>
-
-  - @rocket.chat/core-typings@6.8.0-rc.0
-
-=======
+
+### Patch Changes
+
+- <details><summary>Updated dependencies []:</summary>
+
   - @rocket.chat/core-typings@6.7.2
   </details>
 
->>>>>>> cb977231
 ## 0.0.36
 
 ### Patch Changes
