{
	"name": "@rocket.chat/omnichannel-services",
<<<<<<< HEAD
	"version": "0.3.15-rc.0",
=======
	"version": "0.3.15",
>>>>>>> fb0f4eaf
	"private": true,
	"devDependencies": {
		"@rocket.chat/eslint-config": "workspace:^",
		"@rocket.chat/jest-presets": "workspace:~",
		"@types/jest": "~29.5.14",
		"eslint": "~8.45.0",
		"jest": "~29.7.0",
		"typescript": "~5.7.2"
	},
	"dependencies": {
		"@rocket.chat/core-services": "workspace:^",
		"@rocket.chat/core-typings": "workspace:^",
		"@rocket.chat/emitter": "~0.31.25",
		"@rocket.chat/logger": "workspace:^",
		"@rocket.chat/model-typings": "workspace:^",
		"@rocket.chat/models": "workspace:^",
		"@rocket.chat/pdf-worker": "workspace:^",
		"@rocket.chat/rest-typings": "workspace:^",
		"@rocket.chat/string-helpers": "~0.31.25",
		"@rocket.chat/tools": "workspace:^",
		"@types/node": "~20.17.8",
		"date-fns": "^2.30.0",
		"ejson": "^2.2.3",
		"emoji-toolkit": "^7.0.1",
		"eventemitter3": "^5.0.1",
		"mem": "^8.1.1",
		"moment-timezone": "^0.5.46",
		"mongo-message-queue": "^1.1.0",
		"mongodb": "patch:mongodb@npm%3A6.10.0#~/.yarn/patches/mongodb-npm-6.10.0-b914157c35.patch",
		"pino": "^8.21.0"
	},
	"scripts": {
		"lint": "eslint --ext .js,.jsx,.ts,.tsx .",
		"lint:fix": "eslint --ext .js,.jsx,.ts,.tsx . --fix",
		"test": "jest",
		"build": "rm -rf dist && tsc -p tsconfig.json",
		"dev": "tsc -p tsconfig.json --watch --preserveWatchOutput"
	},
	"main": "./dist/index.js",
	"typings": "./dist/index.d.ts",
	"files": [
		"/dist"
	],
	"volta": {
		"extends": "../../../package.json"
	}
}<|MERGE_RESOLUTION|>--- conflicted
+++ resolved
@@ -1,10 +1,6 @@
 {
 	"name": "@rocket.chat/omnichannel-services",
-<<<<<<< HEAD
-	"version": "0.3.15-rc.0",
-=======
-	"version": "0.3.15",
->>>>>>> fb0f4eaf
+	"version": "0.3.16-rc.0",
 	"private": true,
 	"devDependencies": {
 		"@rocket.chat/eslint-config": "workspace:^",
