{
	"name": "@rocket.chat/omnichannel-services",
<<<<<<< HEAD
	"version": "0.3.4-rc.0",
=======
	"version": "0.3.4",
>>>>>>> e22ea8f1
	"private": true,
	"devDependencies": {
		"@rocket.chat/eslint-config": "workspace:^",
		"@rocket.chat/jest-presets": "workspace:~",
		"@types/jest": "~29.5.13",
		"eslint": "~8.45.0",
		"jest": "~29.7.0",
		"typescript": "~5.5.4"
	},
	"dependencies": {
		"@rocket.chat/core-services": "workspace:^",
		"@rocket.chat/core-typings": "workspace:^",
		"@rocket.chat/emitter": "~0.31.25",
		"@rocket.chat/logger": "workspace:^",
		"@rocket.chat/model-typings": "workspace:^",
		"@rocket.chat/models": "workspace:^",
		"@rocket.chat/pdf-worker": "workspace:^",
		"@rocket.chat/rest-typings": "workspace:^",
		"@rocket.chat/string-helpers": "~0.31.25",
		"@rocket.chat/tools": "workspace:^",
		"@types/node": "^14.18.63",
		"date-fns": "^2.28.0",
		"ejson": "^2.2.3",
		"emoji-toolkit": "^7.0.1",
		"eventemitter3": "^4.0.7",
		"fibers": "^5.0.3",
		"mem": "^8.1.1",
		"moment-timezone": "^0.5.45",
		"mongo-message-queue": "^1.0.0",
		"mongodb": "^4.17.2",
		"pino": "^8.15.0"
	},
	"scripts": {
		"lint": "eslint --ext .js,.jsx,.ts,.tsx .",
		"lint:fix": "eslint --ext .js,.jsx,.ts,.tsx . --fix",
		"test": "jest",
		"build": "rm -rf dist && tsc -p tsconfig.json",
		"dev": "tsc -p tsconfig.json --watch --preserveWatchOutput"
	},
	"main": "./dist/index.js",
	"typings": "./dist/index.d.ts",
	"files": [
		"/dist"
	]
}<|MERGE_RESOLUTION|>--- conflicted
+++ resolved
@@ -1,10 +1,6 @@
 {
 	"name": "@rocket.chat/omnichannel-services",
-<<<<<<< HEAD
-	"version": "0.3.4-rc.0",
-=======
-	"version": "0.3.4",
->>>>>>> e22ea8f1
+	"version": "0.3.5-rc.0",
 	"private": true,
 	"devDependencies": {
 		"@rocket.chat/eslint-config": "workspace:^",
