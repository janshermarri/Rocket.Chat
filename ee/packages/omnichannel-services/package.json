--- conflicted
+++ resolved
@@ -1,10 +1,6 @@
 {
 	"name": "@rocket.chat/omnichannel-services",
-<<<<<<< HEAD
-	"version": "0.3.2-rc.3",
-=======
-	"version": "0.3.2",
->>>>>>> 4dc145f1
+	"version": "0.3.3-rc.3",
 	"private": true,
 	"devDependencies": {
 		"@rocket.chat/eslint-config": "workspace:^",
