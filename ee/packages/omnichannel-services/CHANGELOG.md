# @rocket.chat/omnichannel-services

<<<<<<< HEAD
## 0.0.11-rc.1

### Patch Changes

- @rocket.chat/core-typings@6.4.0-rc.1
- @rocket.chat/rest-typings@6.4.0-rc.1
- @rocket.chat/pdf-worker@0.0.11-rc.1
- @rocket.chat/core-services@0.2.0-rc.1
- @rocket.chat/model-typings@0.1.0-rc.1
- @rocket.chat/models@0.0.11-rc.1

## 0.0.11-rc.0

### Patch Changes

- Updated dependencies [239a34e877]
- Updated dependencies [203304782f]
- Updated dependencies [4186eecf05]
- Updated dependencies [8a59855fcf]
- Updated dependencies [5cee21468e]
- Updated dependencies [2db32f0d4a]
- Updated dependencies [982ef6f459]
- Updated dependencies [ba24f3c21f]
- Updated dependencies [19aec23cda]
- Updated dependencies [ebab8c4dd8]
- Updated dependencies [aaefe865a7]
- Updated dependencies [357a3a50fa]
- Updated dependencies [f556518fa1]
- Updated dependencies [ead7c7bef2]
- Updated dependencies [61128364d6]
- Updated dependencies [9496f1eb97]
- Updated dependencies [d45365436e]
- Updated dependencies [93d4912e17]
  - @rocket.chat/core-typings@6.4.0-rc.0
  - @rocket.chat/rest-typings@6.4.0-rc.0
  - @rocket.chat/model-typings@0.1.0-rc.0
  - @rocket.chat/core-services@0.2.0-rc.0
  - @rocket.chat/pdf-worker@0.0.11-rc.0
  - @rocket.chat/models@0.0.11-rc.0
=======
## 0.0.12

### Patch Changes

- @rocket.chat/core-typings@6.3.6
- @rocket.chat/rest-typings@6.3.6
- @rocket.chat/pdf-worker@0.0.12
- @rocket.chat/core-services@0.1.6
- @rocket.chat/model-typings@0.0.12
- @rocket.chat/models@0.0.12

## 0.0.11

### Patch Changes

- Updated dependencies [92d25b9c7a]
  - @rocket.chat/model-typings@0.0.11
  - @rocket.chat/models@0.0.11
  - @rocket.chat/core-services@0.1.5
  - @rocket.chat/core-typings@6.3.5
  - @rocket.chat/rest-typings@6.3.5
  - @rocket.chat/pdf-worker@0.0.11
>>>>>>> db43ef89

## 0.0.10

### Patch Changes

- Updated dependencies [8a7d5d3898]
  - @rocket.chat/model-typings@0.0.10
  - @rocket.chat/models@0.0.10
  - @rocket.chat/core-services@0.1.4
  - @rocket.chat/core-typings@6.3.4
  - @rocket.chat/rest-typings@6.3.4
  - @rocket.chat/pdf-worker@0.0.10

## 0.0.9

### Patch Changes

- @rocket.chat/core-typings@6.3.3
- @rocket.chat/rest-typings@6.3.3
- @rocket.chat/pdf-worker@0.0.9
- @rocket.chat/core-services@0.1.3
- @rocket.chat/model-typings@0.0.9
- @rocket.chat/models@0.0.9

## 0.0.8

### Patch Changes

- @rocket.chat/core-typings@6.3.2
- @rocket.chat/rest-typings@6.3.2
- @rocket.chat/pdf-worker@0.0.8
- @rocket.chat/core-services@0.1.2
- @rocket.chat/model-typings@0.0.8
- @rocket.chat/models@0.0.8

## 0.0.7

### Patch Changes

- @rocket.chat/core-typings@6.3.1
- @rocket.chat/rest-typings@6.3.1
- @rocket.chat/pdf-worker@0.0.7
- @rocket.chat/core-services@0.1.1
- @rocket.chat/model-typings@0.0.7
- @rocket.chat/models@0.0.7

## 0.0.6

### Patch Changes

- Updated dependencies [7832a40a6d]
- Updated dependencies [e14ec50816]
- Updated dependencies [74aa677088]
- Updated dependencies [e006013e5f]
- Updated dependencies [e846d873b7]
- Updated dependencies [b837cb9f2a]
- Updated dependencies [eecd9fc99a]
- Updated dependencies [ee5993625b]
- Updated dependencies [6a474ff952]
- Updated dependencies [9da856cc67]
- Updated dependencies [f76d514341]
- Updated dependencies [0f0b8e17bf]
- Updated dependencies [5e429d9c78]
- Updated dependencies [c31f93ed96]
- Updated dependencies [f379336951]
- Updated dependencies [b837cb9f2a]
- Updated dependencies [916c0dcaf2]
- Updated dependencies [12d97e16c2]
- Updated dependencies [0645f42e12]
- Updated dependencies [48ac55f4ea]
- Updated dependencies [94477bd9f8]
- Updated dependencies [16dca466ea]
  - @rocket.chat/model-typings@0.0.6
  - @rocket.chat/core-typings@6.3.0
  - @rocket.chat/rest-typings@6.3.0
  - @rocket.chat/core-services@0.1.0
  - @rocket.chat/models@0.0.6
  - @rocket.chat/pdf-worker@0.0.6

## 0.0.6-rc.10

### Patch Changes

- Updated dependencies [f379336951]
  - @rocket.chat/core-services@0.1.0-rc.10
  - @rocket.chat/core-typings@6.3.0-rc.10
  - @rocket.chat/rest-typings@6.3.0-rc.10
  - @rocket.chat/pdf-worker@0.0.6-rc.10
  - @rocket.chat/model-typings@0.0.6-rc.10
  - @rocket.chat/models@0.0.6-rc.10

## 0.0.6-rc.9

### Patch Changes

- Updated dependencies [48ac55f4ea]
  - @rocket.chat/core-services@0.1.0-rc.9
  - @rocket.chat/core-typings@6.3.0-rc.9
  - @rocket.chat/rest-typings@6.3.0-rc.9
  - @rocket.chat/pdf-worker@0.0.6-rc.9
  - @rocket.chat/model-typings@0.0.6-rc.9
  - @rocket.chat/models@0.0.6-rc.9

## 0.0.6-rc.8

### Patch Changes

- @rocket.chat/core-typings@6.3.0-rc.8
- @rocket.chat/rest-typings@6.3.0-rc.8
- @rocket.chat/pdf-worker@0.0.6-rc.8
- @rocket.chat/core-services@0.1.0-rc.8
- @rocket.chat/model-typings@0.0.6-rc.8
- @rocket.chat/models@0.0.6-rc.8

## 0.0.6-rc.7

### Patch Changes

- @rocket.chat/core-typings@6.3.0-rc.7
- @rocket.chat/rest-typings@6.3.0-rc.7
- @rocket.chat/pdf-worker@0.0.6-rc.7
- @rocket.chat/core-services@0.1.0-rc.7
- @rocket.chat/model-typings@0.0.6-rc.7
- @rocket.chat/models@0.0.6-rc.7

## 0.0.6-rc.6

### Patch Changes

- @rocket.chat/core-typings@6.3.0-rc.6
- @rocket.chat/rest-typings@6.3.0-rc.6
- @rocket.chat/pdf-worker@0.0.6-rc.6
- @rocket.chat/core-services@0.1.0-rc.6
- @rocket.chat/model-typings@0.0.6-rc.6
- @rocket.chat/models@0.0.6-rc.6

## 0.0.6-rc.5

### Patch Changes

- @rocket.chat/core-typings@6.3.0-rc.5
- @rocket.chat/rest-typings@6.3.0-rc.5
- @rocket.chat/pdf-worker@0.0.6-rc.5
- @rocket.chat/core-services@0.1.0-rc.5
- @rocket.chat/model-typings@0.0.6-rc.5
- @rocket.chat/models@0.0.6-rc.5

## 0.0.6-rc.4

### Patch Changes

- @rocket.chat/core-typings@6.3.0-rc.4
- @rocket.chat/rest-typings@6.3.0-rc.4
- @rocket.chat/pdf-worker@0.0.6-rc.4
- @rocket.chat/core-services@0.1.0-rc.4
- @rocket.chat/model-typings@0.0.6-rc.4
- @rocket.chat/models@0.0.6-rc.4

## 0.0.6-rc.3

### Patch Changes

- @rocket.chat/core-typings@6.3.0-rc.3
- @rocket.chat/rest-typings@6.3.0-rc.3
- @rocket.chat/pdf-worker@0.0.6-rc.3
- @rocket.chat/core-services@0.1.0-rc.3
- @rocket.chat/model-typings@0.0.6-rc.3
- @rocket.chat/models@0.0.6-rc.3

## 0.0.6-rc.2

### Patch Changes

- Updated dependencies [f76d514341]
  - @rocket.chat/rest-typings@6.3.0-rc.2
  - @rocket.chat/core-services@0.1.0-rc.2
  - @rocket.chat/core-typings@6.3.0-rc.2
  - @rocket.chat/pdf-worker@0.0.6-rc.2
  - @rocket.chat/model-typings@0.0.6-rc.2
  - @rocket.chat/models@0.0.6-rc.2

## 0.0.6-rc.1

### Patch Changes

- @rocket.chat/core-typings@6.3.0-rc.1
- @rocket.chat/rest-typings@6.3.0-rc.1
- @rocket.chat/pdf-worker@0.0.6-rc.1
- @rocket.chat/core-services@0.1.0-rc.1
- @rocket.chat/model-typings@0.0.6-rc.1
- @rocket.chat/models@0.0.6-rc.1

## 0.0.5

### Patch Changes

- @rocket.chat/core-typings@6.2.10
- @rocket.chat/rest-typings@6.2.10
- @rocket.chat/pdf-worker@0.0.5
- @rocket.chat/core-services@0.0.5
- @rocket.chat/model-typings@0.0.5
- @rocket.chat/models@0.0.5

## 0.0.4

## 0.0.3-rc.0

### Patch Changes

- Updated dependencies [7832a40a6d]
- Updated dependencies [e14ec50816]
- Updated dependencies [74aa677088]
- Updated dependencies [e006013e5f]
- Updated dependencies [e846d873b7]
- Updated dependencies [b837cb9f2a]
- Updated dependencies [eecd9fc99a]
- Updated dependencies [ee5993625b]
- Updated dependencies [6a474ff952]
- Updated dependencies [9da856cc67]
- Updated dependencies [0f0b8e17bf]
- Updated dependencies [5e429d9c78]
- Updated dependencies [c31f93ed96]
- Updated dependencies [b837cb9f2a]
- Updated dependencies [916c0dcaf2]
- Updated dependencies [12d97e16c2]
- Updated dependencies [0645f42e12]
- Updated dependencies [94477bd9f8]
- Updated dependencies [16dca466ea]
  - @rocket.chat/model-typings@0.0.3-rc.0
  - @rocket.chat/core-typings@6.3.0-rc.0
  - @rocket.chat/rest-typings@6.3.0-rc.0
  - @rocket.chat/core-services@0.1.0-rc.0
  - @rocket.chat/models@0.0.3-rc.0
  - @rocket.chat/pdf-worker@0.0.3-rc.0

## 0.0.2

### Patch Changes

- Updated dependencies []:
  - @rocket.chat/core-typings@6.2.6
  - @rocket.chat/rest-typings@6.2.6
  - @rocket.chat/pdf-worker@0.0.2
  - @rocket.chat/core-services@0.0.2
  - @rocket.chat/model-typings@0.0.2
  - @rocket.chat/models@0.0.2<|MERGE_RESOLUTION|>--- conflicted
+++ resolved
@@ -1,18 +1,17 @@
 # @rocket.chat/omnichannel-services
 
-<<<<<<< HEAD
-## 0.0.11-rc.1
+## 0.0.13-rc.1
 
 ### Patch Changes
 
 - @rocket.chat/core-typings@6.4.0-rc.1
 - @rocket.chat/rest-typings@6.4.0-rc.1
-- @rocket.chat/pdf-worker@0.0.11-rc.1
+- @rocket.chat/pdf-worker@0.0.13-rc.1
 - @rocket.chat/core-services@0.2.0-rc.1
 - @rocket.chat/model-typings@0.1.0-rc.1
-- @rocket.chat/models@0.0.11-rc.1
-
-## 0.0.11-rc.0
+- @rocket.chat/models@0.0.13-rc.1
+
+## 0.0.13-rc.0
 
 ### Patch Changes
 
@@ -40,7 +39,6 @@
   - @rocket.chat/core-services@0.2.0-rc.0
   - @rocket.chat/pdf-worker@0.0.11-rc.0
   - @rocket.chat/models@0.0.11-rc.0
-=======
 ## 0.0.12
 
 ### Patch Changes
@@ -63,7 +61,6 @@
   - @rocket.chat/core-typings@6.3.5
   - @rocket.chat/rest-typings@6.3.5
   - @rocket.chat/pdf-worker@0.0.11
->>>>>>> db43ef89
 
 ## 0.0.10
 
