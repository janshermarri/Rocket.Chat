# @rocket.chat/omnichannel-services

<<<<<<< HEAD
## 0.3.13-rc.3

### Patch Changes

- <details><summary>Updated dependencies []:</summary>

  - @rocket.chat/core-typings@7.4.0-rc.3
  - @rocket.chat/rest-typings@7.4.0-rc.3
  - @rocket.chat/pdf-worker@0.2.13-rc.3
  - @rocket.chat/core-services@0.7.8-rc.3
  - @rocket.chat/model-typings@1.4.0-rc.3
  - @rocket.chat/models@1.3.0-rc.3
  </details>

## 0.3.13-rc.2

### Patch Changes

- <details><summary>Updated dependencies []:</summary>

  - @rocket.chat/core-typings@7.4.0-rc.2
  - @rocket.chat/rest-typings@7.4.0-rc.2
  - @rocket.chat/pdf-worker@0.2.13-rc.2
  - @rocket.chat/core-services@0.7.8-rc.2
  - @rocket.chat/model-typings@1.4.0-rc.2
  - @rocket.chat/models@1.3.0-rc.2
  </details>

## 0.3.13-rc.1

### Patch Changes

- <details><summary>Updated dependencies []:</summary>

  - @rocket.chat/core-typings@7.4.0-rc.1
  - @rocket.chat/rest-typings@7.4.0-rc.1
  - @rocket.chat/pdf-worker@0.2.13-rc.1
  - @rocket.chat/core-services@0.7.8-rc.1
  - @rocket.chat/model-typings@1.4.0-rc.1
  - @rocket.chat/models@1.3.0-rc.1
  </details>

## 0.3.13-rc.0

### Patch Changes

- ([#35215](https://github.com/RocketChat/Rocket.Chat/pull/35215)) Fixes omnichannel transcript filename breaking download links

- <details><summary>Updated dependencies [eba8e364e4bef7ed71ebb527738515e8f7914ec7, d5175eeb5be81bab061e5ff8c6991c589bfeb0f4, 0df16c4ca50a6ad8613cfdc11a8ef6cb216fb6a4, 89964144e042c8d9282b51efd89e1e684077fdd7, f80ac66b006080313f4aa5a04706ff9c8790622b, dee90e0791de41997e6df6149c4fe07d3a12c003, dac213d8c955d1e5dd1c8b434e07070dedecba2d, f85da08765a9d3f8c5aabd9291fd08be6dfdeb85, be5031a21bdcda31270d53d319f7d183e77d84d7]:</summary>

  - @rocket.chat/rest-typings@7.4.0-rc.0
  - @rocket.chat/models@1.3.0-rc.0
  - @rocket.chat/model-typings@1.4.0-rc.0
  - @rocket.chat/core-typings@7.4.0-rc.0
  - @rocket.chat/pdf-worker@0.2.11-rc.0
  - @rocket.chat/core-services@0.7.6-rc.0
=======
## 0.3.13

### Patch Changes

- ([#35353](https://github.com/RocketChat/Rocket.Chat/pull/35353) by [@dionisio-bot](https://github.com/dionisio-bot)) Fixes omnichannel transcript filename breaking download links

- <details><summary>Updated dependencies [b2d71461a6a73157024e4594cc1228419a34673e]:</summary>

  - @rocket.chat/pdf-worker@0.2.13
  - @rocket.chat/core-typings@7.3.3
  - @rocket.chat/rest-typings@7.3.3
  - @rocket.chat/core-services@0.7.8
  - @rocket.chat/model-typings@1.3.3
  - @rocket.chat/models@1.2.3
>>>>>>> aeab9d32
  </details>

## 0.3.12

### Patch Changes

- <details><summary>Updated dependencies []:</summary>

  - @rocket.chat/core-typings@7.3.2
  - @rocket.chat/rest-typings@7.3.2
  - @rocket.chat/pdf-worker@0.2.12
  - @rocket.chat/core-services@0.7.7
  - @rocket.chat/model-typings@1.3.2
  - @rocket.chat/models@1.2.2
  </details>

## 0.3.11

### Patch Changes

- <details><summary>Updated dependencies [b7905dfebe48d27d0d774fb23cc579ea9dfd01f4]:</summary>

  - @rocket.chat/model-typings@1.3.1
  - @rocket.chat/models@1.2.1
  - @rocket.chat/core-services@0.7.6
  - @rocket.chat/core-typings@7.3.1
  - @rocket.chat/rest-typings@7.3.1
  - @rocket.chat/pdf-worker@0.2.11
  </details>

## 0.3.10

### Patch Changes

- ([#34903](https://github.com/RocketChat/Rocket.Chat/pull/34903)) Fixes a behavior when running microservices that caused queue worker to process just the first 60 seconds of request.

  This was due to a mistakenly bound context. Queue Worker was changed to start doing work only after it received the first request.

  However, with the introduction of ASL and actual context on calls, the worker registration was absorbing the context of the call that created them, causing service calls happening inside the callbacks to fail because of a timeout.

- <details><summary>Updated dependencies [79cba772bd8ae0a1e084687b47e05f312e85078a, 5506c406f4a22145ece065ad2b797225e94423ca, c75d771c410579d3d7eaabb379871456ded1b111, 8942b0032af976738a7c602fa389803dda30c0dc, 1f54b733eaa91e602baaff74f113c7ef16ddaa89, bfa92f4dba1a16973d7da5a9c0f5d0df998bf944, c0fa1c884cccab47f4e68dd81457c424cf176f11, b4ce5797b7fc52e851aa4afc54c4617fc12cbf72, c8e8518011b8b7d318a2bb2f26b897b196421d76]:</summary>

  - @rocket.chat/model-typings@1.3.0
  - @rocket.chat/models@1.2.0
  - @rocket.chat/rest-typings@7.3.0
  - @rocket.chat/core-typings@7.3.0
  - @rocket.chat/core-services@0.7.5
  - @rocket.chat/pdf-worker@0.2.10
  </details>

## 0.3.10-rc.5

### Patch Changes

- <details><summary>Updated dependencies []:</summary>

  - @rocket.chat/core-typings@7.3.0-rc.5
  - @rocket.chat/rest-typings@7.3.0-rc.5
  - @rocket.chat/pdf-worker@0.2.10-rc.5
  - @rocket.chat/core-services@0.7.5-rc.5
  - @rocket.chat/model-typings@1.3.0-rc.5
  - @rocket.chat/models@1.2.0-rc.5
  </details>

## 0.3.10-rc.4

### Patch Changes

- <details><summary>Updated dependencies []:</summary>

  - @rocket.chat/core-typings@7.3.0-rc.4
  - @rocket.chat/rest-typings@7.3.0-rc.4
  - @rocket.chat/pdf-worker@0.2.10-rc.4
  - @rocket.chat/core-services@0.7.5-rc.4
  - @rocket.chat/model-typings@1.3.0-rc.4
  - @rocket.chat/models@1.2.0-rc.4
  </details>

## 0.3.10-rc.3

### Patch Changes

- <details><summary>Updated dependencies []:</summary>

  - @rocket.chat/core-typings@7.3.0-rc.3
  - @rocket.chat/rest-typings@7.3.0-rc.3
  - @rocket.chat/pdf-worker@0.2.10-rc.3
  - @rocket.chat/core-services@0.7.5-rc.3
  - @rocket.chat/model-typings@1.3.0-rc.3
  - @rocket.chat/models@1.2.0-rc.3
  </details>

## 0.3.10-rc.2

### Patch Changes

- <details><summary>Updated dependencies []:</summary>

  - @rocket.chat/core-typings@7.3.0-rc.2
  - @rocket.chat/rest-typings@7.3.0-rc.2
  - @rocket.chat/pdf-worker@0.2.10-rc.2
  - @rocket.chat/core-services@0.7.5-rc.2
  - @rocket.chat/model-typings@1.3.0-rc.2
  - @rocket.chat/models@1.2.0-rc.2
  </details>

## 0.3.10-rc.1

### Patch Changes

- <details><summary>Updated dependencies []:</summary>

  - @rocket.chat/core-typings@7.3.0-rc.1
  - @rocket.chat/rest-typings@7.3.0-rc.1
  - @rocket.chat/pdf-worker@0.2.10-rc.1
  - @rocket.chat/core-services@0.7.5-rc.1
  - @rocket.chat/model-typings@1.3.0-rc.1
  - @rocket.chat/models@1.2.0-rc.1
  </details>

## 0.3.10-rc.0

### Patch Changes

- ([#34903](https://github.com/RocketChat/Rocket.Chat/pull/34903)) Fixes a behavior when running microservices that caused queue worker to process just the first 60 seconds of request.

  This was due to a mistakenly bound context. Queue Worker was changed to start doing work only after it received the first request.

  However, with the introduction of ASL and actual context on calls, the worker registration was absorbing the context of the call that created them, causing service calls happening inside the callbacks to fail because of a timeout.

- <details><summary>Updated dependencies [79cba772bd8ae0a1e084687b47e05f312e85078a, 5506c406f4a22145ece065ad2b797225e94423ca, c75d771c410579d3d7eaabb379871456ded1b111, 8942b0032af976738a7c602fa389803dda30c0dc, 1f54b733eaa91e602baaff74f113c7ef16ddaa89, bfa92f4dba1a16973d7da5a9c0f5d0df998bf944, b4ce5797b7fc52e851aa4afc54c4617fc12cbf72, c8e8518011b8b7d318a2bb2f26b897b196421d76]:</summary>

  - @rocket.chat/model-typings@1.3.0-rc.0
  - @rocket.chat/models@1.2.0-rc.0
  - @rocket.chat/rest-typings@7.3.0-rc.0
  - @rocket.chat/core-typings@7.3.0-rc.0
  - @rocket.chat/core-services@0.7.5-rc.0
  - @rocket.chat/pdf-worker@0.2.10-rc.0
  </details>

## 0.3.9

### Patch Changes

- ([#34918](https://github.com/RocketChat/Rocket.Chat/pull/34918) by [@dionisio-bot](https://github.com/dionisio-bot)) Fixes a behavior when running microservices that caused queue worker to process just the first 60 seconds of request.

  This was due to a mistakenly bound context. Queue Worker was changed to start doing work only after it received the first request.

  However, with the introduction of ASL and actual context on calls, the worker registration was absorbing the context of the call that created them, causing service calls happening inside the callbacks to fail because of a timeout.

- <details><summary>Updated dependencies []:</summary>

  - @rocket.chat/core-typings@7.2.1
  - @rocket.chat/rest-typings@7.2.1
  - @rocket.chat/pdf-worker@0.2.9
  - @rocket.chat/core-services@0.7.4
  - @rocket.chat/model-typings@1.2.1
  - @rocket.chat/models@1.1.1
  </details>

## 0.3.8

### Patch Changes

- <details><summary>Updated dependencies [b845fc0093cfaf59093d1e99ccaae77ab741354a, 76f6239ff1a9f34f163c03c140c4ceba62563b4e, f11efb4011db4efcdbf978d4b76671028daeed6e, c43220dcd8c1df86a6143d6553964ad2173903b3, 47f24c2fb795eee33cb021d56508298b8a548eec, 76f6239ff1a9f34f163c03c140c4ceba62563b4e, 475120dc19fb8cc400fd8af21559cd6f3cc17eb8, 2e4af86f6463166ba4d0b37b153b89ab246e112a, 76f6239ff1a9f34f163c03c140c4ceba62563b4e, 75a14b2e013aca7361cac56316f2b7e8c07d9dc8]:</summary>

  - @rocket.chat/rest-typings@7.2.0
  - @rocket.chat/model-typings@1.2.0
  - @rocket.chat/core-typings@7.2.0
  - @rocket.chat/models@1.1.0
  - @rocket.chat/core-services@0.7.3
  - @rocket.chat/pdf-worker@0.2.8
  </details>

## 0.3.8-rc.3

### Patch Changes

- <details><summary>Updated dependencies []:</summary>

  - @rocket.chat/core-typings@7.2.0-rc.3
  - @rocket.chat/rest-typings@7.2.0-rc.3
  - @rocket.chat/pdf-worker@0.2.8-rc.3
  - @rocket.chat/core-services@0.7.3-rc.3
  - @rocket.chat/model-typings@1.2.0-rc.3
  - @rocket.chat/models@1.1.0-rc.3
  </details>

## 0.3.8-rc.2

### Patch Changes

- <details><summary>Updated dependencies [c43220dcd8c1df86a6143d6553964ad2173903b3]:</summary>

  - @rocket.chat/models@1.1.0-rc.2
  - @rocket.chat/core-services@0.7.3-rc.2
  - @rocket.chat/core-typings@7.2.0-rc.2
  - @rocket.chat/rest-typings@7.2.0-rc.2
  - @rocket.chat/pdf-worker@0.2.8-rc.2
  - @rocket.chat/model-typings@1.2.0-rc.2
  </details>

## 0.3.8-rc.1

### Patch Changes

- <details><summary>Updated dependencies []:</summary>

  - @rocket.chat/core-typings@7.2.0-rc.1
  - @rocket.chat/rest-typings@7.2.0-rc.1
  - @rocket.chat/pdf-worker@0.2.8-rc.1
  - @rocket.chat/core-services@0.7.3-rc.1
  - @rocket.chat/model-typings@1.2.0-rc.1
  - @rocket.chat/models@1.1.0-rc.1
  </details>

## 0.3.8-rc.0

### Patch Changes

- <details><summary>Updated dependencies [b845fc0093cfaf59093d1e99ccaae77ab741354a, 76f6239ff1a9f34f163c03c140c4ceba62563b4e, f11efb4011db4efcdbf978d4b76671028daeed6e, 47f24c2fb795eee33cb021d56508298b8a548eec, 76f6239ff1a9f34f163c03c140c4ceba62563b4e, 475120dc19fb8cc400fd8af21559cd6f3cc17eb8, 2e4af86f6463166ba4d0b37b153b89ab246e112a, 76f6239ff1a9f34f163c03c140c4ceba62563b4e, 75a14b2e013aca7361cac56316f2b7e8c07d9dc8]:</summary>

  - @rocket.chat/rest-typings@7.2.0-rc.0
  - @rocket.chat/model-typings@1.2.0-rc.0
  - @rocket.chat/core-typings@7.2.0-rc.0
  - @rocket.chat/models@1.1.0-rc.0
  - @rocket.chat/core-services@0.7.3-rc.0
  - @rocket.chat/pdf-worker@0.2.8-rc.0
  </details>

## 0.3.7

### Patch Changes

- <details><summary>Updated dependencies [80e36bfc3938775eb26aa5576f1b9b98896e1cc4, e7edeac3bdd22da0a04b8e873d5a008e249fb4be, 32d93a0666fa1cbe857d02889e93d9bbf45bd4f0, 63ccadc012499e004445ad6bc6cd2ff777aecbd1]:</summary>

  - @rocket.chat/model-typings@1.1.0
  - @rocket.chat/core-typings@7.1.0
  - @rocket.chat/rest-typings@7.1.0
  - @rocket.chat/core-services@0.7.2
  - @rocket.chat/models@1.0.1
  - @rocket.chat/pdf-worker@0.2.7
  </details>

## 0.3.7-rc.3

### Patch Changes

- <details><summary>Updated dependencies []:</summary>

  - @rocket.chat/core-typings@7.1.0-rc.3
  - @rocket.chat/rest-typings@7.1.0-rc.3
  - @rocket.chat/pdf-worker@0.2.7-rc.3
  - @rocket.chat/core-services@0.7.2-rc.3
  - @rocket.chat/model-typings@1.1.0-rc.3
  - @rocket.chat/models@1.0.1-rc.3
  </details>

## 0.3.7-rc.2

### Patch Changes

- <details><summary>Updated dependencies []:</summary>

  - @rocket.chat/core-typings@7.1.0-rc.2
  - @rocket.chat/rest-typings@7.1.0-rc.2
  - @rocket.chat/pdf-worker@0.2.7-rc.2
  - @rocket.chat/core-services@0.7.2-rc.2
  - @rocket.chat/model-typings@1.1.0-rc.2
  - @rocket.chat/models@1.0.1-rc.2
  </details>

## 0.3.7-rc.1

### Patch Changes

- <details><summary>Updated dependencies []:</summary>

  - @rocket.chat/core-typings@7.1.0-rc.1
  - @rocket.chat/rest-typings@7.1.0-rc.1
  - @rocket.chat/pdf-worker@0.2.7-rc.1
  - @rocket.chat/core-services@0.7.2-rc.1
  - @rocket.chat/model-typings@1.1.0-rc.1
  - @rocket.chat/models@1.0.1-rc.1
  </details>

## 0.3.7-rc.0

### Patch Changes

- <details><summary>Updated dependencies [80e36bfc3938775eb26aa5576f1b9b98896e1cc4, e7edeac3bdd22da0a04b8e873d5a008e249fb4be, 32d93a0666fa1cbe857d02889e93d9bbf45bd4f0, 63ccadc012499e004445ad6bc6cd2ff777aecbd1]:</summary>

  - @rocket.chat/model-typings@1.1.0-rc.0
  - @rocket.chat/core-typings@7.1.0-rc.0
  - @rocket.chat/rest-typings@7.1.0-rc.0
  - @rocket.chat/core-services@0.7.2-rc.0
  - @rocket.chat/models@1.0.1-rc.0
  - @rocket.chat/pdf-worker@0.2.7-rc.0
  </details>

## 0.3.6

### Patch Changes

- <details><summary>Updated dependencies [3395c8290b, 6b5b91fd14, d1e14a0a85, bcacbb1cee, b167db0b37, f4365b7dd4, d9fe5bbe0b, b338807d76, bf05700542, 1bdfd201b1, 3ea02d3cc1, e3629e065b, b19ae4dbc7, 03d148524b, 3f9c3f1f52, 81998f3450, 2bc9692de0, 50943a02e8, 509143d6dd, fa501ecb53]:</summary>

  - @rocket.chat/rest-typings@7.0.0
  - @rocket.chat/core-services@0.7.1
  - @rocket.chat/model-typings@1.0.0
  - @rocket.chat/core-typings@7.0.0
  - @rocket.chat/models@1.0.0
  - @rocket.chat/pdf-worker@0.2.6
  </details>

## 0.3.6-rc.6

### Patch Changes

- <details><summary>Updated dependencies []:</summary>

  - @rocket.chat/core-typings@7.0.0-rc.6
  - @rocket.chat/rest-typings@7.0.0-rc.6
  - @rocket.chat/pdf-worker@0.2.6-rc.6
  - @rocket.chat/core-services@0.7.1-rc.6
  - @rocket.chat/model-typings@1.0.0-rc.6
  - @rocket.chat/models@1.0.0-rc.6
  </details>

## 0.3.6-rc.5

### Patch Changes

- <details><summary>Updated dependencies [d1e14a0a85, bf05700542, 1bdfd201b1, 2bc9692de0]:</summary>

  - @rocket.chat/rest-typings@7.0.0-rc.5
  - @rocket.chat/core-services@0.7.1-rc.5
  - @rocket.chat/core-typings@7.0.0-rc.5
  - @rocket.chat/pdf-worker@0.2.6-rc.5
  - @rocket.chat/model-typings@1.0.0-rc.5
  - @rocket.chat/models@1.0.0-rc.5
  </details>

## 0.3.6-rc.4

### Patch Changes

- <details><summary>Updated dependencies []:</summary>

  - @rocket.chat/core-typings@7.0.0-rc.4
  - @rocket.chat/rest-typings@7.0.0-rc.4
  - @rocket.chat/pdf-worker@0.2.6-rc.4
  - @rocket.chat/core-services@0.7.1-rc.4
  - @rocket.chat/model-typings@1.0.0-rc.4
  - @rocket.chat/models@1.0.0-rc.4
  </details>

## 0.3.6-rc.3

### Patch Changes

- <details><summary>Updated dependencies []:</summary>

  - @rocket.chat/core-typings@7.0.0-rc.3
  - @rocket.chat/rest-typings@7.0.0-rc.3
  - @rocket.chat/pdf-worker@0.2.6-rc.3
  - @rocket.chat/core-services@0.7.1-rc.3
  - @rocket.chat/model-typings@1.0.0-rc.3
  - @rocket.chat/models@1.0.0-rc.3
  </details>

## 0.3.6-rc.2

### Patch Changes

- <details><summary>Updated dependencies []:</summary>

  - @rocket.chat/core-typings@7.0.0-rc.2
  - @rocket.chat/rest-typings@7.0.0-rc.2
  - @rocket.chat/pdf-worker@0.2.6-rc.2
  - @rocket.chat/core-services@0.7.1-rc.2
  - @rocket.chat/model-typings@1.0.0-rc.2
  - @rocket.chat/models@1.0.0-rc.2
  </details>

## 0.3.6-rc.1

### Patch Changes

- <details><summary>Updated dependencies []:</summary>

  - @rocket.chat/core-typings@7.0.0-rc.1
  - @rocket.chat/rest-typings@7.0.0-rc.1
  - @rocket.chat/pdf-worker@0.2.6-rc.1
  - @rocket.chat/core-services@0.7.1-rc.1
  - @rocket.chat/model-typings@1.0.0-rc.1
  - @rocket.chat/models@1.0.0-rc.1
  </details>

## 0.3.6-rc.0

### Patch Changes

- <details><summary>Updated dependencies [3395c8290b, 6b5b91fd14, 7726d68374, bcacbb1cee, b167db0b37, f4365b7dd4, d9fe5bbe0b, b338807d76, 3ea02d3cc1, e3629e065b, b19ae4dbc7, 03d148524b, 3f9c3f1f52, 81998f3450, 50943a02e8, 509143d6dd, fa501ecb53]:</summary>

  - @rocket.chat/rest-typings@7.0.0-rc.0
  - @rocket.chat/core-typings@7.0.0-rc.0
  - @rocket.chat/model-typings@1.0.0-rc.0
  - @rocket.chat/core-services@0.7.1-rc.0
  - @rocket.chat/models@1.0.0-rc.0
  - @rocket.chat/pdf-worker@0.2.6-rc.0
  </details>

## 0.3.5

### Patch Changes

- <details><summary>Updated dependencies [9a38c8e13f, 9eaefdc892, 274f4f5881, 532f08819e, 927710d778, 3a161c4310, 12d6307998]:</summary>

  - @rocket.chat/model-typings@0.8.0
  - @rocket.chat/rest-typings@6.13.0
  - @rocket.chat/core-typings@6.13.0
  - @rocket.chat/core-services@0.7.0
  - @rocket.chat/models@0.3.0
  - @rocket.chat/pdf-worker@0.2.5
  </details>

## 0.3.5-rc.6

### Patch Changes

- <details><summary>Updated dependencies []:</summary>

  - @rocket.chat/core-typings@6.13.0-rc.6
  - @rocket.chat/rest-typings@6.13.0-rc.6
  - @rocket.chat/pdf-worker@0.2.5-rc.6
  - @rocket.chat/core-services@0.7.0-rc.6
  - @rocket.chat/model-typings@0.8.0-rc.6
  - @rocket.chat/models@0.3.0-rc.6
  </details>

## 0.3.5-rc.5

### Patch Changes

- <details><summary>Updated dependencies []:</summary>

  - @rocket.chat/core-typings@6.13.0-rc.5
  - @rocket.chat/rest-typings@6.13.0-rc.5
  - @rocket.chat/pdf-worker@0.2.5-rc.5
  - @rocket.chat/core-services@0.7.0-rc.5
  - @rocket.chat/model-typings@0.8.0-rc.5
  - @rocket.chat/models@0.3.0-rc.5
  </details>

## 0.3.5-rc.4

### Patch Changes

- <details><summary>Updated dependencies []:</summary>

  - @rocket.chat/core-typings@6.13.0-rc.4
  - @rocket.chat/rest-typings@6.13.0-rc.4
  - @rocket.chat/pdf-worker@0.2.5-rc.4
  - @rocket.chat/core-services@0.7.0-rc.4
  - @rocket.chat/model-typings@0.8.0-rc.4
  - @rocket.chat/models@0.3.0-rc.4
  </details>

## 0.3.5-rc.3

### Patch Changes

- <details><summary>Updated dependencies []:</summary>

  - @rocket.chat/core-typings@6.13.0-rc.3
  - @rocket.chat/rest-typings@6.13.0-rc.3
  - @rocket.chat/pdf-worker@0.2.5-rc.3
  - @rocket.chat/core-services@0.7.0-rc.3
  - @rocket.chat/model-typings@0.8.0-rc.3
  - @rocket.chat/models@0.3.0-rc.3
  </details>

## 0.3.5-rc.2

### Patch Changes

- <details><summary>Updated dependencies []:</summary>

  - @rocket.chat/core-typings@6.13.0-rc.2
  - @rocket.chat/rest-typings@6.13.0-rc.2
  - @rocket.chat/pdf-worker@0.2.5-rc.2
  - @rocket.chat/core-services@0.7.0-rc.2
  - @rocket.chat/model-typings@0.8.0-rc.2
  - @rocket.chat/models@0.3.0-rc.2
  </details>

## 0.3.5-rc.1

### Patch Changes

- <details><summary>Updated dependencies []:</summary>

  - @rocket.chat/core-typings@6.13.0-rc.1
  - @rocket.chat/rest-typings@6.13.0-rc.1
  - @rocket.chat/pdf-worker@0.2.5-rc.1
  - @rocket.chat/core-services@0.7.0-rc.1
  - @rocket.chat/model-typings@0.8.0-rc.1
  - @rocket.chat/models@0.3.0-rc.1
  </details>

## 0.3.5-rc.0

### Patch Changes

- <details><summary>Updated dependencies [9a38c8e13f, 9eaefdc892, 274f4f5881, 532f08819e, 927710d778, 3a161c4310, 12d6307998]:</summary>

  - @rocket.chat/model-typings@0.8.0-rc.0
  - @rocket.chat/rest-typings@6.13.0-rc.0
  - @rocket.chat/core-typings@6.13.0-rc.0
  - @rocket.chat/core-services@0.7.0-rc.0
  - @rocket.chat/models@0.3.0-rc.0
  - @rocket.chat/pdf-worker@0.2.4-rc.0
  </details>

## 0.3.4

### Patch Changes

- <details><summary>Updated dependencies []:</summary>

  - @rocket.chat/core-services@0.6.1
  - @rocket.chat/core-typings@6.12.1
  - @rocket.chat/rest-typings@6.12.1
  - @rocket.chat/pdf-worker@0.2.4
  - @rocket.chat/model-typings@0.7.1
  - @rocket.chat/models@0.2.4
  </details>

## 0.3.3

### Patch Changes

- <details><summary>Updated dependencies [7f88158036, b764c415dc, 7937ff741a, a14c0678bb, 58c0efc732, e28be46db7, 58c0efc732]:</summary>

  - @rocket.chat/model-typings@0.7.0
  - @rocket.chat/rest-typings@6.12.0
  - @rocket.chat/core-typings@6.12.0
  - @rocket.chat/core-services@0.6.0
  - @rocket.chat/models@0.2.3
  - @rocket.chat/pdf-worker@0.2.3
  </details>

## 0.3.3-rc.6

### Patch Changes

- <details><summary>Updated dependencies []:</summary>

  - @rocket.chat/core-typings@6.12.0-rc.6
  - @rocket.chat/rest-typings@6.12.0-rc.6
  - @rocket.chat/pdf-worker@0.2.3-rc.6
  - @rocket.chat/core-services@0.6.0-rc.6
  - @rocket.chat/model-typings@0.7.0-rc.6
  - @rocket.chat/models@0.2.3-rc.6
  </details>

## 0.3.3-rc.5

### Patch Changes

- <details><summary>Updated dependencies []:</summary>

  - @rocket.chat/core-typings@6.12.0-rc.5
  - @rocket.chat/rest-typings@6.12.0-rc.5
  - @rocket.chat/pdf-worker@0.2.3-rc.5
  - @rocket.chat/core-services@0.6.0-rc.5
  - @rocket.chat/model-typings@0.7.0-rc.5
  - @rocket.chat/models@0.2.3-rc.5
  </details>

## 0.3.3-rc.4

### Patch Changes

- <details><summary>Updated dependencies []:</summary>

  - @rocket.chat/core-typings@6.12.0-rc.4
  - @rocket.chat/rest-typings@6.12.0-rc.4
  - @rocket.chat/pdf-worker@0.2.3-rc.4
  - @rocket.chat/core-services@0.6.0-rc.4
  - @rocket.chat/model-typings@0.7.0-rc.4
  - @rocket.chat/models@0.2.3-rc.4
  </details>

## 0.3.3-rc.3

### Patch Changes

- <details><summary>Updated dependencies []:</summary>

  - @rocket.chat/core-typings@6.12.0-rc.3
  - @rocket.chat/rest-typings@6.12.0-rc.3
  - @rocket.chat/pdf-worker@0.2.2-rc.3
  - @rocket.chat/core-services@0.6.0-rc.3
  - @rocket.chat/model-typings@0.7.0-rc.3
  - @rocket.chat/models@0.2.2-rc.3
  </details>

## 0.3.3-rc.2

### Patch Changes

- <details><summary>Updated dependencies []:</summary>

  - @rocket.chat/core-typings@6.12.0-rc.2
  - @rocket.chat/rest-typings@6.12.0-rc.2
  - @rocket.chat/pdf-worker@0.2.2-rc.2
  - @rocket.chat/core-services@0.6.0-rc.2
  - @rocket.chat/model-typings@0.7.0-rc.2
  - @rocket.chat/models@0.2.2-rc.2
  </details>

## 0.3.3-rc.1

### Patch Changes

- <details><summary>Updated dependencies []:</summary>

  - @rocket.chat/core-typings@6.12.0-rc.1
  - @rocket.chat/rest-typings@6.12.0-rc.1
  - @rocket.chat/pdf-worker@0.2.2-rc.1
  - @rocket.chat/core-services@0.6.0-rc.1
  - @rocket.chat/model-typings@0.7.0-rc.1
  - @rocket.chat/models@0.2.2-rc.1
  </details>

## 0.3.3-rc.0

### Patch Changes

- <details><summary>Updated dependencies [7f88158036, b764c415dc, 7937ff741a, a14c0678bb, 58c0efc732, e28be46db7, 58c0efc732]:</summary>

  - @rocket.chat/model-typings@0.7.0-rc.0
  - @rocket.chat/rest-typings@6.12.0-rc.0
  - @rocket.chat/core-typings@6.12.0-rc.0
  - @rocket.chat/core-services@0.6.0-rc.0
  - @rocket.chat/models@0.2.1-rc.0
  - @rocket.chat/pdf-worker@0.2.1-rc.0
  </details>

## 0.3.2

### Patch Changes

- <details><summary>Updated dependencies []:</summary>

  - @rocket.chat/core-typings@6.11.2
  - @rocket.chat/rest-typings@6.11.2
  - @rocket.chat/pdf-worker@0.2.2
  - @rocket.chat/core-services@0.5.2
  - @rocket.chat/model-typings@0.6.2
  - @rocket.chat/models@0.2.2
  </details>

## 0.3.1

### Patch Changes

- <details><summary>Updated dependencies []:</summary>

  - @rocket.chat/core-typings@6.11.1
  - @rocket.chat/rest-typings@6.11.1
  - @rocket.chat/pdf-worker@0.2.1
  - @rocket.chat/core-services@0.5.1
  - @rocket.chat/model-typings@0.6.1
  - @rocket.chat/models@0.2.1
  </details>

## 0.3.0

### Minor Changes

- ([#32752](https://github.com/RocketChat/Rocket.Chat/pull/32752)) Added system messages support for Omnichannel PDF transcripts and email transcripts. Currently these transcripts don't render system messages and is shown as an empty message in PDF/email. This PR adds this support for all valid livechat system messages.

  Also added a new setting under transcripts, to toggle the inclusion of system messages in email and PDF transcripts.

### Patch Changes

- ([#32752](https://github.com/RocketChat/Rocket.Chat/pull/32752)) Reduced time on generation of PDF transcripts. Earlier Rocket.Chat was fetching the required translations everytime a PDF transcript was requested, this process was async and was being unnecessarily being performed on every pdf transcript request. This PR improves this and now the translations are loaded at the start and kept in memory to process further pdf transcripts requests. This reduces the time of asynchronously fetching translations again and again.

- <details><summary>Updated dependencies [8fc6ca8b4e, 439faa87d3, 03c8b066f9, 2d89a0c448, 439faa87d3, 24f7df4894, 03c8b066f9, 264d7d5496, b8e5887fb9]:</summary>

  - @rocket.chat/tools@0.2.2
  - @rocket.chat/model-typings@0.6.0
  - @rocket.chat/pdf-worker@0.2.0
  - @rocket.chat/core-services@0.5.0
  - @rocket.chat/core-typings@6.11.0
  - @rocket.chat/models@0.2.0
  - @rocket.chat/rest-typings@6.11.0
  </details>

## 0.3.0-rc.6

### Patch Changes

- <details><summary>Updated dependencies []:</summary>

  - @rocket.chat/core-typings@6.11.0-rc.6
  - @rocket.chat/rest-typings@6.11.0-rc.6
  - @rocket.chat/pdf-worker@0.2.0-rc.6
  - @rocket.chat/core-services@0.5.0-rc.6
  - @rocket.chat/model-typings@0.6.0-rc.6
  - @rocket.chat/models@0.2.0-rc.6
  </details>

## 0.3.0-rc.5

### Patch Changes

- <details><summary>Updated dependencies []:</summary>

  - @rocket.chat/core-typings@6.11.0-rc.5
  - @rocket.chat/rest-typings@6.11.0-rc.5
  - @rocket.chat/pdf-worker@0.2.0-rc.5
  - @rocket.chat/core-services@0.5.0-rc.5
  - @rocket.chat/model-typings@0.6.0-rc.5
  - @rocket.chat/models@0.2.0-rc.5
  </details>

## 0.3.0-rc.4

### Patch Changes

- <details><summary>Updated dependencies []:</summary>

  - @rocket.chat/core-typings@6.11.0-rc.4
  - @rocket.chat/rest-typings@6.11.0-rc.4
  - @rocket.chat/pdf-worker@0.2.0-rc.4
  - @rocket.chat/core-services@0.5.0-rc.4
  - @rocket.chat/model-typings@0.6.0-rc.4
  - @rocket.chat/models@0.2.0-rc.4
  </details>

## 0.3.0-rc.3

### Patch Changes

- <details><summary>Updated dependencies []:</summary>

  - @rocket.chat/core-typings@6.11.0-rc.3
  - @rocket.chat/rest-typings@6.11.0-rc.3
  - @rocket.chat/pdf-worker@0.2.0-rc.3
  - @rocket.chat/core-services@0.5.0-rc.3
  - @rocket.chat/model-typings@0.6.0-rc.3
  - @rocket.chat/models@0.2.0-rc.3
  </details>

## 0.3.0-rc.2

### Patch Changes

- <details><summary>Updated dependencies []:</summary>

  - @rocket.chat/core-typings@6.11.0-rc.2
  - @rocket.chat/rest-typings@6.11.0-rc.2
  - @rocket.chat/pdf-worker@0.2.0-rc.2
  - @rocket.chat/core-services@0.5.0-rc.2
  - @rocket.chat/model-typings@0.6.0-rc.2
  - @rocket.chat/models@0.2.0-rc.2
  </details>

## 0.3.0-rc.1

### Patch Changes

- <details><summary>Updated dependencies []:</summary>

  - @rocket.chat/core-typings@6.11.0-rc.1
  - @rocket.chat/rest-typings@6.11.0-rc.1
  - @rocket.chat/pdf-worker@0.2.0-rc.1
  - @rocket.chat/core-services@0.5.0-rc.1
  - @rocket.chat/model-typings@0.6.0-rc.1
  - @rocket.chat/models@0.2.0-rc.1
  </details>

## 0.3.0-rc.0

### Minor Changes

- ([#32752](https://github.com/RocketChat/Rocket.Chat/pull/32752)) Added system messages support for Omnichannel PDF transcripts and email transcripts. Currently these transcripts don't render system messages and is shown as an empty message in PDF/email. This PR adds this support for all valid livechat system messages.

  Also added a new setting under transcripts, to toggle the inclusion of system messages in email and PDF transcripts.

### Patch Changes

- ([#32752](https://github.com/RocketChat/Rocket.Chat/pull/32752)) Reduced time on generation of PDF transcripts. Earlier Rocket.Chat was fetching the required translations everytime a PDF transcript was requested, this process was async and was being unnecessarily being performed on every pdf transcript request. This PR improves this and now the translations are loaded at the start and kept in memory to process further pdf transcripts requests. This reduces the time of asynchronously fetching translations again and again.

- <details><summary>Updated dependencies [8fc6ca8b4e, 439faa87d3, 03c8b066f9, 2d89a0c448, 439faa87d3, 24f7df4894, 03c8b066f9, 264d7d5496, b8e5887fb9]:</summary>

  - @rocket.chat/tools@0.2.2-rc.0
  - @rocket.chat/model-typings@0.6.0-rc.0
  - @rocket.chat/pdf-worker@0.2.0-rc.0
  - @rocket.chat/core-services@0.5.0-rc.0
  - @rocket.chat/core-typings@6.11.0-rc.0
  - @rocket.chat/models@0.2.0-rc.0
  - @rocket.chat/rest-typings@6.11.0-rc.0
  </details>

## 0.2.2

### Patch Changes

- <details><summary>Updated dependencies [ca6a9d8de8, ca6a9d8de8, ca6a9d8de8, ca6a9d8de8]:</summary>

  - @rocket.chat/core-services@0.4.2
  - @rocket.chat/core-typings@6.10.2
  - @rocket.chat/rest-typings@6.10.2
  - @rocket.chat/pdf-worker@0.1.2
  - @rocket.chat/model-typings@0.5.2
  - @rocket.chat/models@0.1.2
  </details>

## 0.2.1

### Patch Changes

- <details><summary>Updated dependencies []:</summary>

  - @rocket.chat/core-typings@6.10.1
  - @rocket.chat/rest-typings@6.10.1
  - @rocket.chat/pdf-worker@0.1.1
  - @rocket.chat/core-services@0.4.1
  - @rocket.chat/model-typings@0.5.1
  - @rocket.chat/models@0.1.1
  </details>

## 0.2.0

### Minor Changes

- ([#31821](https://github.com/RocketChat/Rocket.Chat/pull/31821)) New runtime for apps in the Apps-Engine based on the Deno platform

### Patch Changes

- ([#32329](https://github.com/RocketChat/Rocket.Chat/pull/32329)) Added a new setting `Restrict files access to users who can access room` that controls file visibility. This new setting allows users that "can access a room" to also download the files that are there. This is specially important for users with livechat manager or monitor roles, or agents that have special permissions to view closed rooms, since this allows them to download files on the conversation even after the conversation is closed.
  New setting is disabled by default and it is mutually exclusive with the setting `Restrict file access to room members` since this allows _more_ types of users to download files.
- <details><summary>Updated dependencies [1240c874a5, eaf2f11a6c, 5f95c4ec6b, 495628bce0, f75a2cb4bb, 07c4ca0621, 4f72d62aa7, dfa49bdbb2]:</summary>

  - @rocket.chat/core-typings@6.10.0
  - @rocket.chat/model-typings@0.5.0
  - @rocket.chat/rest-typings@6.10.0
  - @rocket.chat/pdf-worker@0.1.0
  - @rocket.chat/core-services@0.4.0
  - @rocket.chat/models@0.1.0
  </details>

## 0.2.0-rc.7

### Patch Changes

- <details><summary>Updated dependencies []:</summary>

  - @rocket.chat/core-typings@6.10.0-rc.7
  - @rocket.chat/rest-typings@6.10.0-rc.7
  - @rocket.chat/pdf-worker@0.1.0-rc.7
  - @rocket.chat/core-services@0.4.0-rc.7
  - @rocket.chat/model-typings@0.5.0-rc.7
  - @rocket.chat/models@0.1.0-rc.7
  </details>

## 0.2.0-rc.6

### Patch Changes

- <details><summary>Updated dependencies []:</summary>

  - @rocket.chat/core-typings@6.10.0-rc.6
  - @rocket.chat/rest-typings@6.10.0-rc.6
  - @rocket.chat/pdf-worker@0.1.0-rc.6
  - @rocket.chat/core-services@0.4.0-rc.6
  - @rocket.chat/model-typings@0.5.0-rc.6
  - @rocket.chat/models@0.1.0-rc.6
  </details>

## 0.2.0-rc.5

### Patch Changes

- <details><summary>Updated dependencies []:</summary>

  - @rocket.chat/core-typings@6.10.0-rc.5
  - @rocket.chat/rest-typings@6.10.0-rc.5
  - @rocket.chat/pdf-worker@0.1.0-rc.5
  - @rocket.chat/core-services@0.4.0-rc.5
  - @rocket.chat/model-typings@0.5.0-rc.5
  - @rocket.chat/models@0.1.0-rc.5
  </details>

## 0.2.0-rc.4

### Patch Changes

- <details><summary>Updated dependencies []:</summary>

  - @rocket.chat/core-typings@6.10.0-rc.4
  - @rocket.chat/rest-typings@6.10.0-rc.4
  - @rocket.chat/pdf-worker@0.1.0-rc.4
  - @rocket.chat/core-services@0.4.0-rc.4
  - @rocket.chat/model-typings@0.5.0-rc.4
  - @rocket.chat/models@0.1.0-rc.4
  </details>

## 0.2.0-rc.3

### Patch Changes

- <details><summary>Updated dependencies []:</summary>

  - @rocket.chat/core-typings@6.10.0-rc.3
  - @rocket.chat/rest-typings@6.10.0-rc.3
  - @rocket.chat/pdf-worker@0.1.0-rc.3
  - @rocket.chat/core-services@0.4.0-rc.3
  - @rocket.chat/model-typings@0.5.0-rc.3
  - @rocket.chat/models@0.1.0-rc.3
  </details>

## 0.2.0-rc.2

### Patch Changes

- <details><summary>Updated dependencies []:</summary>

  - @rocket.chat/core-typings@6.10.0-rc.2
  - @rocket.chat/rest-typings@6.10.0-rc.2
  - @rocket.chat/pdf-worker@0.1.0-rc.2
  - @rocket.chat/core-services@0.4.0-rc.2
  - @rocket.chat/model-typings@0.5.0-rc.2
  - @rocket.chat/models@0.1.0-rc.2
  </details>

## 0.2.0-rc.1

### Patch Changes

- <details><summary>Updated dependencies []:</summary>

  - @rocket.chat/core-typings@6.10.0-rc.1
  - @rocket.chat/rest-typings@6.10.0-rc.1
  - @rocket.chat/pdf-worker@0.1.0-rc.1
  - @rocket.chat/core-services@0.4.0-rc.1
  - @rocket.chat/model-typings@0.5.0-rc.1
  - @rocket.chat/models@0.1.0-rc.1
  </details>

## 0.2.0-rc.0

### Minor Changes

- ([#31821](https://github.com/RocketChat/Rocket.Chat/pull/31821)) New runtime for apps in the Apps-Engine based on the Deno platform

### Patch Changes

- ([#32329](https://github.com/RocketChat/Rocket.Chat/pull/32329)) Added a new setting `Restrict files access to users who can access room` that controls file visibility. This new setting allows users that "can access a room" to also download the files that are there. This is specially important for users with livechat manager or monitor roles, or agents that have special permissions to view closed rooms, since this allows them to download files on the conversation even after the conversation is closed.
  New setting is disabled by default and it is mutually exclusive with the setting `Restrict file access to room members` since this allows _more_ types of users to download files.
- <details><summary>Updated dependencies [1240c874a5, eaf2f11a6c, 5f95c4ec6b, 495628bce0, f75a2cb4bb, 07c4ca0621, 4f72d62aa7, dfa49bdbb2]:</summary>

  - @rocket.chat/core-typings@6.10.0-rc.0
  - @rocket.chat/model-typings@0.5.0-rc.0
  - @rocket.chat/rest-typings@6.10.0-rc.0
  - @rocket.chat/pdf-worker@0.1.0-rc.0
  - @rocket.chat/core-services@0.4.0-rc.0
  - @rocket.chat/models@0.1.0-rc.0

## 0.1.18

### Patch Changes

- <details><summary>Updated dependencies []:</summary>

  - @rocket.chat/core-typings@6.9.3
  - @rocket.chat/rest-typings@6.9.3
  - @rocket.chat/pdf-worker@0.0.42
  - @rocket.chat/core-services@0.3.18
  - @rocket.chat/model-typings@0.4.4
  - @rocket.chat/models@0.0.42
  </details>

## 0.1.17

### Patch Changes

- <details><summary>Updated dependencies []:</summary>

  - @rocket.chat/core-typings@6.9.2
  - @rocket.chat/rest-typings@6.9.2
  - @rocket.chat/pdf-worker@0.0.41
  - @rocket.chat/core-services@0.3.17
  - @rocket.chat/model-typings@0.4.3
  - @rocket.chat/models@0.0.41
  </details>

## 0.1.16

### Patch Changes

- <details><summary>Updated dependencies []:</summary>

  - @rocket.chat/core-typings@6.9.1
  - @rocket.chat/rest-typings@6.9.1
  - @rocket.chat/pdf-worker@0.0.40
  - @rocket.chat/core-services@0.3.16
  - @rocket.chat/model-typings@0.4.2
  - @rocket.chat/models@0.0.40
  </details>

## 0.1.15

### Patch Changes

- ([#32311](https://github.com/RocketChat/Rocket.Chat/pull/32311)) Fixed multiple issues with PDF generation logic when a quoted message was too big to fit in one single page. This was causing an internal infinite loop within the library (as it tried to make it fit, failing and then trying to fit on next page where the same happened thus causing a loop).
  The library was not able to break down some nested views and thus was trying to fit the whole quote on one single page. Logic was updated to allow wrapping of the contents when messages are quoted (so they can span multiple lines) and removed a bunch of unnecesary views from the code.
- ([#32318](https://github.com/RocketChat/Rocket.Chat/pull/32318)) Fixed error handling for files bigger than NATS max allowed payload. This should prevent PDFs from erroring out when generating from rooms that contain heavy images.

- <details><summary>Updated dependencies [ff4e396416, ad86761209, f83bd56cc5, 724ba3a729, 70ab2a7b7b]:</summary>

  - @rocket.chat/core-typings@6.9.0
  - @rocket.chat/core-services@0.3.15
  - @rocket.chat/pdf-worker@0.0.39
  - @rocket.chat/rest-typings@6.9.0
  - @rocket.chat/model-typings@0.4.1
  - @rocket.chat/models@0.0.39
  </details>

## 0.1.15-rc.2

### Patch Changes

- <details><summary>Updated dependencies []:</summary>

  - @rocket.chat/core-typings@6.9.0-rc.2
  - @rocket.chat/rest-typings@6.9.0-rc.2
  - @rocket.chat/pdf-worker@0.0.39-rc.2
  - @rocket.chat/core-services@0.3.15-rc.2
  - @rocket.chat/model-typings@0.4.1-rc.2
  - @rocket.chat/models@0.0.39-rc.2
  </details>

## 0.1.15-rc.1

### Patch Changes

- <details><summary>Updated dependencies []:</summary>

  - @rocket.chat/core-typings@6.9.0-rc.1
  - @rocket.chat/rest-typings@6.9.0-rc.1
  - @rocket.chat/pdf-worker@0.0.39-rc.1
  - @rocket.chat/core-services@0.3.15-rc.1
  - @rocket.chat/model-typings@0.4.1-rc.1
  - @rocket.chat/models@0.0.39-rc.1
  </details>

## 0.1.15-rc.0

### Patch Changes

- ([#32311](https://github.com/RocketChat/Rocket.Chat/pull/32311)) Fixed multiple issues with PDF generation logic when a quoted message was too big to fit in one single page. This was causing an internal infinite loop within the library (as it tried to make it fit, failing and then trying to fit on next page where the same happened thus causing a loop).
  The library was not able to break down some nested views and thus was trying to fit the whole quote on one single page. Logic was updated to allow wrapping of the contents when messages are quoted (so they can span multiple lines) and removed a bunch of unnecesary views from the code.
- ([#32318](https://github.com/RocketChat/Rocket.Chat/pull/32318)) Fixed error handling for files bigger than NATS max allowed payload. This should prevent PDFs from erroring out when generating from rooms that contain heavy images.

- <details><summary>Updated dependencies [ff4e396416, ad86761209, f83bd56cc5, 724ba3a729, 70ab2a7b7b]:</summary>

  - @rocket.chat/core-typings@6.9.0-rc.0
  - @rocket.chat/core-services@0.3.15-rc.0
  - @rocket.chat/pdf-worker@0.0.39-rc.0
  - @rocket.chat/rest-typings@6.9.0-rc.0
  - @rocket.chat/model-typings@0.4.1-rc.0
  - @rocket.chat/models@0.0.39-rc.0
  </details>

## 0.1.14

### Patch Changes

- <details><summary>Updated dependencies [845fd64f45, c47a8e3514, 9a6a7d0a40, da45cb6998, 845fd64f45, b94ca7c30b, 9902554388, 8b0986d15a, 4aba7c8a26]:</summary>

  - @rocket.chat/rest-typings@6.8.0
  - @rocket.chat/core-typings@6.8.0
  - @rocket.chat/model-typings@0.4.0
  - @rocket.chat/core-services@0.3.14
  - @rocket.chat/pdf-worker@0.0.38
  - @rocket.chat/models@0.0.38
  </details>

## 0.1.14-rc.2

### Patch Changes

- <details><summary>Updated dependencies [b94ca7c30b]:</summary>

  - @rocket.chat/core-services@0.3.14-rc.2
  - @rocket.chat/core-typings@6.8.0-rc.2
  - @rocket.chat/rest-typings@6.8.0-rc.2
  - @rocket.chat/pdf-worker@0.0.38-rc.2
  - @rocket.chat/model-typings@0.4.0-rc.2
  - @rocket.chat/models@0.0.38-rc.2
  </details>

## 0.1.14-rc.1

### Patch Changes

- <details><summary>Updated dependencies []:</summary>

- @rocket.chat/core-typings@6.8.0-rc.1
- @rocket.chat/rest-typings@6.8.0-rc.1
- @rocket.chat/pdf-worker@0.0.37-rc.1
- @rocket.chat/core-services@0.3.13-rc.1
- @rocket.chat/model-typings@0.4.0-rc.1
- @rocket.chat/models@0.0.37-rc.1
</details>

## 0.1.14-rc.0

### Patch Changes

- <details><summary>Updated dependencies [845fd64f45, c47a8e3514, 9a6a7d0a40, da45cb6998, 845fd64f45, 9902554388, 8b0986d15a, 4aba7c8a26]:</summary>

  - @rocket.chat/rest-typings@6.8.0-rc.0
  - @rocket.chat/core-typings@6.8.0-rc.0
  - @rocket.chat/model-typings@0.4.0-rc.0
  - @rocket.chat/core-services@0.3.12-rc.0
  - @rocket.chat/pdf-worker@0.0.36-rc.0
  - @rocket.chat/models@0.0.36-rc.0

## 0.1.13

### Patch Changes

- <details><summary>Updated dependencies []:</summary>

- @rocket.chat/core-typings@6.7.2
- @rocket.chat/rest-typings@6.7.2
- @rocket.chat/pdf-worker@0.0.37
- @rocket.chat/core-services@0.3.13
- @rocket.chat/model-typings@0.3.9
- @rocket.chat/models@0.0.37
</details>

## 0.1.12

### Patch Changes

- <details><summary>Updated dependencies []:</summary>

  - @rocket.chat/core-typings@6.7.1
  - @rocket.chat/rest-typings@6.7.1
  - @rocket.chat/pdf-worker@0.0.36
  - @rocket.chat/core-services@0.3.12
  - @rocket.chat/model-typings@0.3.8
  - @rocket.chat/models@0.0.36
  </details>

## 0.1.11

### Patch Changes

- <details><summary>Updated dependencies [b9ef630816, 3eb4dd7f50, d1b1ffe9e5, 0570f6740a, b9e897a8f5, b876e4e0fc, e203c40471]:</summary>

  - @rocket.chat/core-typings@6.7.0
  - @rocket.chat/rest-typings@6.7.0
  - @rocket.chat/model-typings@0.3.7
  - @rocket.chat/core-services@0.3.11
  - @rocket.chat/models@0.0.35
  - @rocket.chat/pdf-worker@0.0.35
  </details>

## 0.1.11-rc.4

### Patch Changes

- <details><summary>Updated dependencies []:</summary>

  - @rocket.chat/core-typings@6.7.0-rc.4
  - @rocket.chat/rest-typings@6.7.0-rc.4
  - @rocket.chat/pdf-worker@0.0.35-rc.4
  - @rocket.chat/core-services@0.3.11-rc.4
  - @rocket.chat/model-typings@0.3.7-rc.4
  - @rocket.chat/models@0.0.35-rc.4
  </details>

## 0.1.11-rc.3

### Patch Changes

- <details><summary>Updated dependencies []:</summary>

  - @rocket.chat/core-typings@6.7.0-rc.3
  - @rocket.chat/rest-typings@6.7.0-rc.3
  - @rocket.chat/pdf-worker@0.0.35-rc.3
  - @rocket.chat/core-services@0.3.11-rc.3
  - @rocket.chat/model-typings@0.3.7-rc.3
  - @rocket.chat/models@0.0.35-rc.3
  </details>

## 0.1.11-rc.2

### Patch Changes

- <details><summary>Updated dependencies []:</summary>

  - @rocket.chat/core-typings@6.7.0-rc.2
  - @rocket.chat/rest-typings@6.7.0-rc.2
  - @rocket.chat/pdf-worker@0.0.35-rc.2
  - @rocket.chat/core-services@0.3.11-rc.2
  - @rocket.chat/model-typings@0.3.7-rc.2
  - @rocket.chat/models@0.0.35-rc.2
  </details>

## 0.1.11-rc.1

### Patch Changes

- <details><summary>Updated dependencies []:</summary>

  - @rocket.chat/core-typings@6.7.0-rc.1
  - @rocket.chat/rest-typings@6.7.0-rc.1
  - @rocket.chat/pdf-worker@0.0.35-rc.1
  - @rocket.chat/core-services@0.3.11-rc.1
  - @rocket.chat/model-typings@0.3.7-rc.1
  - @rocket.chat/models@0.0.35-rc.1
  </details>

## 0.1.11-rc.0

### Patch Changes

- <details><summary>Updated dependencies [b9ef630816, 3eb4dd7f50, d1b1ffe9e5, 0570f6740a, b9e897a8f5, b876e4e0fc, e203c40471]:</summary>

  - @rocket.chat/core-typings@6.7.0-rc.0
  - @rocket.chat/rest-typings@6.7.0-rc.0
  - @rocket.chat/model-typings@0.3.7-rc.0
  - @rocket.chat/core-services@0.3.11-rc.0
  - @rocket.chat/models@0.0.35-rc.0
  - @rocket.chat/pdf-worker@0.0.35-rc.0
  </details>

## 0.1.10

### Patch Changes

- <details><summary>Updated dependencies [ada096901a]:</summary>

  - @rocket.chat/models@0.0.34
  - @rocket.chat/core-services@0.3.10
  - @rocket.chat/core-typings@6.6.6
  - @rocket.chat/rest-typings@6.6.6
  - @rocket.chat/pdf-worker@0.0.34
  - @rocket.chat/model-typings@0.3.6
  </details>

## 0.1.9

### Patch Changes

- <details><summary>Updated dependencies []:</summary>

  - @rocket.chat/core-typings@6.6.5
  - @rocket.chat/rest-typings@6.6.5
  - @rocket.chat/pdf-worker@0.0.33
  - @rocket.chat/core-services@0.3.9
  - @rocket.chat/model-typings@0.3.5
  - @rocket.chat/models@0.0.33
  </details>

## 0.1.8

### Patch Changes

- <details><summary>Updated dependencies [c2872a93f2]:</summary>

  - @rocket.chat/core-services@0.3.8
  - @rocket.chat/core-typings@6.6.4
  - @rocket.chat/rest-typings@6.6.4
  - @rocket.chat/pdf-worker@0.0.32
  - @rocket.chat/model-typings@0.3.4
  - @rocket.chat/models@0.0.32
  </details>

## 0.1.7

### Patch Changes

- <details><summary>Updated dependencies []:</summary>

  - @rocket.chat/core-typings@6.6.3
  - @rocket.chat/rest-typings@6.6.3
  - @rocket.chat/pdf-worker@0.0.31
  - @rocket.chat/core-services@0.3.7
  - @rocket.chat/model-typings@0.3.3
  - @rocket.chat/models@0.0.31
  </details>

## 0.1.6

### Patch Changes

- <details><summary>Updated dependencies []:</summary>

  - @rocket.chat/core-typings@6.6.2
  - @rocket.chat/rest-typings@6.6.2
  - @rocket.chat/pdf-worker@0.0.30
  - @rocket.chat/core-services@0.3.6
  - @rocket.chat/model-typings@0.3.2
  - @rocket.chat/models@0.0.30
  </details>

## 0.1.5

### Patch Changes

- <details><summary>Updated dependencies []:</summary>

  - @rocket.chat/core-typings@6.6.1
  - @rocket.chat/rest-typings@6.6.1
  - @rocket.chat/pdf-worker@0.0.29
  - @rocket.chat/core-services@0.3.5
  - @rocket.chat/model-typings@0.3.1
  - @rocket.chat/models@0.0.29
  </details>

## 0.1.4

### Patch Changes

- ([#31138](https://github.com/RocketChat/Rocket.Chat/pull/31138)) feat(uikit): Move `@rocket.chat/ui-kit` package to the main monorepo

- <details><summary>Updated dependencies [b223cbde14, dbb08ef948, fae558bd5d, 748e57984d, 7c6198f49f, 9a6e9b4e28, fdd9852079, 2260c04ec6, c8ab6583dc, e7d3cdeef0, b4b2cd20a8]:</summary>

  - @rocket.chat/pdf-worker@0.0.28
  - @rocket.chat/core-services@0.3.4
  - @rocket.chat/model-typings@0.3.0
  - @rocket.chat/core-typings@6.6.0
  - @rocket.chat/rest-typings@6.6.0
  - @rocket.chat/logger@0.0.2
  - @rocket.chat/models@0.0.28
  - @rocket.chat/tools@0.2.1
  </details>

## 0.1.4-rc.7

### Patch Changes

- <details><summary>Updated dependencies []:</summary>

  - @rocket.chat/core-typings@6.6.0-rc.7
  - @rocket.chat/rest-typings@6.6.0-rc.7
  - @rocket.chat/pdf-worker@0.0.28-rc.7
  - @rocket.chat/core-services@0.3.4-rc.7
  - @rocket.chat/model-typings@0.3.0-rc.7
  - @rocket.chat/models@0.0.28-rc.7
  </details>

## 0.1.4-rc.6

### Patch Changes

- <details><summary>Updated dependencies []:</summary>

  - @rocket.chat/core-typings@6.6.0-rc.6
  - @rocket.chat/rest-typings@6.6.0-rc.6
  - @rocket.chat/pdf-worker@0.0.28-rc.6
  - @rocket.chat/core-services@0.3.4-rc.6
  - @rocket.chat/model-typings@0.3.0-rc.6
  - @rocket.chat/models@0.0.28-rc.6
  </details>

## 0.1.4-rc.5

### Patch Changes

- <details><summary>Updated dependencies []:</summary>

  - @rocket.chat/core-typings@6.6.0-rc.5
  - @rocket.chat/rest-typings@6.6.0-rc.5
  - @rocket.chat/pdf-worker@0.0.28-rc.5
  - @rocket.chat/core-services@0.3.4-rc.5
  - @rocket.chat/model-typings@0.3.0-rc.5
  - @rocket.chat/models@0.0.28-rc.5
  </details>

## 0.1.4-rc.4

### Patch Changes

- @rocket.chat/core-typings@6.6.0-rc.4
- @rocket.chat/rest-typings@6.6.0-rc.4
- @rocket.chat/pdf-worker@0.0.28-rc.4
- @rocket.chat/core-services@0.3.4-rc.4
- @rocket.chat/model-typings@0.3.0-rc.4
- @rocket.chat/models@0.0.28-rc.4

## 0.1.4-rc.3

### Patch Changes

- @rocket.chat/core-typings@6.6.0-rc.3
- @rocket.chat/rest-typings@6.6.0-rc.3
- @rocket.chat/pdf-worker@0.0.28-rc.3
- @rocket.chat/core-services@0.3.4-rc.3
- @rocket.chat/model-typings@0.3.0-rc.3
- @rocket.chat/models@0.0.28-rc.3

## 0.1.4-rc.2

### Patch Changes

- @rocket.chat/core-typings@6.6.0-rc.2
- @rocket.chat/rest-typings@6.6.0-rc.2
- @rocket.chat/pdf-worker@0.0.28-rc.2
- @rocket.chat/core-services@0.3.4-rc.2
- @rocket.chat/model-typings@0.3.0-rc.2
- @rocket.chat/models@0.0.28-rc.2

## 0.1.4-rc.1

### Patch Changes

- @rocket.chat/core-typings@6.6.0-rc.1
- @rocket.chat/rest-typings@6.6.0-rc.1
- @rocket.chat/pdf-worker@0.0.28-rc.1
- @rocket.chat/core-services@0.3.4-rc.1
- @rocket.chat/model-typings@0.3.0-rc.1
- @rocket.chat/models@0.0.28-rc.1

## 0.1.4-rc.0

### Patch Changes

- b223cbde14: feat(uikit): Move `@rocket.chat/ui-kit` package to the main monorepo
- Updated dependencies [b223cbde14]
- Updated dependencies [dbb08ef948]
- Updated dependencies [fae558bd5d]
- Updated dependencies [748e57984d]
- Updated dependencies [7c6198f49f]
- Updated dependencies [9a6e9b4e28]
- Updated dependencies [fdd9852079]
- Updated dependencies [2260c04ec6]
- Updated dependencies [c8ab6583dc]
- Updated dependencies [e7d3cdeef0]
- Updated dependencies [b4b2cd20a8]
  - @rocket.chat/pdf-worker@0.0.28-rc.0
  - @rocket.chat/core-services@0.3.4-rc.0
  - @rocket.chat/model-typings@0.3.0-rc.0
  - @rocket.chat/core-typings@6.6.0-rc.0
  - @rocket.chat/rest-typings@6.6.0-rc.0
  - @rocket.chat/logger@0.0.2-rc.0
  - @rocket.chat/models@0.0.28-rc.0
  - @rocket.chat/tools@0.2.1-rc.0

## 0.1.3

### Patch Changes

- @rocket.chat/core-typings@6.5.3
- @rocket.chat/rest-typings@6.5.3
- @rocket.chat/pdf-worker@0.0.27
- @rocket.chat/core-services@0.3.3
- @rocket.chat/model-typings@0.2.3
- @rocket.chat/models@0.0.27

## 0.1.2

### Patch Changes

- @rocket.chat/core-typings@6.5.2
- @rocket.chat/rest-typings@6.5.2
- @rocket.chat/pdf-worker@0.0.26
- @rocket.chat/core-services@0.3.2
- @rocket.chat/model-typings@0.2.2
- @rocket.chat/models@0.0.26

## 0.1.1

### Patch Changes

- Updated dependencies [c2b224fd82]
- Updated dependencies [c2b224fd82]
  - @rocket.chat/rest-typings@6.5.1
  - @rocket.chat/core-typings@6.5.1
  - @rocket.chat/core-services@0.3.1
  - @rocket.chat/pdf-worker@0.0.25
  - @rocket.chat/model-typings@0.2.1
  - @rocket.chat/models@0.0.25

## 0.1.0

### Minor Changes

- 5f81a0f3cb: Implemented the License library, it is used to handle the functionality like expiration date, modules, limits, etc.
  Also added a version v3 of the license, which contains an extended list of features.
  v2 is still supported, since we convert it to v3 on the fly.

### Patch Changes

- dea1fe9191: feat: Disable and annonimize visitors instead of removing
- Updated dependencies [dea1fe9191]
- Updated dependencies [c0ef13a0bf]
- Updated dependencies [223dce18a3]
- Updated dependencies [5b9d6883bf]
- Updated dependencies [92613680b7]
- Updated dependencies [ec1b2b9846]
- Updated dependencies [a98f3ff303]
- Updated dependencies [5f81a0f3cb]
- Updated dependencies [dea1fe9191]
  - @rocket.chat/core-typings@6.5.0
  - @rocket.chat/model-typings@0.2.0
  - @rocket.chat/core-services@0.3.0
  - @rocket.chat/rest-typings@6.5.0
  - @rocket.chat/tools@0.2.0
  - @rocket.chat/pdf-worker@0.0.24
  - @rocket.chat/models@0.0.24

## 0.1.0-rc.19

### Patch Changes

- @rocket.chat/core-typings@6.5.0-rc.19
- @rocket.chat/rest-typings@6.5.0-rc.19
- @rocket.chat/pdf-worker@0.0.24-rc.12
- @rocket.chat/core-services@0.3.0-rc.19
- @rocket.chat/model-typings@0.2.0-rc.19
- @rocket.chat/models@0.0.24-rc.12

## 0.1.0-rc.18

### Patch Changes

- @rocket.chat/core-typings@6.5.0-rc.18
- @rocket.chat/rest-typings@6.5.0-rc.18
- @rocket.chat/pdf-worker@0.0.24-rc.11
- @rocket.chat/core-services@0.3.0-rc.18
- @rocket.chat/model-typings@0.2.0-rc.18
- @rocket.chat/models@0.0.24-rc.11

## 0.1.0-rc.17

### Patch Changes

- @rocket.chat/core-typings@6.5.0-rc.17
- @rocket.chat/rest-typings@6.5.0-rc.17
- @rocket.chat/pdf-worker@0.0.24-rc.10
- @rocket.chat/core-services@0.3.0-rc.17
- @rocket.chat/model-typings@0.2.0-rc.17
- @rocket.chat/models@0.0.24-rc.10

## 0.1.0-rc.16

### Patch Changes

- @rocket.chat/core-typings@6.5.0-rc.16
- @rocket.chat/rest-typings@6.5.0-rc.16
- @rocket.chat/pdf-worker@0.0.24-rc.9
- @rocket.chat/core-services@0.3.0-rc.16
- @rocket.chat/model-typings@0.2.0-rc.16
- @rocket.chat/models@0.0.24-rc.9

## 0.1.0-rc.15

### Patch Changes

- @rocket.chat/core-typings@6.5.0-rc.15
- @rocket.chat/rest-typings@6.5.0-rc.15
- @rocket.chat/pdf-worker@0.0.24-rc.8
- @rocket.chat/core-services@0.3.0-rc.15
- @rocket.chat/model-typings@0.2.0-rc.15
- @rocket.chat/models@0.0.24-rc.8

## 0.1.0-rc.14

### Patch Changes

- @rocket.chat/core-typings@6.5.0-rc.14
- @rocket.chat/rest-typings@6.5.0-rc.14
- @rocket.chat/pdf-worker@0.0.24-rc.7
- @rocket.chat/core-services@0.3.0-rc.14
- @rocket.chat/model-typings@0.2.0-rc.14
- @rocket.chat/models@0.0.24-rc.7

## 0.1.0-rc.13

### Patch Changes

- @rocket.chat/core-typings@6.5.0-rc.13
- @rocket.chat/rest-typings@6.5.0-rc.13
- @rocket.chat/pdf-worker@0.0.24-rc.6
- @rocket.chat/core-services@0.3.0-rc.13
- @rocket.chat/model-typings@0.2.0-rc.13
- @rocket.chat/models@0.0.24-rc.6

## 0.1.0-rc.12

### Patch Changes

- @rocket.chat/core-typings@6.5.0-rc.12
- @rocket.chat/rest-typings@6.5.0-rc.12
- @rocket.chat/pdf-worker@0.0.24-rc.5
- @rocket.chat/core-services@0.3.0-rc.12
- @rocket.chat/model-typings@0.2.0-rc.12
- @rocket.chat/models@0.0.24-rc.5

## 0.1.0-rc.11

### Patch Changes

- @rocket.chat/core-typings@6.5.0-rc.11
- @rocket.chat/rest-typings@6.5.0-rc.11
- @rocket.chat/pdf-worker@0.0.24-rc.4
- @rocket.chat/core-services@0.3.0-rc.11
- @rocket.chat/model-typings@0.2.0-rc.11
- @rocket.chat/models@0.0.24-rc.4

## 0.1.0-rc.10

### Patch Changes

- @rocket.chat/core-typings@6.5.0-rc.10
- @rocket.chat/rest-typings@6.5.0-rc.10
- @rocket.chat/pdf-worker@0.0.24-rc.3
- @rocket.chat/core-services@0.3.0-rc.10
- @rocket.chat/model-typings@0.2.0-rc.10
- @rocket.chat/models@0.0.24-rc.3

## 0.1.0-rc.9

### Patch Changes

- @rocket.chat/core-typings@6.5.0-rc.9
- @rocket.chat/rest-typings@6.5.0-rc.9
- @rocket.chat/pdf-worker@0.0.24-rc.2
- @rocket.chat/core-services@0.3.0-rc.9
- @rocket.chat/model-typings@0.2.0-rc.9
- @rocket.chat/models@0.0.24-rc.2

## 0.1.0-rc.8

### Patch Changes

- @rocket.chat/core-typings@6.5.0-rc.8
- @rocket.chat/rest-typings@6.5.0-rc.8
- @rocket.chat/pdf-worker@0.0.24-rc.1
- @rocket.chat/core-services@0.3.0-rc.8
- @rocket.chat/model-typings@0.2.0-rc.8
- @rocket.chat/models@0.0.24-rc.1

## 0.1.0-rc.7

### Patch Changes

- @rocket.chat/core-typings@6.5.0-rc.7
- @rocket.chat/rest-typings@6.5.0-rc.7
- @rocket.chat/pdf-worker@0.0.21-rc.7
- @rocket.chat/core-services@0.3.0-rc.7
- @rocket.chat/model-typings@0.2.0-rc.7
- @rocket.chat/models@0.0.21-rc.7

## 0.1.0-rc.6

### Patch Changes

- @rocket.chat/core-typings@6.5.0-rc.6
- @rocket.chat/rest-typings@6.5.0-rc.6
- @rocket.chat/pdf-worker@0.0.21-rc.6
- @rocket.chat/core-services@0.3.0-rc.6
- @rocket.chat/model-typings@0.2.0-rc.6
- @rocket.chat/models@0.0.21-rc.6

## 0.1.0-rc.5

### Patch Changes

- @rocket.chat/core-typings@6.5.0-rc.5
- @rocket.chat/rest-typings@6.5.0-rc.5
- @rocket.chat/pdf-worker@0.0.21-rc.5
- @rocket.chat/core-services@0.3.0-rc.5
- @rocket.chat/model-typings@0.2.0-rc.5
- @rocket.chat/models@0.0.21-rc.5

## 0.1.0-rc.4

### Patch Changes

- @rocket.chat/core-typings@6.5.0-rc.4
- @rocket.chat/rest-typings@6.5.0-rc.4
- @rocket.chat/pdf-worker@0.0.21-rc.4
- @rocket.chat/core-services@0.3.0-rc.4
- @rocket.chat/model-typings@0.2.0-rc.4
- @rocket.chat/models@0.0.21-rc.4

## 0.1.0-rc.3

### Patch Changes

- @rocket.chat/core-typings@6.5.0-rc.3
- @rocket.chat/rest-typings@6.5.0-rc.3
- @rocket.chat/pdf-worker@0.0.21-rc.3
- @rocket.chat/core-services@0.3.0-rc.3
- @rocket.chat/model-typings@0.2.0-rc.3
- @rocket.chat/models@0.0.21-rc.3

## 0.1.0-rc.2

### Patch Changes

- @rocket.chat/core-typings@6.5.0-rc.2
- @rocket.chat/rest-typings@6.5.0-rc.2
- @rocket.chat/pdf-worker@0.0.21-rc.2
- @rocket.chat/core-services@0.3.0-rc.2
- @rocket.chat/model-typings@0.2.0-rc.2
- @rocket.chat/models@0.0.21-rc.2

## 0.1.0-rc.1

### Patch Changes

- @rocket.chat/core-typings@6.5.0-rc.1
- @rocket.chat/rest-typings@6.5.0-rc.1
- @rocket.chat/pdf-worker@0.0.21-rc.1
- @rocket.chat/core-services@0.3.0-rc.1
- @rocket.chat/model-typings@0.2.0-rc.1
- @rocket.chat/models@0.0.21-rc.1

## 0.1.0-rc.0

### Minor Changes

- 5f81a0f3cb: Implemented the License library, it is used to handle the functionality like expiration date, modules, limits, etc.
  Also added a version v3 of the license, which contains an extended list of features.
  v2 is still supported, since we convert it to v3 on the fly.

### Patch Changes

- dea1fe9191: feat: Disable and annonimize visitors instead of removing
- Updated dependencies [dea1fe9191]
- Updated dependencies [c0ef13a0bf]
- Updated dependencies [223dce18a3]
- Updated dependencies [5b9d6883bf]
- Updated dependencies [92613680b7]
- Updated dependencies [ec1b2b9846]
- Updated dependencies [a98f3ff303]
- Updated dependencies [5f81a0f3cb]
- Updated dependencies [dea1fe9191]
  - @rocket.chat/core-typings@6.5.0-rc.0
  - @rocket.chat/model-typings@0.2.0-rc.0
  - @rocket.chat/core-services@0.3.0-rc.0
  - @rocket.chat/rest-typings@6.5.0-rc.0
  - @rocket.chat/tools@0.2.0-rc.0
  - @rocket.chat/pdf-worker@0.0.21-rc.0
  - @rocket.chat/models@0.0.21-rc.0

## 0.0.23

### Patch Changes

- @rocket.chat/core-typings@6.4.8
- @rocket.chat/rest-typings@6.4.8
- @rocket.chat/pdf-worker@0.0.23
- @rocket.chat/core-services@0.2.8
- @rocket.chat/model-typings@0.1.8
- @rocket.chat/models@0.0.23

## 0.0.22

### Patch Changes

- @rocket.chat/core-typings@6.4.7
- @rocket.chat/rest-typings@6.4.7
- @rocket.chat/pdf-worker@0.0.22
- @rocket.chat/core-services@0.2.7
- @rocket.chat/model-typings@0.1.7
- @rocket.chat/models@0.0.22

## 0.0.21

### Patch Changes

- @rocket.chat/core-typings@6.4.6
- @rocket.chat/rest-typings@6.4.6
- @rocket.chat/pdf-worker@0.0.21
- @rocket.chat/core-services@0.2.6
- @rocket.chat/model-typings@0.1.6
- @rocket.chat/models@0.0.21

## 0.0.20

### Patch Changes

- @rocket.chat/core-typings@6.4.5
- @rocket.chat/rest-typings@6.4.5
- @rocket.chat/pdf-worker@0.0.20
- @rocket.chat/core-services@0.2.5
- @rocket.chat/model-typings@0.1.5
- @rocket.chat/models@0.0.20

## 0.0.19

### Patch Changes

- @rocket.chat/core-typings@6.4.4
- @rocket.chat/rest-typings@6.4.4
- @rocket.chat/pdf-worker@0.0.19
- @rocket.chat/core-services@0.2.4
- @rocket.chat/model-typings@0.1.4
- @rocket.chat/models@0.0.19

## 0.0.18

### Patch Changes

- @rocket.chat/core-typings@6.4.3
- @rocket.chat/rest-typings@6.4.3
- @rocket.chat/pdf-worker@0.0.18
- @rocket.chat/core-services@0.2.3
- @rocket.chat/model-typings@0.1.3
- @rocket.chat/models@0.0.18

## 0.0.17

### Patch Changes

- @rocket.chat/core-typings@6.4.2
- @rocket.chat/rest-typings@6.4.2
- @rocket.chat/pdf-worker@0.0.17
- @rocket.chat/core-services@0.2.2
- @rocket.chat/model-typings@0.1.2
- @rocket.chat/models@0.0.17

## 0.0.16

### Patch Changes

- @rocket.chat/core-typings@6.4.1
- @rocket.chat/rest-typings@6.4.1
- @rocket.chat/pdf-worker@0.0.16
- @rocket.chat/core-services@0.2.1
- @rocket.chat/model-typings@0.1.1
- @rocket.chat/models@0.0.16

## 0.0.15

### Patch Changes

- Updated dependencies [239a34e877]
- Updated dependencies [203304782f]
- Updated dependencies [4186eecf05]
- Updated dependencies [8a59855fcf]
- Updated dependencies [5cee21468e]
- Updated dependencies [2db32f0d4a]
- Updated dependencies [982ef6f459]
- Updated dependencies [ba24f3c21f]
- Updated dependencies [19aec23cda]
- Updated dependencies [ebab8c4dd8]
- Updated dependencies [aaefe865a7]
- Updated dependencies [357a3a50fa]
- Updated dependencies [f556518fa1]
- Updated dependencies [ead7c7bef2]
- Updated dependencies [1041d4d361]
- Updated dependencies [61128364d6]
- Updated dependencies [9496f1eb97]
- Updated dependencies [d45365436e]
- Updated dependencies [93d4912e17]
  - @rocket.chat/core-typings@6.4.0
  - @rocket.chat/rest-typings@6.4.0
  - @rocket.chat/model-typings@0.1.0
  - @rocket.chat/core-services@0.2.0
  - @rocket.chat/tools@0.1.0
  - @rocket.chat/pdf-worker@0.0.15
  - @rocket.chat/models@0.0.15

## 0.0.15-rc.5

### Patch Changes

- Updated dependencies [1041d4d361]
  - @rocket.chat/core-typings@6.4.0-rc.5
  - @rocket.chat/rest-typings@6.4.0-rc.5
  - @rocket.chat/tools@0.1.0-rc.0
  - @rocket.chat/pdf-worker@0.0.15-rc.5
  - @rocket.chat/core-services@0.2.0-rc.5
  - @rocket.chat/model-typings@0.1.0-rc.5
  - @rocket.chat/models@0.0.15-rc.5

## 0.0.14-rc.4

### Patch Changes

- @rocket.chat/core-typings@6.4.0-rc.4
- @rocket.chat/rest-typings@6.4.0-rc.4
- @rocket.chat/pdf-worker@0.0.14-rc.4
- @rocket.chat/core-services@0.2.0-rc.4
- @rocket.chat/model-typings@0.1.0-rc.4
- @rocket.chat/models@0.0.14-rc.4

## 0.0.14-rc.3

### Patch Changes

- @rocket.chat/core-typings@6.4.0-rc.3
- @rocket.chat/rest-typings@6.4.0-rc.3
- @rocket.chat/pdf-worker@0.0.14-rc.3
- @rocket.chat/core-services@0.2.0-rc.3
- @rocket.chat/model-typings@0.1.0-rc.3
- @rocket.chat/models@0.0.14-rc.3

## 0.0.14-rc.2

### Patch Changes

- @rocket.chat/core-typings@6.4.0-rc.2
- @rocket.chat/rest-typings@6.4.0-rc.2
- @rocket.chat/pdf-worker@0.0.14-rc.2
- @rocket.chat/core-services@0.2.0-rc.2
- @rocket.chat/model-typings@0.1.0-rc.2
- @rocket.chat/models@0.0.14-rc.2

## 0.0.14-rc.1

### Patch Changes

- @rocket.chat/core-typings@6.4.0-rc.1
- @rocket.chat/rest-typings@6.4.0-rc.1
- @rocket.chat/pdf-worker@0.0.14-rc.1
- @rocket.chat/core-services@0.2.0-rc.1
- @rocket.chat/model-typings@0.1.0-rc.1
- @rocket.chat/models@0.0.14-rc.1

## 0.0.14-rc.0

### Patch Changes

- Updated dependencies [239a34e877]
- Updated dependencies [203304782f]
- Updated dependencies [4186eecf05]
- Updated dependencies [8a59855fcf]
- Updated dependencies [5cee21468e]
- Updated dependencies [2db32f0d4a]
- Updated dependencies [982ef6f459]
- Updated dependencies [ba24f3c21f]
- Updated dependencies [19aec23cda]
- Updated dependencies [ebab8c4dd8]
- Updated dependencies [aaefe865a7]
- Updated dependencies [357a3a50fa]
- Updated dependencies [f556518fa1]
- Updated dependencies [ead7c7bef2]
- Updated dependencies [61128364d6]
- Updated dependencies [9496f1eb97]
- Updated dependencies [d45365436e]
- Updated dependencies [93d4912e17]
  - @rocket.chat/core-typings@6.4.0-rc.0
  - @rocket.chat/rest-typings@6.4.0-rc.0
  - @rocket.chat/model-typings@0.1.0-rc.0
  - @rocket.chat/core-services@0.2.0-rc.0
  - @rocket.chat/pdf-worker@0.0.11-rc.0
  - @rocket.chat/models@0.0.11-rc.0

## 0.0.13

### Patch Changes

- @rocket.chat/core-typings@6.3.7
- @rocket.chat/rest-typings@6.3.7
- @rocket.chat/pdf-worker@0.0.13
- @rocket.chat/core-services@0.1.7
- @rocket.chat/model-typings@0.0.13
- @rocket.chat/models@0.0.13

## 0.0.12

### Patch Changes

- @rocket.chat/core-typings@6.3.6
- @rocket.chat/rest-typings@6.3.6
- @rocket.chat/pdf-worker@0.0.12
- @rocket.chat/core-services@0.1.6
- @rocket.chat/model-typings@0.0.12
- @rocket.chat/models@0.0.12

## 0.0.11

### Patch Changes

- Updated dependencies [92d25b9c7a]
  - @rocket.chat/model-typings@0.0.11
  - @rocket.chat/models@0.0.11
  - @rocket.chat/core-services@0.1.5
  - @rocket.chat/core-typings@6.3.5
  - @rocket.chat/rest-typings@6.3.5
  - @rocket.chat/pdf-worker@0.0.11

## 0.0.10

### Patch Changes

- Updated dependencies [8a7d5d3898]
  - @rocket.chat/model-typings@0.0.10
  - @rocket.chat/models@0.0.10
  - @rocket.chat/core-services@0.1.4
  - @rocket.chat/core-typings@6.3.4
  - @rocket.chat/rest-typings@6.3.4
  - @rocket.chat/pdf-worker@0.0.10

## 0.0.9

### Patch Changes

- @rocket.chat/core-typings@6.3.3
- @rocket.chat/rest-typings@6.3.3
- @rocket.chat/pdf-worker@0.0.9
- @rocket.chat/core-services@0.1.3
- @rocket.chat/model-typings@0.0.9
- @rocket.chat/models@0.0.9

## 0.0.8

### Patch Changes

- @rocket.chat/core-typings@6.3.2
- @rocket.chat/rest-typings@6.3.2
- @rocket.chat/pdf-worker@0.0.8
- @rocket.chat/core-services@0.1.2
- @rocket.chat/model-typings@0.0.8
- @rocket.chat/models@0.0.8

## 0.0.7

### Patch Changes

- @rocket.chat/core-typings@6.3.1
- @rocket.chat/rest-typings@6.3.1
- @rocket.chat/pdf-worker@0.0.7
- @rocket.chat/core-services@0.1.1
- @rocket.chat/model-typings@0.0.7
- @rocket.chat/models@0.0.7

## 0.0.6

### Patch Changes

- Updated dependencies [7832a40a6d]
- Updated dependencies [e14ec50816]
- Updated dependencies [74aa677088]
- Updated dependencies [e006013e5f]
- Updated dependencies [e846d873b7]
- Updated dependencies [b837cb9f2a]
- Updated dependencies [eecd9fc99a]
- Updated dependencies [ee5993625b]
- Updated dependencies [6a474ff952]
- Updated dependencies [9da856cc67]
- Updated dependencies [f76d514341]
- Updated dependencies [0f0b8e17bf]
- Updated dependencies [5e429d9c78]
- Updated dependencies [c31f93ed96]
- Updated dependencies [f379336951]
- Updated dependencies [b837cb9f2a]
- Updated dependencies [916c0dcaf2]
- Updated dependencies [12d97e16c2]
- Updated dependencies [0645f42e12]
- Updated dependencies [48ac55f4ea]
- Updated dependencies [94477bd9f8]
- Updated dependencies [16dca466ea]
  - @rocket.chat/model-typings@0.0.6
  - @rocket.chat/core-typings@6.3.0
  - @rocket.chat/rest-typings@6.3.0
  - @rocket.chat/core-services@0.1.0
  - @rocket.chat/models@0.0.6
  - @rocket.chat/pdf-worker@0.0.6

## 0.0.6-rc.10

### Patch Changes

- Updated dependencies [f379336951]
  - @rocket.chat/core-services@0.1.0-rc.10
  - @rocket.chat/core-typings@6.3.0-rc.10
  - @rocket.chat/rest-typings@6.3.0-rc.10
  - @rocket.chat/pdf-worker@0.0.6-rc.10
  - @rocket.chat/model-typings@0.0.6-rc.10
  - @rocket.chat/models@0.0.6-rc.10

## 0.0.6-rc.9

### Patch Changes

- Updated dependencies [48ac55f4ea]
  - @rocket.chat/core-services@0.1.0-rc.9
  - @rocket.chat/core-typings@6.3.0-rc.9
  - @rocket.chat/rest-typings@6.3.0-rc.9
  - @rocket.chat/pdf-worker@0.0.6-rc.9
  - @rocket.chat/model-typings@0.0.6-rc.9
  - @rocket.chat/models@0.0.6-rc.9

## 0.0.6-rc.8

### Patch Changes

- @rocket.chat/core-typings@6.3.0-rc.8
- @rocket.chat/rest-typings@6.3.0-rc.8
- @rocket.chat/pdf-worker@0.0.6-rc.8
- @rocket.chat/core-services@0.1.0-rc.8
- @rocket.chat/model-typings@0.0.6-rc.8
- @rocket.chat/models@0.0.6-rc.8

## 0.0.6-rc.7

### Patch Changes

- @rocket.chat/core-typings@6.3.0-rc.7
- @rocket.chat/rest-typings@6.3.0-rc.7
- @rocket.chat/pdf-worker@0.0.6-rc.7
- @rocket.chat/core-services@0.1.0-rc.7
- @rocket.chat/model-typings@0.0.6-rc.7
- @rocket.chat/models@0.0.6-rc.7

## 0.0.6-rc.6

### Patch Changes

- @rocket.chat/core-typings@6.3.0-rc.6
- @rocket.chat/rest-typings@6.3.0-rc.6
- @rocket.chat/pdf-worker@0.0.6-rc.6
- @rocket.chat/core-services@0.1.0-rc.6
- @rocket.chat/model-typings@0.0.6-rc.6
- @rocket.chat/models@0.0.6-rc.6

## 0.0.6-rc.5

### Patch Changes

- @rocket.chat/core-typings@6.3.0-rc.5
- @rocket.chat/rest-typings@6.3.0-rc.5
- @rocket.chat/pdf-worker@0.0.6-rc.5
- @rocket.chat/core-services@0.1.0-rc.5
- @rocket.chat/model-typings@0.0.6-rc.5
- @rocket.chat/models@0.0.6-rc.5

## 0.0.6-rc.4

### Patch Changes

- @rocket.chat/core-typings@6.3.0-rc.4
- @rocket.chat/rest-typings@6.3.0-rc.4
- @rocket.chat/pdf-worker@0.0.6-rc.4
- @rocket.chat/core-services@0.1.0-rc.4
- @rocket.chat/model-typings@0.0.6-rc.4
- @rocket.chat/models@0.0.6-rc.4

## 0.0.6-rc.3

### Patch Changes

- @rocket.chat/core-typings@6.3.0-rc.3
- @rocket.chat/rest-typings@6.3.0-rc.3
- @rocket.chat/pdf-worker@0.0.6-rc.3
- @rocket.chat/core-services@0.1.0-rc.3
- @rocket.chat/model-typings@0.0.6-rc.3
- @rocket.chat/models@0.0.6-rc.3

## 0.0.6-rc.2

### Patch Changes

- Updated dependencies [f76d514341]
  - @rocket.chat/rest-typings@6.3.0-rc.2
  - @rocket.chat/core-services@0.1.0-rc.2
  - @rocket.chat/core-typings@6.3.0-rc.2
  - @rocket.chat/pdf-worker@0.0.6-rc.2
  - @rocket.chat/model-typings@0.0.6-rc.2
  - @rocket.chat/models@0.0.6-rc.2

## 0.0.6-rc.1

### Patch Changes

- @rocket.chat/core-typings@6.3.0-rc.1
- @rocket.chat/rest-typings@6.3.0-rc.1
- @rocket.chat/pdf-worker@0.0.6-rc.1
- @rocket.chat/core-services@0.1.0-rc.1
- @rocket.chat/model-typings@0.0.6-rc.1
- @rocket.chat/models@0.0.6-rc.1

## 0.0.5

### Patch Changes

- @rocket.chat/core-typings@6.2.10
- @rocket.chat/rest-typings@6.2.10
- @rocket.chat/pdf-worker@0.0.5
- @rocket.chat/core-services@0.0.5
- @rocket.chat/model-typings@0.0.5
- @rocket.chat/models@0.0.5

## 0.0.4

## 0.0.3-rc.0

### Patch Changes

- Updated dependencies [7832a40a6d]
- Updated dependencies [e14ec50816]
- Updated dependencies [74aa677088]
- Updated dependencies [e006013e5f]
- Updated dependencies [e846d873b7]
- Updated dependencies [b837cb9f2a]
- Updated dependencies [eecd9fc99a]
- Updated dependencies [ee5993625b]
- Updated dependencies [6a474ff952]
- Updated dependencies [9da856cc67]
- Updated dependencies [0f0b8e17bf]
- Updated dependencies [5e429d9c78]
- Updated dependencies [c31f93ed96]
- Updated dependencies [b837cb9f2a]
- Updated dependencies [916c0dcaf2]
- Updated dependencies [12d97e16c2]
- Updated dependencies [0645f42e12]
- Updated dependencies [94477bd9f8]
- Updated dependencies [16dca466ea]
  - @rocket.chat/model-typings@0.0.3-rc.0
  - @rocket.chat/core-typings@6.3.0-rc.0
  - @rocket.chat/rest-typings@6.3.0-rc.0
  - @rocket.chat/core-services@0.1.0-rc.0
  - @rocket.chat/models@0.0.3-rc.0
  - @rocket.chat/pdf-worker@0.0.3-rc.0

## 0.0.2

### Patch Changes

- Updated dependencies []:
  - @rocket.chat/core-typings@6.2.6
  - @rocket.chat/rest-typings@6.2.6
  - @rocket.chat/pdf-worker@0.0.2
  - @rocket.chat/core-services@0.0.2
  - @rocket.chat/model-typings@0.0.2
  - @rocket.chat/models@0.0.2<|MERGE_RESOLUTION|>--- conflicted
+++ resolved
@@ -1,6 +1,5 @@
 # @rocket.chat/omnichannel-services
 
-<<<<<<< HEAD
 ## 0.3.13-rc.3
 
 ### Patch Changes
@@ -57,7 +56,8 @@
   - @rocket.chat/core-typings@7.4.0-rc.0
   - @rocket.chat/pdf-worker@0.2.11-rc.0
   - @rocket.chat/core-services@0.7.6-rc.0
-=======
+  </details>
+
 ## 0.3.13
 
 ### Patch Changes
@@ -72,7 +72,6 @@
   - @rocket.chat/core-services@0.7.8
   - @rocket.chat/model-typings@1.3.3
   - @rocket.chat/models@1.2.3
->>>>>>> aeab9d32
   </details>
 
 ## 0.3.12
