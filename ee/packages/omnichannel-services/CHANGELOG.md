# @rocket.chat/omnichannel-services

<<<<<<< HEAD
## 0.1.0-rc.7

### Patch Changes

- @rocket.chat/core-typings@6.5.0-rc.7
- @rocket.chat/rest-typings@6.5.0-rc.7
- @rocket.chat/pdf-worker@0.0.21-rc.7
- @rocket.chat/core-services@0.3.0-rc.7
- @rocket.chat/model-typings@0.2.0-rc.7
- @rocket.chat/models@0.0.21-rc.7

## 0.1.0-rc.6

### Patch Changes

- @rocket.chat/core-typings@6.5.0-rc.6
- @rocket.chat/rest-typings@6.5.0-rc.6
- @rocket.chat/pdf-worker@0.0.21-rc.6
- @rocket.chat/core-services@0.3.0-rc.6
- @rocket.chat/model-typings@0.2.0-rc.6
- @rocket.chat/models@0.0.21-rc.6

## 0.1.0-rc.5

### Patch Changes

- @rocket.chat/core-typings@6.5.0-rc.5
- @rocket.chat/rest-typings@6.5.0-rc.5
- @rocket.chat/pdf-worker@0.0.21-rc.5
- @rocket.chat/core-services@0.3.0-rc.5
- @rocket.chat/model-typings@0.2.0-rc.5
- @rocket.chat/models@0.0.21-rc.5

## 0.1.0-rc.4

### Patch Changes

- @rocket.chat/core-typings@6.5.0-rc.4
- @rocket.chat/rest-typings@6.5.0-rc.4
- @rocket.chat/pdf-worker@0.0.21-rc.4
- @rocket.chat/core-services@0.3.0-rc.4
- @rocket.chat/model-typings@0.2.0-rc.4
- @rocket.chat/models@0.0.21-rc.4

## 0.1.0-rc.3

### Patch Changes

- @rocket.chat/core-typings@6.5.0-rc.3
- @rocket.chat/rest-typings@6.5.0-rc.3
- @rocket.chat/pdf-worker@0.0.21-rc.3
- @rocket.chat/core-services@0.3.0-rc.3
- @rocket.chat/model-typings@0.2.0-rc.3
- @rocket.chat/models@0.0.21-rc.3

## 0.1.0-rc.2

### Patch Changes

- @rocket.chat/core-typings@6.5.0-rc.2
- @rocket.chat/rest-typings@6.5.0-rc.2
- @rocket.chat/pdf-worker@0.0.21-rc.2
- @rocket.chat/core-services@0.3.0-rc.2
- @rocket.chat/model-typings@0.2.0-rc.2
- @rocket.chat/models@0.0.21-rc.2

## 0.1.0-rc.1

### Patch Changes

- @rocket.chat/core-typings@6.5.0-rc.1
- @rocket.chat/rest-typings@6.5.0-rc.1
- @rocket.chat/pdf-worker@0.0.21-rc.1
- @rocket.chat/core-services@0.3.0-rc.1
- @rocket.chat/model-typings@0.2.0-rc.1
- @rocket.chat/models@0.0.21-rc.1

## 0.1.0-rc.0

### Minor Changes

- 5f81a0f3cb: Implemented the License library, it is used to handle the functionality like expiration date, modules, limits, etc.
  Also added a version v3 of the license, which contains an extended list of features.
  v2 is still supported, since we convert it to v3 on the fly.

### Patch Changes

- dea1fe9191: feat: Disable and annonimize visitors instead of removing
- Updated dependencies [dea1fe9191]
- Updated dependencies [c0ef13a0bf]
- Updated dependencies [223dce18a3]
- Updated dependencies [5b9d6883bf]
- Updated dependencies [92613680b7]
- Updated dependencies [ec1b2b9846]
- Updated dependencies [a98f3ff303]
- Updated dependencies [5f81a0f3cb]
- Updated dependencies [dea1fe9191]
  - @rocket.chat/core-typings@6.5.0-rc.0
  - @rocket.chat/model-typings@0.2.0-rc.0
  - @rocket.chat/core-services@0.3.0-rc.0
  - @rocket.chat/rest-typings@6.5.0-rc.0
  - @rocket.chat/tools@0.2.0-rc.0
  - @rocket.chat/pdf-worker@0.0.21-rc.0
  - @rocket.chat/models@0.0.21-rc.0
=======
## 0.0.23

### Patch Changes

- @rocket.chat/core-typings@6.4.8
- @rocket.chat/rest-typings@6.4.8
- @rocket.chat/pdf-worker@0.0.23
- @rocket.chat/core-services@0.2.8
- @rocket.chat/model-typings@0.1.8
- @rocket.chat/models@0.0.23

## 0.0.22

### Patch Changes

- @rocket.chat/core-typings@6.4.7
- @rocket.chat/rest-typings@6.4.7
- @rocket.chat/pdf-worker@0.0.22
- @rocket.chat/core-services@0.2.7
- @rocket.chat/model-typings@0.1.7
- @rocket.chat/models@0.0.22

## 0.0.21

### Patch Changes

- @rocket.chat/core-typings@6.4.6
- @rocket.chat/rest-typings@6.4.6
- @rocket.chat/pdf-worker@0.0.21
- @rocket.chat/core-services@0.2.6
- @rocket.chat/model-typings@0.1.6
- @rocket.chat/models@0.0.21
>>>>>>> 133e7444

## 0.0.20

### Patch Changes

- @rocket.chat/core-typings@6.4.5
- @rocket.chat/rest-typings@6.4.5
- @rocket.chat/pdf-worker@0.0.20
- @rocket.chat/core-services@0.2.5
- @rocket.chat/model-typings@0.1.5
- @rocket.chat/models@0.0.20

## 0.0.19

### Patch Changes

- @rocket.chat/core-typings@6.4.4
- @rocket.chat/rest-typings@6.4.4
- @rocket.chat/pdf-worker@0.0.19
- @rocket.chat/core-services@0.2.4
- @rocket.chat/model-typings@0.1.4
- @rocket.chat/models@0.0.19

## 0.0.18

### Patch Changes

- @rocket.chat/core-typings@6.4.3
- @rocket.chat/rest-typings@6.4.3
- @rocket.chat/pdf-worker@0.0.18
- @rocket.chat/core-services@0.2.3
- @rocket.chat/model-typings@0.1.3
- @rocket.chat/models@0.0.18

## 0.0.17

### Patch Changes

- @rocket.chat/core-typings@6.4.2
- @rocket.chat/rest-typings@6.4.2
- @rocket.chat/pdf-worker@0.0.17
- @rocket.chat/core-services@0.2.2
- @rocket.chat/model-typings@0.1.2
- @rocket.chat/models@0.0.17

## 0.0.16

### Patch Changes

- @rocket.chat/core-typings@6.4.1
- @rocket.chat/rest-typings@6.4.1
- @rocket.chat/pdf-worker@0.0.16
- @rocket.chat/core-services@0.2.1
- @rocket.chat/model-typings@0.1.1
- @rocket.chat/models@0.0.16

## 0.0.15

### Patch Changes

- Updated dependencies [239a34e877]
- Updated dependencies [203304782f]
- Updated dependencies [4186eecf05]
- Updated dependencies [8a59855fcf]
- Updated dependencies [5cee21468e]
- Updated dependencies [2db32f0d4a]
- Updated dependencies [982ef6f459]
- Updated dependencies [ba24f3c21f]
- Updated dependencies [19aec23cda]
- Updated dependencies [ebab8c4dd8]
- Updated dependencies [aaefe865a7]
- Updated dependencies [357a3a50fa]
- Updated dependencies [f556518fa1]
- Updated dependencies [ead7c7bef2]
- Updated dependencies [1041d4d361]
- Updated dependencies [61128364d6]
- Updated dependencies [9496f1eb97]
- Updated dependencies [d45365436e]
- Updated dependencies [93d4912e17]
  - @rocket.chat/core-typings@6.4.0
  - @rocket.chat/rest-typings@6.4.0
  - @rocket.chat/model-typings@0.1.0
  - @rocket.chat/core-services@0.2.0
  - @rocket.chat/tools@0.1.0
  - @rocket.chat/pdf-worker@0.0.15
  - @rocket.chat/models@0.0.15

## 0.0.15-rc.5

### Patch Changes

- Updated dependencies [1041d4d361]
  - @rocket.chat/core-typings@6.4.0-rc.5
  - @rocket.chat/rest-typings@6.4.0-rc.5
  - @rocket.chat/tools@0.1.0-rc.0
  - @rocket.chat/pdf-worker@0.0.15-rc.5
  - @rocket.chat/core-services@0.2.0-rc.5
  - @rocket.chat/model-typings@0.1.0-rc.5
  - @rocket.chat/models@0.0.15-rc.5

## 0.0.14-rc.4

### Patch Changes

- @rocket.chat/core-typings@6.4.0-rc.4
- @rocket.chat/rest-typings@6.4.0-rc.4
- @rocket.chat/pdf-worker@0.0.14-rc.4
- @rocket.chat/core-services@0.2.0-rc.4
- @rocket.chat/model-typings@0.1.0-rc.4
- @rocket.chat/models@0.0.14-rc.4

## 0.0.14-rc.3

### Patch Changes

- @rocket.chat/core-typings@6.4.0-rc.3
- @rocket.chat/rest-typings@6.4.0-rc.3
- @rocket.chat/pdf-worker@0.0.14-rc.3
- @rocket.chat/core-services@0.2.0-rc.3
- @rocket.chat/model-typings@0.1.0-rc.3
- @rocket.chat/models@0.0.14-rc.3

## 0.0.14-rc.2

### Patch Changes

- @rocket.chat/core-typings@6.4.0-rc.2
- @rocket.chat/rest-typings@6.4.0-rc.2
- @rocket.chat/pdf-worker@0.0.14-rc.2
- @rocket.chat/core-services@0.2.0-rc.2
- @rocket.chat/model-typings@0.1.0-rc.2
- @rocket.chat/models@0.0.14-rc.2

## 0.0.14-rc.1

### Patch Changes

- @rocket.chat/core-typings@6.4.0-rc.1
- @rocket.chat/rest-typings@6.4.0-rc.1
- @rocket.chat/pdf-worker@0.0.14-rc.1
- @rocket.chat/core-services@0.2.0-rc.1
- @rocket.chat/model-typings@0.1.0-rc.1
- @rocket.chat/models@0.0.14-rc.1

## 0.0.14-rc.0

### Patch Changes

- Updated dependencies [239a34e877]
- Updated dependencies [203304782f]
- Updated dependencies [4186eecf05]
- Updated dependencies [8a59855fcf]
- Updated dependencies [5cee21468e]
- Updated dependencies [2db32f0d4a]
- Updated dependencies [982ef6f459]
- Updated dependencies [ba24f3c21f]
- Updated dependencies [19aec23cda]
- Updated dependencies [ebab8c4dd8]
- Updated dependencies [aaefe865a7]
- Updated dependencies [357a3a50fa]
- Updated dependencies [f556518fa1]
- Updated dependencies [ead7c7bef2]
- Updated dependencies [61128364d6]
- Updated dependencies [9496f1eb97]
- Updated dependencies [d45365436e]
- Updated dependencies [93d4912e17]
  - @rocket.chat/core-typings@6.4.0-rc.0
  - @rocket.chat/rest-typings@6.4.0-rc.0
  - @rocket.chat/model-typings@0.1.0-rc.0
  - @rocket.chat/core-services@0.2.0-rc.0
  - @rocket.chat/pdf-worker@0.0.11-rc.0
  - @rocket.chat/models@0.0.11-rc.0

## 0.0.13

### Patch Changes

- @rocket.chat/core-typings@6.3.7
- @rocket.chat/rest-typings@6.3.7
- @rocket.chat/pdf-worker@0.0.13
- @rocket.chat/core-services@0.1.7
- @rocket.chat/model-typings@0.0.13
- @rocket.chat/models@0.0.13

## 0.0.12

### Patch Changes

- @rocket.chat/core-typings@6.3.6
- @rocket.chat/rest-typings@6.3.6
- @rocket.chat/pdf-worker@0.0.12
- @rocket.chat/core-services@0.1.6
- @rocket.chat/model-typings@0.0.12
- @rocket.chat/models@0.0.12

## 0.0.11

### Patch Changes

- Updated dependencies [92d25b9c7a]
  - @rocket.chat/model-typings@0.0.11
  - @rocket.chat/models@0.0.11
  - @rocket.chat/core-services@0.1.5
  - @rocket.chat/core-typings@6.3.5
  - @rocket.chat/rest-typings@6.3.5
  - @rocket.chat/pdf-worker@0.0.11

## 0.0.10

### Patch Changes

- Updated dependencies [8a7d5d3898]
  - @rocket.chat/model-typings@0.0.10
  - @rocket.chat/models@0.0.10
  - @rocket.chat/core-services@0.1.4
  - @rocket.chat/core-typings@6.3.4
  - @rocket.chat/rest-typings@6.3.4
  - @rocket.chat/pdf-worker@0.0.10

## 0.0.9

### Patch Changes

- @rocket.chat/core-typings@6.3.3
- @rocket.chat/rest-typings@6.3.3
- @rocket.chat/pdf-worker@0.0.9
- @rocket.chat/core-services@0.1.3
- @rocket.chat/model-typings@0.0.9
- @rocket.chat/models@0.0.9

## 0.0.8

### Patch Changes

- @rocket.chat/core-typings@6.3.2
- @rocket.chat/rest-typings@6.3.2
- @rocket.chat/pdf-worker@0.0.8
- @rocket.chat/core-services@0.1.2
- @rocket.chat/model-typings@0.0.8
- @rocket.chat/models@0.0.8

## 0.0.7

### Patch Changes

- @rocket.chat/core-typings@6.3.1
- @rocket.chat/rest-typings@6.3.1
- @rocket.chat/pdf-worker@0.0.7
- @rocket.chat/core-services@0.1.1
- @rocket.chat/model-typings@0.0.7
- @rocket.chat/models@0.0.7

## 0.0.6

### Patch Changes

- Updated dependencies [7832a40a6d]
- Updated dependencies [e14ec50816]
- Updated dependencies [74aa677088]
- Updated dependencies [e006013e5f]
- Updated dependencies [e846d873b7]
- Updated dependencies [b837cb9f2a]
- Updated dependencies [eecd9fc99a]
- Updated dependencies [ee5993625b]
- Updated dependencies [6a474ff952]
- Updated dependencies [9da856cc67]
- Updated dependencies [f76d514341]
- Updated dependencies [0f0b8e17bf]
- Updated dependencies [5e429d9c78]
- Updated dependencies [c31f93ed96]
- Updated dependencies [f379336951]
- Updated dependencies [b837cb9f2a]
- Updated dependencies [916c0dcaf2]
- Updated dependencies [12d97e16c2]
- Updated dependencies [0645f42e12]
- Updated dependencies [48ac55f4ea]
- Updated dependencies [94477bd9f8]
- Updated dependencies [16dca466ea]
  - @rocket.chat/model-typings@0.0.6
  - @rocket.chat/core-typings@6.3.0
  - @rocket.chat/rest-typings@6.3.0
  - @rocket.chat/core-services@0.1.0
  - @rocket.chat/models@0.0.6
  - @rocket.chat/pdf-worker@0.0.6

## 0.0.6-rc.10

### Patch Changes

- Updated dependencies [f379336951]
  - @rocket.chat/core-services@0.1.0-rc.10
  - @rocket.chat/core-typings@6.3.0-rc.10
  - @rocket.chat/rest-typings@6.3.0-rc.10
  - @rocket.chat/pdf-worker@0.0.6-rc.10
  - @rocket.chat/model-typings@0.0.6-rc.10
  - @rocket.chat/models@0.0.6-rc.10

## 0.0.6-rc.9

### Patch Changes

- Updated dependencies [48ac55f4ea]
  - @rocket.chat/core-services@0.1.0-rc.9
  - @rocket.chat/core-typings@6.3.0-rc.9
  - @rocket.chat/rest-typings@6.3.0-rc.9
  - @rocket.chat/pdf-worker@0.0.6-rc.9
  - @rocket.chat/model-typings@0.0.6-rc.9
  - @rocket.chat/models@0.0.6-rc.9

## 0.0.6-rc.8

### Patch Changes

- @rocket.chat/core-typings@6.3.0-rc.8
- @rocket.chat/rest-typings@6.3.0-rc.8
- @rocket.chat/pdf-worker@0.0.6-rc.8
- @rocket.chat/core-services@0.1.0-rc.8
- @rocket.chat/model-typings@0.0.6-rc.8
- @rocket.chat/models@0.0.6-rc.8

## 0.0.6-rc.7

### Patch Changes

- @rocket.chat/core-typings@6.3.0-rc.7
- @rocket.chat/rest-typings@6.3.0-rc.7
- @rocket.chat/pdf-worker@0.0.6-rc.7
- @rocket.chat/core-services@0.1.0-rc.7
- @rocket.chat/model-typings@0.0.6-rc.7
- @rocket.chat/models@0.0.6-rc.7

## 0.0.6-rc.6

### Patch Changes

- @rocket.chat/core-typings@6.3.0-rc.6
- @rocket.chat/rest-typings@6.3.0-rc.6
- @rocket.chat/pdf-worker@0.0.6-rc.6
- @rocket.chat/core-services@0.1.0-rc.6
- @rocket.chat/model-typings@0.0.6-rc.6
- @rocket.chat/models@0.0.6-rc.6

## 0.0.6-rc.5

### Patch Changes

- @rocket.chat/core-typings@6.3.0-rc.5
- @rocket.chat/rest-typings@6.3.0-rc.5
- @rocket.chat/pdf-worker@0.0.6-rc.5
- @rocket.chat/core-services@0.1.0-rc.5
- @rocket.chat/model-typings@0.0.6-rc.5
- @rocket.chat/models@0.0.6-rc.5

## 0.0.6-rc.4

### Patch Changes

- @rocket.chat/core-typings@6.3.0-rc.4
- @rocket.chat/rest-typings@6.3.0-rc.4
- @rocket.chat/pdf-worker@0.0.6-rc.4
- @rocket.chat/core-services@0.1.0-rc.4
- @rocket.chat/model-typings@0.0.6-rc.4
- @rocket.chat/models@0.0.6-rc.4

## 0.0.6-rc.3

### Patch Changes

- @rocket.chat/core-typings@6.3.0-rc.3
- @rocket.chat/rest-typings@6.3.0-rc.3
- @rocket.chat/pdf-worker@0.0.6-rc.3
- @rocket.chat/core-services@0.1.0-rc.3
- @rocket.chat/model-typings@0.0.6-rc.3
- @rocket.chat/models@0.0.6-rc.3

## 0.0.6-rc.2

### Patch Changes

- Updated dependencies [f76d514341]
  - @rocket.chat/rest-typings@6.3.0-rc.2
  - @rocket.chat/core-services@0.1.0-rc.2
  - @rocket.chat/core-typings@6.3.0-rc.2
  - @rocket.chat/pdf-worker@0.0.6-rc.2
  - @rocket.chat/model-typings@0.0.6-rc.2
  - @rocket.chat/models@0.0.6-rc.2

## 0.0.6-rc.1

### Patch Changes

- @rocket.chat/core-typings@6.3.0-rc.1
- @rocket.chat/rest-typings@6.3.0-rc.1
- @rocket.chat/pdf-worker@0.0.6-rc.1
- @rocket.chat/core-services@0.1.0-rc.1
- @rocket.chat/model-typings@0.0.6-rc.1
- @rocket.chat/models@0.0.6-rc.1

## 0.0.5

### Patch Changes

- @rocket.chat/core-typings@6.2.10
- @rocket.chat/rest-typings@6.2.10
- @rocket.chat/pdf-worker@0.0.5
- @rocket.chat/core-services@0.0.5
- @rocket.chat/model-typings@0.0.5
- @rocket.chat/models@0.0.5

## 0.0.4

## 0.0.3-rc.0

### Patch Changes

- Updated dependencies [7832a40a6d]
- Updated dependencies [e14ec50816]
- Updated dependencies [74aa677088]
- Updated dependencies [e006013e5f]
- Updated dependencies [e846d873b7]
- Updated dependencies [b837cb9f2a]
- Updated dependencies [eecd9fc99a]
- Updated dependencies [ee5993625b]
- Updated dependencies [6a474ff952]
- Updated dependencies [9da856cc67]
- Updated dependencies [0f0b8e17bf]
- Updated dependencies [5e429d9c78]
- Updated dependencies [c31f93ed96]
- Updated dependencies [b837cb9f2a]
- Updated dependencies [916c0dcaf2]
- Updated dependencies [12d97e16c2]
- Updated dependencies [0645f42e12]
- Updated dependencies [94477bd9f8]
- Updated dependencies [16dca466ea]
  - @rocket.chat/model-typings@0.0.3-rc.0
  - @rocket.chat/core-typings@6.3.0-rc.0
  - @rocket.chat/rest-typings@6.3.0-rc.0
  - @rocket.chat/core-services@0.1.0-rc.0
  - @rocket.chat/models@0.0.3-rc.0
  - @rocket.chat/pdf-worker@0.0.3-rc.0

## 0.0.2

### Patch Changes

- Updated dependencies []:
  - @rocket.chat/core-typings@6.2.6
  - @rocket.chat/rest-typings@6.2.6
  - @rocket.chat/pdf-worker@0.0.2
  - @rocket.chat/core-services@0.0.2
  - @rocket.chat/model-typings@0.0.2
  - @rocket.chat/models@0.0.2<|MERGE_RESOLUTION|>--- conflicted
+++ resolved
@@ -1,6 +1,5 @@
 # @rocket.chat/omnichannel-services
 
-<<<<<<< HEAD
 ## 0.1.0-rc.7
 
 ### Patch Changes
@@ -105,7 +104,7 @@
   - @rocket.chat/tools@0.2.0-rc.0
   - @rocket.chat/pdf-worker@0.0.21-rc.0
   - @rocket.chat/models@0.0.21-rc.0
-=======
+
 ## 0.0.23
 
 ### Patch Changes
@@ -138,7 +137,6 @@
 - @rocket.chat/core-services@0.2.6
 - @rocket.chat/model-typings@0.1.6
 - @rocket.chat/models@0.0.21
->>>>>>> 133e7444
 
 ## 0.0.20
 
