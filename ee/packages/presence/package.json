--- conflicted
+++ resolved
@@ -6,11 +6,7 @@
 		"@babel/core": "^7.20.5",
 		"@babel/preset-env": "^7.20.2",
 		"@babel/preset-typescript": "^7.18.6",
-<<<<<<< HEAD
-		"@rocket.chat/apps-engine": "1.38.1",
-=======
 		"@rocket.chat/apps-engine": "1.38.2",
->>>>>>> b058a362
 		"@rocket.chat/eslint-config": "workspace:^",
 		"@rocket.chat/rest-typings": "workspace:^",
 		"@types/node": "^14.18.21",
