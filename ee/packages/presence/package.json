--- conflicted
+++ resolved
@@ -3,30 +3,17 @@
 	"version": "0.0.6",
 	"private": true,
 	"devDependencies": {
-<<<<<<< HEAD
 		"@babel/core": "~7.22.9",
 		"@babel/preset-env": "~7.22.9",
 		"@babel/preset-typescript": "~7.22.5",
-		"@rocket.chat/apps-engine": "1.39.1",
-=======
-		"@babel/core": "~7.22.5",
-		"@babel/preset-env": "~7.22.5",
-		"@babel/preset-typescript": "~7.22.5",
 		"@rocket.chat/apps-engine": "1.40.0",
->>>>>>> d3c4ef1e
 		"@rocket.chat/eslint-config": "workspace:^",
 		"@rocket.chat/rest-typings": "workspace:^",
 		"@types/node": "^14.18.51",
 		"babel-jest": "^29.0.3",
-<<<<<<< HEAD
 		"eslint": "~8.45.0",
 		"jest": "~29.6.1",
 		"typescript": "~5.1.6"
-=======
-		"eslint": "~8.43.0",
-		"jest": "~29.5.0",
-		"typescript": "~5.1.3"
->>>>>>> d3c4ef1e
 	},
 	"scripts": {
 		"lint": "eslint src",
