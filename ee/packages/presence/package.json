--- conflicted
+++ resolved
@@ -1,10 +1,6 @@
 {
 	"name": "@rocket.chat/presence",
-<<<<<<< HEAD
-	"version": "0.2.14-rc.0",
-=======
-	"version": "0.2.15",
->>>>>>> c21de7b7
+	"version": "0.2.16-rc.0",
 	"private": true,
 	"devDependencies": {
 		"@babel/core": "~7.26.0",
