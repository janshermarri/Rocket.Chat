# @rocket.chat/presence

<<<<<<< HEAD
## 0.2.18-rc.0

### Patch Changes

- <details><summary>Updated dependencies [3b5406172c5575f09e9f5a2cb3ff99122900afde, 25592391b04a5a9c5e4be57a3878bca7c7db66b2, c904862b1496cab943e97d28b36d3a24deac21c1, 4129dbc934f240a9972aa92ab159ee34e518587a]:</summary>

  - @rocket.chat/models@1.4.0-rc.0
  - @rocket.chat/core-typings@7.5.0-rc.0
  - @rocket.chat/core-services@0.7.10-rc.0
=======
## 0.2.18

### Patch Changes

- <details><summary>Updated dependencies []:</summary>

  - @rocket.chat/core-typings@7.4.1
  - @rocket.chat/core-services@0.7.10
  - @rocket.chat/models@1.3.1
>>>>>>> fb0f4eaf
  </details>

## 0.2.17

### Patch Changes

- <details><summary>Updated dependencies [eba8e364e4bef7ed71ebb527738515e8f7914ec7, d5175eeb5be81bab061e5ff8c6991c589bfeb0f4, 0df16c4ca50a6ad8613cfdc11a8ef6cb216fb6a4, 89964144e042c8d9282b51efd89e1e684077fdd7, f80ac66b006080313f4aa5a04706ff9c8790622b, f85da08765a9d3f8c5aabd9291fd08be6dfdeb85, be5031a21bdcda31270d53d319f7d183e77d84d7]:</summary>

  - @rocket.chat/models@1.3.0
  - @rocket.chat/core-typings@7.4.0
  - @rocket.chat/core-services@0.7.9
  </details>

## 0.2.17-rc.5

### Patch Changes

- <details><summary>Updated dependencies []:</summary>

  - @rocket.chat/core-typings@7.4.0-rc.5
  - @rocket.chat/core-services@0.7.9-rc.5
  - @rocket.chat/models@1.3.0-rc.5
  </details>

## 0.2.17-rc.4

### Patch Changes

- <details><summary>Updated dependencies []:</summary>

  - @rocket.chat/core-typings@7.4.0-rc.4
  - @rocket.chat/core-services@0.7.9-rc.4
  - @rocket.chat/models@1.3.0-rc.4
  </details>

## 0.2.16-rc.3

### Patch Changes

- <details><summary>Updated dependencies []:</summary>
  - @rocket.chat/core-typings@7.4.0-rc.3
  - @rocket.chat/core-services@0.7.8-rc.3
  - @rocket.chat/models@1.3.0-rc.3
  </details>

## 0.2.16-rc.2

### Patch Changes

- <details><summary>Updated dependencies []:</summary>

  - @rocket.chat/core-typings@7.4.0-rc.2
  - @rocket.chat/core-services@0.7.8-rc.2
  - @rocket.chat/models@1.3.0-rc.2
  </details>

## 0.2.16-rc.1

### Patch Changes

- <details><summary>Updated dependencies []:</summary>

  - @rocket.chat/core-typings@7.4.0-rc.1
  - @rocket.chat/core-services@0.7.8-rc.1
  - @rocket.chat/models@1.3.0-rc.1
  </details>

## 0.2.16-rc.0

### Patch Changes

- <details><summary>Updated dependencies [eba8e364e4bef7ed71ebb527738515e8f7914ec7, d5175eeb5be81bab061e5ff8c6991c589bfeb0f4, 0df16c4ca50a6ad8613cfdc11a8ef6cb216fb6a4, 89964144e042c8d9282b51efd89e1e684077fdd7, f80ac66b006080313f4aa5a04706ff9c8790622b, f85da08765a9d3f8c5aabd9291fd08be6dfdeb85, be5031a21bdcda31270d53d319f7d183e77d84d7]:</summary>

  - @rocket.chat/models@1.3.0-rc.0
  - @rocket.chat/core-typings@7.4.0-rc.0
  - @rocket.chat/core-services@0.7.6-rc.0
  </details>

## 0.2.16

### Patch Changes

- <details><summary>Updated dependencies []:</summary>
  - @rocket.chat/core-typings@7.3.3
  - @rocket.chat/core-services@0.7.8
  - @rocket.chat/models@1.2.3
  </details>

## 0.2.15

### Patch Changes

- <details><summary>Updated dependencies []:</summary>

  - @rocket.chat/core-typings@7.3.2
  - @rocket.chat/core-services@0.7.7
  - @rocket.chat/models@1.2.2
  </details>

## 0.2.14

### Patch Changes

- <details><summary>Updated dependencies [b7905dfebe48d27d0d774fb23cc579ea9dfd01f4]:</summary>

  - @rocket.chat/models@1.2.1
  - @rocket.chat/core-services@0.7.6
  - @rocket.chat/core-typings@7.3.1
  </details>

## 0.2.13

### Patch Changes

- <details><summary>Updated dependencies [5506c406f4a22145ece065ad2b797225e94423ca, 8942b0032af976738a7c602fa389803dda30c0dc, bfa92f4dba1a16973d7da5a9c0f5d0df998bf944, c0fa1c884cccab47f4e68dd81457c424cf176f11]:</summary>

  - @rocket.chat/models@1.2.0
  - @rocket.chat/core-typings@7.3.0
  - @rocket.chat/core-services@0.7.5
  </details>

## 0.2.13-rc.5

### Patch Changes

- <details><summary>Updated dependencies []:</summary>

  - @rocket.chat/core-typings@7.3.0-rc.5
  - @rocket.chat/core-services@0.7.5-rc.5
  - @rocket.chat/models@1.2.0-rc.5
  </details>

## 0.2.13-rc.4

### Patch Changes

- <details><summary>Updated dependencies []:</summary>

  - @rocket.chat/core-typings@7.3.0-rc.4
  - @rocket.chat/core-services@0.7.5-rc.4
  - @rocket.chat/models@1.2.0-rc.4
  </details>

## 0.2.13-rc.3

### Patch Changes

- <details><summary>Updated dependencies []:</summary>

  - @rocket.chat/core-typings@7.3.0-rc.3
  - @rocket.chat/core-services@0.7.5-rc.3
  - @rocket.chat/models@1.2.0-rc.3
  </details>

## 0.2.13-rc.2

### Patch Changes

- <details><summary>Updated dependencies []:</summary>

  - @rocket.chat/core-typings@7.3.0-rc.2
  - @rocket.chat/core-services@0.7.5-rc.2
  - @rocket.chat/models@1.2.0-rc.2
  </details>

## 0.2.13-rc.1

### Patch Changes

- <details><summary>Updated dependencies []:</summary>

  - @rocket.chat/core-typings@7.3.0-rc.1
  - @rocket.chat/core-services@0.7.5-rc.1
  - @rocket.chat/models@1.2.0-rc.1
  </details>

## 0.2.13-rc.0

### Patch Changes

- <details><summary>Updated dependencies [5506c406f4a22145ece065ad2b797225e94423ca, 8942b0032af976738a7c602fa389803dda30c0dc, bfa92f4dba1a16973d7da5a9c0f5d0df998bf944]:</summary>

  - @rocket.chat/models@1.2.0-rc.0
  - @rocket.chat/core-typings@7.3.0-rc.0
  - @rocket.chat/core-services@0.7.5-rc.0
  </details>

## 0.2.12

### Patch Changes

- <details><summary>Updated dependencies []:</summary>

  - @rocket.chat/core-typings@7.2.1
  - @rocket.chat/core-services@0.7.4
  - @rocket.chat/models@1.1.1
  </details>

## 0.2.11

### Patch Changes

- <details><summary>Updated dependencies [76f6239ff1a9f34f163c03c140c4ceba62563b4e, c43220dcd8c1df86a6143d6553964ad2173903b3, 76f6239ff1a9f34f163c03c140c4ceba62563b4e, 475120dc19fb8cc400fd8af21559cd6f3cc17eb8, 2e4af86f6463166ba4d0b37b153b89ab246e112a, 76f6239ff1a9f34f163c03c140c4ceba62563b4e, 75a14b2e013aca7361cac56316f2b7e8c07d9dc8]:</summary>

  - @rocket.chat/core-typings@7.2.0
  - @rocket.chat/models@1.1.0
  - @rocket.chat/core-services@0.7.3
  </details>

## 0.2.11-rc.3

### Patch Changes

- <details><summary>Updated dependencies []:</summary>

  - @rocket.chat/core-typings@7.2.0-rc.3
  - @rocket.chat/core-services@0.7.3-rc.3
  - @rocket.chat/models@1.1.0-rc.3
  </details>

## 0.2.11-rc.2

### Patch Changes

- <details><summary>Updated dependencies [c43220dcd8c1df86a6143d6553964ad2173903b3]:</summary>

  - @rocket.chat/models@1.1.0-rc.2
  - @rocket.chat/core-services@0.7.3-rc.2
  - @rocket.chat/core-typings@7.2.0-rc.2
  </details>

## 0.2.11-rc.1

### Patch Changes

- <details><summary>Updated dependencies []:</summary>

  - @rocket.chat/core-typings@7.2.0-rc.1
  - @rocket.chat/core-services@0.7.3-rc.1
  - @rocket.chat/models@1.1.0-rc.1
  </details>

## 0.2.11-rc.0

### Patch Changes

- <details><summary>Updated dependencies [76f6239ff1a9f34f163c03c140c4ceba62563b4e, 76f6239ff1a9f34f163c03c140c4ceba62563b4e, 475120dc19fb8cc400fd8af21559cd6f3cc17eb8, 2e4af86f6463166ba4d0b37b153b89ab246e112a, 76f6239ff1a9f34f163c03c140c4ceba62563b4e, 75a14b2e013aca7361cac56316f2b7e8c07d9dc8]:</summary>

  - @rocket.chat/core-typings@7.2.0-rc.0
  - @rocket.chat/models@1.1.0-rc.0
  - @rocket.chat/core-services@0.7.3-rc.0
  </details>

## 0.2.10

### Patch Changes

- <details><summary>Updated dependencies [80e36bfc3938775eb26aa5576f1b9b98896e1cc4, 32d93a0666fa1cbe857d02889e93d9bbf45bd4f0, 63ccadc012499e004445ad6bc6cd2ff777aecbd1]:</summary>

  - @rocket.chat/core-typings@7.1.0
  - @rocket.chat/core-services@0.7.2
  - @rocket.chat/models@1.0.1
  </details>

## 0.2.10-rc.3

### Patch Changes

- <details><summary>Updated dependencies []:</summary>

  - @rocket.chat/core-typings@7.1.0-rc.3
  - @rocket.chat/core-services@0.7.2-rc.3
  - @rocket.chat/models@1.0.1-rc.3
  </details>

## 0.2.10-rc.2

### Patch Changes

- <details><summary>Updated dependencies []:</summary>

  - @rocket.chat/core-typings@7.1.0-rc.2
  - @rocket.chat/core-services@0.7.2-rc.2
  - @rocket.chat/models@1.0.1-rc.2
  </details>

## 0.2.10-rc.1

### Patch Changes

- <details><summary>Updated dependencies []:</summary>

  - @rocket.chat/core-typings@7.1.0-rc.1
  - @rocket.chat/core-services@0.7.2-rc.1
  - @rocket.chat/models@1.0.1-rc.1
  </details>

## 0.2.10-rc.0

### Patch Changes

- <details><summary>Updated dependencies [80e36bfc3938775eb26aa5576f1b9b98896e1cc4, 32d93a0666fa1cbe857d02889e93d9bbf45bd4f0, 63ccadc012499e004445ad6bc6cd2ff777aecbd1]:</summary>

  - @rocket.chat/core-typings@7.1.0-rc.0
  - @rocket.chat/core-services@0.7.2-rc.0
  - @rocket.chat/models@1.0.1-rc.0
  </details>

## 0.2.9

### Patch Changes

- <details><summary>Updated dependencies [bcacbb1cee, b338807d76, 3ea02d3cc1, e3629e065b, 03d148524b, 81998f3450, 509143d6dd]:</summary>

  - @rocket.chat/core-services@0.7.1
  - @rocket.chat/core-typings@7.0.0
  - @rocket.chat/models@1.0.0
  </details>

## 0.2.9-rc.6

### Patch Changes

- <details><summary>Updated dependencies []:</summary>

  - @rocket.chat/core-typings@7.0.0-rc.6
  - @rocket.chat/core-services@0.7.1-rc.6
  - @rocket.chat/models@1.0.0-rc.6
  </details>

## 0.2.9-rc.5

### Patch Changes

- <details><summary>Updated dependencies []:</summary>

  - @rocket.chat/core-services@0.7.1-rc.5
  - @rocket.chat/core-typings@7.0.0-rc.5
  - @rocket.chat/models@1.0.0-rc.5
  </details>

## 0.2.9-rc.4

### Patch Changes

- <details><summary>Updated dependencies []:</summary>

  - @rocket.chat/core-typings@7.0.0-rc.4
  - @rocket.chat/core-services@0.7.1-rc.4
  - @rocket.chat/models@1.0.0-rc.4
  </details>

## 0.2.9-rc.3

### Patch Changes

- <details><summary>Updated dependencies []:</summary>

  - @rocket.chat/core-typings@7.0.0-rc.3
  - @rocket.chat/core-services@0.7.1-rc.3
  - @rocket.chat/models@1.0.0-rc.3
  </details>

## 0.2.9-rc.2

### Patch Changes

- <details><summary>Updated dependencies []:</summary>

  - @rocket.chat/core-typings@7.0.0-rc.2
  - @rocket.chat/core-services@0.7.1-rc.2
  - @rocket.chat/models@1.0.0-rc.2
  </details>

## 0.2.9-rc.1

### Patch Changes

- <details><summary>Updated dependencies []:</summary>

  - @rocket.chat/core-typings@7.0.0-rc.1
  - @rocket.chat/core-services@0.7.1-rc.1
  - @rocket.chat/models@1.0.0-rc.1
  </details>

## 0.2.9-rc.0

### Patch Changes

- <details><summary>Updated dependencies [7726d68374, bcacbb1cee, b338807d76, 3ea02d3cc1, e3629e065b, 03d148524b, 81998f3450, 509143d6dd]:</summary>

  - @rocket.chat/core-typings@7.0.0-rc.0
  - @rocket.chat/core-services@0.7.1-rc.0
  - @rocket.chat/models@1.0.0-rc.0
  </details>

## 0.2.8

### Patch Changes

- <details><summary>Updated dependencies [274f4f5881, 532f08819e, 927710d778, 3a161c4310, 12d6307998]:</summary>

  - @rocket.chat/core-typings@6.13.0
  - @rocket.chat/core-services@0.7.0
  - @rocket.chat/models@0.3.0
  </details>

## 0.2.8-rc.6

### Patch Changes

- <details><summary>Updated dependencies []:</summary>

  - @rocket.chat/core-typings@6.13.0-rc.6
  - @rocket.chat/core-services@0.7.0-rc.6
  - @rocket.chat/models@0.3.0-rc.6
  </details>

## 0.2.8-rc.5

### Patch Changes

- <details><summary>Updated dependencies []:</summary>

  - @rocket.chat/core-typings@6.13.0-rc.5
  - @rocket.chat/core-services@0.7.0-rc.5
  - @rocket.chat/models@0.3.0-rc.5
  </details>

## 0.2.8-rc.4

### Patch Changes

- <details><summary>Updated dependencies []:</summary>

  - @rocket.chat/core-typings@6.13.0-rc.4
  - @rocket.chat/core-services@0.7.0-rc.4
  - @rocket.chat/models@0.3.0-rc.4
  </details>

## 0.2.8-rc.3

### Patch Changes

- <details><summary>Updated dependencies []:</summary>

  - @rocket.chat/core-typings@6.13.0-rc.3
  - @rocket.chat/core-services@0.7.0-rc.3
  - @rocket.chat/models@0.3.0-rc.3
  </details>

## 0.2.8-rc.2

### Patch Changes

- <details><summary>Updated dependencies []:</summary>

  - @rocket.chat/core-typings@6.13.0-rc.2
  - @rocket.chat/core-services@0.7.0-rc.2
  - @rocket.chat/models@0.3.0-rc.2
  </details>

## 0.2.8-rc.1

### Patch Changes

- <details><summary>Updated dependencies []:</summary>

  - @rocket.chat/core-typings@6.13.0-rc.1
  - @rocket.chat/core-services@0.7.0-rc.1
  - @rocket.chat/models@0.3.0-rc.1
  </details>

## 0.2.8-rc.0

### Patch Changes

- <details><summary>Updated dependencies [274f4f5881, 532f08819e, 927710d778, 3a161c4310, 12d6307998]:</summary>

  - @rocket.chat/core-typings@6.13.0-rc.0
  - @rocket.chat/core-services@0.7.0-rc.0
  - @rocket.chat/models@0.3.0-rc.0
  </details>

## 0.2.7

### Patch Changes

- <details><summary>Updated dependencies []:</summary>

  - @rocket.chat/core-services@0.6.1
  - @rocket.chat/core-typings@6.12.1
  - @rocket.chat/models@0.2.4
  </details>

## 0.2.6

### Patch Changes

- <details><summary>Updated dependencies [7937ff741a, 58c0efc732, e28be46db7, 58c0efc732]:</summary>

  - @rocket.chat/core-typings@6.12.0
  - @rocket.chat/core-services@0.6.0
  - @rocket.chat/models@0.2.3
  </details>

## 0.2.6-rc.6

### Patch Changes

- <details><summary>Updated dependencies []:</summary>

  - @rocket.chat/core-typings@6.12.0-rc.6
  - @rocket.chat/core-services@0.6.0-rc.6
  - @rocket.chat/models@0.2.3-rc.6
  </details>

## 0.2.6-rc.5

### Patch Changes

- <details><summary>Updated dependencies []:</summary>

  - @rocket.chat/core-typings@6.12.0-rc.5
  - @rocket.chat/core-services@0.6.0-rc.5
  - @rocket.chat/models@0.2.3-rc.5
  </details>

## 0.2.6-rc.4

### Patch Changes

- <details><summary>Updated dependencies []:</summary>

  - @rocket.chat/core-typings@6.12.0-rc.4
  - @rocket.chat/core-services@0.6.0-rc.4
  - @rocket.chat/models@0.2.3-rc.4
  </details>

## 0.2.6-rc.3

### Patch Changes

- <details><summary>Updated dependencies []:</summary>

  - @rocket.chat/core-typings@6.12.0-rc.3
  - @rocket.chat/core-services@0.6.0-rc.3
  - @rocket.chat/models@0.2.2-rc.3
  </details>

## 0.2.6-rc.2

### Patch Changes

- <details><summary>Updated dependencies []:</summary>

  - @rocket.chat/core-typings@6.12.0-rc.2
  - @rocket.chat/core-services@0.6.0-rc.2
  - @rocket.chat/models@0.2.2-rc.2
  </details>

## 0.2.6-rc.1

### Patch Changes

- <details><summary>Updated dependencies []:</summary>

  - @rocket.chat/core-typings@6.12.0-rc.1
  - @rocket.chat/core-services@0.6.0-rc.1
  - @rocket.chat/models@0.2.2-rc.1
  </details>

## 0.2.6-rc.0

### Patch Changes

- <details><summary>Updated dependencies [7937ff741a, 58c0efc732, e28be46db7, 58c0efc732]:</summary>

  - @rocket.chat/core-typings@6.12.0-rc.0
  - @rocket.chat/core-services@0.6.0-rc.0
  - @rocket.chat/models@0.2.1-rc.0
  </details>

## 0.2.5

### Patch Changes

- <details><summary>Updated dependencies []:</summary>

  - @rocket.chat/core-typings@6.11.2
  - @rocket.chat/core-services@0.5.2
  - @rocket.chat/models@0.2.2
  </details>

## 0.2.4

### Patch Changes

- <details><summary>Updated dependencies []:</summary>

  - @rocket.chat/core-typings@6.11.1
  - @rocket.chat/core-services@0.5.1
  - @rocket.chat/models@0.2.1
  </details>

## 0.2.3

### Patch Changes

- ([#32719](https://github.com/RocketChat/Rocket.Chat/pull/32719)) Added the `user` param to apps-engine update method call, allowing apps' new `onUpdate` hook to know who triggered the update.

- <details><summary>Updated dependencies [03c8b066f9, 2d89a0c448, 24f7df4894, 03c8b066f9, b8e5887fb9]:</summary>

  - @rocket.chat/core-services@0.5.0
  - @rocket.chat/core-typings@6.11.0
  - @rocket.chat/models@0.2.0
  </details>

## 0.2.3-rc.6

### Patch Changes

- <details><summary>Updated dependencies []:</summary>

  - @rocket.chat/core-typings@6.11.0-rc.6
  - @rocket.chat/core-services@0.5.0-rc.6
  - @rocket.chat/models@0.2.0-rc.6
  </details>

## 0.2.3-rc.5

### Patch Changes

- <details><summary>Updated dependencies []:</summary>

  - @rocket.chat/core-typings@6.11.0-rc.5
  - @rocket.chat/core-services@0.5.0-rc.5
  - @rocket.chat/models@0.2.0-rc.5
  </details>

## 0.2.3-rc.4

### Patch Changes

- <details><summary>Updated dependencies []:</summary>

  - @rocket.chat/core-typings@6.11.0-rc.4
  - @rocket.chat/core-services@0.5.0-rc.4
  - @rocket.chat/models@0.2.0-rc.4
  </details>

## 0.2.3-rc.3

### Patch Changes

- <details><summary>Updated dependencies []:</summary>

  - @rocket.chat/core-typings@6.11.0-rc.3
  - @rocket.chat/core-services@0.5.0-rc.3
  - @rocket.chat/models@0.2.0-rc.3
  </details>

## 0.2.3-rc.2

### Patch Changes

- <details><summary>Updated dependencies []:</summary>

  - @rocket.chat/core-typings@6.11.0-rc.2
  - @rocket.chat/core-services@0.5.0-rc.2
  - @rocket.chat/models@0.2.0-rc.2
  </details>

## 0.2.3-rc.1

### Patch Changes

- <details><summary>Updated dependencies []:</summary>

  - @rocket.chat/core-typings@6.11.0-rc.1
  - @rocket.chat/core-services@0.5.0-rc.1
  - @rocket.chat/models@0.2.0-rc.1
  </details>

## 0.2.3-rc.0

### Patch Changes

- ([#32719](https://github.com/RocketChat/Rocket.Chat/pull/32719)) Added the `user` param to apps-engine update method call, allowing apps' new `onUpdate` hook to know who triggered the update.

- <details><summary>Updated dependencies [03c8b066f9, 2d89a0c448, 24f7df4894, 03c8b066f9, b8e5887fb9]:</summary>

  - @rocket.chat/core-services@0.5.0-rc.0
  - @rocket.chat/core-typings@6.11.0-rc.0
  - @rocket.chat/models@0.2.0-rc.0
  </details>

## 0.2.2

### Patch Changes

- ([#32935](https://github.com/RocketChat/Rocket.Chat/pull/32935)) Fixed an issue that prevented apps from being updated or uninstalled in some cases

- ([#32935](https://github.com/RocketChat/Rocket.Chat/pull/32935)) Fixed an issue that prevented apps from handling errors during execution in some cases

- ([#32935](https://github.com/RocketChat/Rocket.Chat/pull/32935)) Improved Apps-Engine installation to prevent start up errors on manual installation setups

- ([#32935](https://github.com/RocketChat/Rocket.Chat/pull/32935)) Fixed an issue that caused the video conference button on rooms to not recognize a video conference provider app in some cases

- <details><summary>Updated dependencies [ca6a9d8de8, ca6a9d8de8, ca6a9d8de8, ca6a9d8de8]:</summary>

  - @rocket.chat/core-services@0.4.2
  - @rocket.chat/core-typings@6.10.2
  - @rocket.chat/models@0.1.2
  </details>

## 0.2.1

### Patch Changes

- <details><summary>Updated dependencies []:</summary>

  - @rocket.chat/core-typings@6.10.1
  - @rocket.chat/core-services@0.4.1
  - @rocket.chat/models@0.1.1
  </details>

## 0.2.0

### Minor Changes

- ([#31821](https://github.com/RocketChat/Rocket.Chat/pull/31821)) New runtime for apps in the Apps-Engine based on the Deno platform

### Patch Changes

- <details><summary>Updated dependencies [1240c874a5, 5f95c4ec6b, f75a2cb4bb, 4f72d62aa7, dfa49bdbb2]:</summary>

  - @rocket.chat/core-typings@6.10.0
  - @rocket.chat/core-services@0.4.0
  - @rocket.chat/models@0.1.0
  </details>

## 0.2.0-rc.7

### Patch Changes

- <details><summary>Updated dependencies []:</summary>

  - @rocket.chat/core-typings@6.10.0-rc.7
  - @rocket.chat/core-services@0.4.0-rc.7
  - @rocket.chat/models@0.1.0-rc.7
  </details>

## 0.2.0-rc.6

### Patch Changes

- <details><summary>Updated dependencies []:</summary>

  - @rocket.chat/core-typings@6.10.0-rc.6
  - @rocket.chat/core-services@0.4.0-rc.6
  - @rocket.chat/models@0.1.0-rc.6
  </details>

## 0.2.0-rc.5

### Patch Changes

- <details><summary>Updated dependencies []:</summary>

  - @rocket.chat/core-typings@6.10.0-rc.5
  - @rocket.chat/core-services@0.4.0-rc.5
  - @rocket.chat/models@0.1.0-rc.5
  </details>

## 0.2.0-rc.4

### Patch Changes

- <details><summary>Updated dependencies []:</summary>

  - @rocket.chat/core-typings@6.10.0-rc.4
  - @rocket.chat/core-services@0.4.0-rc.4
  - @rocket.chat/models@0.1.0-rc.4
  </details>

## 0.2.0-rc.3

### Patch Changes

- <details><summary>Updated dependencies []:</summary>

  - @rocket.chat/core-typings@6.10.0-rc.3
  - @rocket.chat/core-services@0.4.0-rc.3
  - @rocket.chat/models@0.1.0-rc.3
  </details>

## 0.2.0-rc.2

### Patch Changes

- <details><summary>Updated dependencies []:</summary>

  - @rocket.chat/core-typings@6.10.0-rc.2
  - @rocket.chat/core-services@0.4.0-rc.2
  - @rocket.chat/models@0.1.0-rc.2
  </details>

## 0.2.0-rc.1

### Patch Changes

- <details><summary>Updated dependencies []:</summary>

  - @rocket.chat/core-typings@6.10.0-rc.1
  - @rocket.chat/core-services@0.4.0-rc.1
  - @rocket.chat/models@0.1.0-rc.1
  </details>

## 0.2.0-rc.0

### Minor Changes

- ([#31821](https://github.com/RocketChat/Rocket.Chat/pull/31821)) New runtime for apps in the Apps-Engine based on the Deno platform

### Patch Changes

- <details><summary>Updated dependencies [1240c874a5, 5f95c4ec6b, f75a2cb4bb, 4f72d62aa7, dfa49bdbb2]:</summary>

  - @rocket.chat/core-typings@6.10.0-rc.0
  - @rocket.chat/core-services@0.4.0-rc.0
  - @rocket.chat/models@0.1.0-rc.0

## 0.1.18

### Patch Changes

- <details><summary>Updated dependencies []:</summary>

  - @rocket.chat/core-typings@6.9.3
  - @rocket.chat/core-services@0.3.18
  - @rocket.chat/models@0.0.42
  </details>

## 0.1.17

### Patch Changes

- <details><summary>Updated dependencies []:</summary>

  - @rocket.chat/core-typings@6.9.2
  - @rocket.chat/core-services@0.3.17
  - @rocket.chat/models@0.0.41
  </details>

## 0.1.16

### Patch Changes

- <details><summary>Updated dependencies []:</summary>

  - @rocket.chat/core-typings@6.9.1
  - @rocket.chat/core-services@0.3.16
  - @rocket.chat/models@0.0.40
  </details>

## 0.1.15

### Patch Changes

- <details><summary>Updated dependencies [ff4e396416, ad86761209, 724ba3a729, 70ab2a7b7b]:</summary>

  - @rocket.chat/core-typings@6.9.0
  - @rocket.chat/core-services@0.3.15
  - @rocket.chat/models@0.0.39
  </details>

## 0.1.15-rc.2

### Patch Changes

- <details><summary>Updated dependencies []:</summary>

  - @rocket.chat/core-typings@6.9.0-rc.2
  - @rocket.chat/core-services@0.3.15-rc.2
  - @rocket.chat/models@0.0.39-rc.2
  </details>

## 0.1.15-rc.1

### Patch Changes

- <details><summary>Updated dependencies []:</summary>

  - @rocket.chat/core-typings@6.9.0-rc.1
  - @rocket.chat/core-services@0.3.15-rc.1
  - @rocket.chat/models@0.0.39-rc.1
  </details>

## 0.1.15-rc.0

### Patch Changes

- <details><summary>Updated dependencies [ff4e396416, ad86761209, 724ba3a729, 70ab2a7b7b]:</summary>

  - @rocket.chat/core-typings@6.9.0-rc.0
  - @rocket.chat/core-services@0.3.15-rc.0
  - @rocket.chat/models@0.0.39-rc.0
  </details>

## 0.1.14

### Patch Changes

- ([#32374](https://github.com/RocketChat/Rocket.Chat/pull/32374)) Fixed an issue with some apps that didn't implement executeViewCloseHandler. This causes opened modals to be open forever on UI (unless Esc was clicked). This is because when the UI attempts to close it, it calls the aforementioned handler, and since it didn't exist, apps engine errored out.

  This returned an empty response to the UI, which ignored the response and continued to show the view.

- <details><summary>Updated dependencies [c47a8e3514, b94ca7c30b, 8b0986d15a, 4aba7c8a26]:</summary>

  - @rocket.chat/core-typings@6.8.0
  - @rocket.chat/core-services@0.3.14
  - @rocket.chat/models@0.0.38
  </details>

## 0.1.14-rc.2

### Patch Changes

- ([#32374](https://github.com/RocketChat/Rocket.Chat/pull/32374)) Fixed an issue with some apps that didn't implement executeViewCloseHandler. This causes opened modals to be open forever on UI (unless Esc was clicked). This is because when the UI attempts to close it, it calls the aforementioned handler, and since it didn't exist, apps engine errored out.

  This returned an empty response to the UI, which ignored the response and continued to show the view.

- <details><summary>Updated dependencies [b94ca7c30b]:</summary>

  - @rocket.chat/core-services@0.3.14-rc.2
  - @rocket.chat/core-typings@6.8.0-rc.2
  - @rocket.chat/models@0.0.38-rc.2
  </details>

## 0.1.14-rc.1

### Patch Changes

- <details><summary>Updated dependencies []:</summary>

  - @rocket.chat/core-typings@6.8.0-rc.1
  - @rocket.chat/core-services@0.3.13-rc.1
  - @rocket.chat/models@0.0.37-rc.1
  </details>

## 0.1.14-rc.0

### Patch Changes

- <details><summary>Updated dependencies [c47a8e3514, 8b0986d15a, 4aba7c8a26]:</summary>

  - @rocket.chat/core-typings@6.8.0-rc.0
  - @rocket.chat/core-services@0.3.12-rc.0
  - @rocket.chat/models@0.0.36-rc.0

## 0.1.13

### Patch Changes

- <details><summary>Updated dependencies []:</summary>

  - @rocket.chat/core-typings@6.7.2
  - @rocket.chat/core-services@0.3.13
  - @rocket.chat/models@0.0.37
  </details>

## 0.1.12

### Patch Changes

- <details><summary>Updated dependencies []:</summary>

  - @rocket.chat/core-typings@6.7.1
  - @rocket.chat/core-services@0.3.12
  - @rocket.chat/models@0.0.36
  </details>

## 0.1.11

### Patch Changes

- <details><summary>Updated dependencies [b9ef630816, 3eb4dd7f50, b9e897a8f5, b876e4e0fc, e203c40471]:</summary>

  - @rocket.chat/core-typings@6.7.0
  - @rocket.chat/core-services@0.3.11
  - @rocket.chat/models@0.0.35
  </details>

## 0.1.11-rc.4

### Patch Changes

- <details><summary>Updated dependencies []:</summary>

  - @rocket.chat/core-typings@6.7.0-rc.4
  - @rocket.chat/core-services@0.3.11-rc.4
  - @rocket.chat/models@0.0.35-rc.4
  </details>

## 0.1.11-rc.3

### Patch Changes

- <details><summary>Updated dependencies []:</summary>

  - @rocket.chat/core-typings@6.7.0-rc.3
  - @rocket.chat/core-services@0.3.11-rc.3
  - @rocket.chat/models@0.0.35-rc.3
  </details>

## 0.1.11-rc.2

### Patch Changes

- <details><summary>Updated dependencies []:</summary>

  - @rocket.chat/core-typings@6.7.0-rc.2
  - @rocket.chat/core-services@0.3.11-rc.2
  - @rocket.chat/models@0.0.35-rc.2
  </details>

## 0.1.11-rc.1

### Patch Changes

- <details><summary>Updated dependencies []:</summary>

  - @rocket.chat/core-typings@6.7.0-rc.1
  - @rocket.chat/core-services@0.3.11-rc.1
  - @rocket.chat/models@0.0.35-rc.1
  </details>

## 0.1.11-rc.0

### Patch Changes

- <details><summary>Updated dependencies [b9ef630816, 3eb4dd7f50, b9e897a8f5, b876e4e0fc, e203c40471]:</summary>

  - @rocket.chat/core-typings@6.7.0-rc.0
  - @rocket.chat/core-services@0.3.11-rc.0
  - @rocket.chat/models@0.0.35-rc.0
  </details>

## 0.1.10

### Patch Changes

- <details><summary>Updated dependencies [ada096901a]:</summary>

  - @rocket.chat/models@0.0.34
  - @rocket.chat/core-services@0.3.10
  - @rocket.chat/core-typings@6.6.6
  </details>

## 0.1.9

### Patch Changes

- <details><summary>Updated dependencies []:</summary>

  - @rocket.chat/core-typings@6.6.5
  - @rocket.chat/core-services@0.3.9
  - @rocket.chat/models@0.0.33
  </details>

## 0.1.8

### Patch Changes

- <details><summary>Updated dependencies [c2872a93f2]:</summary>

  - @rocket.chat/core-services@0.3.8
  - @rocket.chat/core-typings@6.6.4
  - @rocket.chat/models@0.0.32
  </details>

## 0.1.7

### Patch Changes

- <details><summary>Updated dependencies []:</summary>

  - @rocket.chat/core-typings@6.6.3
  - @rocket.chat/core-services@0.3.7
  - @rocket.chat/models@0.0.31
  </details>

## 0.1.6

### Patch Changes

- <details><summary>Updated dependencies []:</summary>

  - @rocket.chat/core-typings@6.6.2
  - @rocket.chat/core-services@0.3.6
  - @rocket.chat/models@0.0.30
  </details>

## 0.1.5

### Patch Changes

- <details><summary>Updated dependencies []:</summary>

  - @rocket.chat/core-typings@6.6.1
  - @rocket.chat/core-services@0.3.5
  - @rocket.chat/models@0.0.29
  </details>

## 0.1.4

### Patch Changes

- ([#31138](https://github.com/RocketChat/Rocket.Chat/pull/31138)) feat(uikit): Move `@rocket.chat/ui-kit` package to the main monorepo

- <details><summary>Updated dependencies [b223cbde14, dbb08ef948, 9a6e9b4e28, fdd9852079, b4b2cd20a8]:</summary>

  - @rocket.chat/core-services@0.3.4
  - @rocket.chat/core-typings@6.6.0
  - @rocket.chat/models@0.0.28
  </details>

## 0.1.4-rc.7

### Patch Changes

- <details><summary>Updated dependencies []:</summary>

  - @rocket.chat/core-typings@6.6.0-rc.7
  - @rocket.chat/core-services@0.3.4-rc.7
  - @rocket.chat/models@0.0.28-rc.7
  </details>

## 0.1.4-rc.6

### Patch Changes

- <details><summary>Updated dependencies []:</summary>

  - @rocket.chat/core-typings@6.6.0-rc.6
  - @rocket.chat/core-services@0.3.4-rc.6
  - @rocket.chat/models@0.0.28-rc.6
  </details>

## 0.1.4-rc.5

### Patch Changes

- <details><summary>Updated dependencies []:</summary>

  - @rocket.chat/core-typings@6.6.0-rc.5
  - @rocket.chat/core-services@0.3.4-rc.5
  - @rocket.chat/models@0.0.28-rc.5
  </details>

## 0.1.4-rc.4

### Patch Changes

- @rocket.chat/core-typings@6.6.0-rc.4
- @rocket.chat/core-services@0.3.4-rc.4
- @rocket.chat/models@0.0.28-rc.4

## 0.1.4-rc.3

### Patch Changes

- @rocket.chat/core-typings@6.6.0-rc.3
- @rocket.chat/core-services@0.3.4-rc.3
- @rocket.chat/models@0.0.28-rc.3

## 0.1.4-rc.2

### Patch Changes

- @rocket.chat/core-typings@6.6.0-rc.2
- @rocket.chat/core-services@0.3.4-rc.2
- @rocket.chat/models@0.0.28-rc.2

## 0.1.4-rc.1

### Patch Changes

- @rocket.chat/core-typings@6.6.0-rc.1
- @rocket.chat/core-services@0.3.4-rc.1
- @rocket.chat/models@0.0.28-rc.1

## 0.1.4-rc.0

### Patch Changes

- b223cbde14: feat(uikit): Move `@rocket.chat/ui-kit` package to the main monorepo
- Updated dependencies [b223cbde14]
- Updated dependencies [dbb08ef948]
- Updated dependencies [9a6e9b4e28]
- Updated dependencies [fdd9852079]
- Updated dependencies [b4b2cd20a8]
  - @rocket.chat/core-services@0.3.4-rc.0
  - @rocket.chat/core-typings@6.6.0-rc.0
  - @rocket.chat/models@0.0.28-rc.0

## 0.1.3

### Patch Changes

- @rocket.chat/core-typings@6.5.3
- @rocket.chat/core-services@0.3.3
- @rocket.chat/models@0.0.27

## 0.1.2

### Patch Changes

- @rocket.chat/core-typings@6.5.2
- @rocket.chat/core-services@0.3.2
- @rocket.chat/models@0.0.26

## 0.1.1

### Patch Changes

- Updated dependencies [c2b224fd82]
  - @rocket.chat/core-typings@6.5.1
  - @rocket.chat/core-services@0.3.1
  - @rocket.chat/models@0.0.25

## 0.1.0

### Minor Changes

- c38711b346: Add peak connections monitoring and methods to get and reset the counter
- 5f81a0f3cb: Implemented the License library, it is used to handle the functionality like expiration date, modules, limits, etc.
  Also added a version v3 of the license, which contains an extended list of features.
  v2 is still supported, since we convert it to v3 on the fly.

### Patch Changes

- Updated dependencies [dea1fe9191]
- Updated dependencies [c0ef13a0bf]
- Updated dependencies [5b9d6883bf]
- Updated dependencies [92613680b7]
- Updated dependencies [ec1b2b9846]
- Updated dependencies [5f81a0f3cb]
- Updated dependencies [dea1fe9191]
  - @rocket.chat/core-typings@6.5.0
  - @rocket.chat/core-services@0.3.0
  - @rocket.chat/models@0.0.24

## 0.1.0-rc.19

### Patch Changes

- @rocket.chat/core-typings@6.5.0-rc.19
- @rocket.chat/core-services@0.3.0-rc.19
- @rocket.chat/models@0.0.24-rc.12

## 0.1.0-rc.18

### Patch Changes

- @rocket.chat/core-typings@6.5.0-rc.18
- @rocket.chat/core-services@0.3.0-rc.18
- @rocket.chat/models@0.0.24-rc.11

## 0.1.0-rc.17

### Patch Changes

- @rocket.chat/core-typings@6.5.0-rc.17
- @rocket.chat/core-services@0.3.0-rc.17
- @rocket.chat/models@0.0.24-rc.10

## 0.1.0-rc.16

### Patch Changes

- @rocket.chat/core-typings@6.5.0-rc.16
- @rocket.chat/core-services@0.3.0-rc.16
- @rocket.chat/models@0.0.24-rc.9

## 0.1.0-rc.15

### Patch Changes

- @rocket.chat/core-typings@6.5.0-rc.15
- @rocket.chat/core-services@0.3.0-rc.15
- @rocket.chat/models@0.0.24-rc.8

## 0.1.0-rc.14

### Patch Changes

- @rocket.chat/core-typings@6.5.0-rc.14
- @rocket.chat/core-services@0.3.0-rc.14
- @rocket.chat/models@0.0.24-rc.7

## 0.1.0-rc.13

### Patch Changes

- @rocket.chat/core-typings@6.5.0-rc.13
- @rocket.chat/core-services@0.3.0-rc.13
- @rocket.chat/models@0.0.24-rc.6

## 0.1.0-rc.12

### Patch Changes

- @rocket.chat/core-typings@6.5.0-rc.12
- @rocket.chat/core-services@0.3.0-rc.12
- @rocket.chat/models@0.0.24-rc.5

## 0.1.0-rc.11

### Patch Changes

- @rocket.chat/core-typings@6.5.0-rc.11
- @rocket.chat/core-services@0.3.0-rc.11
- @rocket.chat/models@0.0.24-rc.4

## 0.1.0-rc.10

### Patch Changes

- @rocket.chat/core-typings@6.5.0-rc.10
- @rocket.chat/core-services@0.3.0-rc.10
- @rocket.chat/models@0.0.24-rc.3

## 0.1.0-rc.9

### Patch Changes

- @rocket.chat/core-typings@6.5.0-rc.9
- @rocket.chat/core-services@0.3.0-rc.9
- @rocket.chat/models@0.0.24-rc.2

## 0.1.0-rc.8

### Patch Changes

- @rocket.chat/core-typings@6.5.0-rc.8
- @rocket.chat/core-services@0.3.0-rc.8
- @rocket.chat/models@0.0.24-rc.1

## 0.1.0-rc.7

### Patch Changes

- @rocket.chat/core-typings@6.5.0-rc.7
- @rocket.chat/core-services@0.3.0-rc.7
- @rocket.chat/models@0.0.21-rc.7

## 0.1.0-rc.6

### Patch Changes

- @rocket.chat/core-typings@6.5.0-rc.6
- @rocket.chat/core-services@0.3.0-rc.6
- @rocket.chat/models@0.0.21-rc.6

## 0.1.0-rc.5

### Patch Changes

- @rocket.chat/core-typings@6.5.0-rc.5
- @rocket.chat/core-services@0.3.0-rc.5
- @rocket.chat/models@0.0.21-rc.5

## 0.1.0-rc.4

### Patch Changes

- @rocket.chat/core-typings@6.5.0-rc.4
- @rocket.chat/core-services@0.3.0-rc.4
- @rocket.chat/models@0.0.21-rc.4

## 0.1.0-rc.3

### Patch Changes

- @rocket.chat/core-typings@6.5.0-rc.3
- @rocket.chat/core-services@0.3.0-rc.3
- @rocket.chat/models@0.0.21-rc.3

## 0.1.0-rc.2

### Patch Changes

- @rocket.chat/core-typings@6.5.0-rc.2
- @rocket.chat/core-services@0.3.0-rc.2
- @rocket.chat/models@0.0.21-rc.2

## 0.1.0-rc.1

### Patch Changes

- @rocket.chat/core-typings@6.5.0-rc.1
- @rocket.chat/core-services@0.3.0-rc.1
- @rocket.chat/models@0.0.21-rc.1

## 0.1.0-rc.0

### Minor Changes

- c38711b346: Add peak connections monitoring and methods to get and reset the counter
- 5f81a0f3cb: Implemented the License library, it is used to handle the functionality like expiration date, modules, limits, etc.
  Also added a version v3 of the license, which contains an extended list of features.
  v2 is still supported, since we convert it to v3 on the fly.

### Patch Changes

- Updated dependencies [dea1fe9191]
- Updated dependencies [c0ef13a0bf]
- Updated dependencies [5b9d6883bf]
- Updated dependencies [92613680b7]
- Updated dependencies [ec1b2b9846]
- Updated dependencies [5f81a0f3cb]
- Updated dependencies [dea1fe9191]
  - @rocket.chat/core-typings@6.5.0-rc.0
  - @rocket.chat/core-services@0.3.0-rc.0
  - @rocket.chat/models@0.0.21-rc.0

## 0.0.23

### Patch Changes

- @rocket.chat/core-typings@6.4.8
- @rocket.chat/core-services@0.2.8
- @rocket.chat/models@0.0.23

## 0.0.22

### Patch Changes

- @rocket.chat/core-typings@6.4.7
- @rocket.chat/core-services@0.2.7
- @rocket.chat/models@0.0.22

## 0.0.21

### Patch Changes

- @rocket.chat/core-typings@6.4.6
- @rocket.chat/core-services@0.2.6
- @rocket.chat/models@0.0.21

## 0.0.20

### Patch Changes

- @rocket.chat/core-typings@6.4.5
- @rocket.chat/core-services@0.2.5
- @rocket.chat/models@0.0.20

## 0.0.19

### Patch Changes

- @rocket.chat/core-typings@6.4.4
- @rocket.chat/core-services@0.2.4
- @rocket.chat/models@0.0.19

## 0.0.18

### Patch Changes

- @rocket.chat/core-typings@6.4.3
- @rocket.chat/core-services@0.2.3
- @rocket.chat/models@0.0.18

## 0.0.17

### Patch Changes

- @rocket.chat/core-typings@6.4.2
- @rocket.chat/core-services@0.2.2
- @rocket.chat/models@0.0.17

## 0.0.16

### Patch Changes

- @rocket.chat/core-typings@6.4.1
- @rocket.chat/core-services@0.2.1
- @rocket.chat/models@0.0.16

## 0.0.15

### Patch Changes

- d9a150000d: Fixed presence broadcast being disabled on server restart
- Updated dependencies [239a34e877]
- Updated dependencies [203304782f]
- Updated dependencies [4186eecf05]
- Updated dependencies [982ef6f459]
- Updated dependencies [ba24f3c21f]
- Updated dependencies [19aec23cda]
- Updated dependencies [ebab8c4dd8]
- Updated dependencies [1041d4d361]
- Updated dependencies [61128364d6]
- Updated dependencies [d45365436e]
  - @rocket.chat/core-typings@6.4.0
  - @rocket.chat/core-services@0.2.0
  - @rocket.chat/models@0.0.15

## 0.0.15-rc.5

### Patch Changes

- Updated dependencies [1041d4d361]
  - @rocket.chat/core-typings@6.4.0-rc.5
  - @rocket.chat/core-services@0.2.0-rc.5
  - @rocket.chat/models@0.0.15-rc.5

## 0.0.14-rc.4

### Patch Changes

- @rocket.chat/core-typings@6.4.0-rc.4
- @rocket.chat/core-services@0.2.0-rc.4
- @rocket.chat/models@0.0.14-rc.4

## 0.0.14-rc.3

### Patch Changes

- d9a150000d: Fixed presence broadcast being disabled on server restart
  - @rocket.chat/core-typings@6.4.0-rc.3
  - @rocket.chat/core-services@0.2.0-rc.3
  - @rocket.chat/models@0.0.14-rc.3

## 0.0.14-rc.2

### Patch Changes

- @rocket.chat/core-typings@6.4.0-rc.2
- @rocket.chat/core-services@0.2.0-rc.2
- @rocket.chat/models@0.0.14-rc.2

## 0.0.14-rc.1

### Patch Changes

- @rocket.chat/core-typings@6.4.0-rc.1
- @rocket.chat/core-services@0.2.0-rc.1
- @rocket.chat/models@0.0.11-rc.1

## 0.0.14-rc.0

### Patch Changes

- Updated dependencies [239a34e877]
- Updated dependencies [203304782f]
- Updated dependencies [4186eecf05]
- Updated dependencies [982ef6f459]
- Updated dependencies [ba24f3c21f]
- Updated dependencies [19aec23cda]
- Updated dependencies [ebab8c4dd8]
- Updated dependencies [61128364d6]
- Updated dependencies [d45365436e]
  - @rocket.chat/core-typings@6.4.0-rc.0
  - @rocket.chat/core-services@0.2.0-rc.0
  - @rocket.chat/models@0.0.11-rc.0

## 0.0.13

### Patch Changes

- c655be17ca: Fixed presence broadcast being disabled on server restart
  - @rocket.chat/core-typings@6.3.7
  - @rocket.chat/core-services@0.1.7
  - @rocket.chat/models@0.0.13

## 0.0.12

### Patch Changes

- @rocket.chat/core-typings@6.3.6
- @rocket.chat/core-services@0.1.6
- @rocket.chat/models@0.0.12

## 0.0.11

### Patch Changes

- @rocket.chat/models@0.0.11
- @rocket.chat/core-services@0.1.5
- @rocket.chat/core-typings@6.3.5

## 0.0.10

### Patch Changes

- @rocket.chat/models@0.0.10
- @rocket.chat/core-services@0.1.4
- @rocket.chat/core-typings@6.3.4

## 0.0.9

### Patch Changes

- @rocket.chat/core-typings@6.3.3
- @rocket.chat/core-services@0.1.3
- @rocket.chat/models@0.0.9

## 0.0.8

### Patch Changes

- @rocket.chat/core-typings@6.3.2
- @rocket.chat/core-services@0.1.2
- @rocket.chat/models@0.0.8

## 0.0.7

### Patch Changes

- @rocket.chat/core-typings@6.3.1
- @rocket.chat/core-services@0.1.1
- @rocket.chat/models@0.0.7

## 0.0.6

### Patch Changes

- Updated dependencies [e14ec50816]
- Updated dependencies [9da856cc67]
- Updated dependencies [5e429d9c78]
- Updated dependencies [f379336951]
- Updated dependencies [12d97e16c2]
- Updated dependencies [48ac55f4ea]
  - @rocket.chat/core-typings@6.3.0
  - @rocket.chat/core-services@0.1.0
  - @rocket.chat/models@0.0.6

## 0.0.6-rc.10

### Patch Changes

- Updated dependencies [f379336951]
  - @rocket.chat/core-services@0.1.0-rc.10
  - @rocket.chat/core-typings@6.3.0-rc.10
  - @rocket.chat/models@0.0.6-rc.10

## 0.0.6-rc.9

### Patch Changes

- Updated dependencies [48ac55f4ea]
  - @rocket.chat/core-services@0.1.0-rc.9
  - @rocket.chat/core-typings@6.3.0-rc.9
  - @rocket.chat/models@0.0.6-rc.9

## 0.0.6-rc.8

### Patch Changes

- @rocket.chat/core-typings@6.3.0-rc.8
- @rocket.chat/core-services@0.1.0-rc.8
- @rocket.chat/models@0.0.6-rc.8

## 0.0.6-rc.7

### Patch Changes

- @rocket.chat/core-typings@6.3.0-rc.7
- @rocket.chat/core-services@0.1.0-rc.7
- @rocket.chat/models@0.0.6-rc.7

## 0.0.6-rc.6

### Patch Changes

- @rocket.chat/core-typings@6.3.0-rc.6
- @rocket.chat/core-services@0.1.0-rc.6
- @rocket.chat/models@0.0.6-rc.6

## 0.0.6-rc.5

### Patch Changes

- @rocket.chat/core-typings@6.3.0-rc.5
- @rocket.chat/core-services@0.1.0-rc.5
- @rocket.chat/models@0.0.6-rc.5

## 0.0.6-rc.4

### Patch Changes

- @rocket.chat/core-typings@6.3.0-rc.4
- @rocket.chat/core-services@0.1.0-rc.4
- @rocket.chat/models@0.0.6-rc.4

## 0.0.6-rc.3

### Patch Changes

- @rocket.chat/core-typings@6.3.0-rc.3
- @rocket.chat/core-services@0.1.0-rc.3
- @rocket.chat/models@0.0.6-rc.3

## 0.0.6-rc.2

### Patch Changes

- @rocket.chat/core-services@0.1.0-rc.2
- @rocket.chat/core-typings@6.3.0-rc.2
- @rocket.chat/models@0.0.6-rc.2

## 0.0.6-rc.1

### Patch Changes

- @rocket.chat/core-typings@6.3.0-rc.1
- @rocket.chat/core-services@0.1.0-rc.1
- @rocket.chat/models@0.0.6-rc.1

## 0.0.5

### Patch Changes

- @rocket.chat/core-typings@6.2.10
- @rocket.chat/core-services@0.0.5
- @rocket.chat/models@0.0.5

## 0.0.4

## 0.0.3-rc.0

### Patch Changes

- Updated dependencies [e14ec50816]
- Updated dependencies [9da856cc67]
- Updated dependencies [5e429d9c78]
- Updated dependencies [12d97e16c2]
  - @rocket.chat/core-typings@6.3.0-rc.0
  - @rocket.chat/core-services@0.1.0-rc.0
  - @rocket.chat/models@0.0.3-rc.0

## 0.0.2

### Patch Changes

- Updated dependencies []:
  - @rocket.chat/core-typings@6.2.6
  - @rocket.chat/core-services@0.0.2
  - @rocket.chat/models@0.0.2<|MERGE_RESOLUTION|>--- conflicted
+++ resolved
@@ -1,7 +1,6 @@
 # @rocket.chat/presence
 
-<<<<<<< HEAD
-## 0.2.18-rc.0
+## 0.2.19-rc.0
 
 ### Patch Changes
 
@@ -10,7 +9,8 @@
   - @rocket.chat/models@1.4.0-rc.0
   - @rocket.chat/core-typings@7.5.0-rc.0
   - @rocket.chat/core-services@0.7.10-rc.0
-=======
+  </details>
+
 ## 0.2.18
 
 ### Patch Changes
@@ -20,7 +20,6 @@
   - @rocket.chat/core-typings@7.4.1
   - @rocket.chat/core-services@0.7.10
   - @rocket.chat/models@1.3.1
->>>>>>> fb0f4eaf
   </details>
 
 ## 0.2.17
