--- conflicted
+++ resolved
@@ -1,7 +1,6 @@
 # @rocket.chat/presence
 
-<<<<<<< HEAD
-## 0.1.12-rc.0
+## 0.1.13-rc.0
 
 ### Patch Changes
 
@@ -10,7 +9,6 @@
   - @rocket.chat/core-typings@6.8.0-rc.0
   - @rocket.chat/core-services@0.3.12-rc.0
   - @rocket.chat/models@0.0.36-rc.0
-=======
 ## 0.1.12
 
 ### Patch Changes
@@ -20,7 +18,6 @@
   - @rocket.chat/core-typings@6.7.1
   - @rocket.chat/core-services@0.3.12
   - @rocket.chat/models@0.0.36
->>>>>>> f8823622
   </details>
 
 ## 0.1.11
