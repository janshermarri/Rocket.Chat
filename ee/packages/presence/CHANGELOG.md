--- conflicted
+++ resolved
@@ -1,7 +1,6 @@
 # @rocket.chat/presence
 
-<<<<<<< HEAD
-## 0.2.2-rc.1
+## 0.2.3-rc.1
 
 ### Patch Changes
 
@@ -12,7 +11,7 @@
   - @rocket.chat/models@0.2.0-rc.1
   </details>
 
-## 0.2.2-rc.0
+## 0.2.3-rc.0
 
 ### Patch Changes
 
@@ -23,7 +22,7 @@
   - @rocket.chat/core-services@0.5.0-rc.0
   - @rocket.chat/core-typings@6.11.0-rc.0
   - @rocket.chat/models@0.2.0-rc.0
-=======
+  </details>
 ## 0.2.2
 
 ### Patch Changes
@@ -41,7 +40,6 @@
   - @rocket.chat/core-services@0.4.2
   - @rocket.chat/core-typings@6.10.2
   - @rocket.chat/models@0.1.2
->>>>>>> 822d32f7
   </details>
 
 ## 0.2.1
