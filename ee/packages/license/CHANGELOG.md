--- conflicted
+++ resolved
@@ -1,32 +1,31 @@
 # @rocket.chat/license
 
-<<<<<<< HEAD
-## 0.1.13-rc.1
-=======
+## 0.1.14-rc.1
+
+### Patch Changes
+
+- <details><summary>Updated dependencies []:</summary>
+
+  - @rocket.chat/core-typings@6.8.0-rc.1
+  </details>
+
+## 0.1.14-rc.0
+
+### Patch Changes
+
+- <details><summary>Updated dependencies [c47a8e3514, 4aba7c8a26]:</summary>
+
+  - @rocket.chat/core-typings@6.8.0-rc.0
+
 ## 0.1.13
->>>>>>> cb977231
-
-### Patch Changes
-
-- <details><summary>Updated dependencies []:</summary>
-
-<<<<<<< HEAD
-  - @rocket.chat/core-typings@6.8.0-rc.1
-  </details>
-
-## 0.1.13-rc.0
-
-### Patch Changes
-
-- <details><summary>Updated dependencies [c47a8e3514, 4aba7c8a26]:</summary>
-
-  - @rocket.chat/core-typings@6.8.0-rc.0
-
-=======
+
+### Patch Changes
+
+- <details><summary>Updated dependencies []:</summary>
+
   - @rocket.chat/core-typings@6.7.2
   </details>
 
->>>>>>> cb977231
 ## 0.1.12
 
 ### Patch Changes
