--- conflicted
+++ resolved
@@ -1,14 +1,14 @@
 # @rocket.chat/license
 
-<<<<<<< HEAD
-## 1.0.5-rc.0
+## 1.0.7-rc.0
 
 ### Patch Changes
 
 - <details><summary>Updated dependencies [89964144e042c8d9282b51efd89e1e684077fdd7, f85da08765a9d3f8c5aabd9291fd08be6dfdeb85, be5031a21bdcda31270d53d319f7d183e77d84d7]:</summary>
 
   - @rocket.chat/core-typings@7.4.0-rc.0
-=======
+  </details>
+
 ## 1.0.6
 
 ### Patch Changes
@@ -25,7 +25,6 @@
 - <details><summary>Updated dependencies []:</summary>
 
   - @rocket.chat/core-typings@7.3.1
->>>>>>> c21de7b7
   </details>
 
 ## 1.0.4
