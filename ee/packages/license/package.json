{
	"name": "@rocket.chat/license",
<<<<<<< HEAD
	"version": "1.0.9-rc.0",
=======
	"version": "1.0.9",
>>>>>>> fb0f4eaf
	"private": true,
	"devDependencies": {
		"@rocket.chat/jest-presets": "workspace:~",
		"@types/bcrypt": "^5.0.2",
		"@types/jest": "~29.5.14",
		"@types/ws": "^8.5.13",
		"eslint": "~8.45.0",
		"jest": "~29.7.0",
		"jest-websocket-mock": "~2.5.0",
		"typescript": "~5.7.2"
	},
	"scripts": {
		"build": "tsc",
		"dev": "tsc --watch --preserveWatchOutput",
		"lint": "eslint --ext .js,.jsx,.ts,.tsx .",
		"lint:fix": "eslint --ext .js,.jsx,.ts,.tsx . --fix",
		"test": "jest",
		"testunit": "jest"
	},
	"main": "./dist/index.js",
	"typings": "./dist/index.d.ts",
	"files": [
		"/dist"
	],
	"volta": {
		"extends": "../../../package.json"
	},
	"dependencies": {
		"@rocket.chat/core-typings": "workspace:^",
		"@rocket.chat/jwt": "workspace:^",
		"@rocket.chat/logger": "workspace:^",
		"bcrypt": "^5.1.1"
	}
}<|MERGE_RESOLUTION|>--- conflicted
+++ resolved
@@ -1,10 +1,6 @@
 {
 	"name": "@rocket.chat/license",
-<<<<<<< HEAD
-	"version": "1.0.9-rc.0",
-=======
-	"version": "1.0.9",
->>>>>>> fb0f4eaf
+	"version": "1.0.10-rc.0",
 	"private": true,
 	"devDependencies": {
 		"@rocket.chat/jest-presets": "workspace:~",
