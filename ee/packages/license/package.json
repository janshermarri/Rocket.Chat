{
	"name": "@rocket.chat/license",
<<<<<<< HEAD
	"version": "0.2.4-rc.0",
=======
	"version": "0.2.4",
>>>>>>> 12e000d8
	"private": true,
	"devDependencies": {
		"@rocket.chat/jest-presets": "workspace:~",
		"@types/bcrypt": "^5.0.1",
		"@types/jest": "~29.5.12",
		"@types/ws": "^8.5.8",
		"eslint": "~8.45.0",
		"jest": "~29.7.0",
		"jest-websocket-mock": "~2.5.0",
		"typescript": "~5.3.3"
	},
	"scripts": {
		"build": "tsc",
		"dev": "tsc --watch --preserveWatchOutput",
		"lint": "eslint --ext .js,.jsx,.ts,.tsx .",
		"lint:fix": "eslint --ext .js,.jsx,.ts,.tsx . --fix",
		"test": "jest",
		"testunit": "jest"
	},
	"main": "./dist/index.js",
	"typings": "./dist/index.d.ts",
	"files": [
		"/dist"
	],
	"volta": {
		"extends": "../../../package.json"
	},
	"dependencies": {
		"@rocket.chat/core-typings": "workspace:^",
		"@rocket.chat/jwt": "workspace:^",
		"@rocket.chat/logger": "workspace:^",
		"bcrypt": "^5.0.1"
	}
}<|MERGE_RESOLUTION|>--- conflicted
+++ resolved
@@ -1,10 +1,6 @@
 {
 	"name": "@rocket.chat/license",
-<<<<<<< HEAD
-	"version": "0.2.4-rc.0",
-=======
-	"version": "0.2.4",
->>>>>>> 12e000d8
+	"version": "0.2.5-rc.0",
 	"private": true,
 	"devDependencies": {
 		"@rocket.chat/jest-presets": "workspace:~",
