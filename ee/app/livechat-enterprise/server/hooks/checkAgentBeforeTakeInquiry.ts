import { Meteor } from 'meteor/meteor';

import { callbacks } from '../../../../../lib/callbacks';
import { Users } from '../../../../../app/models/server/raw';
import { settings } from '../../../../../app/settings/server';
import { getMaxNumberSimultaneousChat } from '../lib/Helper';
import { allowAgentSkipQueue } from '../../../../../app/livechat/server/lib/Helper';
import { cbLogger } from '../lib/logger';
import { Livechat } from '../../../../../app/livechat/server';

<<<<<<< HEAD
callbacks.add('livechat.checkAgentBeforeTakeInquiry', async (agent: { agentId: string }, {
	inquiry,
	options,
}: {
	inquiry: {
		_id: string;
		department: string;
	};
	options: {
		forwardingToDepartment? : {
			oldDepartmentId: string;
			transferData: any;
=======
callbacks.add(
	'livechat.checkAgentBeforeTakeInquiry',
	async ({
		agent,
		inquiry,
		options,
	}: {
		agent: {
			agentId: string;
>>>>>>> 37714424
		};
		inquiry: {
			_id: string;
			department: string;
		};
		options: {
			forwardingToDepartment?: {
				oldDepartmentId: string;
				transferData: any;
			};
			clientAction?: boolean;
		};
	}) => {
		if (!inquiry?._id || !agent?.agentId) {
			cbLogger.debug('Callback with error. No inquiry or agent provided');
			return null;
		}
		const { agentId } = agent;

		if (!Livechat.checkOnlineAgents(null, agent)) {
			cbLogger.debug('Callback with error. provided agent is not online');
			return null;
		}

		if (!settings.get('Livechat_waiting_queue')) {
			cbLogger.debug('Skipping callback. Disabled by setting');
			return agent;
		}

		if (allowAgentSkipQueue(agent)) {
			cbLogger.debug(`Callback success. Agent ${agent.agentId} can skip queue`);
			return agent;
		}

		const { department: departmentId } = inquiry;

		const maxNumberSimultaneousChat = getMaxNumberSimultaneousChat({
			agentId,
			departmentId,
		});
		if (maxNumberSimultaneousChat === 0) {
			cbLogger.debug(`Callback success. Agent ${agentId} max number simultaneous chats on range`);
			return agent;
		}

		const user = await Users.getAgentAndAmountOngoingChats(agentId);
		if (!user) {
			cbLogger.debug('Callback with error. No valid agent found');
			return null;
		}

		const { queueInfo: { chats = 0 } = {} } = user;
		if (maxNumberSimultaneousChat <= chats) {
			cbLogger.debug('Callback with error. Agent reached max amount of simultaneous chats');
			callbacks.run('livechat.onMaxNumberSimultaneousChatsReached', inquiry);
			if (options.clientAction && !options.forwardingToDepartment) {
				throw new Meteor.Error('error-max-number-simultaneous-chats-reached', 'Not allowed');
			}

			return null;
		}

		cbLogger.debug(`Callback success. Agent ${agentId} can take inquiry ${inquiry._id}`);
		return agent;
	},
	callbacks.priority.MEDIUM,
	'livechat-before-take-inquiry',
);<|MERGE_RESOLUTION|>--- conflicted
+++ resolved
@@ -8,20 +8,6 @@
 import { cbLogger } from '../lib/logger';
 import { Livechat } from '../../../../../app/livechat/server';
 
-<<<<<<< HEAD
-callbacks.add('livechat.checkAgentBeforeTakeInquiry', async (agent: { agentId: string }, {
-	inquiry,
-	options,
-}: {
-	inquiry: {
-		_id: string;
-		department: string;
-	};
-	options: {
-		forwardingToDepartment? : {
-			oldDepartmentId: string;
-			transferData: any;
-=======
 callbacks.add(
 	'livechat.checkAgentBeforeTakeInquiry',
 	async ({
@@ -31,7 +17,6 @@
 	}: {
 		agent: {
 			agentId: string;
->>>>>>> 37714424
 		};
 		inquiry: {
 			_id: string;
