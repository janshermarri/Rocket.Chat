<<<<<<< HEAD
import { callbacks } from '../../../../../app/callbacks/server';
import CannedResponse from '../../../models/server/raw/CannedResponse';
import notifications from '../../../../../app/notifications/server/lib/Notifications';

callbacks.add('livechat.removeAgentDepartment', async (options: Record<string, any>): Promise<any> => {
	const { departmentId, agentsId } = options;
	CannedResponse.findByDepartmentId(departmentId, { projection: { _id: 1 } }).forEach((response: any) => {
		const { _id } = response;
		notifications.streamCannedResponses.emit('canned-responses', { type: 'removed', _id }, { agentsId });
	});
=======
import { callbacks } from '../../../../../lib/callbacks';
import CannedResponse from '../../../models/server/models/CannedResponse';
import notifications from '../../../../../app/notifications/server/lib/Notifications';

callbacks.add(
	'livechat.removeAgentDepartment',
	async (options: Record<string, any>): Promise<any> => {
		const { departmentId, agentsId } = options;
		CannedResponse.findByDepartmentId(departmentId, { fields: { _id: 1 } }).forEach((response: any) => {
			const { _id } = response;
			notifications.streamCannedResponses.emit('canned-responses', { type: 'removed', _id }, { agentsId });
		});
>>>>>>> 37714424

		return options;
	},
	callbacks.priority.HIGH,
	'canned-responses-on-remove-agent-department',
);<|MERGE_RESOLUTION|>--- conflicted
+++ resolved
@@ -1,28 +1,15 @@
-<<<<<<< HEAD
-import { callbacks } from '../../../../../app/callbacks/server';
+import { callbacks } from '../../../../../lib/callbacks';
 import CannedResponse from '../../../models/server/raw/CannedResponse';
-import notifications from '../../../../../app/notifications/server/lib/Notifications';
-
-callbacks.add('livechat.removeAgentDepartment', async (options: Record<string, any>): Promise<any> => {
-	const { departmentId, agentsId } = options;
-	CannedResponse.findByDepartmentId(departmentId, { projection: { _id: 1 } }).forEach((response: any) => {
-		const { _id } = response;
-		notifications.streamCannedResponses.emit('canned-responses', { type: 'removed', _id }, { agentsId });
-	});
-=======
-import { callbacks } from '../../../../../lib/callbacks';
-import CannedResponse from '../../../models/server/models/CannedResponse';
 import notifications from '../../../../../app/notifications/server/lib/Notifications';
 
 callbacks.add(
 	'livechat.removeAgentDepartment',
 	async (options: Record<string, any>): Promise<any> => {
 		const { departmentId, agentsId } = options;
-		CannedResponse.findByDepartmentId(departmentId, { fields: { _id: 1 } }).forEach((response: any) => {
+		CannedResponse.findByDepartmentId(departmentId, { projection: { _id: 1 } }).forEach((response: any) => {
 			const { _id } = response;
 			notifications.streamCannedResponses.emit('canned-responses', { type: 'removed', _id }, { agentsId });
 		});
->>>>>>> 37714424
 
 		return options;
 	},
