#
# Easiest way to work with this file, from an updated Ubuntu 16.04 LTS image
# 1.   create a non-root user with sudo priv and perform following steps as non-root
# 2.  `sudo apt-get update`
# 3.  `sudo apt-get install snapcraft python build-essential`
# 4.  `snapcraft stage`
# 5.  `snapcraft snap`

name: rocketchat-server
<<<<<<< HEAD
version: 3.5.4
=======
version: 3.6.0-rc.3
>>>>>>> 4cabdbe5
summary: Rocket.Chat server
description: Have your own Slack like online chat, built with Meteor. https://rocket.chat/
confinement: strict
assumes: [snapd2.21]
apps:
    rocketchat-server:
        command: startRocketChat
        daemon: simple
        plugs: [network, network-bind, removable-media]
    rocketchat-mongo:
        command: startmongo
        daemon: simple
        plugs: [network, network-bind]
    rocketchat-caddy:
        command: env LC_ALL=C caddy -conf=$SNAP_DATA/Caddyfile
        daemon: simple
        plugs: [network, network-bind]
    mongo:
        command: env LC_ALL=C mongo
        plugs: [network]
    restoredb:
        command: env LC_ALL=C restoredb
        plugs: [network]
    backupdb:
        command: env LC_ALL=C backupdb
        plugs: [network]
    initcaddy:
        command: env LC_ALL=C initcaddy
hooks:
    configure:
        plugs: [network]
    pre-refresh:
        plugs: [network]
parts:
    node:
        plugin: dump
        prepare: ./resources/preparenode
        build-packages:
            # For fibers
            - python
            - build-essential
            - nodejs
    rocketchat-server:
        build-packages:
            - curl
        plugin: dump
        prepare: ./resources/prepareRocketChat
        after: [node]
        source: .
        stage-packages:
            - execstack
            - fontconfig-config
        stage:
            - programs
            - main.js
            - .node_version.txt
            - etc
            - usr
            - star.json
    mongodb:
        build-packages:
            - wget
        source: ./
        prepare: ./resources/preparemongo
        plugin: dump
        stage-packages:
            - libssl1.0.0
        prime:
            - usr
            - bin
            - lib
    scripts:
        plugin: dump
        source: resources/
        organize:
            backupdb: bin/backupdb
            restoredb: bin/restoredb
            startmongo: bin/startmongo
            startRocketChat: bin/startRocketChat
            initreplset.js: bin/initreplset.js
            Caddyfile: bin/Caddyfile
            initcaddy: bin/initcaddy
        prime:
            - bin
    caddy:
        prepare: ./resources/preparecaddy
        plugin: dump
        source: ./
        prime:
            - bin
        organize:
            caddy: bin/caddy
        after: [mongodb]
    hooks:
        plugin: nil
        stage-packages:
            - dnsutils
            - curl
        prime:
            - usr
            - lib
<|MERGE_RESOLUTION|>--- conflicted
+++ resolved
@@ -7,11 +7,7 @@
 # 5.  `snapcraft snap`
 
 name: rocketchat-server
-<<<<<<< HEAD
-version: 3.5.4
-=======
 version: 3.6.0-rc.3
->>>>>>> 4cabdbe5
 summary: Rocket.Chat server
 description: Have your own Slack like online chat, built with Meteor. https://rocket.chat/
 confinement: strict
