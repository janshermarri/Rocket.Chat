# @rocket.chat/meteor

<<<<<<< HEAD
## 6.8.0-rc.1
=======
## 6.7.2
>>>>>>> cb977231

### Patch Changes

- Bump @rocket.chat/meteor version.

<<<<<<< HEAD
- ([#32284](https://github.com/RocketChat/Rocket.Chat/pull/32284)) fixed Engagement Dashboard and Device Management admin pages loading indefinitely

- <details><summary>Updated dependencies []:</summary>

  - @rocket.chat/core-typings@6.8.0-rc.1
  - @rocket.chat/rest-typings@6.8.0-rc.1
  - @rocket.chat/api-client@0.1.31-rc.1
  - @rocket.chat/license@0.1.13-rc.1
  - @rocket.chat/omnichannel-services@0.1.13-rc.1
  - @rocket.chat/pdf-worker@0.0.37-rc.1
  - @rocket.chat/presence@0.1.13-rc.1
  - @rocket.chat/apps@0.0.4-rc.1
  - @rocket.chat/core-services@0.3.13-rc.1
  - @rocket.chat/cron@0.0.33-rc.1
  - @rocket.chat/gazzodown@6.0.0-rc.1
  - @rocket.chat/model-typings@0.4.0-rc.1
  - @rocket.chat/ui-contexts@6.0.0-rc.1
  - @rocket.chat/server-cloud-communication@0.0.2
  - @rocket.chat/fuselage-ui-kit@6.0.0-rc.1
  - @rocket.chat/models@0.0.37-rc.1
  - @rocket.chat/ui-theming@0.1.2
  - @rocket.chat/ui-avatar@2.0.0-rc.1
  - @rocket.chat/ui-client@6.0.0-rc.1
  - @rocket.chat/ui-video-conf@6.0.0-rc.1
  - @rocket.chat/web-ui-registration@6.0.0-rc.1
  - @rocket.chat/instance-status@0.0.37-rc.1
  </details>

## 6.8.0-rc.0

### Minor Changes

- ([#31898](https://github.com/RocketChat/Rocket.Chat/pull/31898)) Created a new endpoint to get a filtered and paginated list of users.

- ([#32224](https://github.com/RocketChat/Rocket.Chat/pull/32224)) Allow Custom Fields in Messages. API-only feature. It can be enabled and configured in Workspace Settings.

- ([#32115](https://github.com/RocketChat/Rocket.Chat/pull/32115)) Introduces sidebar navigability, allowing users to navigate on sidebar channels through keyboard

- ([#29461](https://github.com/RocketChat/Rocket.Chat/pull/29461)) Introduces a resizable Contextualbar allowing users to change the width just by dragging it

- ([#31840](https://github.com/RocketChat/Rocket.Chat/pull/31840)) Encrypt file descriptions in E2EE rooms

- ([#31811](https://github.com/RocketChat/Rocket.Chat/pull/31811)) Convert mute/unmute meteor methods to endpoints

- ([#32084](https://github.com/RocketChat/Rocket.Chat/pull/32084)) Added a new setting to automatically disable users from LDAP that can no longer be found by the background sync

- ([#31965](https://github.com/RocketChat/Rocket.Chat/pull/31965)) Added the ability to serve .well-known paths directly from Rocket.Chat, if using federation, removing the need for special reverse proxy configuration or another component layer for specific types of reverse proxies / loadbalancers.

- ([#31898](https://github.com/RocketChat/Rocket.Chat/pull/31898)) Created a new endpoint to resend the welcome email to a given user

- ([#32208](https://github.com/RocketChat/Rocket.Chat/pull/32208)) Added a new notification provider in light of the old FCM API deprecation, now you can choose to use the new provider or the old via the `Push_UseLegacy` setting

- ([#31976](https://github.com/RocketChat/Rocket.Chat/pull/31976)) Added support for allowing agents to forward inquiries to departments that may not have any online agents given that `Allow department to receive forwarded inquiries even when there's no available agents` is set to `true` in the department configuration.
  This configuration empowers agents to seamlessly direct incoming requests to the designated department, ensuring efficient handling of queries even when departmental resources are not actively online. When an agent becomes available, any pending inquiries will be automatically routed to them if the routing algorithm supports it.
- ([#32173](https://github.com/RocketChat/Rocket.Chat/pull/32173)) Added "Enable Users" option under "Sync User Active State" LDAP setting to allow only re-enabling users found on LDAP background sync

- ([#31865](https://github.com/RocketChat/Rocket.Chat/pull/31865)) Redesign Save E2EE password modal

- ([#32272](https://github.com/RocketChat/Rocket.Chat/pull/32272)) Support Message Custom Fields on upload API via field `customField` and JSON value

- ([#32055](https://github.com/RocketChat/Rocket.Chat/pull/32055)) feat: `ConnectionStatusBar` redesign

- ([#32073](https://github.com/RocketChat/Rocket.Chat/pull/32073)) Fixed an issue affecting the update modal/contextual bar by apps when it comes to error handling and regular surface update

### Patch Changes

- ([#31996](https://github.com/RocketChat/Rocket.Chat/pull/31996)) Fixed Security tab visibility to allow password changes when 2FA/E2E is disabled.

- ([#32210](https://github.com/RocketChat/Rocket.Chat/pull/32210)) Fixes error `audio.pause() is not a function` and makes the continuous new room notification (livechat) respect the volume set in user preferences.

- ([#32186](https://github.com/RocketChat/Rocket.Chat/pull/32186)) Increased the timeout between calls for the three remaining Omnichannel Agenda Jobs. This should make them happen less often and reduce the load on MongoDB

- ([#32216](https://github.com/RocketChat/Rocket.Chat/pull/32216)) Fixed an issue while creating tokens via the special `users.createToken` API was not respecting the maximum login tokens allowed for a user.

  The following endpoint was deprecated and will be removed on version `8.0.0`:

  - `/api/v1/users.createToken`

  The following Meteor method (realtime API) was deprecated and will be removed on version `8.0.0`:

  - `createToken`

- ([#31958](https://github.com/RocketChat/Rocket.Chat/pull/31958)) Force logout the clients which are actively online, whenever a user resets E2EE keys.

- ([#31989](https://github.com/RocketChat/Rocket.Chat/pull/31989)) Fixed issue with login via SAML not redirecting to invite link

- ([#32187](https://github.com/RocketChat/Rocket.Chat/pull/32187)) Fixes an issue that forces the focus on the last message when interacting by mouse on message list

- ([#31765](https://github.com/RocketChat/Rocket.Chat/pull/31765)) Fixes the livechat client ignoring the `livechat_fileuploads_enabled` setting when uploading files

- ([#31811](https://github.com/RocketChat/Rocket.Chat/pull/31811)) Deprecate muteUserInRoom and unmuteUserInRoom meteor methods

- ([#32287](https://github.com/RocketChat/Rocket.Chat/pull/32287)) Fixed wrong `Business hours` validations between different weeks

- ([#31990](https://github.com/RocketChat/Rocket.Chat/pull/31990)) Fixed open expanded view (galery mode) for image attachments sent by livechat widget

- ([#32248](https://github.com/RocketChat/Rocket.Chat/pull/32248)) Fixes an issue where the last threads list item wasn't displaying properly

- ([#32112](https://github.com/RocketChat/Rocket.Chat/pull/32112)) fixed an issue where mentioning a team would trigger the bot message warning that the team is not a part of the channel

- ([#32069](https://github.com/RocketChat/Rocket.Chat/pull/32069)) Livechat: A registered user loses their messages if 'registerGuest' is called using the same token.

- ([#32063](https://github.com/RocketChat/Rocket.Chat/pull/32063)) Fixed a UI issue that allowed a user to "mark" a room as favorite even when a room was not default. The Back-End was correctly ignoring the `favorite` property from being updated when the room was not default, but the UI still allowed users to try.
  As UI allowed but changes were not saved, this gave the impression that the function was not working.
- ([#32237](https://github.com/RocketChat/Rocket.Chat/pull/32237)) **Fixed settings-related statistics not being updated according to the license.**

  We've identified an issue where certain statistics were not reflecting recent license changes. This resulted in outdated information being reported for workspaces.
  This change ensures that all reported statistics are current and consider the workspace license.

- ([#32170](https://github.com/RocketChat/Rocket.Chat/pull/32170)) Fixed a language priority issue. It should now respect the following order: User Preference -> Browser Language -> Server Language

- ([#32202](https://github.com/RocketChat/Rocket.Chat/pull/32202)) Fixed an issue where Rocket.Chat would ask admins to confirm fingerprint change (new workspace vs configuration update), even when `AUTO_ACCEPT_FINGERPRINT` environment variable set to `"true"`.

- ([#32220](https://github.com/RocketChat/Rocket.Chat/pull/32220)) Fixed supported versions not being updated in airgapped environments

- ([#32141](https://github.com/RocketChat/Rocket.Chat/pull/32141)) Deprecate `channels.images` in favor of `rooms.images`. `Rooms` endpoints are more broad and should interact with all types of rooms. `Channels` on the other hand are specific to public channels.
  This change is to keep the semantics and conventions of the endpoints
- ([#32157](https://github.com/RocketChat/Rocket.Chat/pull/32157)) Fixed custom OAuth roles not synced on the first login (on user creation)

- ([#32136](https://github.com/RocketChat/Rocket.Chat/pull/32136)) Fixes the missing space between name and user name on system messages

- ([#32007](https://github.com/RocketChat/Rocket.Chat/pull/32007)) This PR have made enhancements to the select and multiselect inputs related to Omnichannel Departments, now the options properly display the complete department names, ensuring clarity for users and added text wrapping for long department names, enhancing readability and UX.

- ([#32221](https://github.com/RocketChat/Rocket.Chat/pull/32221)) Fixed an issue where an endpoint was called before checking configuration that enables automatic translation when launching the application

- ([#32230](https://github.com/RocketChat/Rocket.Chat/pull/32230)) Fixed a problem that caused OTR Session messages' to not being transmitted from one peer to another when running Rocket.Chat as microservices. This was caused by a legacy streamer that tried to use the websocket directly, which works on monolith but doesn't on microservices, cause these events are routed through DDP Streamer service.

- ([#32021](https://github.com/RocketChat/Rocket.Chat/pull/32021)) Fixed duplicate API calls during livechat room forwarding by adding loading state for submit button

- ([#32123](https://github.com/RocketChat/Rocket.Chat/pull/32123)) fixed search room not showing the new name room name changes

- ([#30309](https://github.com/RocketChat/Rocket.Chat/pull/30309)) Fixed a problem that caused `afterCreateUser` callback to be called without new user's roles inside. This caused Omnichannel Business Hour manager to ignore these users from assigning open business hours until the manager restarted or the business hour restarted.

- ([#32172](https://github.com/RocketChat/Rocket.Chat/pull/32172)) Fixes an issue where message reactions are vertically misaligned when zooming out

- ([#32062](https://github.com/RocketChat/Rocket.Chat/pull/32062)) Fixed an issue where old exports would get overwritten by new ones if generated on the same day, when using external storage services (such as Amazon S3)

- <details><summary>Updated dependencies [845fd64f45, c47a8e3514, 9a6a7d0a40, da45cb6998, 845fd64f45, 9902554388, 8b0986d15a, 4aba7c8a26, c4e58afd8b, c9a92e6ea2, c0d54d742a]:</summary>

  - @rocket.chat/rest-typings@6.8.0-rc.0
  - @rocket.chat/core-typings@6.8.0-rc.0
  - @rocket.chat/i18n@0.3.0-rc.0
  - @rocket.chat/model-typings@0.4.0-rc.0
  - @rocket.chat/core-services@0.3.12-rc.0
  - @rocket.chat/ui-contexts@6.0.0-rc.0
  - @rocket.chat/api-client@0.1.30-rc.0
  - @rocket.chat/omnichannel-services@0.1.12-rc.0
  - @rocket.chat/presence@0.1.12-rc.0
  - @rocket.chat/license@0.1.12-rc.0
  - @rocket.chat/pdf-worker@0.0.36-rc.0
  - @rocket.chat/apps@0.0.3-rc.0
  - @rocket.chat/cron@0.0.32-rc.0
  - @rocket.chat/gazzodown@6.0.0-rc.0
  - @rocket.chat/web-ui-registration@6.0.0-rc.0
  - @rocket.chat/models@0.0.36-rc.0
  - @rocket.chat/base64@1.0.13
  - @rocket.chat/fuselage-ui-kit@6.0.0-rc.0
  - @rocket.chat/instance-status@0.0.36-rc.0
  - @rocket.chat/message-parser@0.31.29
  - @rocket.chat/random@1.2.2
  - @rocket.chat/sha256@1.0.10
  - @rocket.chat/ui-composer@0.1.0
  - @rocket.chat/ui-kit@0.33.0
  - @rocket.chat/ui-video-conf@6.0.0-rc.0
  - @rocket.chat/ui-theming@0.1.2
  - @rocket.chat/ui-avatar@2.0.0-rc.0
  - @rocket.chat/ui-client@6.0.0-rc.0
  - @rocket.chat/server-cloud-communication@0.0.2

=======
- Bump @rocket.chat/meteor version.

- ([#32315](https://github.com/RocketChat/Rocket.Chat/pull/32315) by [@dionisio-bot](https://github.com/dionisio-bot)) fixed Engagement Dashboard and Device Management admin pages loading indefinitely

- <details><summary>Updated dependencies []:</summary>

  - @rocket.chat/core-typings@6.7.2
  - @rocket.chat/rest-typings@6.7.2
  - @rocket.chat/api-client@0.1.31
  - @rocket.chat/license@0.1.13
  - @rocket.chat/omnichannel-services@0.1.13
  - @rocket.chat/pdf-worker@0.0.37
  - @rocket.chat/presence@0.1.13
  - @rocket.chat/apps@0.0.4
  - @rocket.chat/core-services@0.3.13
  - @rocket.chat/cron@0.0.33
  - @rocket.chat/gazzodown@5.0.2
  - @rocket.chat/model-typings@0.3.9
  - @rocket.chat/ui-contexts@5.0.2
  - @rocket.chat/server-cloud-communication@0.0.2
  - @rocket.chat/fuselage-ui-kit@5.0.2
  - @rocket.chat/models@0.0.37
  - @rocket.chat/ui-theming@0.1.2
  - @rocket.chat/ui-avatar@1.0.2
  - @rocket.chat/ui-client@5.0.2
  - @rocket.chat/ui-video-conf@5.0.2
  - @rocket.chat/web-ui-registration@5.0.2
  - @rocket.chat/instance-status@0.0.37
  </details>

>>>>>>> cb977231
## 6.7.1

### Patch Changes

- Bump @rocket.chat/meteor version.

- Bump @rocket.chat/meteor version.

- ([#32253](https://github.com/RocketChat/Rocket.Chat/pull/32253)) Increased the timeout between calls for the three remaining Omnichannel Agenda Jobs. This should make them happen less often and reduce the load on MongoDB

- ([#32252](https://github.com/RocketChat/Rocket.Chat/pull/32252)) Fixes an issue that forces the focus on the last message when interacting by mouse on message list

- ([#32256](https://github.com/RocketChat/Rocket.Chat/pull/32256)) Fixed open expanded view (galery mode) for image attachments sent by livechat widget

- ([#32254](https://github.com/RocketChat/Rocket.Chat/pull/32254)) Fixed an issue where Rocket.Chat would ask admins to confirm fingerprint change (new workspace vs configuration update), even when `AUTO_ACCEPT_FINGERPRINT` environment variable set to `"true"`.

- ([#32265](https://github.com/RocketChat/Rocket.Chat/pull/32265)) Fixed supported versions not being updated in airgapped environments

- ([#32251](https://github.com/RocketChat/Rocket.Chat/pull/32251)) Fixes an issue where message reactions are vertically misaligned when zooming out

- <details><summary>Updated dependencies []:</summary>

  - @rocket.chat/core-typings@6.7.1
  - @rocket.chat/rest-typings@6.7.1
  - @rocket.chat/api-client@0.1.30
  - @rocket.chat/license@0.1.12
  - @rocket.chat/omnichannel-services@0.1.12
  - @rocket.chat/pdf-worker@0.0.36
  - @rocket.chat/presence@0.1.12
  - @rocket.chat/apps@0.0.3
  - @rocket.chat/core-services@0.3.12
  - @rocket.chat/cron@0.0.32
  - @rocket.chat/gazzodown@5.0.1
  - @rocket.chat/model-typings@0.3.8
  - @rocket.chat/ui-contexts@5.0.1
  - @rocket.chat/server-cloud-communication@0.0.2
  - @rocket.chat/fuselage-ui-kit@5.0.1
  - @rocket.chat/models@0.0.36
  - @rocket.chat/ui-theming@0.1.2
  - @rocket.chat/ui-avatar@1.0.1
  - @rocket.chat/ui-client@5.0.1
  - @rocket.chat/ui-video-conf@5.0.1
  - @rocket.chat/web-ui-registration@5.0.1
  - @rocket.chat/instance-status@0.0.36
  </details>

## 6.7.0

### Minor Changes

- ([#31820](https://github.com/RocketChat/Rocket.Chat/pull/31820)) **Added the ability for premium workspaces to hide Rocket.Chat's watermark as well as change the Livechat widget's logo**

  The new settings (named below) can be found in the Omnichannel workspace settings within the livechat section.

  - Hide "powered by Rocket.Chat"
  - Livechat widget logo (svg, png, jpg)

- ([#31884](https://github.com/RocketChat/Rocket.Chat/pull/31884)) Deprecate `insertOrUpdateUser` Meteor method

- ([#31751](https://github.com/RocketChat/Rocket.Chat/pull/31751)) Added Livechat setting `Hide system messages` & API method `setHiddenSystemMessages`, to customize system message visibility within the widget.

- ([#31626](https://github.com/RocketChat/Rocket.Chat/pull/31626)) Freezes the permission table's first column allowing the user to visualize the permission name when scrolling horizontally

- ([#31772](https://github.com/RocketChat/Rocket.Chat/pull/31772)) Improved Livechat's theming capabilities

  | Name (`setTheme`, `initialize`) | Workspace setting                      | Default value | Description                                                                                                                                                |
  | ------------------------------- | -------------------------------------- | ------------- | ---------------------------------------------------------------------------------------------------------------------------------------------------------- |
  | `position`                      | Livechat widget position on the screen | `right`       | Changes the widget position on the screen. Can be `left` or `right`                                                                                        |
  | `background`                    | Livechat background                    | `N/A`         | Changes the message list background. Accepts the same values as the CSS property [background](https://developer.mozilla.org/en-US/docs/Web/CSS/background) |
  | `guestBubbleBackgroundColor`    | `N/A`                                  | `N/A`         | Changes the guest's message bubble background color                                                                                                        |
  | `agentBubbleBackgroundColor`    | `N/A`                                  | `N/A`         | Changes the agent's message bubble background color                                                                                                        |
  | `hideGuestAvatar`               | `N/A`                                  | `false`       | Hides/shows the guest avatar                                                                                                                               |
  | `hideAgentAvatar`               | `N/A`                                  | `true`        | Hides/shows the agent avatar                                                                                                                               |

- ([#32043](https://github.com/RocketChat/Rocket.Chat/pull/32043)) **Added Livechat's new theming settings to Appearance page (available for Premium workspaces)**

  Newly added settings are:

  - `Livechat widget position on the screen`: Changes the widget position between left or right of the viewport
  - `Livechat background`: Changes the message list background. Receives the same value as the CSS's background property.
  - `Hide system messages`: Changes the visibility of system messages displayed on the widget.
  - `Hide "powered by Rocket.Chat"`: Changes the visibility of Rocket.Chat's watermark on the widget.

- ([#31679](https://github.com/RocketChat/Rocket.Chat/pull/31679)) Added a new formatter shortcut to add hyperlinks to a message

- ([#31473](https://github.com/RocketChat/Rocket.Chat/pull/31473)) feat: add a11y doc links

- ([#31572](https://github.com/RocketChat/Rocket.Chat/pull/31572)) feat: show date on message's scroll

- ([#31268](https://github.com/RocketChat/Rocket.Chat/pull/31268)) Added new Livechat trigger action "Send message (external service)"

- ([#31549](https://github.com/RocketChat/Rocket.Chat/pull/31549)) Introduces message navigability, allowing users to navigate on messages through keyboard

- ([#31538](https://github.com/RocketChat/Rocket.Chat/pull/31538)) Introduced new methods for Rocket.Chat Apps to interact with livechat: `findOpenRoomsByAgentId` and `countOpenRoomsByAgentId`

### Patch Changes

- ([#31663](https://github.com/RocketChat/Rocket.Chat/pull/31663)) Fixes issue causing the setDepartment Livechat API overriding some triggers conditions

- ([#31745](https://github.com/RocketChat/Rocket.Chat/pull/31745) by [@Pritam-sd-dev](https://github.com/Pritam-sd-dev)) Fix room name updation on admin edit room flow.

- ([#31948](https://github.com/RocketChat/Rocket.Chat/pull/31948) by [@hardikbhatia777](https://github.com/hardikbhatia777)) Fixes an issue not allowing edit webhooks properly

- ([#31909](https://github.com/RocketChat/Rocket.Chat/pull/31909)) fix: Trigger `IPostLivechatRoomStarted` app event after inquiry is created. Previously, this event was fired after a room was created. This allowed to do some actions on rooms, but more elevated actions like transfering a room were not possible as at this point, an inquiry didn't exist.

- ([#31881](https://github.com/RocketChat/Rocket.Chat/pull/31881)) Fixed a problem that caused Business Hours feature (Multiple) to make bot agents not available when turning on the feature, and not making them available after that. Now, Business Hours will ignore Bot users, allowing admins to decide manually if a bot should be or not be active during a period of time

- Bump @rocket.chat/meteor version.

- Bump @rocket.chat/meteor version.

- Bump @rocket.chat/meteor version.

- Bump @rocket.chat/meteor version.

- Bump @rocket.chat/meteor version.

- ([#31720](https://github.com/RocketChat/Rocket.Chat/pull/31720)) Now we are considering channels with auto-join inside teams on user creation

- ([#31970](https://github.com/RocketChat/Rocket.Chat/pull/31970)) **Fixed enterprise settings value not being updated when license is removed or invalid**

  Added a license callbacks `onRemoveLicense` and `onInvalidateLicense` to update enterprise settings values when a license is removed/invalid.
  This solves a specific scenario where in case of a downgrade (license removal), `settings.get` would continue to return `value` for enterprise settings instead of `invalidValue` as it should.
  This would remain the case until the workspace was restarted.

- ([#31973](https://github.com/RocketChat/Rocket.Chat/pull/31973) by [@VipinDevelops](https://github.com/VipinDevelops)) Fixed message composer command preview for text type

- ([#31713](https://github.com/RocketChat/Rocket.Chat/pull/31713)) Fixes an issue not allowing admin users to edit the room name

- ([#31790](https://github.com/RocketChat/Rocket.Chat/pull/31790) by [@tiran133](https://github.com/tiran133)) fix: Fixes SAML Role mapping of custom roles
  fixed: here https://github.com/RocketChat/Rocket.Chat/pull/31830
- ([#31589](https://github.com/RocketChat/Rocket.Chat/pull/31589)) fixed an issue with the composer losing its edit state and highlighted after resizing the window.

- ([#31700](https://github.com/RocketChat/Rocket.Chat/pull/31700)) Fixed matrix homeserver domain setting not being visible in admin panel

- ([#31788](https://github.com/RocketChat/Rocket.Chat/pull/31788)) fixed some apps-engine bridges receiving data in a wrong format

- ([#31660](https://github.com/RocketChat/Rocket.Chat/pull/31660)) Fixed issue with quote attachments still being displayed within the message even after removing link

- ([#31759](https://github.com/RocketChat/Rocket.Chat/pull/31759)) Fix notifications specially for DMs when preference is set to mentions.

- ([#31583](https://github.com/RocketChat/Rocket.Chat/pull/31583)) Fixed login email verification flow when a user tries to join with username

- ([#31803](https://github.com/RocketChat/Rocket.Chat/pull/31803)) Fixed room owner specified on room import not being inserted as a room member or owner.

- ([#31662](https://github.com/RocketChat/Rocket.Chat/pull/31662) by [@SySagar](https://github.com/SySagar)) fix: Jump to message only works once

- ([#31475](https://github.com/RocketChat/Rocket.Chat/pull/31475)) This fix allows links such as ones starting with "notes://" and other specific apps to be rendered in the User panel as they are in the messages

- ([#32085](https://github.com/RocketChat/Rocket.Chat/pull/32085)) Fixed an internal server error when using the backwards compatibility flag to connect to the real time API for listening to all server message notifications.

- ([#31571](https://github.com/RocketChat/Rocket.Chat/pull/31571)) Fixed Mail dryrun sending email to all users

- ([#31883](https://github.com/RocketChat/Rocket.Chat/pull/31883)) fix: Corrected SVG image preview by setting correct format during thumbnail generation

- ([#31890](https://github.com/RocketChat/Rocket.Chat/pull/31890)) Changed logic that process custom fields from visitors when updating its data, making the process more reliable and faster.

- ([#31860](https://github.com/RocketChat/Rocket.Chat/pull/31860)) Fixed mentions not working when mentioned user changes username.

- ([#31723](https://github.com/RocketChat/Rocket.Chat/pull/31723)) fixed an issue with the user presence not updating automatically for other users.

- ([#31894](https://github.com/RocketChat/Rocket.Chat/pull/31894)) fixed a small issue that was causing the room layout to shift when loading apps messages

- ([#32019](https://github.com/RocketChat/Rocket.Chat/pull/32019)) Allowed upload of `lst` files

- ([#31753](https://github.com/RocketChat/Rocket.Chat/pull/31753)) Fixed an issue where the login button for Custom OAuth services would not work if any non-custom login service was also available

- ([#31983](https://github.com/RocketChat/Rocket.Chat/pull/31983)) Fix error on changing a discussion name

- ([#31666](https://github.com/RocketChat/Rocket.Chat/pull/31666)) Fixes an issue allowing only numbers, if trigger's condition is 'visitor time on site'

- ([#32012](https://github.com/RocketChat/Rocket.Chat/pull/32012)) Don't use the registration.yaml file to configure Matrix Federation anymore.

- ([#31651](https://github.com/RocketChat/Rocket.Chat/pull/31651)) Fixed auto-availability of reactivated livechat agents; they now stay 'Not Available' until manually set to 'Available'

- ([#32069](https://github.com/RocketChat/Rocket.Chat/pull/32069)) Livechat: A registered user loses their messages if 'registerGuest' is called using the same token.

- ([#32031](https://github.com/RocketChat/Rocket.Chat/pull/32031)) Fixes issue where the livechat offline form would render even when disabled

- ([#31703](https://github.com/RocketChat/Rocket.Chat/pull/31703)) Added reactions tooltip loader

- ([#31701](https://github.com/RocketChat/Rocket.Chat/pull/31701)) Fixed discussion names displaying as IDs in sidebar search results

- ([#31554](https://github.com/RocketChat/Rocket.Chat/pull/31554) by [@shivang-16](https://github.com/shivang-16)) Fixed a bug on the rooms page's "Favorite" setting, which previously failed to designate selected rooms as favorites by default.

- ([#31844](https://github.com/RocketChat/Rocket.Chat/pull/31844)) Fixed Federation not working with Microservice deployments

- ([#31927](https://github.com/RocketChat/Rocket.Chat/pull/31927)) `stopped` lifecycle method was unexpectedly synchronous when using microservices, causing our code to create race conditions.

- ([#31880](https://github.com/RocketChat/Rocket.Chat/pull/31880)) fix: CRM integration mismatch on callback type vs code validation. Previously, callback was attempting to register a `LivechatStarted` event, however, our internal code was expecting a `LivechatStart` event, causing the hook to receive incomplete data

- ([#31600](https://github.com/RocketChat/Rocket.Chat/pull/31600)) Looking at the user's permission before rendering the 'Start Call' button on the UserInfo panel, so if the user does not have the permissions, the button does not show

- ([#31904](https://github.com/RocketChat/Rocket.Chat/pull/31904)) fix: Show always all rooms when requesting chat history, even unserved ones. A faulty condition caused an issue where chat history was only able to present either served or unserved chats at once, without a proper way to get both. Now, the Chat history feature will showcase all closed rooms for the requested visitor.

- ([#31896](https://github.com/RocketChat/Rocket.Chat/pull/31896)) fix: Validate rooms are not taken before processing by queue. This will prevent an issue that caused a room, that's on an invalid state, to be re-processed by the queue worker, assigning it again to another user despite being already assigned to one. This happens when a room's inquiry gets to an state where it desyncs from the room object. Room is taken & served while inquiry is still queued. This fix will also reconciliate both when something like this happens: whenever the queue picks a chat that's already taken, it will update it's inquiry object to reflect that and avoid processing again.

- ([#31823](https://github.com/RocketChat/Rocket.Chat/pull/31823)) Revert unintentional changes real time presence data payload

- ([#31604](https://github.com/RocketChat/Rocket.Chat/pull/31604)) Fixed an issue where the sync ldap avatars background process would never run

- ([#31621](https://github.com/RocketChat/Rocket.Chat/pull/31621)) Improved the layout of the 2FA modals and changed the email 2FA resend email anchor to a button.

- ([#32038](https://github.com/RocketChat/Rocket.Chat/pull/32038)) **Added tag to premium settings in CE workspaces**

  A premium tag will be displayed alongside the setting label for premium exclusive settings in CE workspaces.
  This will bring visibility for users of our premium features while also informing them of the reason why the setting is currently disabled.

- ([#31998](https://github.com/RocketChat/Rocket.Chat/pull/31998)) Introduced a new step to the queue worker: when an inquiry that's on an improper status is selected for processing, queue worker will first check its status and will attempt to fix it.
  For example, if an inquiry points to a closed room, there's no point in processing, system will now remove the inquiry
  If an inquiry is already taken, the inquiry will be updated to reflect the new status and clean the queue.

  This prevents issues where the queue worker attempted to process an inquiry _forever_ because it was in an improper state.

- ([#32056](https://github.com/RocketChat/Rocket.Chat/pull/32056)) Fix error during migration 304. Throwing `Cannot read property 'finally' of undefined` error.

- ([#31658](https://github.com/RocketChat/Rocket.Chat/pull/31658)) Fixes an issue where messages are not updating properly after pruning the room

- ([#31895](https://github.com/RocketChat/Rocket.Chat/pull/31895)) Fix users presence stuck as online after connecting using mobile apps

- ([#31833](https://github.com/RocketChat/Rocket.Chat/pull/31833)) Fix web UI not showing users presence updating to offline

- <details><summary>Updated dependencies [b9ef630816, 3eb4dd7f50, f0475cc4cf, d1b1ffe9e5, 0570f6740a, 939a6fa35f, 8b10c6cf0f, b9e897a8f5, b876e4e0fc, 5ad65ff3da, f612d741f3, e203c40471]:</summary>

  - @rocket.chat/core-typings@6.7.0
  - @rocket.chat/web-ui-registration@5.0.0
  - @rocket.chat/rest-typings@6.7.0
  - @rocket.chat/model-typings@0.3.7
  - @rocket.chat/i18n@0.2.0
  - @rocket.chat/core-services@0.3.11
  - @rocket.chat/message-parser@0.31.29
  - @rocket.chat/models@0.0.35
  - @rocket.chat/api-client@0.1.29
  - @rocket.chat/license@0.1.11
  - @rocket.chat/omnichannel-services@0.1.11
  - @rocket.chat/pdf-worker@0.0.35
  - @rocket.chat/presence@0.1.11
  - @rocket.chat/apps@0.0.2
  - @rocket.chat/cron@0.0.31
  - @rocket.chat/gazzodown@5.0.0
  - @rocket.chat/ui-contexts@5.0.0
  - @rocket.chat/base64@1.0.13
  - @rocket.chat/fuselage-ui-kit@5.0.0
  - @rocket.chat/instance-status@0.0.35
  - @rocket.chat/random@1.2.2
  - @rocket.chat/sha256@1.0.10
  - @rocket.chat/ui-composer@0.1.0
  - @rocket.chat/ui-kit@0.33.0
  - @rocket.chat/ui-video-conf@5.0.0
  - @rocket.chat/server-cloud-communication@0.0.2
  - @rocket.chat/ui-theming@0.1.2
  - @rocket.chat/ui-avatar@1.0.0
  - @rocket.chat/ui-client@5.0.0
  </details>

## 6.7.0-rc.4

### Patch Changes

- Bump @rocket.chat/meteor version.

- <details><summary>Updated dependencies []:</summary>

  - @rocket.chat/core-typings@6.7.0-rc.4
  - @rocket.chat/rest-typings@6.7.0-rc.4
  - @rocket.chat/api-client@0.1.29-rc.4
  - @rocket.chat/license@0.1.11-rc.4
  - @rocket.chat/omnichannel-services@0.1.11-rc.4
  - @rocket.chat/pdf-worker@0.0.35-rc.4
  - @rocket.chat/presence@0.1.11-rc.4
  - @rocket.chat/apps@0.0.2-rc.4
  - @rocket.chat/core-services@0.3.11-rc.4
  - @rocket.chat/cron@0.0.31-rc.4
  - @rocket.chat/gazzodown@5.0.0-rc.4
  - @rocket.chat/model-typings@0.3.7-rc.4
  - @rocket.chat/ui-contexts@5.0.0-rc.4
  - @rocket.chat/server-cloud-communication@0.0.2
  - @rocket.chat/fuselage-ui-kit@5.0.0-rc.4
  - @rocket.chat/models@0.0.35-rc.4
  - @rocket.chat/ui-theming@0.1.2
  - @rocket.chat/ui-avatar@1.0.0-rc.4
  - @rocket.chat/ui-client@5.0.0-rc.4
  - @rocket.chat/ui-video-conf@5.0.0-rc.4
  - @rocket.chat/web-ui-registration@5.0.0-rc.4
  - @rocket.chat/instance-status@0.0.35-rc.4
  </details>

## 6.7.0-rc.3

### Patch Changes

- Bump @rocket.chat/meteor version.

- ([#32069](https://github.com/RocketChat/Rocket.Chat/pull/32069)) Livechat: A registered user loses their messages if 'registerGuest' is called using the same token.

- <details><summary>Updated dependencies []:</summary>

  - @rocket.chat/core-typings@6.7.0-rc.3
  - @rocket.chat/rest-typings@6.7.0-rc.3
  - @rocket.chat/api-client@0.1.29-rc.3
  - @rocket.chat/license@0.1.11-rc.3
  - @rocket.chat/omnichannel-services@0.1.11-rc.3
  - @rocket.chat/pdf-worker@0.0.35-rc.3
  - @rocket.chat/presence@0.1.11-rc.3
  - @rocket.chat/apps@0.0.2-rc.3
  - @rocket.chat/core-services@0.3.11-rc.3
  - @rocket.chat/cron@0.0.31-rc.3
  - @rocket.chat/gazzodown@5.0.0-rc.3
  - @rocket.chat/model-typings@0.3.7-rc.3
  - @rocket.chat/ui-contexts@5.0.0-rc.3
  - @rocket.chat/server-cloud-communication@0.0.2
  - @rocket.chat/fuselage-ui-kit@5.0.0-rc.3
  - @rocket.chat/models@0.0.35-rc.3
  - @rocket.chat/ui-theming@0.1.2
  - @rocket.chat/ui-avatar@1.0.0-rc.3
  - @rocket.chat/ui-client@5.0.0-rc.3
  - @rocket.chat/ui-video-conf@5.0.0-rc.3
  - @rocket.chat/web-ui-registration@5.0.0-rc.3
  - @rocket.chat/instance-status@0.0.35-rc.3
  </details>

## 6.7.0-rc.2

### Patch Changes

- Bump @rocket.chat/meteor version.

- <details><summary>Updated dependencies []:</summary>

  - @rocket.chat/core-typings@6.7.0-rc.2
  - @rocket.chat/rest-typings@6.7.0-rc.2
  - @rocket.chat/api-client@0.1.29-rc.2
  - @rocket.chat/license@0.1.11-rc.2
  - @rocket.chat/omnichannel-services@0.1.11-rc.2
  - @rocket.chat/pdf-worker@0.0.35-rc.2
  - @rocket.chat/presence@0.1.11-rc.2
  - @rocket.chat/apps@0.0.2-rc.2
  - @rocket.chat/core-services@0.3.11-rc.2
  - @rocket.chat/cron@0.0.31-rc.2
  - @rocket.chat/gazzodown@5.0.0-rc.2
  - @rocket.chat/model-typings@0.3.7-rc.2
  - @rocket.chat/ui-contexts@5.0.0-rc.2
  - @rocket.chat/server-cloud-communication@0.0.2
  - @rocket.chat/fuselage-ui-kit@5.0.0-rc.2
  - @rocket.chat/models@0.0.35-rc.2
  - @rocket.chat/ui-theming@0.1.2
  - @rocket.chat/ui-avatar@1.0.0-rc.2
  - @rocket.chat/ui-client@5.0.0-rc.2
  - @rocket.chat/ui-video-conf@5.0.0-rc.2
  - @rocket.chat/web-ui-registration@5.0.0-rc.2
  - @rocket.chat/instance-status@0.0.35-rc.2
  </details>

## 6.7.0-rc.1

### Patch Changes

- Bump @rocket.chat/meteor version.

- ([#32085](https://github.com/RocketChat/Rocket.Chat/pull/32085)) Fixed an internal server error when using the backwards compatibility flag to connect to the real time API for listening to all server message notifications.

- <details><summary>Updated dependencies []:</summary>

  - @rocket.chat/core-typings@6.7.0-rc.1
  - @rocket.chat/rest-typings@6.7.0-rc.1
  - @rocket.chat/api-client@0.1.29-rc.1
  - @rocket.chat/license@0.1.11-rc.1
  - @rocket.chat/omnichannel-services@0.1.11-rc.1
  - @rocket.chat/pdf-worker@0.0.35-rc.1
  - @rocket.chat/presence@0.1.11-rc.1
  - @rocket.chat/apps@0.0.2-rc.1
  - @rocket.chat/core-services@0.3.11-rc.1
  - @rocket.chat/cron@0.0.31-rc.1
  - @rocket.chat/gazzodown@5.0.0-rc.1
  - @rocket.chat/model-typings@0.3.7-rc.1
  - @rocket.chat/ui-contexts@5.0.0-rc.1
  - @rocket.chat/server-cloud-communication@0.0.2
  - @rocket.chat/fuselage-ui-kit@5.0.0-rc.1
  - @rocket.chat/models@0.0.35-rc.1
  - @rocket.chat/ui-theming@0.1.2
  - @rocket.chat/ui-avatar@1.0.0-rc.1
  - @rocket.chat/ui-client@5.0.0-rc.1
  - @rocket.chat/ui-video-conf@5.0.0-rc.1
  - @rocket.chat/web-ui-registration@5.0.0-rc.1
  - @rocket.chat/instance-status@0.0.35-rc.1
  </details>

## 6.7.0-rc.0

### Minor Changes

- ([#31820](https://github.com/RocketChat/Rocket.Chat/pull/31820)) **Added the ability for premium workspaces to hide Rocket.Chat's watermark as well as change the Livechat widget's logo**

  The new settings (named below) can be found in the Omnichannel workspace settings within the livechat section.

  - Hide "powered by Rocket.Chat"
  - Livechat widget logo (svg, png, jpg)

- ([#31884](https://github.com/RocketChat/Rocket.Chat/pull/31884)) Deprecate `insertOrUpdateUser` Meteor method

- ([#31751](https://github.com/RocketChat/Rocket.Chat/pull/31751)) Added Livechat setting `Hide system messages` & API method `setHiddenSystemMessages`, to customize system message visibility within the widget.

- ([#31626](https://github.com/RocketChat/Rocket.Chat/pull/31626)) Freezes the permission table's first column allowing the user to visualize the permission name when scrolling horizontally

- ([#31772](https://github.com/RocketChat/Rocket.Chat/pull/31772)) Improved Livechat's theming capabilities

  | Name (`setTheme`, `initialize`) | Workspace setting                      | Default value | Description                                                                                                                                                |
  | ------------------------------- | -------------------------------------- | ------------- | ---------------------------------------------------------------------------------------------------------------------------------------------------------- |
  | `position`                      | Livechat widget position on the screen | `right`       | Changes the widget position on the screen. Can be `left` or `right`                                                                                        |
  | `background`                    | Livechat background                    | `N/A`         | Changes the message list background. Accepts the same values as the CSS property [background](https://developer.mozilla.org/en-US/docs/Web/CSS/background) |
  | `guestBubbleBackgroundColor`    | `N/A`                                  | `N/A`         | Changes the guest's message bubble background color                                                                                                        |
  | `agentBubbleBackgroundColor`    | `N/A`                                  | `N/A`         | Changes the agent's message bubble background color                                                                                                        |
  | `hideGuestAvatar`               | `N/A`                                  | `false`       | Hides/shows the guest avatar                                                                                                                               |
  | `hideAgentAvatar`               | `N/A`                                  | `true`        | Hides/shows the agent avatar                                                                                                                               |

- ([#32043](https://github.com/RocketChat/Rocket.Chat/pull/32043)) **Added Livechat's new theming settings to Appearance page (available for Premium workspaces)**

  Newly added settings are:

  - `Livechat widget position on the screen`: Changes the widget position between left or right of the viewport
  - `Livechat background`: Changes the message list background. Receives the same value as the CSS's background property.
  - `Hide system messages`: Changes the visibility of system messages displayed on the widget.
  - `Hide "powered by Rocket.Chat"`: Changes the visibility of Rocket.Chat's watermark on the widget.

- ([#31679](https://github.com/RocketChat/Rocket.Chat/pull/31679)) Added a new formatter shortcut to add hyperlinks to a message

- ([#31473](https://github.com/RocketChat/Rocket.Chat/pull/31473)) feat: add a11y doc links

- ([#31572](https://github.com/RocketChat/Rocket.Chat/pull/31572)) feat: show date on message's scroll

- ([#31268](https://github.com/RocketChat/Rocket.Chat/pull/31268)) Added new Livechat trigger action "Send message (external service)"

- ([#31549](https://github.com/RocketChat/Rocket.Chat/pull/31549)) Introduces message navigability, allowing users to navigate on messages through keyboard

- ([#31538](https://github.com/RocketChat/Rocket.Chat/pull/31538)) Introduced new methods for Rocket.Chat Apps to interact with livechat: `findOpenRoomsByAgentId` and `countOpenRoomsByAgentId`

### Patch Changes

- ([#31663](https://github.com/RocketChat/Rocket.Chat/pull/31663)) Fixes issue causing the setDepartment Livechat API overriding some triggers conditions

- ([#31745](https://github.com/RocketChat/Rocket.Chat/pull/31745) by [@Pritam-sd-dev](https://github.com/Pritam-sd-dev)) Fix room name updation on admin edit room flow.

- ([#31948](https://github.com/RocketChat/Rocket.Chat/pull/31948) by [@hardikbhatia777](https://github.com/hardikbhatia777)) Fixes an issue not allowing edit webhooks properly

- ([#31909](https://github.com/RocketChat/Rocket.Chat/pull/31909)) fix: Trigger `IPostLivechatRoomStarted` app event after inquiry is created. Previously, this event was fired after a room was created. This allowed to do some actions on rooms, but more elevated actions like transfering a room were not possible as at this point, an inquiry didn't exist.

- ([#31881](https://github.com/RocketChat/Rocket.Chat/pull/31881)) Fixed a problem that caused Business Hours feature (Multiple) to make bot agents not available when turning on the feature, and not making them available after that. Now, Business Hours will ignore Bot users, allowing admins to decide manually if a bot should be or not be active during a period of time

- ([#31720](https://github.com/RocketChat/Rocket.Chat/pull/31720)) Now we are considering channels with auto-join inside teams on user creation

- ([#31970](https://github.com/RocketChat/Rocket.Chat/pull/31970)) **Fixed enterprise settings value not being updated when license is removed or invalid**

  Added a license callbacks `onRemoveLicense` and `onInvalidateLicense` to update enterprise settings values when a license is removed/invalid.
  This solves a specific scenario where in case of a downgrade (license removal), `settings.get` would continue to return `value` for enterprise settings instead of `invalidValue` as it should.
  This would remain the case until the workspace was restarted.

- ([#31973](https://github.com/RocketChat/Rocket.Chat/pull/31973) by [@VipinDevelops](https://github.com/VipinDevelops)) Fixed message composer command preview for text type

- ([#31713](https://github.com/RocketChat/Rocket.Chat/pull/31713)) Fixes an issue not allowing admin users to edit the room name

- ([#31790](https://github.com/RocketChat/Rocket.Chat/pull/31790) by [@tiran133](https://github.com/tiran133)) fix: Fixes SAML Role mapping of custom roles
  fixed: here https://github.com/RocketChat/Rocket.Chat/pull/31830
- ([#31589](https://github.com/RocketChat/Rocket.Chat/pull/31589)) fixed an issue with the composer losing its edit state and highlighted after resizing the window.

- ([#31700](https://github.com/RocketChat/Rocket.Chat/pull/31700)) Fixed matrix homeserver domain setting not being visible in admin panel

- ([#31788](https://github.com/RocketChat/Rocket.Chat/pull/31788)) fixed some apps-engine bridges receiving data in a wrong format

- ([#31660](https://github.com/RocketChat/Rocket.Chat/pull/31660)) Fixed issue with quote attachments still being displayed within the message even after removing link

- ([#31759](https://github.com/RocketChat/Rocket.Chat/pull/31759)) Fix notifications specially for DMs when preference is set to mentions.

- ([#31583](https://github.com/RocketChat/Rocket.Chat/pull/31583)) Fixed login email verification flow when a user tries to join with username

- ([#31803](https://github.com/RocketChat/Rocket.Chat/pull/31803)) Fixed room owner specified on room import not being inserted as a room member or owner.

- ([#31662](https://github.com/RocketChat/Rocket.Chat/pull/31662) by [@SySagar](https://github.com/SySagar)) fix: Jump to message only works once

- ([#31475](https://github.com/RocketChat/Rocket.Chat/pull/31475)) This fix allows links such as ones starting with "notes://" and other specific apps to be rendered in the User panel as they are in the messages

- ([#31571](https://github.com/RocketChat/Rocket.Chat/pull/31571)) Fixed Mail dryrun sending email to all users

- ([#31883](https://github.com/RocketChat/Rocket.Chat/pull/31883)) fix: Corrected SVG image preview by setting correct format during thumbnail generation

- ([#31890](https://github.com/RocketChat/Rocket.Chat/pull/31890)) Changed logic that process custom fields from visitors when updating its data, making the process more reliable and faster.

- ([#31860](https://github.com/RocketChat/Rocket.Chat/pull/31860)) Fixed mentions not working when mentioned user changes username.

- ([#31723](https://github.com/RocketChat/Rocket.Chat/pull/31723)) fixed an issue with the user presence not updating automatically for other users.

- ([#31894](https://github.com/RocketChat/Rocket.Chat/pull/31894)) fixed a small issue that was causing the room layout to shift when loading apps messages

- ([#32019](https://github.com/RocketChat/Rocket.Chat/pull/32019)) Allowed upload of `lst` files

- ([#31753](https://github.com/RocketChat/Rocket.Chat/pull/31753)) Fixed an issue where the login button for Custom OAuth services would not work if any non-custom login service was also available

- ([#31983](https://github.com/RocketChat/Rocket.Chat/pull/31983)) Fix error on changing a discussion name

- ([#31666](https://github.com/RocketChat/Rocket.Chat/pull/31666)) Fixes an issue allowing only numbers, if trigger's condition is 'visitor time on site'

- ([#32012](https://github.com/RocketChat/Rocket.Chat/pull/32012)) Don't use the registration.yaml file to configure Matrix Federation anymore.

- ([#31651](https://github.com/RocketChat/Rocket.Chat/pull/31651)) Fixed auto-availability of reactivated livechat agents; they now stay 'Not Available' until manually set to 'Available'

- ([#32031](https://github.com/RocketChat/Rocket.Chat/pull/32031)) Fixes issue where the livechat offline form would render even when disabled

- ([#31703](https://github.com/RocketChat/Rocket.Chat/pull/31703)) Added reactions tooltip loader

- ([#31701](https://github.com/RocketChat/Rocket.Chat/pull/31701)) Fixed discussion names displaying as IDs in sidebar search results

- ([#31554](https://github.com/RocketChat/Rocket.Chat/pull/31554) by [@shivang-16](https://github.com/shivang-16)) Fixed a bug on the rooms page's "Favorite" setting, which previously failed to designate selected rooms as favorites by default.

- ([#31844](https://github.com/RocketChat/Rocket.Chat/pull/31844)) Fixed Federation not working with Microservice deployments

- ([#31927](https://github.com/RocketChat/Rocket.Chat/pull/31927)) `stopped` lifecycle method was unexpectedly synchronous when using microservices, causing our code to create race conditions.

- ([#31880](https://github.com/RocketChat/Rocket.Chat/pull/31880)) fix: CRM integration mismatch on callback type vs code validation. Previously, callback was attempting to register a `LivechatStarted` event, however, our internal code was expecting a `LivechatStart` event, causing the hook to receive incomplete data

- ([#31600](https://github.com/RocketChat/Rocket.Chat/pull/31600)) Looking at the user's permission before rendering the 'Start Call' button on the UserInfo panel, so if the user does not have the permissions, the button does not show

- ([#31904](https://github.com/RocketChat/Rocket.Chat/pull/31904)) fix: Show always all rooms when requesting chat history, even unserved ones. A faulty condition caused an issue where chat history was only able to present either served or unserved chats at once, without a proper way to get both. Now, the Chat history feature will showcase all closed rooms for the requested visitor.

- ([#31896](https://github.com/RocketChat/Rocket.Chat/pull/31896)) fix: Validate rooms are not taken before processing by queue. This will prevent an issue that caused a room, that's on an invalid state, to be re-processed by the queue worker, assigning it again to another user despite being already assigned to one. This happens when a room's inquiry gets to an state where it desyncs from the room object. Room is taken & served while inquiry is still queued. This fix will also reconciliate both when something like this happens: whenever the queue picks a chat that's already taken, it will update it's inquiry object to reflect that and avoid processing again.

- ([#31823](https://github.com/RocketChat/Rocket.Chat/pull/31823)) Revert unintentional changes real time presence data payload

- ([#31604](https://github.com/RocketChat/Rocket.Chat/pull/31604)) Fixed an issue where the sync ldap avatars background process would never run

- ([#31621](https://github.com/RocketChat/Rocket.Chat/pull/31621)) Improved the layout of the 2FA modals and changed the email 2FA resend email anchor to a button.

- ([#32038](https://github.com/RocketChat/Rocket.Chat/pull/32038)) **Added tag to premium settings in CE workspaces**

  A premium tag will be displayed alongside the setting label for premium exclusive settings in CE workspaces.
  This will bring visibility for users of our premium features while also informing them of the reason why the setting is currently disabled.

- ([#31998](https://github.com/RocketChat/Rocket.Chat/pull/31998)) Introduced a new step to the queue worker: when an inquiry that's on an improper status is selected for processing, queue worker will first check its status and will attempt to fix it.
  For example, if an inquiry points to a closed room, there's no point in processing, system will now remove the inquiry
  If an inquiry is already taken, the inquiry will be updated to reflect the new status and clean the queue.

  This prevents issues where the queue worker attempted to process an inquiry _forever_ because it was in an improper state.

- ([#32056](https://github.com/RocketChat/Rocket.Chat/pull/32056)) Fix error during migration 304. Throwing `Cannot read property 'finally' of undefined` error.

- ([#31658](https://github.com/RocketChat/Rocket.Chat/pull/31658)) Fixes an issue where messages are not updating properly after pruning the room

- ([#31895](https://github.com/RocketChat/Rocket.Chat/pull/31895)) Fix users presence stuck as online after connecting using mobile apps

- ([#31833](https://github.com/RocketChat/Rocket.Chat/pull/31833)) Fix web UI not showing users presence updating to offline

- <details><summary>Updated dependencies [b9ef630816, 3eb4dd7f50, f0475cc4cf, d1b1ffe9e5, 0570f6740a, 939a6fa35f, 8b10c6cf0f, b9e897a8f5, b876e4e0fc, 5ad65ff3da, f612d741f3, e203c40471]:</summary>

  - @rocket.chat/core-typings@6.7.0-rc.0
  - @rocket.chat/web-ui-registration@5.0.0-rc.0
  - @rocket.chat/rest-typings@6.7.0-rc.0
  - @rocket.chat/model-typings@0.3.7-rc.0
  - @rocket.chat/i18n@0.2.0-rc.0
  - @rocket.chat/core-services@0.3.11-rc.0
  - @rocket.chat/message-parser@0.31.29-rc.0
  - @rocket.chat/models@0.0.35-rc.0
  - @rocket.chat/api-client@0.1.29-rc.0
  - @rocket.chat/license@0.1.11-rc.0
  - @rocket.chat/omnichannel-services@0.1.11-rc.0
  - @rocket.chat/pdf-worker@0.0.35-rc.0
  - @rocket.chat/presence@0.1.11-rc.0
  - @rocket.chat/apps@0.0.2-rc.0
  - @rocket.chat/cron@0.0.31-rc.0
  - @rocket.chat/gazzodown@5.0.0-rc.0
  - @rocket.chat/ui-contexts@5.0.0-rc.0
  - @rocket.chat/base64@1.0.13
  - @rocket.chat/fuselage-ui-kit@5.0.0-rc.0
  - @rocket.chat/instance-status@0.0.35-rc.0
  - @rocket.chat/random@1.2.2
  - @rocket.chat/sha256@1.0.10
  - @rocket.chat/ui-composer@0.1.0
  - @rocket.chat/ui-kit@0.33.0
  - @rocket.chat/ui-video-conf@5.0.0-rc.0
  - @rocket.chat/server-cloud-communication@0.0.2
  - @rocket.chat/ui-theming@0.1.2
  - @rocket.chat/ui-avatar@1.0.0-rc.0
  - @rocket.chat/ui-client@5.0.0-rc.0
  </details>

## 6.6.6

### Patch Changes

- Bump @rocket.chat/meteor version.

- Bump @rocket.chat/meteor version.

- ([#32064](https://github.com/RocketChat/Rocket.Chat/pull/32064)) Fix an issue affecting Rocket.Chat Apps utilizing the OAuth 2 library from Apps Engine, ensuring that apps like Google Drive and Google Calendar are operational once more.

- ([#32056](https://github.com/RocketChat/Rocket.Chat/pull/32056)) Fix error during migration 304. Throwing `Cannot read property 'finally' of undefined` error.

- <details><summary>Updated dependencies [ada096901a]:</summary>

  - @rocket.chat/models@0.0.34
  - @rocket.chat/omnichannel-services@0.1.10
  - @rocket.chat/presence@0.1.10
  - @rocket.chat/core-services@0.3.10
  - @rocket.chat/cron@0.0.30
  - @rocket.chat/instance-status@0.0.34
  - @rocket.chat/core-typings@6.6.6
  - @rocket.chat/rest-typings@6.6.6
  - @rocket.chat/api-client@0.1.28
  - @rocket.chat/license@0.1.10
  - @rocket.chat/pdf-worker@0.0.34
  - @rocket.chat/gazzodown@4.0.6
  - @rocket.chat/model-typings@0.3.6
  - @rocket.chat/ui-contexts@4.0.6
  - @rocket.chat/server-cloud-communication@0.0.2
  - @rocket.chat/fuselage-ui-kit@4.0.6
  - @rocket.chat/ui-theming@0.1.2
  - @rocket.chat/ui-client@4.0.6
  - @rocket.chat/ui-video-conf@4.0.6
  - @rocket.chat/web-ui-registration@4.0.6
  </details>

## 6.6.5

### Patch Changes

- Bump @rocket.chat/meteor version.

- Bump @rocket.chat/meteor version.

- ([#31998](https://github.com/RocketChat/Rocket.Chat/pull/31998)) Introduced a new step to the queue worker: when an inquiry that's on an improper status is selected for processing, queue worker will first check its status and will attempt to fix it.
  For example, if an inquiry points to a closed room, there's no point in processing, system will now remove the inquiry
  If an inquiry is already taken, the inquiry will be updated to reflect the new status and clean the queue.

  This prevents issues where the queue worker attempted to process an inquiry _forever_ because it was in an improper state.

- <details><summary>Updated dependencies []:</summary>

  - @rocket.chat/ui-contexts@4.0.5
  - @rocket.chat/ui-theming@0.1.2
  - @rocket.chat/fuselage-ui-kit@4.0.5
  - @rocket.chat/gazzodown@4.0.5
  - @rocket.chat/ui-client@4.0.5
  - @rocket.chat/ui-video-conf@4.0.5
  - @rocket.chat/web-ui-registration@4.0.5
  - @rocket.chat/core-typings@6.6.5
  - @rocket.chat/rest-typings@6.6.5
  - @rocket.chat/api-client@0.1.27
  - @rocket.chat/license@0.1.9
  - @rocket.chat/omnichannel-services@0.1.9
  - @rocket.chat/pdf-worker@0.0.33
  - @rocket.chat/presence@0.1.9
  - @rocket.chat/core-services@0.3.9
  - @rocket.chat/cron@0.0.29
  - @rocket.chat/model-typings@0.3.5
  - @rocket.chat/server-cloud-communication@0.0.2
  - @rocket.chat/models@0.0.33
  - @rocket.chat/instance-status@0.0.33
  </details>

## 6.6.4

### Patch Changes

- Bump @rocket.chat/meteor version.

- Bump @rocket.chat/meteor version.

- ([#31700](https://github.com/RocketChat/Rocket.Chat/pull/31700)) Fixed matrix homeserver domain setting not being visible in admin panel

- ([#32012](https://github.com/RocketChat/Rocket.Chat/pull/32012)) Don't use the registration.yaml file to configure Matrix Federation anymore.

- ([#31927](https://github.com/RocketChat/Rocket.Chat/pull/31927)) `stopped` lifecycle method was unexpectedly synchronous when using microservices, causing our code to create race conditions.

- <details><summary>Updated dependencies [c2872a93f2]:</summary>

  - @rocket.chat/core-services@0.3.8
  - @rocket.chat/omnichannel-services@0.1.8
  - @rocket.chat/presence@0.1.8
  - @rocket.chat/core-typings@6.6.4
  - @rocket.chat/rest-typings@6.6.4
  - @rocket.chat/api-client@0.1.26
  - @rocket.chat/license@0.1.8
  - @rocket.chat/pdf-worker@0.0.32
  - @rocket.chat/cron@0.0.28
  - @rocket.chat/gazzodown@4.0.4
  - @rocket.chat/model-typings@0.3.4
  - @rocket.chat/ui-contexts@4.0.4
  - @rocket.chat/server-cloud-communication@0.0.2
  - @rocket.chat/fuselage-ui-kit@4.0.4
  - @rocket.chat/models@0.0.32
  - @rocket.chat/ui-theming@0.1.2
  - @rocket.chat/ui-client@4.0.4
  - @rocket.chat/ui-video-conf@4.0.4
  - @rocket.chat/web-ui-registration@4.0.4
  - @rocket.chat/instance-status@0.0.32
  </details>

## 6.6.3

### Patch Changes

- Bump @rocket.chat/meteor version.

- Bump @rocket.chat/meteor version.

- ([#31895](https://github.com/RocketChat/Rocket.Chat/pull/31895)) Fix users presence stuck as online after connecting using mobile apps

- <details><summary>Updated dependencies []:</summary>

  - @rocket.chat/core-typings@6.6.3
  - @rocket.chat/rest-typings@6.6.3
  - @rocket.chat/api-client@0.1.25
  - @rocket.chat/license@0.1.7
  - @rocket.chat/omnichannel-services@0.1.7
  - @rocket.chat/pdf-worker@0.0.31
  - @rocket.chat/presence@0.1.7
  - @rocket.chat/core-services@0.3.7
  - @rocket.chat/cron@0.0.27
  - @rocket.chat/gazzodown@4.0.3
  - @rocket.chat/model-typings@0.3.3
  - @rocket.chat/ui-contexts@4.0.3
  - @rocket.chat/server-cloud-communication@0.0.2
  - @rocket.chat/fuselage-ui-kit@4.0.3
  - @rocket.chat/models@0.0.31
  - @rocket.chat/ui-theming@0.1.2
  - @rocket.chat/ui-client@4.0.3
  - @rocket.chat/ui-video-conf@4.0.3
  - @rocket.chat/web-ui-registration@4.0.3
  - @rocket.chat/instance-status@0.0.31
  </details>

## 6.6.2

### Patch Changes

- Bump @rocket.chat/meteor version.

- Bump @rocket.chat/meteor version.

- ([#31844](https://github.com/RocketChat/Rocket.Chat/pull/31844)) Fixed Federation not working with Microservice deployments

- ([#31823](https://github.com/RocketChat/Rocket.Chat/pull/31823)) Revert unintentional changes real time presence data payload

- ([#31833](https://github.com/RocketChat/Rocket.Chat/pull/31833)) Fix web UI not showing users presence updating to offline

- <details><summary>Updated dependencies []:</summary>

  - @rocket.chat/ui-contexts@4.0.2
  - @rocket.chat/ui-theming@0.1.2
  - @rocket.chat/fuselage-ui-kit@4.0.2
  - @rocket.chat/gazzodown@4.0.2
  - @rocket.chat/ui-client@4.0.2
  - @rocket.chat/ui-video-conf@4.0.2
  - @rocket.chat/web-ui-registration@4.0.2
  - @rocket.chat/core-typings@6.6.2
  - @rocket.chat/rest-typings@6.6.2
  - @rocket.chat/api-client@0.1.24
  - @rocket.chat/license@0.1.6
  - @rocket.chat/omnichannel-services@0.1.6
  - @rocket.chat/pdf-worker@0.0.30
  - @rocket.chat/presence@0.1.6
  - @rocket.chat/core-services@0.3.6
  - @rocket.chat/cron@0.0.26
  - @rocket.chat/model-typings@0.3.2
  - @rocket.chat/server-cloud-communication@0.0.2
  - @rocket.chat/models@0.0.30
  - @rocket.chat/instance-status@0.0.30
  </details>

## 6.6.1

### Patch Changes

- Bump @rocket.chat/meteor version.

- Bump @rocket.chat/meteor version.

- ([#31713](https://github.com/RocketChat/Rocket.Chat/pull/31713)) Fixes an issue not allowing admin users to edit the room name

- ([#31723](https://github.com/RocketChat/Rocket.Chat/pull/31723)) fixed an issue with the user presence not updating automatically for other users.

- ([#31753](https://github.com/RocketChat/Rocket.Chat/pull/31753)) Fixed an issue where the login button for Custom OAuth services would not work if any non-custom login service was also available

- ([#31554](https://github.com/RocketChat/Rocket.Chat/pull/31554) by [@shivang-16](https://github.com/shivang-16)) Fixed a bug on the rooms page's "Favorite" setting, which previously failed to designate selected rooms as favorites by default.

- <details><summary>Updated dependencies []:</summary>

  - @rocket.chat/core-typings@6.6.1
  - @rocket.chat/rest-typings@6.6.1
  - @rocket.chat/api-client@0.1.23
  - @rocket.chat/license@0.1.5
  - @rocket.chat/omnichannel-services@0.1.5
  - @rocket.chat/pdf-worker@0.0.29
  - @rocket.chat/presence@0.1.5
  - @rocket.chat/core-services@0.3.5
  - @rocket.chat/cron@0.0.25
  - @rocket.chat/gazzodown@4.0.1
  - @rocket.chat/model-typings@0.3.1
  - @rocket.chat/ui-contexts@4.0.1
  - @rocket.chat/server-cloud-communication@0.0.2
  - @rocket.chat/fuselage-ui-kit@4.0.1
  - @rocket.chat/models@0.0.29
  - @rocket.chat/ui-theming@0.1.2
  - @rocket.chat/ui-client@4.0.1
  - @rocket.chat/ui-video-conf@4.0.1
  - @rocket.chat/web-ui-registration@4.0.1
  - @rocket.chat/instance-status@0.0.29
  </details>

## 6.6.0

### Minor Changes

- ([#31184](https://github.com/RocketChat/Rocket.Chat/pull/31184)) Add the possibility to hide some elements through postMessage events.

- ([#31516](https://github.com/RocketChat/Rocket.Chat/pull/31516)) Room header keyboard navigability

  ![Kapture 2024-01-22 at 11 33 14](https://github.com/RocketChat/Rocket.Chat/assets/27704687/f116c1e6-4ec7-4175-a01b-fa98eade2416)

- ([#30868](https://github.com/RocketChat/Rocket.Chat/pull/30868)) Added `push.info` endpoint to enable users to retrieve info about the workspace's push gateway

- ([#31510](https://github.com/RocketChat/Rocket.Chat/pull/31510)) Composer keyboard navigability

  ![Kapture 2024-01-22 at 11 33 14](https://github.com/RocketChat/Rocket.Chat/assets/27704687/f116c1e6-4ec7-4175-a01b-fa98eade2416)

- ([#30464](https://github.com/RocketChat/Rocket.Chat/pull/30464)) Mentioning users that are not in the channel now dispatches a warning message with actions

- ([#31369](https://github.com/RocketChat/Rocket.Chat/pull/31369)) feat: add `ImageGallery` zoom controls

- ([#31393](https://github.com/RocketChat/Rocket.Chat/pull/31393) by [@hardikbhatia777](https://github.com/hardikbhatia777)) Fixes an issue where avatars are not being disabled based on preference on quote attachments

- ([#30680](https://github.com/RocketChat/Rocket.Chat/pull/30680)) feat: Skip to main content shortcut and useDocumentTitle

- ([#31299](https://github.com/RocketChat/Rocket.Chat/pull/31299)) fix: Loading state for `Marketplace` related lists

- ([#31347](https://github.com/RocketChat/Rocket.Chat/pull/31347) by [@Sayan4444](https://github.com/Sayan4444)) New feature to support cancel message editing message and hints for shortcuts.

- ([#30554](https://github.com/RocketChat/Rocket.Chat/pull/30554)) **Added ‘Reported Users’ Tab to Moderation Console:** Enhances user monitoring by displaying reported users.

- ([#31417](https://github.com/RocketChat/Rocket.Chat/pull/31417)) Added feature to sync the user's language preference with the autotranslate setting.

- ([#31478](https://github.com/RocketChat/Rocket.Chat/pull/31478)) feat: `Bubble` on new messages indicators
  <img width="825" alt="image" src="https://github.com/RocketChat/Rocket.Chat/assets/60678893/6fabd9a9-c3af-446c-b523-045b06615cf7">
- ([#31348](https://github.com/RocketChat/Rocket.Chat/pull/31348) by [@Sayan4444](https://github.com/Sayan4444)) Added a modal to confirm the intention to pin a message, preventing users from doing it by mistake

### Patch Changes

- ([#31318](https://github.com/RocketChat/Rocket.Chat/pull/31318) by [@hardikbhatia777](https://github.com/hardikbhatia777)) Fixed Attachments not respecting collapse property when using incoming webhook

- ([#31138](https://github.com/RocketChat/Rocket.Chat/pull/31138)) feat(uikit): Move `@rocket.chat/ui-kit` package to the main monorepo

- ([#31380](https://github.com/RocketChat/Rocket.Chat/pull/31380)) Fix user being logged out after using 2FA

- ([#31281](https://github.com/RocketChat/Rocket.Chat/pull/31281)) Improved support for higlighted words in threads (rooms are now marked as unread and notifications are sent)

- ([#31104](https://github.com/RocketChat/Rocket.Chat/pull/31104)) Clear message box related items from local storage on logout

- ([#31556](https://github.com/RocketChat/Rocket.Chat/pull/31556)) Bump @rocket.chat/meteor version.

- ([#31556](https://github.com/RocketChat/Rocket.Chat/pull/31556)) Bump @rocket.chat/meteor version.

- ([#31556](https://github.com/RocketChat/Rocket.Chat/pull/31556)) Bump @rocket.chat/meteor version.

- ([#31556](https://github.com/RocketChat/Rocket.Chat/pull/31556)) Bump @rocket.chat/meteor version.

- ([#31556](https://github.com/RocketChat/Rocket.Chat/pull/31556)) Bump @rocket.chat/meteor version.

- ([#31556](https://github.com/RocketChat/Rocket.Chat/pull/31556)) Bump @rocket.chat/meteor version.

- ([#31556](https://github.com/RocketChat/Rocket.Chat/pull/31556)) Bump @rocket.chat/meteor version.

- Bump @rocket.chat/meteor version.

- ([#31349](https://github.com/RocketChat/Rocket.Chat/pull/31349) by [@Subhojit-Dey1234](https://github.com/Subhojit-Dey1234)) feat: Implemented InlineCode handling in Bold, Italic and Strike

- ([#31181](https://github.com/RocketChat/Rocket.Chat/pull/31181)) Fixed issue with notifications for thread messages still being sent after thread has been read

- ([#30750](https://github.com/RocketChat/Rocket.Chat/pull/30750)) fix: OAuth login by redirect failing on firefox

- ([#31312](https://github.com/RocketChat/Rocket.Chat/pull/31312) by [@Sayan4444](https://github.com/Sayan4444)) Fixed an issue displaying the language selection preference empty when it should display 'Default' on the initial value

- ([#31204](https://github.com/RocketChat/Rocket.Chat/pull/31204)) Fixed an issue that caused Omnichannel Business Units to be saved even when the "monitors" list passed on the endpoint included users without monitor role

- ([#31332](https://github.com/RocketChat/Rocket.Chat/pull/31332) by [@Sayan4444](https://github.com/Sayan4444)) Fixed image dropping from another browser window creates two upload dialogs in some OS and browsers

- ([#31487](https://github.com/RocketChat/Rocket.Chat/pull/31487)) Fixed a bug where some sessions were being saved without a sessionId

- ([#31070](https://github.com/RocketChat/Rocket.Chat/pull/31070)) Fixed issue with read receipts for older messages not being created on the first time a user reads a DM

- ([#29367](https://github.com/RocketChat/Rocket.Chat/pull/29367) by [@anefzaoui](https://github.com/anefzaoui)) Fixes an issue where texts are not being displayed in the correct direction on messages

- ([#31296](https://github.com/RocketChat/Rocket.Chat/pull/31296)) Fixed a problem with the Fallback Forward Department functionality when transferring rooms, caused by a missing return. This provoked the system to transfer to fallback department, as expected, but then continue the process and transfer to the department with no agents anyways. Also, a duplicated "user joined" message was removed from "Forward to department" functionality.

- ([#31546](https://github.com/RocketChat/Rocket.Chat/pull/31546)) fixed UI crashing for users reading a room when it's deleted.

- ([#31113](https://github.com/RocketChat/Rocket.Chat/pull/31113)) fix: Discussion messages deleted despite the "Do not delete discussion messages" retention policy enabled

- ([#31269](https://github.com/RocketChat/Rocket.Chat/pull/31269) by [@ChaudharyRaman](https://github.com/ChaudharyRaman)) fix: Resolved Search List Issue when pressing ENTER

- ([#31507](https://github.com/RocketChat/Rocket.Chat/pull/31507) by [@Spiral-Memory](https://github.com/Spiral-Memory)) Fixed an issue not allowing users to remove the password to join the room on room edit

- ([#31413](https://github.com/RocketChat/Rocket.Chat/pull/31413)) fix: multiple indexes creation error during 304 migration

- ([#31433](https://github.com/RocketChat/Rocket.Chat/pull/31433)) Fixed values discrepancy with downloaded report from Active users at Engagement Dashboard

- ([#31049](https://github.com/RocketChat/Rocket.Chat/pull/31049)) Fixed an `UnhandledPromiseRejection` error on `PUT livechat/departments/:_id` endpoint when `agents` array failed validation

- ([#31019](https://github.com/RocketChat/Rocket.Chat/pull/31019)) fix: Off the record feature was calling a deprecated and useless method.

- ([#31225](https://github.com/RocketChat/Rocket.Chat/pull/31225)) notification emails should now show emojis properly

- ([#31288](https://github.com/RocketChat/Rocket.Chat/pull/31288)) Fixed toolbox sub-menu not being displayed when in smaller resolutions

- ([#30645](https://github.com/RocketChat/Rocket.Chat/pull/30645)) Apply plural translations at a few places.

- ([#31514](https://github.com/RocketChat/Rocket.Chat/pull/31514)) Show marketplace apps installed as private in the right place (private tab)

- ([#31289](https://github.com/RocketChat/Rocket.Chat/pull/31289)) Added `push.test` POST endpoint for sending test push notification to user (requires `test-push-notifications` permission)

- ([#31346](https://github.com/RocketChat/Rocket.Chat/pull/31346) by [@Sayan4444](https://github.com/Sayan4444)) Fixed error message when uploading a file that is not allowed

- ([#31371](https://github.com/RocketChat/Rocket.Chat/pull/31371)) Fixed an issue that caused login buttons to not be reactively removed from the login page when the related authentication service was disabled by an admin.

- ([#30933](https://github.com/RocketChat/Rocket.Chat/pull/30933) by [@ldebowczyk](https://github.com/ldebowczyk)) fix: Visitor message not being sent to webhook due to wrong validation of settings

- ([#31205](https://github.com/RocketChat/Rocket.Chat/pull/31205)) Fixed a problem that caused the wrong system message to be sent when a chat was resumed from on hold status.
  Note: This fix is not retroactive so rooms where a wrong message was already sent will still show the wrong message. New calls to the resume actions will have the proper message.
- ([#30478](https://github.com/RocketChat/Rocket.Chat/pull/30478)) Added `chat.getURLPreview` endpoint to enable users to retrieve previews for URL (ready to be provided in message send/update)

- ([#31432](https://github.com/RocketChat/Rocket.Chat/pull/31432)) Fixed SHIFT+ESCAPE inconsistency for clearing unread messages across browsers.

- ([#31537](https://github.com/RocketChat/Rocket.Chat/pull/31537)) Fixed an issue where the webclient didn't properly clear the message caches from memory when a room is deleted. When this happened to basic DMs and the user started a new DM with the same target user, the client would show the old messages in the room history even though they no longer existed in the server.

- ([#31387](https://github.com/RocketChat/Rocket.Chat/pull/31387)) fixed an issue when editing a channel's type or name sometimes showing "Room not found" error.

- ([#31128](https://github.com/RocketChat/Rocket.Chat/pull/31128)) Fix: Mentioning discussions are appearing as ID

- ([#31594](https://github.com/RocketChat/Rocket.Chat/pull/31594)) fix: missing slashcommand permissions for archive and unarchive

- ([#31134](https://github.com/RocketChat/Rocket.Chat/pull/31134)) Fixed issue searching connected users on spotlight

- ([#31248](https://github.com/RocketChat/Rocket.Chat/pull/31248)) Fixed Engagement Dashboard timezone selector freezing UI

- ([#31336](https://github.com/RocketChat/Rocket.Chat/pull/31336)) Fixed issue with OEmbed cache not being cleared daily

- ([#30069](https://github.com/RocketChat/Rocket.Chat/pull/30069)) Fixed using real names on messages reactions

- ([#31099](https://github.com/RocketChat/Rocket.Chat/pull/31099)) fix: mention channel redirecting to own DM

- ([#31415](https://github.com/RocketChat/Rocket.Chat/pull/31415)) fix: quote image gallery

- ([#31209](https://github.com/RocketChat/Rocket.Chat/pull/31209)) Fixes the `overview` endpoint to show busiest time of the day in users timezone instead of UTC.

- ([#31164](https://github.com/RocketChat/Rocket.Chat/pull/31164)) Improved the experience of receiving conference calls on the mobile app by disabling the push notification for the "new call" message if a push is already being sent to trigger the phone's ringing tone.

- ([#31540](https://github.com/RocketChat/Rocket.Chat/pull/31540)) Fix multi-instance data formats being lost

- ([#31270](https://github.com/RocketChat/Rocket.Chat/pull/31270)) Fixed an issue where room access and creation were hindered due to join codes not being fetched correctly in the API.

- ([#31368](https://github.com/RocketChat/Rocket.Chat/pull/31368)) Added missing labels to "Users by time of the day" card at Engagement Dashboard page

- ([#31277](https://github.com/RocketChat/Rocket.Chat/pull/31277)) Fixed the problem of not being possible to add a join code to a public room

- ([#31292](https://github.com/RocketChat/Rocket.Chat/pull/31292)) Fixed the problem of displaying the wrong composer for archived room

- ([#31287](https://github.com/RocketChat/Rocket.Chat/pull/31287)) Removed an old behavior that allowed visitors to be created with an empty token on `livechat/visitor` endpoint.

- ([#31267](https://github.com/RocketChat/Rocket.Chat/pull/31267)) Fixed conversations in queue being limited to 50 items

- ([#31328](https://github.com/RocketChat/Rocket.Chat/pull/31328)) Fixed an issue caused by the `Fallback Forward Department` feature. Feature could be configured by admins in a way that mimis a loop, causing a chat to be forwarded "infinitely" between those departments. System will now prevent Self & 1-level deep circular references from being saved, and a new setting is added to control the maximum number of hops that the system will do between fallback departments before considering a transfer failure.

- ([#31467](https://github.com/RocketChat/Rocket.Chat/pull/31467) by [@apurb-coder](https://github.com/apurb-coder)) Fix an issue that breaks the avatar if you hit the button adding an invalid link

- ([#31228](https://github.com/RocketChat/Rocket.Chat/pull/31228)) Fixed the filter for file type in the list of room files

- ([#31377](https://github.com/RocketChat/Rocket.Chat/pull/31377)) Fixed LDAP "Group filter" malfunction, which prevented LDAP users from logging in.

- ([#31461](https://github.com/RocketChat/Rocket.Chat/pull/31461)) Fixed issue with user presence displayed as offline on SAML login

- ([#31391](https://github.com/RocketChat/Rocket.Chat/pull/31391)) Fixed Atlassian Crowd integration with Rocket.Chat not working

- ([#30910](https://github.com/RocketChat/Rocket.Chat/pull/30910)) fix: change the push sound sent when the push is from video conference

- <details><summary>Updated dependencies [b223cbde14, b2b0035162, 9cb97965ba, dbb08ef948, fae558bd5d, 748e57984d, 4c2771fd0c, dd5fd6d2c8, 7c6198f49f, 9a6e9b4e28, fdd9852079, e1fa2b84fb, 2260c04ec6, c8ab6583dc, e7d3cdeef0, b4b2cd20a8, db2551906c]:</summary>

  - @rocket.chat/ui-kit@0.33.0
  - @rocket.chat/server-cloud-communication@0.0.2
  - @rocket.chat/omnichannel-services@0.1.4
  - @rocket.chat/web-ui-registration@4.0.0
  - @rocket.chat/password-policies@0.0.2
  - @rocket.chat/fuselage-ui-kit@4.0.0
  - @rocket.chat/instance-status@0.0.28
  - @rocket.chat/api-client@0.1.22
  - @rocket.chat/pdf-worker@0.0.28
  - @rocket.chat/ui-theming@0.1.2
  - @rocket.chat/account-utils@0.0.2
  - @rocket.chat/core-services@0.3.4
  - @rocket.chat/model-typings@0.3.0
  - @rocket.chat/ui-video-conf@4.0.0
  - @rocket.chat/cas-validate@0.0.2
  - @rocket.chat/core-typings@6.6.0
  - @rocket.chat/rest-typings@6.6.0
  - @rocket.chat/server-fetch@0.0.3
  - @rocket.chat/presence@0.1.4
  - @rocket.chat/poplib@0.0.2
  - @rocket.chat/ui-composer@0.1.0
  - @rocket.chat/ui-contexts@4.0.0
  - @rocket.chat/license@0.1.4
  - @rocket.chat/log-format@0.0.2
  - @rocket.chat/gazzodown@4.0.0
  - @rocket.chat/ui-client@4.0.0
  - @rocket.chat/favicon@0.0.2
  - @rocket.chat/agenda@0.1.0
  - @rocket.chat/base64@1.0.13
  - @rocket.chat/logger@0.0.2
  - @rocket.chat/models@0.0.28
  - @rocket.chat/random@1.2.2
  - @rocket.chat/sha256@1.0.10
  - @rocket.chat/tools@0.2.1
  - @rocket.chat/cron@0.0.24
  - @rocket.chat/i18n@0.1.0
  - @rocket.chat/jwt@0.1.1
  </details>

## 6.6.0-rc.7

### Patch Changes

- Bump @rocket.chat/meteor version.

- <details><summary>Updated dependencies []:</summary>

  - @rocket.chat/core-typings@6.6.0-rc.7
  - @rocket.chat/rest-typings@6.6.0-rc.7
  - @rocket.chat/api-client@0.1.22-rc.7
  - @rocket.chat/license@0.1.4-rc.7
  - @rocket.chat/omnichannel-services@0.1.4-rc.7
  - @rocket.chat/pdf-worker@0.0.28-rc.7
  - @rocket.chat/presence@0.1.4-rc.7
  - @rocket.chat/core-services@0.3.4-rc.7
  - @rocket.chat/cron@0.0.24-rc.7
  - @rocket.chat/gazzodown@4.0.0-rc.7
  - @rocket.chat/model-typings@0.3.0-rc.7
  - @rocket.chat/ui-contexts@4.0.0-rc.7
  - @rocket.chat/server-cloud-communication@0.0.2-rc.0
  - @rocket.chat/fuselage-ui-kit@4.0.0-rc.7
  - @rocket.chat/models@0.0.28-rc.7
  - @rocket.chat/ui-theming@0.1.2-rc.0
  - @rocket.chat/ui-client@4.0.0-rc.7
  - @rocket.chat/ui-video-conf@4.0.0-rc.7
  - @rocket.chat/web-ui-registration@4.0.0-rc.7
  - @rocket.chat/instance-status@0.0.28-rc.7
  </details>

## 6.6.0-rc.6

### Patch Changes

- Bump @rocket.chat/meteor version.

- ([#31128](https://github.com/RocketChat/Rocket.Chat/pull/31128)) Fix: Mentioning discussions are appearing as ID

- <details><summary>Updated dependencies []:</summary>

  - @rocket.chat/core-typings@6.6.0-rc.6
  - @rocket.chat/rest-typings@6.6.0-rc.6
  - @rocket.chat/api-client@0.1.22-rc.6
  - @rocket.chat/license@0.1.4-rc.6
  - @rocket.chat/omnichannel-services@0.1.4-rc.6
  - @rocket.chat/pdf-worker@0.0.28-rc.6
  - @rocket.chat/presence@0.1.4-rc.6
  - @rocket.chat/core-services@0.3.4-rc.6
  - @rocket.chat/cron@0.0.24-rc.6
  - @rocket.chat/gazzodown@4.0.0-rc.6
  - @rocket.chat/model-typings@0.3.0-rc.6
  - @rocket.chat/ui-contexts@4.0.0-rc.6
  - @rocket.chat/server-cloud-communication@0.0.2-rc.0
  - @rocket.chat/fuselage-ui-kit@4.0.0-rc.6
  - @rocket.chat/models@0.0.28-rc.6
  - @rocket.chat/ui-theming@0.1.2-rc.0
  - @rocket.chat/ui-client@4.0.0-rc.6
  - @rocket.chat/ui-video-conf@4.0.0-rc.6
  - @rocket.chat/web-ui-registration@4.0.0-rc.6
  - @rocket.chat/instance-status@0.0.28-rc.6
  </details>

## 6.6.0-rc.5

### Patch Changes

- Bump @rocket.chat/meteor version.

- ([#31594](https://github.com/RocketChat/Rocket.Chat/pull/31594)) fix: missing slashcommand permissions for archive and unarchive

- <details><summary>Updated dependencies []:</summary>

  - @rocket.chat/core-typings@6.6.0-rc.5
  - @rocket.chat/rest-typings@6.6.0-rc.5
  - @rocket.chat/api-client@0.1.22-rc.5
  - @rocket.chat/license@0.1.4-rc.5
  - @rocket.chat/omnichannel-services@0.1.4-rc.5
  - @rocket.chat/pdf-worker@0.0.28-rc.5
  - @rocket.chat/presence@0.1.4-rc.5
  - @rocket.chat/core-services@0.3.4-rc.5
  - @rocket.chat/cron@0.0.24-rc.5
  - @rocket.chat/gazzodown@4.0.0-rc.5
  - @rocket.chat/model-typings@0.3.0-rc.5
  - @rocket.chat/ui-contexts@4.0.0-rc.5
  - @rocket.chat/server-cloud-communication@0.0.2-rc.0
  - @rocket.chat/fuselage-ui-kit@4.0.0-rc.5
  - @rocket.chat/models@0.0.28-rc.5
  - @rocket.chat/ui-theming@0.1.2-rc.0
  - @rocket.chat/ui-client@4.0.0-rc.5
  - @rocket.chat/ui-video-conf@4.0.0-rc.5
  - @rocket.chat/web-ui-registration@4.0.0-rc.5
  - @rocket.chat/instance-status@0.0.28-rc.5
  </details>

## 6.6.0-rc.4

### Patch Changes

- Bump @rocket.chat/meteor version.
  - @rocket.chat/core-typings@6.6.0-rc.4
  - @rocket.chat/rest-typings@6.6.0-rc.4
  - @rocket.chat/api-client@0.1.22-rc.4
  - @rocket.chat/license@0.1.4-rc.4
  - @rocket.chat/omnichannel-services@0.1.4-rc.4
  - @rocket.chat/pdf-worker@0.0.28-rc.4
  - @rocket.chat/presence@0.1.4-rc.4
  - @rocket.chat/core-services@0.3.4-rc.4
  - @rocket.chat/cron@0.0.24-rc.4
  - @rocket.chat/gazzodown@4.0.0-rc.4
  - @rocket.chat/model-typings@0.3.0-rc.4
  - @rocket.chat/ui-contexts@4.0.0-rc.4
  - @rocket.chat/server-cloud-communication@0.0.2-rc.0
  - @rocket.chat/fuselage-ui-kit@4.0.0-rc.4
  - @rocket.chat/models@0.0.28-rc.4
  - @rocket.chat/ui-theming@0.1.2-rc.0
  - @rocket.chat/ui-client@4.0.0-rc.4
  - @rocket.chat/ui-video-conf@4.0.0-rc.4
  - @rocket.chat/web-ui-registration@4.0.0-rc.4
  - @rocket.chat/instance-status@0.0.28-rc.4

## 6.6.0-rc.3

### Patch Changes

- Bump @rocket.chat/meteor version.
  - @rocket.chat/core-typings@6.6.0-rc.3
  - @rocket.chat/rest-typings@6.6.0-rc.3
  - @rocket.chat/api-client@0.1.22-rc.3
  - @rocket.chat/license@0.1.4-rc.3
  - @rocket.chat/omnichannel-services@0.1.4-rc.3
  - @rocket.chat/pdf-worker@0.0.28-rc.3
  - @rocket.chat/presence@0.1.4-rc.3
  - @rocket.chat/core-services@0.3.4-rc.3
  - @rocket.chat/cron@0.0.24-rc.3
  - @rocket.chat/gazzodown@4.0.0-rc.3
  - @rocket.chat/model-typings@0.3.0-rc.3
  - @rocket.chat/ui-contexts@4.0.0-rc.3
  - @rocket.chat/server-cloud-communication@0.0.2-rc.0
  - @rocket.chat/fuselage-ui-kit@4.0.0-rc.3
  - @rocket.chat/models@0.0.28-rc.3
  - @rocket.chat/ui-theming@0.1.2-rc.0
  - @rocket.chat/ui-client@4.0.0-rc.3
  - @rocket.chat/ui-video-conf@4.0.0-rc.3
  - @rocket.chat/web-ui-registration@4.0.0-rc.3
  - @rocket.chat/instance-status@0.0.28-rc.3

## 6.6.0-rc.2

### Patch Changes

- Bump @rocket.chat/meteor version.
  - @rocket.chat/core-typings@6.6.0-rc.2
  - @rocket.chat/rest-typings@6.6.0-rc.2
  - @rocket.chat/api-client@0.1.22-rc.2
  - @rocket.chat/license@0.1.4-rc.2
  - @rocket.chat/omnichannel-services@0.1.4-rc.2
  - @rocket.chat/pdf-worker@0.0.28-rc.2
  - @rocket.chat/presence@0.1.4-rc.2
  - @rocket.chat/core-services@0.3.4-rc.2
  - @rocket.chat/cron@0.0.24-rc.2
  - @rocket.chat/gazzodown@4.0.0-rc.2
  - @rocket.chat/model-typings@0.3.0-rc.2
  - @rocket.chat/ui-contexts@4.0.0-rc.2
  - @rocket.chat/server-cloud-communication@0.0.2-rc.0
  - @rocket.chat/fuselage-ui-kit@4.0.0-rc.2
  - @rocket.chat/models@0.0.28-rc.2
  - @rocket.chat/ui-theming@0.1.2-rc.0
  - @rocket.chat/ui-client@4.0.0-rc.2
  - @rocket.chat/ui-video-conf@4.0.0-rc.2
  - @rocket.chat/web-ui-registration@4.0.0-rc.2
  - @rocket.chat/instance-status@0.0.28-rc.2

## 6.6.0-rc.1

### Patch Changes

- Bump @rocket.chat/meteor version.
  - @rocket.chat/core-typings@6.6.0-rc.1
  - @rocket.chat/rest-typings@6.6.0-rc.1
  - @rocket.chat/api-client@0.1.22-rc.1
  - @rocket.chat/license@0.1.4-rc.1
  - @rocket.chat/omnichannel-services@0.1.4-rc.1
  - @rocket.chat/pdf-worker@0.0.28-rc.1
  - @rocket.chat/presence@0.1.4-rc.1
  - @rocket.chat/core-services@0.3.4-rc.1
  - @rocket.chat/cron@0.0.24-rc.1
  - @rocket.chat/gazzodown@4.0.0-rc.1
  - @rocket.chat/model-typings@0.3.0-rc.1
  - @rocket.chat/ui-contexts@4.0.0-rc.1
  - @rocket.chat/server-cloud-communication@0.0.2-rc.0
  - @rocket.chat/fuselage-ui-kit@4.0.0-rc.1
  - @rocket.chat/models@0.0.28-rc.1
  - @rocket.chat/ui-theming@0.1.2-rc.0
  - @rocket.chat/ui-client@4.0.0-rc.1
  - @rocket.chat/ui-video-conf@4.0.0-rc.1
  - @rocket.chat/web-ui-registration@4.0.0-rc.1
  - @rocket.chat/instance-status@0.0.28-rc.1

## 6.6.0-rc.0

### Minor Changes

- b2b0035162: Add the possibility to hide some elements through postMessage events.
- 9cb97965ba: Room header keyboard navigability

  ![Kapture 2024-01-22 at 11 33 14](https://github.com/RocketChat/Rocket.Chat/assets/27704687/f116c1e6-4ec7-4175-a01b-fa98eade2416)

- 748e57984d: Added `push.info` endpoint to enable users to retrieve info about the workspace's push gateway
- 4c2771fd0c: Composer keyboard navigability

  ![Kapture 2024-01-22 at 11 33 14](https://github.com/RocketChat/Rocket.Chat/assets/27704687/f116c1e6-4ec7-4175-a01b-fa98eade2416)

- 44dd24da73: Mentioning users that are not in the channel now dispatches a warning message with actions
- 8c69edd01f: feat: add `ImageGallery` zoom controls
- d6165ad77f: Fixes an issue where avatars are not being disabled based on preference on quote attachments
- dd5fd6d2c8: feat: Skip to main content shortcut and useDocumentTitle
- caa7707bba: fix: Loading state for `Marketplace` related lists
- e1fa2b84fb: New feature to support cancel message editing message and hints for shortcuts.
- 2260c04ec6: **Added ‘Reported Users’ Tab to Moderation Console:** Enhances user monitoring by displaying reported users.
- e7d3cdeef0: Added feature to sync the user's language preference with the autotranslate setting.
- 0ed84cb3b9: feat: `Bubble` on new messages indicators
  <img width="825" alt="image" src="https://github.com/RocketChat/Rocket.Chat/assets/60678893/6fabd9a9-c3af-446c-b523-045b06615cf7">
- 47331bacc3: Added a modal to confirm the intention to pin a message, preventing users from doing it by mistake

### Patch Changes

- 87bba6d039: Fixed Attachments not respecting collapse property when using incoming webhook
- b223cbde14: feat(uikit): Move `@rocket.chat/ui-kit` package to the main monorepo
- 319f05ec79: Fix user being logged out after using 2FA
- 371698ef5a: Improved support for higlighted words in threads (rooms are now marked as unread and notifications are sent)
- 5c145e3170: Clear message box related items from local storage on logout
- dbb08ef948: feat: Implemented InlineCode handling in Bold, Italic and Strike
- fae558bd5d: Fixed issue with notifications for thread messages still being sent after thread has been read
- 1345ce4bf3: fix: OAuth login by redirect failing on firefox
- 631f6a4fa6: Fixed an issue displaying the language selection preference empty when it should display 'Default' on the initial value
- f4664f00a0: Fixed an issue that caused Omnichannel Business Units to be saved even when the "monitors" list passed on the endpoint included users without monitor role
- 7a187dcbaa: Fixed image dropping from another browser window creates two upload dialogs in some OS and browsers
- 36d793a375: Fixed a bug where some sessions were being saved without a sessionId
- a202542140: Fixed issue with read receipts for older messages not being created on the first time a user reads a DM
- 2f8c98f7a8: Fixes an issue where texts are not being displayed in the correct direction on messages
- 1ccfc5d1a0: Fixed a problem with the Fallback Forward Department functionality when transferring rooms, caused by a missing return. This provoked the system to transfer to fallback department, as expected, but then continue the process and transfer to the department with no agents anyways. Also, a duplicated "user joined" message was removed from "Forward to department" functionality.
- 62bd2788dd: fixed UI crashing for users reading a room when it's deleted.
- 92ee9fa284: fix: Discussion messages deleted despite the "Do not delete discussion messages" retention policy enabled
- f126ecd56a: fix: Resolved Search List Issue when pressing ENTER
- 8aa1ac2d34: Fixed an issue not allowing users to remove the password to join the room on room edit
- c5693fb8c8: fix: multiple indexes creation error during 304 migration
- 37086095cf: Fixed values discrepancy with downloaded report from Active users at Engagement Dashboard
- f340139d87: Fixed an `UnhandledPromiseRejection` error on `PUT livechat/departments/:_id` endpoint when `agents` array failed validation
- 78c3dc3d6a: fix: Off the record feature was calling a deprecated and useless method.
- 9217c4fcf7: notification emails should now show emojis properly
- eee67dc412: Fixed toolbox sub-menu not being displayed when in smaller resolutions
- 0d04eb9691: Apply plural translations at a few places.
- da410efa10: Show marketplace apps installed as private in the right place (private tab)
- 7c6198f49f: Added `push.test` POST endpoint for sending test push notification to user (requires `test-push-notifications` permission)
- 9ef1442e07: Fixed error message when uploading a file that is not allowed
- 9a6e9b4e28: Fixed an issue that caused login buttons to not be reactively removed from the login page when the related authentication service was disabled by an admin.
- 6000b63a91: fix: Visitor message not being sent to webhook due to wrong validation of settings
- faf4121927: Fixed a problem that caused the wrong system message to be sent when a chat was resumed from on hold status.
  Note: This fix is not retroactive so rooms where a wrong message was already sent will still show the wrong message. New calls to the resume actions will have the proper message.
- fdd9852079: Added `chat.getURLPreview` endpoint to enable users to retrieve previews for URL (ready to be provided in message send/update)
- 54bdda3743: Fixed SHIFT+ESCAPE inconsistency for clearing unread messages across browsers.
- 4e138ea5b2: Fixed an issue where the webclient didn't properly clear the message caches from memory when a room is deleted. When this happened to basic DMs and the user started a new DM with the same target user, the client would show the old messages in the room history even though they no longer existed in the server.
- 43335c8385: fixed an issue when editing a channel's type or name sometimes showing "Room not found" error.
- 83bcf04664: Fixed issue searching connected users on spotlight
- 18a9d658b2: Fixed Engagement Dashboard timezone selector freezing UI
- c8ab6583dc: Fixed issue with OEmbed cache not being cleared daily
- 9310e8495d: Fixed using real names on messages reactions
- d71876ccc8: fix: mention channel redirecting to own DM
- e3252f5448: fix: quote image gallery
- 4212491b71: Fixes the `overview` endpoint to show busiest time of the day in users timezone instead of UTC.
- 334a723e5b: Improved the experience of receiving conference calls on the mobile app by disabling the push notification for the "new call" message if a push is already being sent to trigger the phone's ringing tone.
- c8ec364733: Fix multi-instance data formats being lost
- 9c59a87c45: Fixed an issue where room access and creation were hindered due to join codes not being fetched correctly in the API.
- 75d235ada7: Added missing labels to "Users by time of the day" card at Engagement Dashboard page
- 74cad8411a: Fixed the problem of not being possible to add a join code to a public room
- 132853aa96: Fixed the problem of displaying the wrong composer for archived room
- b6b719856f: Removed an old behavior that allowed visitors to be created with an empty token on `livechat/visitor` endpoint.
- 4a9d37cba0: Fixed conversations in queue being limited to 50 items
- b4b2cd20a8: Fixed an issue caused by the `Fallback Forward Department` feature. Feature could be configured by admins in a way that mimis a loop, causing a chat to be forwarded "infinitely" between those departments. System will now prevent Self & 1-level deep circular references from being saved, and a new setting is added to control the maximum number of hops that the system will do between fallback departments before considering a transfer failure.
- 61a655fc5d: Fix an issue that breaks the avatar if you hit the button adding an invalid link
- 097f64b36f: Fixed the filter for file type in the list of room files
- afd5fdd521: Fixed LDAP "Group filter" malfunction, which prevented LDAP users from logging in.
- 224e194089: Fixed issue with user presence displayed as offline on SAML login
- 1499e89500: Fixed Atlassian Crowd integration with Rocket.Chat not working
- 1726b50132: fix: change the push sound sent when the push is from video conference
- Updated dependencies [b223cbde14]
- Updated dependencies [b2b0035162]
- Updated dependencies [9cb97965ba]
- Updated dependencies [dbb08ef948]
- Updated dependencies [fae558bd5d]
- Updated dependencies [748e57984d]
- Updated dependencies [4c2771fd0c]
- Updated dependencies [dd5fd6d2c8]
- Updated dependencies [7c6198f49f]
- Updated dependencies [9a6e9b4e28]
- Updated dependencies [fdd9852079]
- Updated dependencies [e1fa2b84fb]
- Updated dependencies [2260c04ec6]
- Updated dependencies [c8ab6583dc]
- Updated dependencies [e7d3cdeef0]
- Updated dependencies [b4b2cd20a8]
- Updated dependencies [db2551906c]
  - @rocket.chat/ui-kit@0.33.0-rc.0
  - @rocket.chat/server-cloud-communication@0.0.2-rc.0
  - @rocket.chat/omnichannel-services@0.1.4-rc.0
  - @rocket.chat/web-ui-registration@4.0.0-rc.0
  - @rocket.chat/password-policies@0.0.2-rc.0
  - @rocket.chat/fuselage-ui-kit@4.0.0-rc.0
  - @rocket.chat/instance-status@0.0.28-rc.0
  - @rocket.chat/api-client@0.1.22-rc.0
  - @rocket.chat/pdf-worker@0.0.28-rc.0
  - @rocket.chat/ui-theming@0.1.2-rc.0
  - @rocket.chat/account-utils@0.0.2-rc.0
  - @rocket.chat/core-services@0.3.4-rc.0
  - @rocket.chat/model-typings@0.3.0-rc.0
  - @rocket.chat/ui-video-conf@4.0.0-rc.0
  - @rocket.chat/cas-validate@0.0.2-rc.0
  - @rocket.chat/core-typings@6.6.0-rc.0
  - @rocket.chat/rest-typings@6.6.0-rc.0
  - @rocket.chat/server-fetch@0.0.3-rc.0
  - @rocket.chat/presence@0.1.4-rc.0
  - @rocket.chat/poplib@0.0.2-rc.0
  - @rocket.chat/ui-composer@0.1.0-rc.0
  - @rocket.chat/ui-contexts@4.0.0-rc.0
  - @rocket.chat/license@0.1.4-rc.0
  - @rocket.chat/log-format@0.0.2-rc.0
  - @rocket.chat/gazzodown@4.0.0-rc.0
  - @rocket.chat/ui-client@4.0.0-rc.0
  - @rocket.chat/favicon@0.0.2-rc.0
  - @rocket.chat/agenda@0.1.0-rc.0
  - @rocket.chat/base64@1.0.13-rc.0
  - @rocket.chat/logger@0.0.2-rc.0
  - @rocket.chat/models@0.0.28-rc.0
  - @rocket.chat/random@1.2.2-rc.0
  - @rocket.chat/sha256@1.0.10-rc.0
  - @rocket.chat/tools@0.2.1-rc.0
  - @rocket.chat/cron@0.0.24-rc.0
  - @rocket.chat/i18n@0.1.0-rc.0
  - @rocket.chat/jwt@0.1.1-rc.0

## 6.5.3

### Patch Changes

- b1e72a84d9: Fix user being logged out after using 2FA
- de2658e874: Bump @rocket.chat/meteor version.
- Bump @rocket.chat/meteor version.
- 2a04cc850b: fix: multiple indexes creation error during 304 migration
  - @rocket.chat/core-typings@6.5.3
  - @rocket.chat/rest-typings@6.5.3
  - @rocket.chat/api-client@0.1.21
  - @rocket.chat/license@0.1.3
  - @rocket.chat/omnichannel-services@0.1.3
  - @rocket.chat/pdf-worker@0.0.27
  - @rocket.chat/presence@0.1.3
  - @rocket.chat/core-services@0.3.3
  - @rocket.chat/cron@0.0.23
  - @rocket.chat/gazzodown@3.0.3
  - @rocket.chat/model-typings@0.2.3
  - @rocket.chat/ui-contexts@3.0.3
  - @rocket.chat/server-cloud-communication@0.0.1
  - @rocket.chat/fuselage-ui-kit@3.0.3
  - @rocket.chat/models@0.0.27
  - @rocket.chat/ui-theming@0.1.1
  - @rocket.chat/ui-client@3.0.3
  - @rocket.chat/ui-video-conf@3.0.3
  - @rocket.chat/web-ui-registration@3.0.3
  - @rocket.chat/instance-status@0.0.27

## 6.5.2

### Patch Changes

- a075950e23: Bump @rocket.chat/meteor version.
- Bump @rocket.chat/meteor version.
- 84c4b0709e: Fixed conversations in queue being limited to 50 items
- 886d92009e: Fix wrong value used for Workspace Registration
  - @rocket.chat/core-typings@6.5.2
  - @rocket.chat/rest-typings@6.5.2
  - @rocket.chat/api-client@0.1.20
  - @rocket.chat/license@0.1.2
  - @rocket.chat/omnichannel-services@0.1.2
  - @rocket.chat/pdf-worker@0.0.26
  - @rocket.chat/presence@0.1.2
  - @rocket.chat/core-services@0.3.2
  - @rocket.chat/cron@0.0.22
  - @rocket.chat/gazzodown@3.0.2
  - @rocket.chat/model-typings@0.2.2
  - @rocket.chat/ui-contexts@3.0.2
  - @rocket.chat/server-cloud-communication@0.0.1
  - @rocket.chat/fuselage-ui-kit@3.0.2
  - @rocket.chat/models@0.0.26
  - @rocket.chat/ui-theming@0.1.1
  - @rocket.chat/ui-client@3.0.2
  - @rocket.chat/ui-video-conf@3.0.2
  - @rocket.chat/web-ui-registration@3.0.2
  - @rocket.chat/instance-status@0.0.26

## 6.5.1

### Patch Changes

- c2b224fd82: Bump @rocket.chat/meteor version.
- Bump @rocket.chat/meteor version.
- c2b224fd82: Security improvements
- c2b224fd82: Fixed issue with the new `custom-roles` license module not being checked throughout the application
- c2b224fd82: fix: stop refetching banner data each 5 minutes
- c2b224fd82: Fixed an issue allowing admin user cancelling subscription when license's trial param is provided
- c2b224fd82: Fixed Country select component at Organization form from `onboarding-ui` package
- c2b224fd82: fix Federation Regression, builds service correctly
- c2b224fd82: fix: Wrong `Message Roundtrip Time` metric

  Removes the wrong metric gauge named `rocketchat_messages_roundtrip_time` and replace it by a new summary metric named `rocketchat_messages_roundtrip_time_summary`. Add new percentiles `0.5, 0.95 and 1` to all summary metrics.

- c2b224fd82: Exceeding API calls when sending OTR messages
- c2b224fd82: Fixed a problem with the subscription creation on Omnichannel rooms.
  Rooms were being created as seen, causing sound notifications to not work
- c2b224fd82: Fixed a problem where chained callbacks' return value was being overrided by some callbacks returning something different, causing callbacks with lower priority to operate on invalid values
- c2b224fd82: Fix desktop notification routing for direct rooms
- c2b224fd82: Improved the experience of receiving conference calls on the mobile app by disabling the push notification for the "new call" message if a push is already being sent to trigger the phone's ringing tone.
- c2b224fd82: Fixed verify the account through email link
- c2b224fd82: Fixed the filter for file type in the list of room files
- Updated dependencies [c2b224fd82]
- Updated dependencies [c2b224fd82]
  - @rocket.chat/rest-typings@6.5.1
  - @rocket.chat/core-typings@6.5.1
  - @rocket.chat/api-client@0.1.19
  - @rocket.chat/omnichannel-services@0.1.1
  - @rocket.chat/presence@0.1.1
  - @rocket.chat/core-services@0.3.1
  - @rocket.chat/ui-contexts@3.0.1
  - @rocket.chat/license@0.1.1
  - @rocket.chat/pdf-worker@0.0.25
  - @rocket.chat/cron@0.0.21
  - @rocket.chat/gazzodown@3.0.1
  - @rocket.chat/model-typings@0.2.1
  - @rocket.chat/ui-theming@0.1.1
  - @rocket.chat/fuselage-ui-kit@3.0.1
  - @rocket.chat/ui-client@3.0.1
  - @rocket.chat/ui-video-conf@3.0.1
  - @rocket.chat/web-ui-registration@3.0.1
  - @rocket.chat/server-cloud-communication@0.0.1
  - @rocket.chat/models@0.0.25
  - @rocket.chat/instance-status@0.0.25

## 6.5.0

### Minor Changes

- a31d5336c9: Added a new admin page called `Subscription`, this page is responsible of managing the current workspace subscription and it has a overview of the usage and limits of the plan
- 1642bad3ae: New setting to automatically enable autotranslate when joining rooms
- 747ec6c70e: Updated slack bridge to add support for connecting using slack apps in addition to the slack legacy bot
- 47303b5232: chore: adding some portugueses translations to the app details page
- c0ef13a0bf: Added `push` statistic, containing three bits. Each bit represents a boolean:
  ```
  1 1 1
  | | |
  | | +- push enabled = 0b1 = 1
  | +--- push gateway enabled = 0b10 = 2
  +----- push gateway changed = 0b100 = 4
  ```
- 809eb63d79: Fix typing indicator of Apps user
- ee2c7d1228: feat: Setup wizard content updates and enforcing cloud connectivity
- c38711b346: Add the daily and monthly peaks of concurrent connections to statistics
  - Added `dailyPeakConnections` statistic for monitoring the daily peak of concurrent connections in a workspace;
  - Added `maxMonthlyPeakConnections` statistic for monitoring the last 30 days peak of concurrent connections in a workspace;
- f3dd1277e6: Added new Omnichannel setting 'Hide conversation after closing'
- 92613680b7: Added option to select between two script engine options for the integrations
- ec1b2b9846: Create a deployment fingerprint to identify possible deployment changes caused by database cloning. A question to the admin will confirm if it's a regular deployment change or an intent of a new deployment and correct identification values as needed.
  The fingerprint is composed by `${siteUrl}${dbConnectionString}` and hashed via `sha256` in `base64`.
  An environment variable named `AUTO_ACCEPT_FINGERPRINT`, when set to `true`, can be used to auto-accept an expected fingerprint change as a regular deployment update.
- 5f81a0f3cb: Implemented the License library, it is used to handle the functionality like expiration date, modules, limits, etc.
  Also added a version v3 of the license, which contains an extended list of features.
  v2 is still supported, since we convert it to v3 on the fly.
- 5d55a9394e: Added a new Admin page called `Workspace info` in place of Information page, to make it easier to check the license

### Patch Changes

- 72e8ece564: Fixed GDPR removal to correctly wipe everything related to the user apart from \_id & activity fields
- 8a02759e40: Fixed an issue where broadcasted events were published twice within the same instance
- dea1fe9191: chore: Calculate & Store MAC stats
  Added new info to the stats: `omnichannelContactsBySource`, `uniqueContactsOfLastMonth`, `uniqueContactsOfLastWeek`, `uniqueContactsOfYesterday`
- e134eef8cb: Bump @rocket.chat/meteor version.
- ae4feeca3c: Bump @rocket.chat/meteor version.
- cba9c283a1: Bump @rocket.chat/meteor version.
- d94ebb9ceb: Bump @rocket.chat/meteor version.
- cf63ab42bb: Bump @rocket.chat/meteor version.
- 0e63407a4f: Bump @rocket.chat/meteor version.
- 3173a17012: Bump @rocket.chat/meteor version.
- 22bd4578d8: Bump @rocket.chat/meteor version.
- 4856b718e0: Bump @rocket.chat/meteor version.
- 3231645104: Bump @rocket.chat/meteor version.
- 550188e34b: Bump @rocket.chat/meteor version.
- 79d5478f80: Bump @rocket.chat/meteor version.
- 0db5206ed3: Bump @rocket.chat/meteor version.
- 24be625845: Bump @rocket.chat/meteor version.
- 6f84660296: Bump @rocket.chat/meteor version.
- e074217ae5: Bump @rocket.chat/meteor version.
- b41d65d5e5: Bump @rocket.chat/meteor version.
- a199adb29c: Bump @rocket.chat/meteor version.
- 07d01b0e37: Bump @rocket.chat/meteor version.
- Bump @rocket.chat/meteor version.
- 38e3933504: add support to DeepL open api
- e8eeb2a79d: fixed threads breaking when sending messages too fast
- 18ed36cdd1: fix: custom-css injection
- b85df55030: fix: UI issue on marketplace filters
- 7e96fbd75f: Fixed issue with the creation of groups with the name of an already existing room throwing `internalError`
- 75f0ae31d9: fix: Remove model-level query restrictions for monitors
- 2124868d4f: Fix trying to upload same file again and again.
- 93a0859e87: Fix unnecessary username validation on accounts profile form
- 27c75f15f3: Changed the name of the administration Logs page to "Records", implemented a tab layout in this page and added a new tab called "Analytic reports" that shows the most recent result of the statistics endpoint.
- f5c0d6b45d: Fixed DM room with "guest" user kept as "read only" after reactivating user
- 928177b602: Fix rocket.cat's app request message escaping
- 058650128d: fix: Change plan name from Enterprise to Premium on marketplace filtering
- bba3c9da6a: fix: Omnichannel webhook is not retrying requests
- 88833b24e9: fix: Google Maps and Katex config settings were not visible
- dea1fe9191: feat: Save visitor's activity on agent's interaction
- c714962b0e: Fixed message disappearing from room after erased even if "Show Deleted Status" is enabled
- e24d071675: Fixed intermittent errors caused by the removal of subscriptions and inquiries when lacking permissions.
- 3650ab81b5: Fixed issue with file attachments in rooms' messages export having no content
- afdcad7e67: test: read receipts
- 150a580851: regression: changed UniqueID modal being displayed wrongly during startup
- 06a8e30289: chore: Change plan name Enterprise to Premium on marketplace
- 7ed7cb41ce: Add the date and time to the email sent when a new device logs in
- dd254a9bf5: fix: mobile ringing notification missing call id
- 704ed0fc7b: Fix i18n translations using sprintf post processor
- 223dce18a3: Do not allow auto-translation to be enabled in E2E rooms
- 4344d838a9: fix: Unable to send attachments via email as an omni-agent
- ab78404954: New permission for testing push notifications
- b14e159d9b: Search users using full name too on share message modal
- a82d8c2bb0: Add pagination & tooltips to agent's dropdown on forwarding modal
- 3ce070a3de: fix: wrong client hash calculation due to race condition on assets

  Some deployments may suffer from some reloads if running multiple instances. It's caused by different client hashes generated due to a possible race condition on custom assets load at the startup time. Forcing the clients to talk to the right backend instances, which causes reloads if sticky sessions are not enabled.
  This change removes the assets from the hash calculation preventing the race condition and possible different hashes. After this change, the clients will not reload when the admin changes assets.

- 134b71df44: fix: Monitors now able to forward a chat without taking it first
- aaf11e92dc: Fixed Canned responses stream not working, causing users to refresh to see newly created responses.
- bd1c8b1e45: Fixed a problem that would prevent private apps from being shown on air-gapped environments
- a8718eddc0: Add new permission to allow kick users from rooms without being a member
- 5b9d6883bf: feat: Improve UI when MAC limits are reached
  feat: Limit endpoints on MAC limit reached
- 1f2b384c62: fix: cloud alerts not working
- 3fd0bc4120: download translation files through CDN
- 7342800286: Replace the old Enterprise labels to newest Premium
- 696bbc4f94: fix: Disables GenericMenu without any sections or items
- 2a1aa293a5: Check for room scoped permissions for starting discussions
- 3a62ac4ece: fix: user dropdown menu position on RTL layout
- ad7e52b742: Enable the option `Only allow verified users to login` to SaaS environment
- 8668485fda: fix: immediate auto reload issues

  Immediate auto reload increases server load on restarts/upgrades and increases the chance of getting 404 on Meteor's config file blocking the UI on a loading screen

  This change adds delays on front and backend codes on automatic client reload:

  - Front-end, adds a warning message including the old and new hashes, and a delay of 60 seconds after being notified by the server
  - Back-end, delays the client notifications on a random value between 2 and 10 minutes per connection, allowing different clients to reload at different moments and distributing the load along the time.

- 7493442650: chore: Deprecate un-used meteor method for omnichannel analytics
- f7b07a0fc5: feat: Community users will now be able to customize their Business hour timezone
- 54d8ad4392: Forward headers when using proxy for file uploads
- a98f3ff303: feat: added `licenses.info` endpoint
- 3488f6b024: Fixed an issue in which the engagement dashboard page tabs had no reactivity and would not change their content upon being clicked on.
- dea1fe9191: feat: Disable and annonimize visitors instead of removing
- ff2263a3c1: Fixed issue with message read receipts not being created when accessing a room the first time
- 26b8c8124c: fix: `TypeError`: Cannot use 'in' operator in `undefined` for every message sent
- 76c7b957ee: Improve cache of static files
- 4a59798da8: Handle the username update in the background
- Updated dependencies [7da1edf866]
- Updated dependencies [dea1fe9191]
- Updated dependencies [c2f337664e]
- Updated dependencies [747ec6c70e]
- Updated dependencies [c0ef13a0bf]
- Updated dependencies [c38711b346]
- Updated dependencies [223dce18a3]
- Updated dependencies [5b9d6883bf]
- Updated dependencies [35363420f0]
- Updated dependencies [92613680b7]
- Updated dependencies [ec1b2b9846]
- Updated dependencies [8e89b5a3b0]
- Updated dependencies [a98f3ff303]
- Updated dependencies [5f81a0f3cb]
- Updated dependencies [dea1fe9191]
  - @rocket.chat/ui-contexts@3.0.0
  - @rocket.chat/web-ui-registration@3.0.0
  - @rocket.chat/core-typings@6.5.0
  - @rocket.chat/model-typings@0.2.0
  - @rocket.chat/gazzodown@3.0.0
  - @rocket.chat/i18n@0.0.3
  - @rocket.chat/presence@0.1.0
  - @rocket.chat/core-services@0.3.0
  - @rocket.chat/rest-typings@6.5.0
  - @rocket.chat/server-fetch@0.0.2
  - @rocket.chat/tools@0.2.0
  - @rocket.chat/ui-theming@0.1.1
  - @rocket.chat/license@0.1.0
  - @rocket.chat/jwt@0.1.0
  - @rocket.chat/omnichannel-services@0.1.0
  - @rocket.chat/fuselage-ui-kit@3.0.0
  - @rocket.chat/ui-client@3.0.0
  - @rocket.chat/ui-video-conf@3.0.0
  - @rocket.chat/api-client@0.1.18
  - @rocket.chat/pdf-worker@0.0.24
  - @rocket.chat/cron@0.0.20
  - @rocket.chat/models@0.0.24
  - @rocket.chat/server-cloud-communication@0.0.1
  - @rocket.chat/instance-status@0.0.24

## 6.5.0-rc.19

### Patch Changes

- Bump @rocket.chat/meteor version.
  - @rocket.chat/core-typings@6.5.0-rc.19
  - @rocket.chat/rest-typings@6.5.0-rc.19
  - @rocket.chat/api-client@0.1.18-rc.12
  - @rocket.chat/license@0.1.0-rc.19
  - @rocket.chat/omnichannel-services@0.1.0-rc.19
  - @rocket.chat/pdf-worker@0.0.24-rc.12
  - @rocket.chat/presence@0.1.0-rc.19
  - @rocket.chat/core-services@0.3.0-rc.19
  - @rocket.chat/cron@0.0.20-rc.12
  - @rocket.chat/gazzodown@3.0.0-rc.19
  - @rocket.chat/model-typings@0.2.0-rc.19
  - @rocket.chat/ui-contexts@3.0.0-rc.19
  - @rocket.chat/server-cloud-communication@0.0.1
  - @rocket.chat/fuselage-ui-kit@3.0.0-rc.19
  - @rocket.chat/models@0.0.24-rc.12
  - @rocket.chat/ui-theming@0.1.1-rc.0
  - @rocket.chat/ui-client@3.0.0-rc.19
  - @rocket.chat/ui-video-conf@3.0.0-rc.19
  - @rocket.chat/web-ui-registration@3.0.0-rc.18
  - @rocket.chat/instance-status@0.0.24-rc.12

## 6.5.0-rc.18

### Patch Changes

- Bump @rocket.chat/meteor version.
  - @rocket.chat/core-typings@6.5.0-rc.18
  - @rocket.chat/rest-typings@6.5.0-rc.18
  - @rocket.chat/api-client@0.1.18-rc.11
  - @rocket.chat/license@0.1.0-rc.18
  - @rocket.chat/omnichannel-services@0.1.0-rc.18
  - @rocket.chat/pdf-worker@0.0.24-rc.11
  - @rocket.chat/presence@0.1.0-rc.18
  - @rocket.chat/core-services@0.3.0-rc.18
  - @rocket.chat/cron@0.0.20-rc.11
  - @rocket.chat/gazzodown@3.0.0-rc.18
  - @rocket.chat/model-typings@0.2.0-rc.18
  - @rocket.chat/ui-contexts@3.0.0-rc.18
  - @rocket.chat/server-cloud-communication@0.0.1
  - @rocket.chat/fuselage-ui-kit@3.0.0-rc.18
  - @rocket.chat/models@0.0.24-rc.11
  - @rocket.chat/ui-theming@0.1.1-rc.0
  - @rocket.chat/ui-client@3.0.0-rc.18
  - @rocket.chat/ui-video-conf@3.0.0-rc.18
  - @rocket.chat/web-ui-registration@3.0.0-rc.17
  - @rocket.chat/instance-status@0.0.24-rc.11

## 6.5.0-rc.17

### Patch Changes

- Bump @rocket.chat/meteor version.
  - @rocket.chat/core-typings@6.5.0-rc.17
  - @rocket.chat/rest-typings@6.5.0-rc.17
  - @rocket.chat/api-client@0.1.18-rc.10
  - @rocket.chat/license@0.1.0-rc.17
  - @rocket.chat/omnichannel-services@0.1.0-rc.17
  - @rocket.chat/pdf-worker@0.0.24-rc.10
  - @rocket.chat/presence@0.1.0-rc.17
  - @rocket.chat/core-services@0.3.0-rc.17
  - @rocket.chat/cron@0.0.20-rc.10
  - @rocket.chat/gazzodown@3.0.0-rc.17
  - @rocket.chat/model-typings@0.2.0-rc.17
  - @rocket.chat/ui-contexts@3.0.0-rc.17
  - @rocket.chat/server-cloud-communication@0.0.1
  - @rocket.chat/fuselage-ui-kit@3.0.0-rc.17
  - @rocket.chat/models@0.0.24-rc.10
  - @rocket.chat/ui-theming@0.1.1-rc.0
  - @rocket.chat/ui-client@3.0.0-rc.17
  - @rocket.chat/ui-video-conf@3.0.0-rc.17
  - @rocket.chat/web-ui-registration@3.0.0-rc.16
  - @rocket.chat/instance-status@0.0.24-rc.10

## 6.5.0-rc.16

### Patch Changes

- Bump @rocket.chat/meteor version.
  - @rocket.chat/core-typings@6.5.0-rc.16
  - @rocket.chat/rest-typings@6.5.0-rc.16
  - @rocket.chat/api-client@0.1.18-rc.9
  - @rocket.chat/license@0.1.0-rc.16
  - @rocket.chat/omnichannel-services@0.1.0-rc.16
  - @rocket.chat/pdf-worker@0.0.24-rc.9
  - @rocket.chat/presence@0.1.0-rc.16
  - @rocket.chat/core-services@0.3.0-rc.16
  - @rocket.chat/cron@0.0.20-rc.9
  - @rocket.chat/gazzodown@3.0.0-rc.16
  - @rocket.chat/model-typings@0.2.0-rc.16
  - @rocket.chat/ui-contexts@3.0.0-rc.16
  - @rocket.chat/server-cloud-communication@0.0.1
  - @rocket.chat/fuselage-ui-kit@3.0.0-rc.16
  - @rocket.chat/models@0.0.24-rc.9
  - @rocket.chat/ui-theming@0.1.1-rc.0
  - @rocket.chat/ui-client@3.0.0-rc.16
  - @rocket.chat/ui-video-conf@3.0.0-rc.16
  - @rocket.chat/web-ui-registration@3.0.0-rc.15
  - @rocket.chat/instance-status@0.0.24-rc.9

## 6.5.0-rc.15

### Patch Changes

- Bump @rocket.chat/meteor version.
  - @rocket.chat/core-typings@6.5.0-rc.15
  - @rocket.chat/rest-typings@6.5.0-rc.15
  - @rocket.chat/api-client@0.1.18-rc.8
  - @rocket.chat/license@0.1.0-rc.15
  - @rocket.chat/omnichannel-services@0.1.0-rc.15
  - @rocket.chat/pdf-worker@0.0.24-rc.8
  - @rocket.chat/presence@0.1.0-rc.15
  - @rocket.chat/core-services@0.3.0-rc.15
  - @rocket.chat/cron@0.0.20-rc.8
  - @rocket.chat/gazzodown@3.0.0-rc.15
  - @rocket.chat/model-typings@0.2.0-rc.15
  - @rocket.chat/ui-contexts@3.0.0-rc.15
  - @rocket.chat/server-cloud-communication@0.0.1
  - @rocket.chat/fuselage-ui-kit@3.0.0-rc.15
  - @rocket.chat/models@0.0.24-rc.8
  - @rocket.chat/ui-theming@0.1.1-rc.0
  - @rocket.chat/ui-client@3.0.0-rc.15
  - @rocket.chat/ui-video-conf@3.0.0-rc.15
  - @rocket.chat/web-ui-registration@3.0.0-rc.14
  - @rocket.chat/instance-status@0.0.24-rc.8

## 6.5.0-rc.14

### Patch Changes

- Bump @rocket.chat/meteor version.
  - @rocket.chat/core-typings@6.5.0-rc.14
  - @rocket.chat/rest-typings@6.5.0-rc.14
  - @rocket.chat/api-client@0.1.18-rc.7
  - @rocket.chat/license@0.1.0-rc.14
  - @rocket.chat/omnichannel-services@0.1.0-rc.14
  - @rocket.chat/pdf-worker@0.0.24-rc.7
  - @rocket.chat/presence@0.1.0-rc.14
  - @rocket.chat/core-services@0.3.0-rc.14
  - @rocket.chat/cron@0.0.20-rc.7
  - @rocket.chat/gazzodown@3.0.0-rc.14
  - @rocket.chat/model-typings@0.2.0-rc.14
  - @rocket.chat/ui-contexts@3.0.0-rc.14
  - @rocket.chat/server-cloud-communication@0.0.1
  - @rocket.chat/fuselage-ui-kit@3.0.0-rc.14
  - @rocket.chat/models@0.0.24-rc.7
  - @rocket.chat/ui-theming@0.1.1-rc.0
  - @rocket.chat/ui-client@3.0.0-rc.14
  - @rocket.chat/ui-video-conf@3.0.0-rc.14
  - @rocket.chat/web-ui-registration@3.0.0-rc.13
  - @rocket.chat/instance-status@0.0.24-rc.7

## 6.5.0-rc.13

### Patch Changes

- Bump @rocket.chat/meteor version.
  - @rocket.chat/core-typings@6.5.0-rc.13
  - @rocket.chat/rest-typings@6.5.0-rc.13
  - @rocket.chat/api-client@0.1.18-rc.6
  - @rocket.chat/license@0.1.0-rc.13
  - @rocket.chat/omnichannel-services@0.1.0-rc.13
  - @rocket.chat/pdf-worker@0.0.24-rc.6
  - @rocket.chat/presence@0.1.0-rc.13
  - @rocket.chat/core-services@0.3.0-rc.13
  - @rocket.chat/cron@0.0.20-rc.6
  - @rocket.chat/gazzodown@3.0.0-rc.13
  - @rocket.chat/model-typings@0.2.0-rc.13
  - @rocket.chat/ui-contexts@3.0.0-rc.13
  - @rocket.chat/server-cloud-communication@0.0.1
  - @rocket.chat/fuselage-ui-kit@3.0.0-rc.13
  - @rocket.chat/models@0.0.24-rc.6
  - @rocket.chat/ui-theming@0.1.1-rc.0
  - @rocket.chat/ui-client@3.0.0-rc.13
  - @rocket.chat/ui-video-conf@3.0.0-rc.13
  - @rocket.chat/web-ui-registration@3.0.0-rc.12
  - @rocket.chat/instance-status@0.0.24-rc.6

## 6.5.0-rc.12

### Patch Changes

- Bump @rocket.chat/meteor version.
  - @rocket.chat/core-typings@6.5.0-rc.12
  - @rocket.chat/rest-typings@6.5.0-rc.12
  - @rocket.chat/api-client@0.1.18-rc.5
  - @rocket.chat/license@0.1.0-rc.12
  - @rocket.chat/omnichannel-services@0.1.0-rc.12
  - @rocket.chat/pdf-worker@0.0.24-rc.5
  - @rocket.chat/presence@0.1.0-rc.12
  - @rocket.chat/core-services@0.3.0-rc.12
  - @rocket.chat/cron@0.0.20-rc.5
  - @rocket.chat/gazzodown@3.0.0-rc.12
  - @rocket.chat/model-typings@0.2.0-rc.12
  - @rocket.chat/ui-contexts@3.0.0-rc.12
  - @rocket.chat/server-cloud-communication@0.0.1
  - @rocket.chat/fuselage-ui-kit@3.0.0-rc.12
  - @rocket.chat/models@0.0.24-rc.5
  - @rocket.chat/ui-theming@0.1.1-rc.0
  - @rocket.chat/ui-client@3.0.0-rc.12
  - @rocket.chat/ui-video-conf@3.0.0-rc.12
  - @rocket.chat/web-ui-registration@3.0.0-rc.11
  - @rocket.chat/instance-status@0.0.24-rc.5

## 6.5.0-rc.11

### Patch Changes

- Bump @rocket.chat/meteor version.
- 7e96fbd75f: Fixed issue with the creation of groups with the name of an already existing room throwing `internalError`
  - @rocket.chat/core-typings@6.5.0-rc.11
  - @rocket.chat/rest-typings@6.5.0-rc.11
  - @rocket.chat/api-client@0.1.18-rc.4
  - @rocket.chat/license@0.1.0-rc.11
  - @rocket.chat/omnichannel-services@0.1.0-rc.11
  - @rocket.chat/pdf-worker@0.0.24-rc.4
  - @rocket.chat/presence@0.1.0-rc.11
  - @rocket.chat/core-services@0.3.0-rc.11
  - @rocket.chat/cron@0.0.20-rc.4
  - @rocket.chat/gazzodown@3.0.0-rc.11
  - @rocket.chat/model-typings@0.2.0-rc.11
  - @rocket.chat/ui-contexts@3.0.0-rc.11
  - @rocket.chat/server-cloud-communication@0.0.1
  - @rocket.chat/fuselage-ui-kit@3.0.0-rc.11
  - @rocket.chat/models@0.0.24-rc.4
  - @rocket.chat/ui-theming@0.1.1-rc.0
  - @rocket.chat/ui-client@3.0.0-rc.11
  - @rocket.chat/ui-video-conf@3.0.0-rc.11
  - @rocket.chat/web-ui-registration@3.0.0-rc.10
  - @rocket.chat/instance-status@0.0.24-rc.4

## 6.5.0-rc.10

### Patch Changes

- Bump @rocket.chat/meteor version.
  - @rocket.chat/core-typings@6.5.0-rc.10
  - @rocket.chat/rest-typings@6.5.0-rc.10
  - @rocket.chat/api-client@0.1.18-rc.3
  - @rocket.chat/license@0.1.0-rc.10
  - @rocket.chat/omnichannel-services@0.1.0-rc.10
  - @rocket.chat/pdf-worker@0.0.24-rc.3
  - @rocket.chat/presence@0.1.0-rc.10
  - @rocket.chat/core-services@0.3.0-rc.10
  - @rocket.chat/cron@0.0.20-rc.3
  - @rocket.chat/gazzodown@3.0.0-rc.10
  - @rocket.chat/model-typings@0.2.0-rc.10
  - @rocket.chat/ui-contexts@3.0.0-rc.10
  - @rocket.chat/server-cloud-communication@0.0.1
  - @rocket.chat/fuselage-ui-kit@3.0.0-rc.10
  - @rocket.chat/models@0.0.24-rc.3
  - @rocket.chat/ui-theming@0.1.1-rc.0
  - @rocket.chat/ui-client@3.0.0-rc.10
  - @rocket.chat/ui-video-conf@3.0.0-rc.10
  - @rocket.chat/web-ui-registration@3.0.0-rc.9
  - @rocket.chat/instance-status@0.0.24-rc.3

## 6.5.0-rc.9

### Patch Changes

- Bump @rocket.chat/meteor version.
  - @rocket.chat/core-typings@6.5.0-rc.9
  - @rocket.chat/rest-typings@6.5.0-rc.9
  - @rocket.chat/api-client@0.1.18-rc.2
  - @rocket.chat/license@0.1.0-rc.9
  - @rocket.chat/omnichannel-services@0.1.0-rc.9
  - @rocket.chat/pdf-worker@0.0.24-rc.2
  - @rocket.chat/presence@0.1.0-rc.9
  - @rocket.chat/core-services@0.3.0-rc.9
  - @rocket.chat/cron@0.0.20-rc.2
  - @rocket.chat/gazzodown@3.0.0-rc.9
  - @rocket.chat/model-typings@0.2.0-rc.9
  - @rocket.chat/ui-contexts@3.0.0-rc.9
  - @rocket.chat/server-cloud-communication@0.0.1
  - @rocket.chat/fuselage-ui-kit@3.0.0-rc.9
  - @rocket.chat/models@0.0.24-rc.2
  - @rocket.chat/ui-theming@0.1.1-rc.0
  - @rocket.chat/ui-client@3.0.0-rc.9
  - @rocket.chat/ui-video-conf@3.0.0-rc.9
  - @rocket.chat/web-ui-registration@3.0.0-rc.8
  - @rocket.chat/instance-status@0.0.24-rc.2

## 6.5.0-rc.8

### Patch Changes

- Bump @rocket.chat/meteor version.
- 928177b602: Fix rocket.cat's app request message escaping
  - @rocket.chat/core-typings@6.5.0-rc.8
  - @rocket.chat/rest-typings@6.5.0-rc.8
  - @rocket.chat/api-client@0.1.18-rc.1
  - @rocket.chat/license@0.1.0-rc.8
  - @rocket.chat/omnichannel-services@0.1.0-rc.8
  - @rocket.chat/pdf-worker@0.0.24-rc.1
  - @rocket.chat/presence@0.1.0-rc.8
  - @rocket.chat/core-services@0.3.0-rc.8
  - @rocket.chat/cron@0.0.20-rc.1
  - @rocket.chat/gazzodown@3.0.0-rc.8
  - @rocket.chat/model-typings@0.2.0-rc.8
  - @rocket.chat/ui-contexts@3.0.0-rc.8
  - @rocket.chat/server-cloud-communication@0.0.1
  - @rocket.chat/fuselage-ui-kit@3.0.0-rc.8
  - @rocket.chat/models@0.0.24-rc.1
  - @rocket.chat/ui-theming@0.1.1-rc.0
  - @rocket.chat/ui-client@3.0.0-rc.8
  - @rocket.chat/ui-video-conf@3.0.0-rc.8
  - @rocket.chat/web-ui-registration@3.0.0-rc.7
  - @rocket.chat/instance-status@0.0.24-rc.1

## 6.5.0-rc.7

### Patch Changes

- Bump @rocket.chat/meteor version.
- 88833b24e9: fix: Google Maps and Katex config settings were not visible
- 150a580851: regression: changed UniqueID modal being displayed wrongly during startup
- 7ed7cb41ce: Add the date and time to the email sent when a new device logs in
  - @rocket.chat/core-typings@6.5.0-rc.7
  - @rocket.chat/rest-typings@6.5.0-rc.7
  - @rocket.chat/api-client@0.1.15-rc.7
  - @rocket.chat/license@0.1.0-rc.7
  - @rocket.chat/omnichannel-services@0.1.0-rc.7
  - @rocket.chat/pdf-worker@0.0.21-rc.7
  - @rocket.chat/presence@0.1.0-rc.7
  - @rocket.chat/core-services@0.3.0-rc.7
  - @rocket.chat/cron@0.0.17-rc.7
  - @rocket.chat/gazzodown@3.0.0-rc.7
  - @rocket.chat/model-typings@0.2.0-rc.7
  - @rocket.chat/ui-contexts@3.0.0-rc.7
  - @rocket.chat/server-cloud-communication@0.0.1
  - @rocket.chat/fuselage-ui-kit@3.0.0-rc.7
  - @rocket.chat/models@0.0.21-rc.7
  - @rocket.chat/ui-theming@0.1.1-rc.0
  - @rocket.chat/ui-client@3.0.0-rc.7
  - @rocket.chat/ui-video-conf@3.0.0-rc.7
  - @rocket.chat/web-ui-registration@3.0.0-rc.6
  - @rocket.chat/instance-status@0.0.21-rc.7

## 6.5.0-rc.6

### Patch Changes

- Bump @rocket.chat/meteor version.
- aaf11e92dc: Fixed Canned responses stream not working, causing users to refresh to see newly created responses.
  - @rocket.chat/core-typings@6.5.0-rc.6
  - @rocket.chat/rest-typings@6.5.0-rc.6
  - @rocket.chat/api-client@0.1.15-rc.6
  - @rocket.chat/license@0.1.0-rc.6
  - @rocket.chat/omnichannel-services@0.1.0-rc.6
  - @rocket.chat/pdf-worker@0.0.21-rc.6
  - @rocket.chat/presence@0.1.0-rc.6
  - @rocket.chat/core-services@0.3.0-rc.6
  - @rocket.chat/cron@0.0.17-rc.6
  - @rocket.chat/gazzodown@3.0.0-rc.6
  - @rocket.chat/model-typings@0.2.0-rc.6
  - @rocket.chat/ui-contexts@3.0.0-rc.6
  - @rocket.chat/server-cloud-communication@0.0.1
  - @rocket.chat/fuselage-ui-kit@3.0.0-rc.6
  - @rocket.chat/models@0.0.21-rc.6
  - @rocket.chat/ui-theming@0.1.1-rc.0
  - @rocket.chat/ui-client@3.0.0-rc.6
  - @rocket.chat/ui-video-conf@3.0.0-rc.6
  - @rocket.chat/web-ui-registration@3.0.0-rc.5
  - @rocket.chat/instance-status@0.0.21-rc.6

## 6.5.0-rc.5

### Patch Changes

- Bump @rocket.chat/meteor version.
- 3ce070a3de: fix: wrong client hash calculation due to race condition on assets

  Some deployments may suffer from some reloads if running multiple instances. It's caused by different client hashes generated due to a possible race condition on custom assets load at the startup time. Forcing the clients to talk to the right backend instances, which causes reloads if sticky sessions are not enabled.
  This change removes the assets from the hash calculation preventing the race condition and possible different hashes. After this change, the clients will not reload when the admin changes assets.

- 26b8c8124c: fix: `TypeError`: Cannot use 'in' operator in `undefined` for every message sent
  - @rocket.chat/core-typings@6.5.0-rc.5
  - @rocket.chat/rest-typings@6.5.0-rc.5
  - @rocket.chat/api-client@0.1.15-rc.5
  - @rocket.chat/license@0.1.0-rc.5
  - @rocket.chat/omnichannel-services@0.1.0-rc.5
  - @rocket.chat/pdf-worker@0.0.21-rc.5
  - @rocket.chat/presence@0.1.0-rc.5
  - @rocket.chat/core-services@0.3.0-rc.5
  - @rocket.chat/cron@0.0.17-rc.5
  - @rocket.chat/gazzodown@3.0.0-rc.5
  - @rocket.chat/model-typings@0.2.0-rc.5
  - @rocket.chat/ui-contexts@3.0.0-rc.5
  - @rocket.chat/server-cloud-communication@0.0.1
  - @rocket.chat/fuselage-ui-kit@3.0.0-rc.5
  - @rocket.chat/models@0.0.21-rc.5
  - @rocket.chat/ui-theming@0.1.1-rc.0
  - @rocket.chat/ui-client@3.0.0-rc.5
  - @rocket.chat/ui-video-conf@3.0.0-rc.5
  - @rocket.chat/web-ui-registration@3.0.0-rc.4
  - @rocket.chat/instance-status@0.0.21-rc.5

## 6.5.0-rc.4

### Patch Changes

- Bump @rocket.chat/meteor version.
  - @rocket.chat/core-typings@6.5.0-rc.4
  - @rocket.chat/rest-typings@6.5.0-rc.4
  - @rocket.chat/api-client@0.1.15-rc.4
  - @rocket.chat/license@0.1.0-rc.4
  - @rocket.chat/omnichannel-services@0.1.0-rc.4
  - @rocket.chat/pdf-worker@0.0.21-rc.4
  - @rocket.chat/presence@0.1.0-rc.4
  - @rocket.chat/core-services@0.3.0-rc.4
  - @rocket.chat/cron@0.0.17-rc.4
  - @rocket.chat/gazzodown@3.0.0-rc.4
  - @rocket.chat/model-typings@0.2.0-rc.4
  - @rocket.chat/ui-contexts@3.0.0-rc.4
  - @rocket.chat/server-cloud-communication@0.0.1
  - @rocket.chat/fuselage-ui-kit@3.0.0-rc.4
  - @rocket.chat/models@0.0.21-rc.4
  - @rocket.chat/ui-theming@0.1.1-rc.0
  - @rocket.chat/ui-client@3.0.0-rc.4
  - @rocket.chat/ui-video-conf@3.0.0-rc.4
  - @rocket.chat/web-ui-registration@3.0.0-rc.3
  - @rocket.chat/instance-status@0.0.21-rc.4

## 6.5.0-rc.3

### Patch Changes

- Bump @rocket.chat/meteor version.
- 8668485fda: fix: immediate auto reload issues

  Immediate auto reload increases server load on restarts/upgrades and increases the chance of getting 404 on Meteor's config file blocking the UI on a loading screen

  This change adds delays on front and backend codes on automatic client reload:

  - Front-end, adds a warning message including the old and new hashes, and a delay of 60 seconds after being notified by the server
  - Back-end, delays the client notifications on a random value between 2 and 10 minutes per connection, allowing different clients to reload at different moments and distributing the load along the time.
  - @rocket.chat/core-typings@6.5.0-rc.3
  - @rocket.chat/rest-typings@6.5.0-rc.3
  - @rocket.chat/api-client@0.1.15-rc.3
  - @rocket.chat/license@0.1.0-rc.3
  - @rocket.chat/omnichannel-services@0.1.0-rc.3
  - @rocket.chat/pdf-worker@0.0.21-rc.3
  - @rocket.chat/presence@0.1.0-rc.3
  - @rocket.chat/core-services@0.3.0-rc.3
  - @rocket.chat/cron@0.0.17-rc.3
  - @rocket.chat/gazzodown@3.0.0-rc.3
  - @rocket.chat/model-typings@0.2.0-rc.3
  - @rocket.chat/ui-contexts@3.0.0-rc.3
  - @rocket.chat/server-cloud-communication@0.0.1
  - @rocket.chat/fuselage-ui-kit@3.0.0-rc.3
  - @rocket.chat/models@0.0.21-rc.3
  - @rocket.chat/ui-theming@0.1.1-rc.0
  - @rocket.chat/ui-client@3.0.0-rc.3
  - @rocket.chat/ui-video-conf@3.0.0-rc.3
  - @rocket.chat/instance-status@0.0.21-rc.3
  - @rocket.chat/web-ui-registration@3.0.0-rc.2

## 6.5.0-rc.2

### Patch Changes

- Bump @rocket.chat/meteor version.
  - @rocket.chat/core-typings@6.5.0-rc.2
  - @rocket.chat/rest-typings@6.5.0-rc.2
  - @rocket.chat/api-client@0.1.15-rc.2
  - @rocket.chat/license@0.1.0-rc.2
  - @rocket.chat/omnichannel-services@0.1.0-rc.2
  - @rocket.chat/pdf-worker@0.0.21-rc.2
  - @rocket.chat/presence@0.1.0-rc.2
  - @rocket.chat/core-services@0.3.0-rc.2
  - @rocket.chat/cron@0.0.17-rc.2
  - @rocket.chat/gazzodown@3.0.0-rc.2
  - @rocket.chat/model-typings@0.2.0-rc.2
  - @rocket.chat/ui-contexts@3.0.0-rc.2
  - @rocket.chat/server-cloud-communication@0.0.1
  - @rocket.chat/fuselage-ui-kit@3.0.0-rc.2
  - @rocket.chat/models@0.0.21-rc.2
  - @rocket.chat/ui-theming@0.1.1-rc.0
  - @rocket.chat/ui-client@3.0.0-rc.2
  - @rocket.chat/ui-video-conf@3.0.0-rc.2
  - @rocket.chat/web-ui-registration@3.0.0-rc.2
  - @rocket.chat/instance-status@0.0.21-rc.2

## 6.5.0-rc.1

### Patch Changes

- Bump @rocket.chat/meteor version.
  - @rocket.chat/core-typings@6.5.0-rc.1
  - @rocket.chat/rest-typings@6.5.0-rc.1
  - @rocket.chat/api-client@0.1.15-rc.1
  - @rocket.chat/license@0.1.0-rc.1
  - @rocket.chat/omnichannel-services@0.1.0-rc.1
  - @rocket.chat/pdf-worker@0.0.21-rc.1
  - @rocket.chat/presence@0.1.0-rc.1
  - @rocket.chat/core-services@0.3.0-rc.1
  - @rocket.chat/cron@0.0.17-rc.1
  - @rocket.chat/gazzodown@3.0.0-rc.1
  - @rocket.chat/model-typings@0.2.0-rc.1
  - @rocket.chat/ui-contexts@3.0.0-rc.1
  - @rocket.chat/server-cloud-communication@0.0.1
  - @rocket.chat/fuselage-ui-kit@3.0.0-rc.1
  - @rocket.chat/models@0.0.21-rc.1
  - @rocket.chat/ui-theming@0.1.1-rc.0
  - @rocket.chat/ui-client@3.0.0-rc.1
  - @rocket.chat/ui-video-conf@3.0.0-rc.1
  - @rocket.chat/web-ui-registration@3.0.0-rc.1
  - @rocket.chat/instance-status@0.0.21-rc.1

## 6.5.0-rc.0

### Minor Changes

- a31d5336c9: Added a new admin page called `Subscription`, this page is responsible of managing the current workspace subscription and it has a overview of the usage and limits of the plan
- 1642bad3ae: New setting to automatically enable autotranslate when joining rooms
- 747ec6c70e: Updated slack bridge to add support for connecting using slack apps in addition to the slack legacy bot
- 47303b5232: chore: adding some portugueses translations to the app details page
- c0ef13a0bf: Added `push` statistic, containing three bits. Each bit represents a boolean:
  ```
  1 1 1
  | | |
  | | +- push enabled = 0b1 = 1
  | +--- push gateway enabled = 0b10 = 2
  +----- push gateway changed = 0b100 = 4
  ```
- 809eb63d79: Fix typing indicator of Apps user
- ee2c7d1228: feat: Setup wizard content updates and enforcing cloud connectivity
- c38711b346: Add the daily and monthly peaks of concurrent connections to statistics
  - Added `dailyPeakConnections` statistic for monitoring the daily peak of concurrent connections in a workspace;
  - Added `maxMonthlyPeakConnections` statistic for monitoring the last 30 days peak of concurrent connections in a workspace;
- f3dd1277e6: Added new Omnichannel setting 'Hide conversation after closing'
- 92613680b7: Added option to select between two script engine options for the integrations
- ec1b2b9846: Create a deployment fingerprint to identify possible deployment changes caused by database cloning. A question to the admin will confirm if it's a regular deployment change or an intent of a new deployment and correct identification values as needed.
  The fingerprint is composed by `${siteUrl}${dbConnectionString}` and hashed via `sha256` in `base64`.
  An environment variable named `AUTO_ACCEPT_FINGERPRINT`, when set to `true`, can be used to auto-accept an expected fingerprint change as a regular deployment update.
- 5f81a0f3cb: Implemented the License library, it is used to handle the functionality like expiration date, modules, limits, etc.
  Also added a version v3 of the license, which contains an extended list of features.
  v2 is still supported, since we convert it to v3 on the fly.
- 5d55a9394e: Added a new Admin page called `Workspace info` in place of Information page, to make it easier to check the license

### Patch Changes

- 72e8ece564: Fixed GDPR removal to correctly wipe everything related to the user apart from \_id & activity fields
- 8a02759e40: Fixed an issue where broadcasted events were published twice within the same instance
- dea1fe9191: chore: Calculate & Store MAC stats
  Added new info to the stats: `omnichannelContactsBySource`, `uniqueContactsOfLastMonth`, `uniqueContactsOfLastWeek`, `uniqueContactsOfYesterday`
- 38e3933504: add support to DeepL open api
- e8eeb2a79d: fixed threads breaking when sending messages too fast
- 18ed36cdd1: fix: custom-css injection
- b85df55030: fix: UI issue on marketplace filters
- 75f0ae31d9: fix: Remove model-level query restrictions for monitors
- 2124868d4f: Fix trying to upload same file again and again.
- 93a0859e87: Fix unnecessary username validation on accounts profile form
- 27c75f15f3: Changed the name of the administration Logs page to "Records", implemented a tab layout in this page and added a new tab called "Analytic reports" that shows the most recent result of the statistics endpoint.
- f5c0d6b45d: Fixed DM room with "guest" user kept as "read only" after reactivating user
- 058650128d: fix: Change plan name from Enterprise to Premium on marketplace filtering
- bba3c9da6a: fix: Omnichannel webhook is not retrying requests
- dea1fe9191: feat: Save visitor's activity on agent's interaction
- c714962b0e: Fixed message disappearing from room after erased even if "Show Deleted Status" is enabled
- e24d071675: Fixed intermittent errors caused by the removal of subscriptions and inquiries when lacking permissions.
- 3650ab81b5: Fixed issue with file attachments in rooms' messages export having no content
- afdcad7e67: test: read receipts
- 06a8e30289: chore: Change plan name Enterprise to Premium on marketplace
- dd254a9bf5: fix: mobile ringing notification missing call id
- 704ed0fc7b: Fix i18n translations using sprintf post processor
- 223dce18a3: Do not allow auto-translation to be enabled in E2E rooms
- 4344d838a9: fix: Unable to send attachments via email as an omni-agent
- ab78404954: New permission for testing push notifications
- b14e159d9b: Search users using full name too on share message modal
- a82d8c2bb0: Add pagination & tooltips to agent's dropdown on forwarding modal
- 134b71df44: fix: Monitors now able to forward a chat without taking it first
- bd1c8b1e45: Fixed a problem that would prevent private apps from being shown on air-gapped environments
- a8718eddc0: Add new permission to allow kick users from rooms without being a member
- 5b9d6883bf: feat: Improve UI when MAC limits are reached
  feat: Limit endpoints on MAC limit reached
- 1f2b384c62: fix: cloud alerts not working
- 3fd0bc4120: download translation files through CDN
- 7342800286: Replace the old Enterprise labels to newest Premium
- 696bbc4f94: fix: Disables GenericMenu without any sections or items
- 2a1aa293a5: Check for room scoped permissions for starting discussions
- 3a62ac4ece: fix: user dropdown menu position on RTL layout
- ad7e52b742: Enable the option `Only allow verified users to login` to SaaS environment
- 7493442650: chore: Deprecate un-used meteor method for omnichannel analytics
- f7b07a0fc5: feat: Community users will now be able to customize their Business hour timezone
- 54d8ad4392: Forward headers when using proxy for file uploads
- a98f3ff303: feat: added `licenses.info` endpoint
- 3488f6b024: Fixed an issue in which the engagement dashboard page tabs had no reactivity and would not change their content upon being clicked on.
- dea1fe9191: feat: Disable and annonimize visitors instead of removing
- ff2263a3c1: Fixed issue with message read receipts not being created when accessing a room the first time
- 76c7b957ee: Improve cache of static files
- 4a59798da8: Handle the username update in the background
- Updated dependencies [7da1edf866]
- Updated dependencies [dea1fe9191]
- Updated dependencies [c2f337664e]
- Updated dependencies [747ec6c70e]
- Updated dependencies [c0ef13a0bf]
- Updated dependencies [c38711b346]
- Updated dependencies [223dce18a3]
- Updated dependencies [5b9d6883bf]
- Updated dependencies [35363420f0]
- Updated dependencies [92613680b7]
- Updated dependencies [ec1b2b9846]
- Updated dependencies [8e89b5a3b0]
- Updated dependencies [a98f3ff303]
- Updated dependencies [5f81a0f3cb]
- Updated dependencies [dea1fe9191]
  - @rocket.chat/ui-contexts@3.0.0-rc.0
  - @rocket.chat/web-ui-registration@3.0.0-rc.0
  - @rocket.chat/core-typings@6.5.0-rc.0
  - @rocket.chat/model-typings@0.2.0-rc.0
  - @rocket.chat/gazzodown@3.0.0-rc.0
  - @rocket.chat/i18n@0.0.3-rc.0
  - @rocket.chat/presence@0.1.0-rc.0
  - @rocket.chat/core-services@0.3.0-rc.0
  - @rocket.chat/rest-typings@6.5.0-rc.0
  - @rocket.chat/server-fetch@0.0.2-rc.0
  - @rocket.chat/tools@0.2.0-rc.0
  - @rocket.chat/ui-theming@0.1.1-rc.0
  - @rocket.chat/license@0.1.0-rc.0
  - @rocket.chat/jwt@0.1.0-rc.0
  - @rocket.chat/omnichannel-services@0.1.0-rc.0
  - @rocket.chat/fuselage-ui-kit@3.0.0-rc.0
  - @rocket.chat/ui-client@3.0.0-rc.0
  - @rocket.chat/ui-video-conf@3.0.0-rc.0
  - @rocket.chat/api-client@0.1.15-rc.0
  - @rocket.chat/pdf-worker@0.0.21-rc.0
  - @rocket.chat/cron@0.0.17-rc.0
  - @rocket.chat/models@0.0.21-rc.0
  - @rocket.chat/server-cloud-communication@0.0.1
  - @rocket.chat/instance-status@0.0.21-rc.0

## 6.4.8

### Patch Changes

- 550900bb2b: Bump @rocket.chat/meteor version.
- Bump @rocket.chat/meteor version.
  - @rocket.chat/core-typings@6.4.8
  - @rocket.chat/rest-typings@6.4.8
  - @rocket.chat/api-client@0.1.17
  - @rocket.chat/omnichannel-services@0.0.23
  - @rocket.chat/pdf-worker@0.0.23
  - @rocket.chat/presence@0.0.23
  - @rocket.chat/core-services@0.2.8
  - @rocket.chat/cron@0.0.19
  - @rocket.chat/gazzodown@2.0.8
  - @rocket.chat/model-typings@0.1.8
  - @rocket.chat/ui-contexts@2.0.8
  - @rocket.chat/fuselage-ui-kit@2.0.8
  - @rocket.chat/models@0.0.23
  - @rocket.chat/ui-theming@0.1.0
  - @rocket.chat/ui-client@2.0.8
  - @rocket.chat/ui-video-conf@2.0.8
  - @rocket.chat/web-ui-registration@2.0.8
  - @rocket.chat/instance-status@0.0.23

## 6.4.7

### Patch Changes

- 037efa4f4f: Bump @rocket.chat/meteor version.
- Bump @rocket.chat/meteor version.
- b98492e3ee: Add additional checks to the OAuth tokens to prevent future issues
  - @rocket.chat/core-typings@6.4.7
  - @rocket.chat/rest-typings@6.4.7
  - @rocket.chat/api-client@0.1.16
  - @rocket.chat/omnichannel-services@0.0.22
  - @rocket.chat/pdf-worker@0.0.22
  - @rocket.chat/presence@0.0.22
  - @rocket.chat/core-services@0.2.7
  - @rocket.chat/cron@0.0.18
  - @rocket.chat/gazzodown@2.0.7
  - @rocket.chat/model-typings@0.1.7
  - @rocket.chat/ui-contexts@2.0.7
  - @rocket.chat/fuselage-ui-kit@2.0.7
  - @rocket.chat/models@0.0.22
  - @rocket.chat/ui-theming@0.1.0
  - @rocket.chat/ui-client@2.0.7
  - @rocket.chat/ui-video-conf@2.0.7
  - @rocket.chat/web-ui-registration@2.0.7
  - @rocket.chat/instance-status@0.0.22

## 6.4.6

### Patch Changes

- 35ea15005a: Bump @rocket.chat/meteor version.
- Bump @rocket.chat/meteor version.
- 57deb49ceb: fix: OAuth login by redirect failing on firefox
- 00875fc9ab: fix: wrong client hash calculation due to race condition on assets

  Some deployments may suffer from some reloads if running multiple instances. It's caused by different client hashes generated due to a possible race condition on custom assets load at the startup time. Forcing the clients to talk to the right backend instances, which causes reloads if sticky sessions are not enabled.
  This change removes the assets from the hash calculation preventing the race condition and possible different hashes. After this change, the clients will not reload when the admin changes assets.

- b7ea8651bf: fix: immediate auto reload issues

  Immediate auto reload increases server load on restarts/upgrades and increases the chance of getting 404 on Meteor's config file blocking the UI on a loading screen

  This change adds delays on front and backend codes on automatic client reload:

  - Front-end, adds a warning message including the old and new hashes, and a delay of 60 seconds after being notified by the server
  - Back-end, delays the client notifications on a random value between 2 and 10 minutes per connection, allowing different clients to reload at different moments and distributing the load along the time.

- 873eea9d54: fix: `TypeError`: Cannot use 'in' operator in `undefined` for every message sent
  - @rocket.chat/core-typings@6.4.6
  - @rocket.chat/rest-typings@6.4.6
  - @rocket.chat/api-client@0.1.15
  - @rocket.chat/omnichannel-services@0.0.21
  - @rocket.chat/pdf-worker@0.0.21
  - @rocket.chat/presence@0.0.21
  - @rocket.chat/core-services@0.2.6
  - @rocket.chat/cron@0.0.17
  - @rocket.chat/gazzodown@2.0.6
  - @rocket.chat/model-typings@0.1.6
  - @rocket.chat/ui-contexts@2.0.6
  - @rocket.chat/fuselage-ui-kit@2.0.6
  - @rocket.chat/models@0.0.21
  - @rocket.chat/ui-theming@0.1.0
  - @rocket.chat/ui-client@2.0.6
  - @rocket.chat/ui-video-conf@2.0.6
  - @rocket.chat/web-ui-registration@2.0.6
  - @rocket.chat/instance-status@0.0.21

## 6.4.5

### Patch Changes

- 40ac9ea019: Bump @rocket.chat/meteor version.
- Bump @rocket.chat/meteor version.
  - @rocket.chat/core-typings@6.4.5
  - @rocket.chat/rest-typings@6.4.5
  - @rocket.chat/api-client@0.1.14
  - @rocket.chat/omnichannel-services@0.0.20
  - @rocket.chat/pdf-worker@0.0.20
  - @rocket.chat/presence@0.0.20
  - @rocket.chat/core-services@0.2.5
  - @rocket.chat/cron@0.0.16
  - @rocket.chat/gazzodown@2.0.5
  - @rocket.chat/model-typings@0.1.5
  - @rocket.chat/ui-contexts@2.0.5
  - @rocket.chat/fuselage-ui-kit@2.0.5
  - @rocket.chat/models@0.0.20
  - @rocket.chat/ui-theming@0.1.0
  - @rocket.chat/ui-client@2.0.5
  - @rocket.chat/ui-video-conf@2.0.5
  - @rocket.chat/web-ui-registration@2.0.5
  - @rocket.chat/instance-status@0.0.20

## 6.4.4

### Patch Changes

- 9e61d9c8b5: Bump @rocket.chat/meteor version.
- Bump @rocket.chat/meteor version.
- e832e9fe96: Fixed widget's `nextAgent` API sending an array of chars instead of an object for `departmentId` parameter
- a20c4799a4: fix: custom-css injection
- 4789616afd: Fixed a problem that would prevent private apps from being shown on air-gapped environments
- e832e9fe96: Fixed a problem caused by `onlyAvailable` property of `livechat/users/agent` endpoint not having the proper type validation
  - @rocket.chat/core-typings@6.4.4
  - @rocket.chat/rest-typings@6.4.4
  - @rocket.chat/api-client@0.1.13
  - @rocket.chat/omnichannel-services@0.0.19
  - @rocket.chat/pdf-worker@0.0.19
  - @rocket.chat/presence@0.0.19
  - @rocket.chat/core-services@0.2.4
  - @rocket.chat/cron@0.0.15
  - @rocket.chat/gazzodown@2.0.4
  - @rocket.chat/model-typings@0.1.4
  - @rocket.chat/ui-contexts@2.0.4
  - @rocket.chat/fuselage-ui-kit@2.0.4
  - @rocket.chat/models@0.0.19
  - @rocket.chat/ui-theming@0.1.0
  - @rocket.chat/ui-client@2.0.4
  - @rocket.chat/ui-video-conf@2.0.4
  - @rocket.chat/web-ui-registration@2.0.4
  - @rocket.chat/instance-status@0.0.19

## 6.4.3

### Patch Changes

- a8676a3c5e: Bump @rocket.chat/meteor version.
- Bump @rocket.chat/meteor version.
- 69d89c4700: Fix unnecessary username validation on accounts profile form
- 02f4491d5a: fix: Omnichannel webhook is not retrying requests
- 02f4491d5a: Fixed intermittent errors caused by the removal of subscriptions and inquiries when lacking permissions.
- 25a2129beb: Rolled back a change of route from `/admin/workspace` to `/admin/info`
- 02f4491d5a: Add pagination & tooltips to agent's dropdown on forwarding modal
- 02f4491d5a: Added new Omnichannel setting 'Hide conversation after closing'
  - @rocket.chat/core-typings@6.4.3
  - @rocket.chat/rest-typings@6.4.3
  - @rocket.chat/api-client@0.1.12
  - @rocket.chat/omnichannel-services@0.0.18
  - @rocket.chat/pdf-worker@0.0.18
  - @rocket.chat/presence@0.0.18
  - @rocket.chat/core-services@0.2.3
  - @rocket.chat/cron@0.0.14
  - @rocket.chat/gazzodown@2.0.3
  - @rocket.chat/model-typings@0.1.3
  - @rocket.chat/ui-contexts@2.0.3
  - @rocket.chat/fuselage-ui-kit@2.0.3
  - @rocket.chat/models@0.0.18
  - @rocket.chat/ui-theming@0.1.0
  - @rocket.chat/ui-client@2.0.3
  - @rocket.chat/ui-video-conf@2.0.3
  - @rocket.chat/web-ui-registration@2.0.3
  - @rocket.chat/instance-status@0.0.18

## 6.4.2

### Patch Changes

- eceeaf3b5d: Bump @rocket.chat/meteor version.
- Bump @rocket.chat/meteor version.
- 8e155d4212: fixed threads breaking when sending messages too fast
- 3f7ce23a90: fix: mobile ringing notification missing call id
- 36bcec8e40: Forward headers when using proxy for file uploads
- d20033723c: Handle the username update in the background
  - @rocket.chat/core-typings@6.4.2
  - @rocket.chat/rest-typings@6.4.2
  - @rocket.chat/api-client@0.1.11
  - @rocket.chat/omnichannel-services@0.0.17
  - @rocket.chat/pdf-worker@0.0.17
  - @rocket.chat/presence@0.0.17
  - @rocket.chat/core-services@0.2.2
  - @rocket.chat/cron@0.0.13
  - @rocket.chat/gazzodown@2.0.2
  - @rocket.chat/model-typings@0.1.2
  - @rocket.chat/ui-contexts@2.0.2
  - @rocket.chat/fuselage-ui-kit@2.0.2
  - @rocket.chat/models@0.0.17
  - @rocket.chat/ui-theming@0.1.0
  - @rocket.chat/ui-client@2.0.2
  - @rocket.chat/ui-video-conf@2.0.2
  - @rocket.chat/web-ui-registration@2.0.2
  - @rocket.chat/instance-status@0.0.17

## 6.4.1

### Patch Changes

- b289bbf26c: Bump @rocket.chat/meteor version.
- Bump @rocket.chat/meteor version.
- 636a412866: fix: Remove model-level query restrictions for monitors
- 5e3473a2c9: New setting to automatically enable autotranslate when joining rooms
- 2fa78b0563: fix: Monitors now able to forward a chat without taking it first
- 0d14dc49c3: Add new permission to allow kick users from rooms without being a member
- 919fe1f33d: download translation files through CDN
- eb4881ca53: fix: user dropdown menu position on RTL layout
- 5ee909bd94: Improve cache of static files
  - @rocket.chat/core-typings@6.4.1
  - @rocket.chat/rest-typings@6.4.1
  - @rocket.chat/api-client@0.1.10
  - @rocket.chat/omnichannel-services@0.0.16
  - @rocket.chat/pdf-worker@0.0.16
  - @rocket.chat/presence@0.0.16
  - @rocket.chat/core-services@0.2.1
  - @rocket.chat/cron@0.0.12
  - @rocket.chat/gazzodown@2.0.1
  - @rocket.chat/model-typings@0.1.1
  - @rocket.chat/ui-contexts@2.0.1
  - @rocket.chat/fuselage-ui-kit@2.0.1
  - @rocket.chat/models@0.0.16
  - @rocket.chat/ui-theming@0.1.0
  - @rocket.chat/ui-client@2.0.1
  - @rocket.chat/ui-video-conf@2.0.1
  - @rocket.chat/web-ui-registration@2.0.1
  - @rocket.chat/instance-status@0.0.16

## 6.4.0

### Minor Changes

- 239a34e877: new: ring mobile users on direct conference calls
- 04fe492555: Added new Omnichannel's trigger condition "After starting a chat".
- 4186eecf05: Introduce the ability to report an user
- 92b690d206: fix: Wrong toast message while creating a new custom sound with an existing name
- f83ea5d6e8: Added support for threaded conversation in Federated rooms.
- 682d0bc05a: fix: Time format of Retention Policy
- 1b42dfc6c1: Added a new Roles bridge to RC Apps-Engine for reading and retrieving role details.
- 2db32f0d4a: Add option to select what URL previews should be generated for each message.
- 982ef6f459: Add new event to notify users directly about new banners
- 19aec23cda: New AddUser workflow for Federated Rooms
- ebab8c4dd8: Added Reports Metrics Dashboard to Omnichannel
- 85a936220c: feat: remove enforce password fallback dependency
- 5832be2e1b: Reorganized the message menu
- 074db3b419: UX improvement for the Moderation Console Context bar for viewing the reported messages. The Report reason is now displayed in the reported messages context bar.
  The Moderation Action Modal confirmation description is updated to be more clear and concise.
- 357a3a50fa: feat: high-contrast theme
- 7070f00b05: feat: return all broken password policies at once
- ead7c7bef2: Fixed read receipts not getting deleted after corresponding message is deleted
- 1041d4d361: Added option to select between two script engine options for the integrations
- ad08c26b46: Introduced upsells for the engagement dashboard and device management admin sidebar items in CE workspaces. Additionally, restructured the admin sidebar items to enhance organization.
- 93d4912e17: fix: missing params on updateOwnBasicInfo endpoint
- ee3815fce4: feat: add ChangePassword field to Account/Security
- 1000b9b317: Fixed the issue of apps icon uneven alignment in case of missing icons inside message composer toolbar & message toolbar menu.

### Patch Changes

- 6d453f71ac: Translation files are requested multiple times
- cada29b6ce: fix: Managers allowed to make deactivated agent's available
- 470c29d7e9: Fixed an issue causing `queue time` to be calculated from current time when a room was closed without being served.
  Now:
  - For served rooms: queue time = servedBy time - queuedAt
  - For not served, but open rooms = now - queuedAt
  - For not served and closed rooms = closedAt - queuedAt
- ea8998602b: fix: Performance issue on `Messages.countByType` aggregation caused by unindexed property on messages collection
- f634601d90: Bump @rocket.chat/meteor version.
- f46c1f7b70: Bump @rocket.chat/meteor version.
- 6963cc2d00: Bump @rocket.chat/meteor version.
- 7cc15ac814: Bump @rocket.chat/meteor version.
- 40c5277197: Bump @rocket.chat/meteor version.
- Bump @rocket.chat/meteor version.
- a08006c9f0: feat: add sections to room header and user infos menus with menuV2
- 203304782f: Fixed `overrideDestinationChannelEnabled` treated as a required param in `integrations.create` and `integration.update` endpoints
- 9edca67b9b: feat(apps): `ActionManagerBusyState` component for apps `ui.interaction`
- ec60dbe8f5: Fixed custom translations not being displayed
- 6fa30ddcd1: Hide Reset TOTP option if 2FA is disabled
- ff7e181464: Added ability to freeze or completely disable integration scripts through envvars
- 4ce8ea89a8: fix: custom emoji upload with FileSystem method
- 87570d0fb7: New filters to the Rooms Table at `Workspace > Rooms`
- 8a59855fcf: When setting a room as read-only, do not allow previously unmuted users to send messages.
- c73f5373b8: fix: finnish translation
- f5a886a144: fixed an issue where 2fa was not working after an OAuth redirect
- 459c8574ed: Fixed issue with custom OAuth services' settings not being be fully removed
- 42644a6e44: fix: Prevent `RoomProvider.useEffect` from subscribing to room-data stream multiple times
- 9bdbc9b086: load sounds right before playing them
- 6154979119: Fix users being created without the `roles` field
- 6bcdd88531: Fixed CAS login after popup closes
- 839789c988: Fix moment timestamps language change
- f0025d4d92: Fixed message fetching method in LivechatBridge for Apps
- 9c957b9d9a: Fix pruning messages in a room results in an incorrect message counter
- 583a3149fe: fix: rejected conference calls continue to ring
- b59fd5d7fb: User information crashing for some locales
- 4349443629: Fix performance issue on Engagement Dashboard aggregation
- 614a9b8fc8: Show correct date for last day time
- 69447e1864: Added ability to disable private app installation via envvar (DISABLE_PRIVATE_APP_INSTALLATION)
- 52a1aa94eb: improve: System messages for omni-visitor abandonment feature
- 7dffec2e2f: chore: Add danger variant to apps action button menus
- f0c8867bb9: Disabled call to tags enterprise endpoint when on community license
- 5e89694bfa: Fixes SAML full name updates not being mirrored to DM rooms.
- d6f0c6afe2: Fixed Importer Progress Bar progress indicator
- 177506ea91: Make user default role setting public
- 3fb2124166: Fixed misleading of 'total' in team members list inside Channel
- 5cee21468e: Fix spotlight search does not find rooms with special or non-latin characters
- cf59c8abe3: Fix engagement dashboard not showing data
- dfb9a075b3: fixed wrong user status displayed during mentioning a user in a channel
- 1fbbb6241a: Don't allow to report self messages
- 53e0c346e2: fixed scrollbar over content in Federated Room List
- 5321e87363: Fix seat counter including bots users
- 7137a193a7: feat: Add flag to disable teams mention via troubleshoot page
- 59e6fe3d2a: fixed layout changing from embedded view when navigating
- 3245a0a318: Fix LinkedIn OAuth broken
- 45a8943ed4: Removed old/deprecated Rocket.Chat Federation card from Info page
- 6eea189ec8: Fix the code that was setting email URL to an invalid value when SMTP was not set
- f5a886a144: fixed an issue where oauth login was not working with some providers
- ba24f3c21f: Fixed `default` field not being returned from the `setDefault` endpoints when setting to false
- a79f61461d: Fixed an issue where timeout for http requests in Apps-Engine bridges was too short
- 51b988b3df: Fix importer filters not working
- 5d857f462c: fix: stop blinking "Room not found" before dm creation
- db26f8a8ee: fixed an issue with the positioning of the message menu
- aaefe865a7: fix: agent role being removed upon user deactivation
- 306a5830c3: Fix `mention-here` and `mention-all` permissions not being honored
- 761cad4382: Fix CORS headers not being set for assets
- 9e5718002a: Fixed Slackbridge was not handling correctly received events from Slack anymore. Events: (Send, edit, delete, react meassages)
- 54ef89c9a7: fix: show requested filters only on requested apps view
- 1589279b79: Fix users not able to login after block time perdiod has passed
- 880ab5689c: Fixed selected departments not being displayed due to pagination
- a81bad24e0: Fixed Apps-Engine event `IPostUserCreated` execution
- 7a4fdf41f8: Fix validation in app status call that allowed Enterprise apps to be enabled in invalid environments
- e28f8d95f0: Fixed inviter not informed when inviting member to room via `/invite` slashcommand
- d47d2021ac: Fixed "teams" icon not being displayed on spotlight sidebar search
- 93d5a5ceb8: fix: User timezone not being respected on Current Chat's filter
- f556518fa1: Change SAU aggregation to consider only sessions from few days ago instead of the whole past.

  This is particularly important for large workspaces in case the cron job did not run for some time, in that case the amount of sessions would accumulate and the aggregation would take a long time to run.

- b747f3d3bc: Fixed unable to create admin user using ADMIN\_\* environment variables
- 2cf2643399: Fixed failing user data exports
- 61a106fbf2: Increase cron job check delay to 1 min from 5s.

  This reduces MongoDB requests introduced on 6.3.

- ace35997a6: chore: Increase cache time from 5s to 10s on `getUnits` helpers. This should reduce the number of DB calls made by this method to fetch the unit limitations for a user.
- f5a886a144: fixed an issue on oauth login that caused missing emails to be detected as changed data
- 61128364d6: Fixes a problem where the calculated time for considering the visitor abandonment was the first message from the visitor and not the visitor's reply to the agent.
- 9496f1eb97: Deprecate `livechat:getOverviewData` and `livechat:getAgentOverviewData` methods and create API endpoints `livechat/analytics/overview` and `livechat/analytics/agent-overview` to fetch analytics data
- 01dec055a0: Fixed Accounts profile form name change was not working
- e4837a15ed: Fixed user mentioning when prepending the username with `>`
- d45365436e: Use group filter when set to LDAP sync process
- c536a4a237: fix: Missing padding on Omnichannel contacts Contextualbar loading state
- 87e4a4aa56: Fixes a problem that allowed users to send empty spaces as comment to bypass the "comment required" setting
- 69a5213afc: Fixed an issue where a mailer error was being sent to customers using offline message's form on Omnichannel instead of the translated one
- b8f3d5014f: Fixed the login page language switcher, now the component has a new look, is reactive and the language selection becomes concrete upon login in. Also changed the default language of the login page to be the browser language.
- 22cf158c43: fixed the unread messages mark not showing
- 72a34a02f7: fixed the video recorder window not closing after permission is denied.
- Updated dependencies [239a34e877]
- Updated dependencies [203304782f]
- Updated dependencies [1246a21648]
- Updated dependencies [4186eecf05]
- Updated dependencies [8a59855fcf]
- Updated dependencies [f9a748526d]
- Updated dependencies [5cee21468e]
- Updated dependencies [dc1d8ce92e]
- Updated dependencies [2db32f0d4a]
- Updated dependencies [982ef6f459]
- Updated dependencies [ba24f3c21f]
- Updated dependencies [19aec23cda]
- Updated dependencies [ebab8c4dd8]
- Updated dependencies [aaefe865a7]
- Updated dependencies [074db3b419]
- Updated dependencies [357a3a50fa]
- Updated dependencies [f556518fa1]
- Updated dependencies [d9a150000d]
- Updated dependencies [ead7c7bef2]
- Updated dependencies [1041d4d361]
- Updated dependencies [61a106fbf2]
- Updated dependencies [61128364d6]
- Updated dependencies [9496f1eb97]
- Updated dependencies [dce4a829fa]
- Updated dependencies [d45365436e]
- Updated dependencies [b8f3d5014f]
- Updated dependencies [93d4912e17]
- Updated dependencies [ee3815fce4]
  - @rocket.chat/core-typings@6.4.0
  - @rocket.chat/rest-typings@6.4.0
  - @rocket.chat/fuselage-ui-kit@2.0.0
  - @rocket.chat/model-typings@0.1.0
  - @rocket.chat/core-services@0.2.0
  - @rocket.chat/ui-client@2.0.0
  - @rocket.chat/ui-contexts@2.0.0
  - @rocket.chat/ui-theming@0.1.0
  - @rocket.chat/presence@0.0.15
  - @rocket.chat/tools@0.1.0
  - @rocket.chat/cron@0.0.11
  - @rocket.chat/i18n@0.0.2
  - @rocket.chat/web-ui-registration@2.0.0
  - @rocket.chat/api-client@0.1.9
  - @rocket.chat/omnichannel-services@0.0.15
  - @rocket.chat/pdf-worker@0.0.15
  - @rocket.chat/gazzodown@2.0.0
  - @rocket.chat/models@0.0.15
  - @rocket.chat/ui-video-conf@2.0.0
  - @rocket.chat/base64@1.0.12
  - @rocket.chat/instance-status@0.0.15
  - @rocket.chat/random@1.2.1
  - @rocket.chat/sha256@1.0.9
  - @rocket.chat/ui-composer@0.0.1

## 6.4.0-rc.5

### Minor Changes

- 1041d4d361: Added option to select between two script engine options for the integrations

### Patch Changes

- Bump @rocket.chat/meteor version.
- ec60dbe8f5: Fixed custom translations not being displayed
- Updated dependencies [1041d4d361]
  - @rocket.chat/core-typings@6.4.0-rc.5
  - @rocket.chat/rest-typings@6.4.0-rc.5
  - @rocket.chat/tools@0.1.0-rc.0
  - @rocket.chat/api-client@0.1.9-rc.5
  - @rocket.chat/omnichannel-services@0.0.15-rc.5
  - @rocket.chat/pdf-worker@0.0.15-rc.5
  - @rocket.chat/presence@0.0.15-rc.5
  - @rocket.chat/core-services@0.2.0-rc.5
  - @rocket.chat/cron@0.0.11-rc.5
  - @rocket.chat/gazzodown@2.0.0-rc.5
  - @rocket.chat/model-typings@0.1.0-rc.5
  - @rocket.chat/ui-contexts@2.0.0-rc.5
  - @rocket.chat/fuselage-ui-kit@2.0.0-rc.5
  - @rocket.chat/models@0.0.15-rc.5
  - @rocket.chat/ui-theming@0.1.0-rc.0
  - @rocket.chat/ui-client@2.0.0-rc.5
  - @rocket.chat/ui-video-conf@2.0.0-rc.5
  - @rocket.chat/web-ui-registration@2.0.0-rc.5
  - @rocket.chat/instance-status@0.0.15-rc.5

## 6.4.0-rc.4

### Patch Changes

- Bump @rocket.chat/meteor version.
  - @rocket.chat/core-typings@6.4.0-rc.4
  - @rocket.chat/rest-typings@6.4.0-rc.4
  - @rocket.chat/api-client@0.1.8-rc.4
  - @rocket.chat/omnichannel-services@0.0.14-rc.4
  - @rocket.chat/pdf-worker@0.0.14-rc.4
  - @rocket.chat/presence@0.0.14-rc.4
  - @rocket.chat/core-services@0.2.0-rc.4
  - @rocket.chat/cron@0.0.10-rc.4
  - @rocket.chat/gazzodown@2.0.0-rc.4
  - @rocket.chat/model-typings@0.1.0-rc.4
  - @rocket.chat/ui-contexts@2.0.0-rc.4
  - @rocket.chat/fuselage-ui-kit@2.0.0-rc.4
  - @rocket.chat/models@0.0.14-rc.4
  - @rocket.chat/ui-theming@0.1.0-rc.0
  - @rocket.chat/ui-client@2.0.0-rc.4
  - @rocket.chat/ui-video-conf@2.0.0-rc.4
  - @rocket.chat/web-ui-registration@2.0.0-rc.4
  - @rocket.chat/instance-status@0.0.14-rc.4

## 6.4.0-rc.3

### Patch Changes

- Bump @rocket.chat/meteor version.
- 614a9b8fc8: Show correct date for last day time
- 61a106fbf2: Increase cron job check delay to 1 min from 5s.

  This reduces MongoDB requests introduced on 6.3.

- Updated dependencies [d9a150000d]
- Updated dependencies [61a106fbf2]
  - @rocket.chat/presence@0.0.13-rc.3
  - @rocket.chat/cron@0.0.9-rc.3
  - @rocket.chat/core-typings@6.4.0-rc.3
  - @rocket.chat/rest-typings@6.4.0-rc.3
  - @rocket.chat/api-client@0.1.7-rc.3
  - @rocket.chat/omnichannel-services@0.0.13-rc.3
  - @rocket.chat/pdf-worker@0.0.13-rc.3
  - @rocket.chat/core-services@0.2.0-rc.3
  - @rocket.chat/gazzodown@2.0.0-rc.3
  - @rocket.chat/model-typings@0.1.0-rc.3
  - @rocket.chat/ui-contexts@2.0.0-rc.3
  - @rocket.chat/fuselage-ui-kit@2.0.0-rc.3
  - @rocket.chat/models@0.0.13-rc.3
  - @rocket.chat/ui-theming@0.1.0-rc.0
  - @rocket.chat/ui-client@2.0.0-rc.3
  - @rocket.chat/ui-video-conf@2.0.0-rc.3
  - @rocket.chat/web-ui-registration@2.0.0-rc.3
  - @rocket.chat/instance-status@0.0.13-rc.3

## 6.4.0-rc.2

### Patch Changes

- Bump @rocket.chat/meteor version.
  - @rocket.chat/core-typings@6.4.0-rc.2
  - @rocket.chat/rest-typings@6.4.0-rc.2
  - @rocket.chat/api-client@0.1.7-rc.2
  - @rocket.chat/omnichannel-services@0.0.13-rc.2
  - @rocket.chat/pdf-worker@0.0.13-rc.2
  - @rocket.chat/presence@0.0.13-rc.2
  - @rocket.chat/core-services@0.2.0-rc.2
  - @rocket.chat/cron@0.0.9-rc.2
  - @rocket.chat/gazzodown@2.0.0-rc.2
  - @rocket.chat/model-typings@0.1.0-rc.2
  - @rocket.chat/ui-contexts@2.0.0-rc.2
  - @rocket.chat/fuselage-ui-kit@2.0.0-rc.2
  - @rocket.chat/models@0.0.13-rc.2
  - @rocket.chat/ui-theming@0.1.0-rc.0
  - @rocket.chat/ui-client@2.0.0-rc.2
  - @rocket.chat/ui-video-conf@2.0.0-rc.2
  - @rocket.chat/web-ui-registration@2.0.0-rc.2
  - @rocket.chat/instance-status@0.0.13-rc.2

## 6.4.0-rc.1

### Patch Changes

- Bump @rocket.chat/meteor version.
  - @rocket.chat/core-typings@6.4.0-rc.1
  - @rocket.chat/rest-typings@6.4.0-rc.1
  - @rocket.chat/api-client@0.1.5-rc.1
  - @rocket.chat/omnichannel-services@0.0.11-rc.1
  - @rocket.chat/pdf-worker@0.0.11-rc.1
  - @rocket.chat/presence@0.0.11-rc.1
  - @rocket.chat/core-services@0.2.0-rc.1
  - @rocket.chat/cron@0.0.7-rc.1
  - @rocket.chat/gazzodown@2.0.0-rc.1
  - @rocket.chat/model-typings@0.1.0-rc.1
  - @rocket.chat/ui-contexts@2.0.0-rc.1
  - @rocket.chat/fuselage-ui-kit@2.0.0-rc.1
  - @rocket.chat/models@0.0.11-rc.1
  - @rocket.chat/ui-theming@0.1.0-rc.0
  - @rocket.chat/ui-client@2.0.0-rc.1
  - @rocket.chat/ui-video-conf@2.0.0-rc.1
  - @rocket.chat/web-ui-registration@2.0.0-rc.1
  - @rocket.chat/instance-status@0.0.11-rc.1

## 6.4.0-rc.0

### Minor Changes

- 239a34e877: new: ring mobile users on direct conference calls
- 04fe492555: Added new Omnichannel's trigger condition "After starting a chat".
- 4186eecf05: Introduce the ability to report an user
- 92b690d206: fix: Wrong toast message while creating a new custom sound with an existing name
- f83ea5d6e8: Added support for threaded conversation in Federated rooms.
- 682d0bc05a: fix: Time format of Retention Policy
- 1b42dfc6c1: Added a new Roles bridge to RC Apps-Engine for reading and retrieving role details.
- 2db32f0d4a: Add option to select what URL previews should be generated for each message.
- 982ef6f459: Add new event to notify users directly about new banners
- 19aec23cda: New AddUser workflow for Federated Rooms
- ebab8c4dd8: Added Reports Metrics Dashboard to Omnichannel
- 85a936220c: feat: remove enforce password fallback dependency
- 5832be2e1b: Reorganized the message menu
- 074db3b419: UX improvement for the Moderation Console Context bar for viewing the reported messages. The Report reason is now displayed in the reported messages context bar.
  The Moderation Action Modal confirmation description is updated to be more clear and concise.
- 357a3a50fa: feat: high-contrast theme
- 7070f00b05: feat: return all broken password policies at once
- ead7c7bef2: Fixed read receipts not getting deleted after corresponding message is deleted
- ad08c26b46: Introduced upsells for the engagement dashboard and device management admin sidebar items in CE workspaces. Additionally, restructured the admin sidebar items to enhance organization.
- 93d4912e17: fix: missing params on updateOwnBasicInfo endpoint
- ee3815fce4: feat: add ChangePassword field to Account/Security
- 1000b9b317: Fixed the issue of apps icon uneven alignment in case of missing icons inside message composer toolbar & message toolbar menu.

### Patch Changes

- 6d453f71ac: Translation files are requested multiple times
- cada29b6ce: fix: Managers allowed to make deactivated agent's available
- 470c29d7e9: Fixed an issue causing `queue time` to be calculated from current time when a room was closed without being served.
  Now:
  - For served rooms: queue time = servedBy time - queuedAt
  - For not served, but open rooms = now - queuedAt
  - For not served and closed rooms = closedAt - queuedAt
- ea8998602b: fix: Performance issue on `Messages.countByType` aggregation caused by unindexed property on messages collection
- a08006c9f0: feat: add sections to room header and user infos menus with menuV2
- 203304782f: Fixed `overrideDestinationChannelEnabled` treated as a required param in `integrations.create` and `integration.update` endpoints
- 9edca67b9b: feat(apps): `ActionManagerBusyState` component for apps `ui.interaction`
- 6fa30ddcd1: Hide Reset TOTP option if 2FA is disabled
- ff7e181464: Added ability to freeze or completely disable integration scripts through envvars
- 4ce8ea89a8: fix: custom emoji upload with FileSystem method
- 87570d0fb7: New filters to the Rooms Table at `Workspace > Rooms`
- 8a59855fcf: When setting a room as read-only, do not allow previously unmuted users to send messages.
- c73f5373b8: fix: finnish translation
- f5a886a144: fixed an issue where 2fa was not working after an OAuth redirect
- 459c8574ed: Fixed issue with custom OAuth services' settings not being be fully removed
- 42644a6e44: fix: Prevent `RoomProvider.useEffect` from subscribing to room-data stream multiple times
- 9bdbc9b086: load sounds right before playing them
- 6154979119: Fix users being created without the `roles` field
- 6bcdd88531: Fixed CAS login after popup closes
- 839789c988: Fix moment timestamps language change
- f0025d4d92: Fixed message fetching method in LivechatBridge for Apps
- 9c957b9d9a: Fix pruning messages in a room results in an incorrect message counter
- 583a3149fe: fix: rejected conference calls continue to ring
- b59fd5d7fb: User information crashing for some locales
- 4349443629: Fix performance issue on Engagement Dashboard aggregation
- 69447e1864: Added ability to disable private app installation via envvar (DISABLE_PRIVATE_APP_INSTALLATION)
- 52a1aa94eb: improve: System messages for omni-visitor abandonment feature
- 7dffec2e2f: chore: Add danger variant to apps action button menus
- f0c8867bb9: Disabled call to tags enterprise endpoint when on community license
- 5e89694bfa: Fixes SAML full name updates not being mirrored to DM rooms.
- d6f0c6afe2: Fixed Importer Progress Bar progress indicator
- 177506ea91: Make user default role setting public
- 3fb2124166: Fixed misleading of 'total' in team members list inside Channel
- 5cee21468e: Fix spotlight search does not find rooms with special or non-latin characters
- cf59c8abe3: Fix engagement dashboard not showing data
- dfb9a075b3: fixed wrong user status displayed during mentioning a user in a channel
- 1fbbb6241a: Don't allow to report self messages
- 53e0c346e2: fixed scrollbar over content in Federated Room List
- 5321e87363: Fix seat counter including bots users
- 7137a193a7: feat: Add flag to disable teams mention via troubleshoot page
- 59e6fe3d2a: fixed layout changing from embedded view when navigating
- 3245a0a318: Fix LinkedIn OAuth broken
- 45a8943ed4: Removed old/deprecated Rocket.Chat Federation card from Info page
- 6eea189ec8: Fix the code that was setting email URL to an invalid value when SMTP was not set
- f5a886a144: fixed an issue where oauth login was not working with some providers
- ba24f3c21f: Fixed `default` field not being returned from the `setDefault` endpoints when setting to false
- a79f61461d: Fixed an issue where timeout for http requests in Apps-Engine bridges was too short
- 51b988b3df: Fix importer filters not working
- 5d857f462c: fix: stop blinking "Room not found" before dm creation
- db26f8a8ee: fixed an issue with the positioning of the message menu
- aaefe865a7: fix: agent role being removed upon user deactivation
- 306a5830c3: Fix `mention-here` and `mention-all` permissions not being honored
- 761cad4382: Fix CORS headers not being set for assets
- 9e5718002a: Fixed Slackbridge was not handling correctly received events from Slack anymore. Events: (Send, edit, delete, react meassages)
- 54ef89c9a7: fix: show requested filters only on requested apps view
- 1589279b79: Fix users not able to login after block time perdiod has passed
- 880ab5689c: Fixed selected departments not being displayed due to pagination
- a81bad24e0: Fixed Apps-Engine event `IPostUserCreated` execution
- 7a4fdf41f8: Fix validation in app status call that allowed Enterprise apps to be enabled in invalid environments
- e28f8d95f0: Fixed inviter not informed when inviting member to room via `/invite` slashcommand
- d47d2021ac: Fixed "teams" icon not being displayed on spotlight sidebar search
- 93d5a5ceb8: fix: User timezone not being respected on Current Chat's filter
- f556518fa1: Change SAU aggregation to consider only sessions from few days ago instead of the whole past.

  This is particularly important for large workspaces in case the cron job did not run for some time, in that case the amount of sessions would accumulate and the aggregation would take a long time to run.

- b747f3d3bc: Fixed unable to create admin user using ADMIN\_\* environment variables
- 2cf2643399: Fixed failing user data exports
- ace35997a6: chore: Increase cache time from 5s to 10s on `getUnits` helpers. This should reduce the number of DB calls made by this method to fetch the unit limitations for a user.
- f5a886a144: fixed an issue on oauth login that caused missing emails to be detected as changed data
- 61128364d6: Fixes a problem where the calculated time for considering the visitor abandonment was the first message from the visitor and not the visitor's reply to the agent.
- 9496f1eb97: Deprecate `livechat:getOverviewData` and `livechat:getAgentOverviewData` methods and create API endpoints `livechat/analytics/overview` and `livechat/analytics/agent-overview` to fetch analytics data
- 01dec055a0: Fixed Accounts profile form name change was not working
- e4837a15ed: Fixed user mentioning when prepending the username with `>`
- d45365436e: Use group filter when set to LDAP sync process
- c536a4a237: fix: Missing padding on Omnichannel contacts Contextualbar loading state
- 87e4a4aa56: Fixes a problem that allowed users to send empty spaces as comment to bypass the "comment required" setting
- 69a5213afc: Fixed an issue where a mailer error was being sent to customers using offline message's form on Omnichannel instead of the translated one
- b8f3d5014f: Fixed the login page language switcher, now the component has a new look, is reactive and the language selection becomes concrete upon login in. Also changed the default language of the login page to be the browser language.
- 22cf158c43: fixed the unread messages mark not showing
- 72a34a02f7: fixed the video recorder window not closing after permission is denied.
- Updated dependencies [239a34e877]
- Updated dependencies [203304782f]
- Updated dependencies [1246a21648]
- Updated dependencies [4186eecf05]
- Updated dependencies [8a59855fcf]
- Updated dependencies [f9a748526d]
- Updated dependencies [5cee21468e]
- Updated dependencies [dc1d8ce92e]
- Updated dependencies [2db32f0d4a]
- Updated dependencies [982ef6f459]
- Updated dependencies [ba24f3c21f]
- Updated dependencies [19aec23cda]
- Updated dependencies [ebab8c4dd8]
- Updated dependencies [aaefe865a7]
- Updated dependencies [074db3b419]
- Updated dependencies [357a3a50fa]
- Updated dependencies [f556518fa1]
- Updated dependencies [ead7c7bef2]
- Updated dependencies [61128364d6]
- Updated dependencies [9496f1eb97]
- Updated dependencies [dce4a829fa]
- Updated dependencies [d45365436e]
- Updated dependencies [b8f3d5014f]
- Updated dependencies [93d4912e17]
- Updated dependencies [ee3815fce4]
  - @rocket.chat/core-typings@6.4.0-rc.0
  - @rocket.chat/rest-typings@6.4.0-rc.0
  - @rocket.chat/fuselage-ui-kit@2.0.0-rc.0
  - @rocket.chat/model-typings@0.1.0-rc.0
  - @rocket.chat/core-services@0.2.0-rc.0
  - @rocket.chat/ui-client@2.0.0-rc.0
  - @rocket.chat/ui-contexts@2.0.0-rc.0
  - @rocket.chat/ui-theming@0.1.0-rc.0
  - @rocket.chat/i18n@0.0.2-rc.0
  - @rocket.chat/web-ui-registration@2.0.0-rc.0
  - @rocket.chat/api-client@0.1.5-rc.0
  - @rocket.chat/omnichannel-services@0.0.11-rc.0
  - @rocket.chat/pdf-worker@0.0.11-rc.0
  - @rocket.chat/presence@0.0.11-rc.0
  - @rocket.chat/cron@0.0.7-rc.0
  - @rocket.chat/gazzodown@2.0.0-rc.0
  - @rocket.chat/models@0.0.11-rc.0
  - @rocket.chat/ui-video-conf@2.0.0-rc.0
  - @rocket.chat/base64@1.0.12
  - @rocket.chat/instance-status@0.0.11-rc.0
  - @rocket.chat/random@1.2.1
  - @rocket.chat/sha256@1.0.9
  - @rocket.chat/ui-composer@0.0.1

## 6.3.8

### Patch Changes

- ff8e9d9f54: Bump @rocket.chat/meteor version.
- Bump @rocket.chat/meteor version.
  - @rocket.chat/core-typings@6.3.8
  - @rocket.chat/rest-typings@6.3.8
  - @rocket.chat/api-client@0.1.8
  - @rocket.chat/omnichannel-services@0.0.14
  - @rocket.chat/pdf-worker@0.0.14
  - @rocket.chat/presence@0.0.14
  - @rocket.chat/core-services@0.1.8
  - @rocket.chat/cron@0.0.10
  - @rocket.chat/gazzodown@1.0.8
  - @rocket.chat/model-typings@0.0.14
  - @rocket.chat/ui-contexts@1.0.8
  - @rocket.chat/fuselage-ui-kit@1.0.8
  - @rocket.chat/models@0.0.14
  - @rocket.chat/ui-theming@0.0.1
  - @rocket.chat/ui-client@1.0.8
  - @rocket.chat/ui-video-conf@1.0.8
  - @rocket.chat/web-ui-registration@1.0.8
  - @rocket.chat/instance-status@0.0.14

## 6.3.7

### Patch Changes

- f1e36a5e46: Bump @rocket.chat/meteor version.
- Bump @rocket.chat/meteor version.
- e1acdda0a3: User information crashing for some locales
- deffcb187c: Increase cron job check delay to 1 min from 5s.

  This reduces MongoDB requests introduced on 6.3.

- Updated dependencies [c655be17ca]
- Updated dependencies [deffcb187c]
  - @rocket.chat/presence@0.0.13
  - @rocket.chat/cron@0.0.9
  - @rocket.chat/core-typings@6.3.7
  - @rocket.chat/rest-typings@6.3.7
  - @rocket.chat/api-client@0.1.7
  - @rocket.chat/omnichannel-services@0.0.13
  - @rocket.chat/pdf-worker@0.0.13
  - @rocket.chat/core-services@0.1.7
  - @rocket.chat/gazzodown@1.0.7
  - @rocket.chat/model-typings@0.0.13
  - @rocket.chat/ui-contexts@1.0.7
  - @rocket.chat/fuselage-ui-kit@1.0.7
  - @rocket.chat/models@0.0.13
  - @rocket.chat/ui-theming@0.0.1
  - @rocket.chat/ui-client@1.0.7
  - @rocket.chat/ui-video-conf@1.0.7
  - @rocket.chat/web-ui-registration@1.0.7
  - @rocket.chat/instance-status@0.0.13

## 6.3.6

### Patch Changes

- 3bbe12e850: Bump @rocket.chat/meteor version.
- Bump @rocket.chat/meteor version.
- 285e591a73: Fix engagement dashboard not showing data
  - @rocket.chat/core-typings@6.3.6
  - @rocket.chat/rest-typings@6.3.6
  - @rocket.chat/api-client@0.1.6
  - @rocket.chat/omnichannel-services@0.0.12
  - @rocket.chat/pdf-worker@0.0.12
  - @rocket.chat/presence@0.0.12
  - @rocket.chat/core-services@0.1.6
  - @rocket.chat/cron@0.0.8
  - @rocket.chat/gazzodown@1.0.6
  - @rocket.chat/model-typings@0.0.12
  - @rocket.chat/ui-contexts@1.0.6
  - @rocket.chat/fuselage-ui-kit@1.0.6
  - @rocket.chat/models@0.0.12
  - @rocket.chat/ui-theming@0.0.1
  - @rocket.chat/ui-client@1.0.6
  - @rocket.chat/ui-video-conf@1.0.6
  - @rocket.chat/web-ui-registration@1.0.6
  - @rocket.chat/instance-status@0.0.12

## 6.3.5

### Patch Changes

- 4cb0b6ba6f: Bump @rocket.chat/meteor version.
- Bump @rocket.chat/meteor version.
- f75564c449: Fix a bug that prevented the error message from being shown in the private app installation page
- 03923405e8: Fixed selected departments not being displayed due to pagination
- 92d25b9c7a: Change SAU aggregation to consider only sessions from few days ago instead of the whole past.

  This is particularly important for large workspaces in case the cron job did not run for some time, in that case the amount of sessions would accumulate and the aggregation would take a long time to run.

- Updated dependencies [92d25b9c7a]
  - @rocket.chat/model-typings@0.0.11
  - @rocket.chat/omnichannel-services@0.0.11
  - @rocket.chat/models@0.0.11
  - @rocket.chat/presence@0.0.11
  - @rocket.chat/core-services@0.1.5
  - @rocket.chat/cron@0.0.7
  - @rocket.chat/instance-status@0.0.11
  - @rocket.chat/core-typings@6.3.5
  - @rocket.chat/rest-typings@6.3.5
  - @rocket.chat/api-client@0.1.5
  - @rocket.chat/pdf-worker@0.0.11
  - @rocket.chat/gazzodown@1.0.5
  - @rocket.chat/ui-contexts@1.0.5
  - @rocket.chat/fuselage-ui-kit@1.0.5
  - @rocket.chat/ui-theming@0.0.1
  - @rocket.chat/ui-client@1.0.5
  - @rocket.chat/ui-video-conf@1.0.5
  - @rocket.chat/web-ui-registration@1.0.5

## 6.3.4

### Patch Changes

- db919f9b23: Bump @rocket.chat/meteor version.
- Bump @rocket.chat/meteor version.
- ebeb088441: fix: Prevent `RoomProvider.useEffect` from subscribing to room-data stream multiple times
- 8a7d5d3898: fix: agent role being removed upon user deactivation
- 759fe2472a: chore: Increase cache time from 5s to 10s on `getUnits` helpers. This should reduce the number of DB calls made by this method to fetch the unit limitations for a user.
- Updated dependencies [8a7d5d3898]
  - @rocket.chat/model-typings@0.0.10
  - @rocket.chat/omnichannel-services@0.0.10
  - @rocket.chat/models@0.0.10
  - @rocket.chat/presence@0.0.10
  - @rocket.chat/core-services@0.1.4
  - @rocket.chat/cron@0.0.6
  - @rocket.chat/instance-status@0.0.10
  - @rocket.chat/core-typings@6.3.4
  - @rocket.chat/rest-typings@6.3.4
  - @rocket.chat/api-client@0.1.4
  - @rocket.chat/pdf-worker@0.0.10
  - @rocket.chat/gazzodown@1.0.4
  - @rocket.chat/ui-contexts@1.0.4
  - @rocket.chat/fuselage-ui-kit@1.0.4
  - @rocket.chat/ui-theming@0.0.1
  - @rocket.chat/ui-client@1.0.4
  - @rocket.chat/ui-video-conf@1.0.4
  - @rocket.chat/web-ui-registration@1.0.4

## 6.3.3

### Patch Changes

- bcf147f515: Bump @rocket.chat/meteor version.
- Bump @rocket.chat/meteor version.
- c2fe38cb34: Added ability to disable private app installation via envvar (DISABLE_PRIVATE_APP_INSTALLATION)
- ded9666f27: Fix CORS headers not being set for assets
- f25081bc8a: Removed an unused authentication flow
  - @rocket.chat/core-typings@6.3.3
  - @rocket.chat/rest-typings@6.3.3
  - @rocket.chat/api-client@0.1.3
  - @rocket.chat/omnichannel-services@0.0.9
  - @rocket.chat/pdf-worker@0.0.9
  - @rocket.chat/presence@0.0.9
  - @rocket.chat/core-services@0.1.3
  - @rocket.chat/cron@0.0.5
  - @rocket.chat/gazzodown@1.0.3
  - @rocket.chat/model-typings@0.0.9
  - @rocket.chat/ui-contexts@1.0.3
  - @rocket.chat/fuselage-ui-kit@1.0.3
  - @rocket.chat/models@0.0.9
  - @rocket.chat/ui-theming@0.0.1
  - @rocket.chat/ui-client@1.0.3
  - @rocket.chat/ui-video-conf@1.0.3
  - @rocket.chat/web-ui-registration@1.0.3
  - @rocket.chat/instance-status@0.0.9

## 6.3.2

### Patch Changes

- 778b155ab4: Bump @rocket.chat/meteor version.
- Bump @rocket.chat/meteor version.
- 5660169ec8: fixed layout changing from embedded view when navigating
- f7b93f2a6a: Fixed an issue where timeout for http requests in Apps-Engine bridges was too short
- 653d97ce22: fix: mobile app unable to detect successful SAML login
- 8a0e36f7b1: fixed the video recorder window not closing after permission is denied.
  - @rocket.chat/core-typings@6.3.2
  - @rocket.chat/rest-typings@6.3.2
  - @rocket.chat/api-client@0.1.2
  - @rocket.chat/omnichannel-services@0.0.8
  - @rocket.chat/pdf-worker@0.0.8
  - @rocket.chat/presence@0.0.8
  - @rocket.chat/core-services@0.1.2
  - @rocket.chat/cron@0.0.4
  - @rocket.chat/gazzodown@1.0.2
  - @rocket.chat/model-typings@0.0.8
  - @rocket.chat/ui-contexts@1.0.2
  - @rocket.chat/fuselage-ui-kit@1.0.2
  - @rocket.chat/models@0.0.8
  - @rocket.chat/ui-theming@0.0.1
  - @rocket.chat/ui-client@1.0.2
  - @rocket.chat/ui-video-conf@1.0.2
  - @rocket.chat/web-ui-registration@1.0.2
  - @rocket.chat/instance-status@0.0.8

## 6.3.1

### Patch Changes

- a874d5b305: Translation files are requested multiple times
- cf9f16b17c: fix: Performance issue on `Messages.countByType` aggregation caused by unindexed property on messages collection
- be2b5c66cf: Bump @rocket.chat/meteor version.
- Bump @rocket.chat/meteor version.
- ce2f2eaad3: Added ability to freeze or completely disable integration scripts through envvars
- f29c3268ee: fixed an issue where 2fa was not working after an OAuth redirect
- 09a24e59ef: Fix performance issue on Engagement Dashboard aggregation
- f29c3268ee: fixed an issue where oauth login was not working with some providers
- 25d5e3cd9e: Fixed unable to create admin user using ADMIN\_\* environment variables
- 34f08e7c95: Fixed failing user data exports
- f29c3268ee: fixed an issue on oauth login that caused missing emails to be detected as changed data
  - @rocket.chat/core-typings@6.3.1
  - @rocket.chat/rest-typings@6.3.1
  - @rocket.chat/api-client@0.1.1
  - @rocket.chat/omnichannel-services@0.0.7
  - @rocket.chat/pdf-worker@0.0.7
  - @rocket.chat/presence@0.0.7
  - @rocket.chat/core-services@0.1.1
  - @rocket.chat/cron@0.0.3
  - @rocket.chat/gazzodown@1.0.1
  - @rocket.chat/model-typings@0.0.7
  - @rocket.chat/ui-contexts@1.0.1
  - @rocket.chat/fuselage-ui-kit@1.0.1
  - @rocket.chat/models@0.0.7
  - @rocket.chat/ui-theming@0.0.1
  - @rocket.chat/ui-client@1.0.1
  - @rocket.chat/ui-video-conf@1.0.1
  - @rocket.chat/web-ui-registration@1.0.1
  - @rocket.chat/instance-status@0.0.7

## 6.3.0

### Minor Changes

- 60a7b5cfd4: feat: Save deprecation usage on prometheus
- 56177021d9: feat: access-marketplace permission
- db9e1f6ad7: feat: Add Apps engine Thread Bridge
- 74aa677088: feat: Add custom OAuth setting to allow merging users to others from distinct services
- 47e7a38083: feat: Quick reactions on message toolbox
- e846d873b7: feat: Introduce Feature Preview page
- c1e89b180d: fix: spotlight doesnt update with new rooms
- 5e387a1b2e: Fix Toggle message box formatting toolbar on click
- 9ea8088f06: fix: respect useEmoji preference for messages
- 35aeeed1ca: fix: Hide roomLeader padding
- 3109a764bc: feat: _Enterprise_ Add support for different transporters to connect multiple monolith instances.

  To use that, you can use the `TRANSPORTER` env var adding "monolith+" to the transporter value. To use NATS for example, your env var should be:

  ```bash
  export TRANSPORTER="monolith+nats://localhost:4222"
  ```

- 6a474ff952: Refactored Omnichannel department pages to use best practices, also fixed existing bugs
- dbdf45b0e5: feat: Introduce contextualBar surface renderer for UiKit blocks
- cebe359d13: fix: Room history scrollbar position
- 5e429d9c78: feat: Add setting to synchronize LDAP info on OAuth logins
- f379336951: Add new event to notify users directly about new banners
- 066cf25f6f: Fixed invalid message draft issue.
- e116d88047: chore: Add `roomName` on Composer placeholder
- b62dde15f3: Close message composer popup on sending message
- 7f78a29469: Fix dates translations
- c0fa567246: Introducing i18n to UiKit text renderers
- 40cebcc0f1: ask for totp if the provided one is invalid
- 0645f42e12: Reintroduce an user preference to allow users to see all thread messages in the main channel
- 29556cbba9: Added emoji popup trigger length of 3 characters.
- 3de6641573: Fix message composer popup bug
- 6e2f78feea: Added ability to see attachments in the contact history message list
- 48ac55f4ea: Created new endpoints for creating users in bulk
- 6bce20a39f: fix: Message sent triggering thread subscriptions multiple times
- c0523e350d: fix: Handle live subscription removal
- 8b2fed74f6: fix: Hide `ComposerPopupUser` hints when composer is compact
- 7e00009ddb: fix: Analytics page crash

### Patch Changes

- 0d00dba7fb: Fixed Marketplace Release Info tab loading loop
- b03fcd9c14: fix: broken error messages on room.saveInfo & missing CF validations on omni/contact api
- 7832a40a6d: refactor: Move units check outside of model for finds
- ea0bbba8ab: fixed system messages for room role changes
- fef33034e4: Fixed a problem where the setting `Show Agent Email` from Omnichannel was not being used by the back when returning agent's info
- 160fde5318: Bump @rocket.chat/meteor version.
- 1a3eac1780: Bump @rocket.chat/meteor version.
- df1be067b5: Bump @rocket.chat/meteor version.
- 737fab0f12: Bump @rocket.chat/meteor version.
- 906e575d4e: Bump @rocket.chat/meteor version.
- 524d40c67e: Bump @rocket.chat/meteor version.
- d0b6dc13f6: Bump @rocket.chat/meteor version.
- 9bea8af4ad: Bump @rocket.chat/meteor version.
- b44da84997: Bump @rocket.chat/meteor version.
- 59daa595a7: Bump @rocket.chat/meteor version.
- Bump @rocket.chat/meteor version.
- 8ac0758335: fix: Permission to start conference calls was not being considered
- 7d769b96e3: fix: Importer crashes when sending the "active status" e-mail notification to users
- 222c8ec5bb: feat: [ENTERPRISE] Add setting to control user merge on LDAP Background Sync
- c95cda43e6: fix: getActiveLocalUserCount query always returning 0
- d33f4ebabe: fix: OTR session closing after 10 seconds without warning
- e14ec50816: Added and Improved Custom Fields form to Registration Flow
- fa015f520c: 🛠️ Fixed settings of code input type not wrapping text correctly
- 359338a120: fix: Prevent app's bridges from overriding the lastMsg prop which further was affecting Omni-Visitor abandonment feature for app
- 4187aed60f: regression: asciiart slashcommands breaking client
- 2bdddc5615: regression: `onLogin` hook not destructuring user prop
- fa0cf9c036: fix: Performance issue when using api to create users
- afde60c0e4: fix: Wrong IP usage on monolith TCP transporter configuration
- 347e206023: fix: Clicking uploaded file title replaces current tab
- c9279bfcd3: fix: message deletion fails if has files attached on filesystem storage
- f38211af55: fix: self dm is not found with `im.messages`
- b837cb9f2a: Fixed a problem where disabled department agent's where still being activated when applicable business hours met.
- 212be17076: Fix End to End Encryption modal translation
- cc88a6100b: fix: Add index to federated field of Users collection
- 0571d34cc0: fix: Omnichannel contact table not being updated after add/edit/remove
- 734db1d8bc: fix emoji being rendered as big on headers and other places than message text
- eecd9fc99a: fix: Omnichannel Tags available to be used in the wrong department
- 0c34904b50: Fixed omnichannel contact form asynchronous validations
- 3e2d70087d: fix: Avatar is reset in the UI when username is changed
- 9160c21118: fix: Room members list out of order
- 1687bfbe3a: fix: Admins unable to create new users if new users require manual approval
- b31ccd4a96: chore: break down helpers.ts and create new files

  🔀 changed `handleAPIError` import in AppDetailsPage.tsx
  🔀 changed `apiCurlGetter` import in AppDetailsAPIs.tsx
  🔀 changed `formatPriceAndPurchaseType` import in AppStatusPriceDisplay.tsx

  ❌ deleted `apiCurlGetter, handleInstallError, handleAPIError, warnAppInstall, warnEnableDisableApp, warnStatusChange, formatPriceAndPurchaseType` and moved them to new files, from helpers.ts

  ✅ created apiCurlGetter.ts file
  ✅ created appErroredStatuses.ts file
  ✅ created formatPrice.ts file
  ✅ created formatPriceAndPurchaseType.ts file
  ✅ created formatPricingPlan.ts file
  ✅ created handleAPIError.ts file
  ✅ created handleInstallError.ts file
  ✅ created installApp.ts file
  ✅ created updateApp.ts file
  ✅ created warnAppInstal.ts file
  ✅ created warnEnableDisableApp.ts file
  ✅ created warnStatusChange.ts file

  🔀 changed `handleAPIError` import in useAppInstallationHandler.tsx
  🔀 changed `handleAPIError` import in useCategories.ts
  🔀 changed `handleAPIError` import in useOpenIncompatibleModal.tsx

- 93fff202ee: fixed `room-opened` event not dispatching when navigating cached rooms
- 29452946a5: fix: `queuedForUser` endpoint not filtering by status
- 40d7f7955c: fix(meteor): Scroll position is lost when loading older messages
- bc115050ae: fixed a bug with autotranslation encoding text
- 6f3eeec009: fixed video message button disabled on iOS browsers
- 26db142b10: fix wrong %s translations
- 28b41fb076: Fixed Canned Response custom tags breaking the GUI on enterprise
- cb5a0f854d: fixed a bug where sometimes a room would not load part of its messages.
- 37d653a19c: Avoid invalid time ranges when adding/editing a Business Hour
- a7098c8408: Fixed Omnichannel making an excessive amount of requests to room.info
- 4fb0078aba: fix show badge for thread direct mentions
- ee5993625b: fix: Dept w/o any BH config do not adhere to the default BH rules.
- ebbb608166: fix: Login Terms custom content
  The custom layout Login Terms did not had any effect on the login screen, so it was changed to get the proper setting effect
- 8f5e05cc97: Introduces a fix to let the Admin view reported messages of the deleted users on the Moderation Console
- 760c0231ab: Fixed edit department page showing data from the previous department
- ae6b825150: Fixed and replaced HTML texts to markdown on Settings to display rich text
- 17024613c5: fixes the Livechat CSP validation, which was incorrectly blocking access to the widget for all non whitelisted domains
- b57b2f142d: refactor: Convert Omnichannel helper ee to ts
- 01e39b5c4e: fix: Last message appears in extended view after deletion
- 5d653ccdb7: Fix some slash commands not working due to invalid permissions checking
- 9da856cc67: fix: Resume on-hold chat not working with max-chat's allowed per agent config
- 370ee75775: Re-added pagination to Department's agents list
- c8cdc51799: fix: unable to upload files in IOS Safari browsers
- f76d514341: Implemented a visual password verification in the Register User form, My Profile page, and reset password page. With this, the user will know exactly why their password is weak and how to improve it.
- 3e139f206e: Fixed ENOTFOUND error in k8s deployments
- 0f22271ca2: fixed an issue where the room history is lost when jumping to an older message that is not already loaded
- 3f58495769: chore: update room on `cleanRoomHistory` only if any message has been deleted
- 2bcc812fcf: fix: Rocket.Chat.Apps using wrong id parameter to emit settings
- 0f0b8e17bf: fix: hidden custom fields being required in some cases
- 505b292ba9: test: add missing omnichannel contact-center tests
- c31f93ed96: fix: newly added agent not following business hours
- 82194555ea: fix: Editing a room in the admin menu breaks that room's integration
- 585c49f145: fix: Import progress page stuck at 0%
- f8cd53bc7e: fix: Add missing awaits to .count() calls
- b837cb9f2a: Fixed logic around Default Business Hours where agents from disabled/archived departments where being omitted from processing at closing time
- f65781d008: fix: Direct message notification
- 9b899959b4: Fixed Search Shortcut (ctrl + K) and keyboard navigation and selection
- 916c0dcaf2: fix: [ENTERPRISE] Guest users can join more than maxRoomsPerGuest rooms
- 12d97e16c2: feat: Allow Incoming Webhooks to override destination channel
- 54f09197f6: Fix emoji preview on hovering emojis
- cb0a92e886: fix: Frontend crash if IndexedDB is not available, i.e. in Firefox private mode
- a685a592a9: Fix seats counter including apps
- 28b59b4a53: Align user status on discussions header
- 5743638170: fix: Performance issue on username availability check
- 4513378600: fix: Imported messages are not displayed
  fix: Importer agent is added as a member of every imported room
- ef107614e5: Fixed Canned Responses text editor having no contrast in dark mode.
- 0fb7d90708: fixed an error on mobile ios browser where if you started recording audio and denied permission, it would look like it is still recording
- ce99be6b0a: fix: Omnichannel queue not running for all queues
- fc6fb2375b: fix: Custom OAuth settings are not visible
- 674f95cca9: Avoid updating a user's livechat status on login when its status is set to offline
- 94477bd9f8: Update database query to only update online & unavailable agents when opening & closing business hours
- 6fe38a487b: Fixed different time formats at different places
- cea3697828: Fix leader direct message opening
- 8fcb3edb40: fix: Remove room from UI when another agent takes it
- e5e5742025: fix: cannot invite LDAP users via `/invite-all` slashcommand
- 65dec98602: Fixed canned responses filter not updating the table as expected
- f23e4f6cdd: Fixed Business Hours behavior so they now Take seconds in consideration to assess if BH is open/closed
- 059a92e876: Fix visitor's query when both email & phone number are empty
- 5858cacef1: Fixed Welcome Email header to show Workspace name
- 16dca466ea: fix: "Discussions" filter is prioritized in admin "Rooms" page
- Updated dependencies [4b5a87c88b]
- Updated dependencies [7832a40a6d]
- Updated dependencies [e14ec50816]
- Updated dependencies [74aa677088]
- Updated dependencies [e006013e5f]
- Updated dependencies [e846d873b7]
- Updated dependencies [b837cb9f2a]
- Updated dependencies [eecd9fc99a]
- Updated dependencies [ae39f91085]
- Updated dependencies [9ea8088f06]
- Updated dependencies [ee5993625b]
- Updated dependencies [ebbb608166]
- Updated dependencies [6a474ff952]
- Updated dependencies [e01bbcca54]
- Updated dependencies [37c792161f]
- Updated dependencies [9da856cc67]
- Updated dependencies [baaa38f7f4]
- Updated dependencies [f76d514341]
- Updated dependencies [dbdf45b0e5]
- Updated dependencies [0f0b8e17bf]
- Updated dependencies [5e429d9c78]
- Updated dependencies [c31f93ed96]
- Updated dependencies [f379336951]
- Updated dependencies [6938bcd1a2]
- Updated dependencies [b837cb9f2a]
- Updated dependencies [c0fa567246]
- Updated dependencies [40cebcc0f1]
- Updated dependencies [916c0dcaf2]
- Updated dependencies [12d97e16c2]
- Updated dependencies [40cebcc0f1]
- Updated dependencies [0645f42e12]
- Updated dependencies [48ac55f4ea]
- Updated dependencies [94477bd9f8]
- Updated dependencies [cde2539619]
- Updated dependencies [16dca466ea]
  - @rocket.chat/web-ui-registration@1.0.0
  - @rocket.chat/model-typings@0.0.6
  - @rocket.chat/core-typings@6.3.0
  - @rocket.chat/rest-typings@6.3.0
  - @rocket.chat/ui-client@1.0.0
  - @rocket.chat/ui-contexts@1.0.0
  - @rocket.chat/api-client@0.1.0
  - @rocket.chat/gazzodown@1.0.0
  - @rocket.chat/agenda@0.0.2
  - @rocket.chat/core-services@0.1.0
  - @rocket.chat/fuselage-ui-kit@1.0.0
  - @rocket.chat/omnichannel-services@0.0.6
  - @rocket.chat/models@0.0.6
  - @rocket.chat/pdf-worker@0.0.6
  - @rocket.chat/presence@0.0.6
  - @rocket.chat/cron@0.0.2
  - @rocket.chat/ui-theming@0.0.1
  - @rocket.chat/ui-video-conf@1.0.0
  - @rocket.chat/instance-status@0.0.6

## 6.3.0-rc.10

### Minor Changes

- f379336951: Add new event to notify users directly about new banners

### Patch Changes

- Bump @rocket.chat/meteor version.
- cc88a6100b: fix: Add index to federated field of Users collection
- 5743638170: fix: Performance issue on username availability check
- e5e5742025: fix: cannot invite LDAP users via `/invite-all` slashcommand
- Updated dependencies [f379336951]
  - @rocket.chat/core-services@0.1.0-rc.10
  - @rocket.chat/ui-contexts@1.0.0-rc.10
  - @rocket.chat/omnichannel-services@0.0.6-rc.10
  - @rocket.chat/presence@0.0.6-rc.10
  - @rocket.chat/ui-theming@0.0.1
  - @rocket.chat/fuselage-ui-kit@1.0.0-rc.10
  - @rocket.chat/gazzodown@1.0.0-rc.10
  - @rocket.chat/ui-client@1.0.0-rc.10
  - @rocket.chat/ui-video-conf@1.0.0-rc.10
  - @rocket.chat/web-ui-registration@1.0.0-rc.10
  - @rocket.chat/core-typings@6.3.0-rc.10
  - @rocket.chat/rest-typings@6.3.0-rc.10
  - @rocket.chat/api-client@0.1.0-rc.10
  - @rocket.chat/pdf-worker@0.0.6-rc.10
  - @rocket.chat/cron@0.0.2-rc.10
  - @rocket.chat/model-typings@0.0.6-rc.10
  - @rocket.chat/models@0.0.6-rc.10
  - @rocket.chat/instance-status@0.0.6-rc.10

## 6.3.0-rc.9

### Minor Changes

- 48ac55f4ea: Created new endpoints for creating users in bulk

### Patch Changes

- Bump @rocket.chat/meteor version.
- 8f5e05cc97: Introduces a fix to let the Admin view reported messages of the deleted users on the Moderation Console
- Updated dependencies [48ac55f4ea]
  - @rocket.chat/core-services@0.1.0-rc.9
  - @rocket.chat/core-typings@6.3.0-rc.9
  - @rocket.chat/rest-typings@6.3.0-rc.9
  - @rocket.chat/omnichannel-services@0.0.6-rc.9
  - @rocket.chat/presence@0.0.6-rc.9
  - @rocket.chat/api-client@0.1.0-rc.9
  - @rocket.chat/pdf-worker@0.0.6-rc.9
  - @rocket.chat/cron@0.0.2-rc.9
  - @rocket.chat/gazzodown@1.0.0-rc.9
  - @rocket.chat/model-typings@0.0.6-rc.9
  - @rocket.chat/ui-contexts@1.0.0-rc.9
  - @rocket.chat/fuselage-ui-kit@1.0.0-rc.9
  - @rocket.chat/models@0.0.6-rc.9
  - @rocket.chat/ui-theming@0.0.1
  - @rocket.chat/ui-client@1.0.0-rc.9
  - @rocket.chat/ui-video-conf@1.0.0-rc.9
  - @rocket.chat/web-ui-registration@1.0.0-rc.9
  - @rocket.chat/instance-status@0.0.6-rc.9

## 6.3.0-rc.8

### Patch Changes

- Bump @rocket.chat/meteor version.
- 6437cdfbe0: fix: Performance issue when using api to create users
  - @rocket.chat/core-typings@6.3.0-rc.8
  - @rocket.chat/rest-typings@6.3.0-rc.8
  - @rocket.chat/api-client@0.1.0-rc.8
  - @rocket.chat/omnichannel-services@0.0.6-rc.8
  - @rocket.chat/pdf-worker@0.0.6-rc.8
  - @rocket.chat/presence@0.0.6-rc.8
  - @rocket.chat/core-services@0.1.0-rc.8
  - @rocket.chat/cron@0.0.2-rc.8
  - @rocket.chat/gazzodown@1.0.0-rc.8
  - @rocket.chat/model-typings@0.0.6-rc.8
  - @rocket.chat/ui-contexts@1.0.0-rc.8
  - @rocket.chat/fuselage-ui-kit@1.0.0-rc.8
  - @rocket.chat/models@0.0.6-rc.8
  - @rocket.chat/ui-theming@0.0.1
  - @rocket.chat/ui-client@1.0.0-rc.8
  - @rocket.chat/ui-video-conf@1.0.0-rc.8
  - @rocket.chat/web-ui-registration@1.0.0-rc.8
  - @rocket.chat/instance-status@0.0.6-rc.8

## 6.3.0-rc.7

### Patch Changes

- Bump @rocket.chat/meteor version.
  - @rocket.chat/core-typings@6.3.0-rc.7
  - @rocket.chat/rest-typings@6.3.0-rc.7
  - @rocket.chat/api-client@0.1.0-rc.7
  - @rocket.chat/omnichannel-services@0.0.6-rc.7
  - @rocket.chat/pdf-worker@0.0.6-rc.7
  - @rocket.chat/presence@0.0.6-rc.7
  - @rocket.chat/core-services@0.1.0-rc.7
  - @rocket.chat/cron@0.0.2-rc.7
  - @rocket.chat/gazzodown@1.0.0-rc.7
  - @rocket.chat/model-typings@0.0.6-rc.7
  - @rocket.chat/ui-contexts@1.0.0-rc.7
  - @rocket.chat/fuselage-ui-kit@1.0.0-rc.7
  - @rocket.chat/models@0.0.6-rc.7
  - @rocket.chat/ui-theming@0.0.1
  - @rocket.chat/ui-client@1.0.0-rc.7
  - @rocket.chat/ui-video-conf@1.0.0-rc.7
  - @rocket.chat/web-ui-registration@1.0.0-rc.7
  - @rocket.chat/instance-status@0.0.6-rc.7

## 6.3.0-rc.6

### Patch Changes

- Bump @rocket.chat/meteor version.
- 212be17076: Fix End to End Encryption modal translation
- 5d653ccdb7: Fix some slash commands not working due to invalid permissions checking
- 5858cacef1: Fixed Welcome Email header to show Workspace name
  - @rocket.chat/core-typings@6.3.0-rc.6
  - @rocket.chat/rest-typings@6.3.0-rc.6
  - @rocket.chat/api-client@0.1.0-rc.6
  - @rocket.chat/omnichannel-services@0.0.6-rc.6
  - @rocket.chat/pdf-worker@0.0.6-rc.6
  - @rocket.chat/presence@0.0.6-rc.6
  - @rocket.chat/core-services@0.1.0-rc.6
  - @rocket.chat/cron@0.0.2-rc.6
  - @rocket.chat/gazzodown@1.0.0-rc.6
  - @rocket.chat/model-typings@0.0.6-rc.6
  - @rocket.chat/ui-contexts@1.0.0-rc.6
  - @rocket.chat/fuselage-ui-kit@1.0.0-rc.6
  - @rocket.chat/models@0.0.6-rc.6
  - @rocket.chat/ui-theming@0.0.1
  - @rocket.chat/ui-client@1.0.0-rc.6
  - @rocket.chat/ui-video-conf@1.0.0-rc.6
  - @rocket.chat/web-ui-registration@1.0.0-rc.6
  - @rocket.chat/instance-status@0.0.6-rc.6

## 6.3.0-rc.5

### Patch Changes

- Bump @rocket.chat/meteor version.
- 54f09197f6: Fix emoji preview on hovering emojis
- 28b59b4a53: Align user status on discussions header
  - @rocket.chat/core-typings@6.3.0-rc.5
  - @rocket.chat/rest-typings@6.3.0-rc.5
  - @rocket.chat/api-client@0.1.0-rc.5
  - @rocket.chat/omnichannel-services@0.0.6-rc.5
  - @rocket.chat/pdf-worker@0.0.6-rc.5
  - @rocket.chat/presence@0.0.6-rc.5
  - @rocket.chat/core-services@0.1.0-rc.5
  - @rocket.chat/cron@0.0.2-rc.5
  - @rocket.chat/gazzodown@1.0.0-rc.5
  - @rocket.chat/model-typings@0.0.6-rc.5
  - @rocket.chat/ui-contexts@1.0.0-rc.5
  - @rocket.chat/fuselage-ui-kit@1.0.0-rc.5
  - @rocket.chat/models@0.0.6-rc.5
  - @rocket.chat/ui-theming@0.0.1
  - @rocket.chat/ui-client@1.0.0-rc.5
  - @rocket.chat/ui-video-conf@1.0.0-rc.5
  - @rocket.chat/web-ui-registration@1.0.0-rc.5
  - @rocket.chat/instance-status@0.0.6-rc.5

## 6.3.0-rc.4

### Patch Changes

- Bump @rocket.chat/meteor version.
  - @rocket.chat/core-typings@6.3.0-rc.4
  - @rocket.chat/rest-typings@6.3.0-rc.4
  - @rocket.chat/api-client@0.1.0-rc.4
  - @rocket.chat/omnichannel-services@0.0.6-rc.4
  - @rocket.chat/pdf-worker@0.0.6-rc.4
  - @rocket.chat/presence@0.0.6-rc.4
  - @rocket.chat/core-services@0.1.0-rc.4
  - @rocket.chat/cron@0.0.2-rc.4
  - @rocket.chat/gazzodown@1.0.0-rc.4
  - @rocket.chat/model-typings@0.0.6-rc.4
  - @rocket.chat/ui-contexts@1.0.0-rc.4
  - @rocket.chat/fuselage-ui-kit@1.0.0-rc.4
  - @rocket.chat/models@0.0.6-rc.4
  - @rocket.chat/ui-theming@0.0.1
  - @rocket.chat/ui-client@1.0.0-rc.4
  - @rocket.chat/ui-video-conf@1.0.0-rc.4
  - @rocket.chat/web-ui-registration@1.0.0-rc.4
  - @rocket.chat/instance-status@0.0.6-rc.4

## 6.3.0-rc.3

### Patch Changes

- Bump @rocket.chat/meteor version.
- cea3697828: Fix leader direct message opening
  - @rocket.chat/core-typings@6.3.0-rc.3
  - @rocket.chat/rest-typings@6.3.0-rc.3
  - @rocket.chat/api-client@0.1.0-rc.3
  - @rocket.chat/omnichannel-services@0.0.6-rc.3
  - @rocket.chat/pdf-worker@0.0.6-rc.3
  - @rocket.chat/presence@0.0.6-rc.3
  - @rocket.chat/core-services@0.1.0-rc.3
  - @rocket.chat/cron@0.0.2-rc.3
  - @rocket.chat/gazzodown@1.0.0-rc.3
  - @rocket.chat/model-typings@0.0.6-rc.3
  - @rocket.chat/ui-contexts@1.0.0-rc.3
  - @rocket.chat/fuselage-ui-kit@1.0.0-rc.3
  - @rocket.chat/models@0.0.6-rc.3
  - @rocket.chat/ui-theming@0.0.1
  - @rocket.chat/ui-client@1.0.0-rc.3
  - @rocket.chat/ui-video-conf@1.0.0-rc.3
  - @rocket.chat/web-ui-registration@1.0.0-rc.3
  - @rocket.chat/instance-status@0.0.6-rc.3

## 6.3.0-rc.2

### Patch Changes

- Bump @rocket.chat/meteor version.
- f76d514341: Implemented a visual password verification in the Register User form, My Profile page, and reset password page. With this, the user will know exactly why their password is weak and how to improve it.
- Updated dependencies [f76d514341]
  - @rocket.chat/rest-typings@6.3.0-rc.2
  - @rocket.chat/ui-client@1.0.0-rc.2
  - @rocket.chat/ui-contexts@1.0.0-rc.2
  - @rocket.chat/web-ui-registration@1.0.0-rc.2
  - @rocket.chat/api-client@0.1.0-rc.2
  - @rocket.chat/omnichannel-services@0.0.6-rc.2
  - @rocket.chat/presence@0.0.6-rc.2
  - @rocket.chat/core-services@0.1.0-rc.2
  - @rocket.chat/gazzodown@1.0.0-rc.2
  - @rocket.chat/ui-theming@0.0.1
  - @rocket.chat/fuselage-ui-kit@1.0.0-rc.2
  - @rocket.chat/ui-video-conf@1.0.0-rc.2
  - @rocket.chat/core-typings@6.3.0-rc.2
  - @rocket.chat/pdf-worker@0.0.6-rc.2
  - @rocket.chat/cron@0.0.2-rc.2
  - @rocket.chat/model-typings@0.0.6-rc.2
  - @rocket.chat/models@0.0.6-rc.2
  - @rocket.chat/instance-status@0.0.6-rc.2

## 6.3.0-rc.1

### Patch Changes

- Bump @rocket.chat/meteor version.
  - @rocket.chat/core-typings@6.3.0-rc.1
  - @rocket.chat/rest-typings@6.3.0-rc.1
  - @rocket.chat/api-client@0.1.0-rc.1
  - @rocket.chat/omnichannel-services@0.0.6-rc.1
  - @rocket.chat/pdf-worker@0.0.6-rc.1
  - @rocket.chat/presence@0.0.6-rc.1
  - @rocket.chat/core-services@0.1.0-rc.1
  - @rocket.chat/cron@0.0.2-rc.1
  - @rocket.chat/gazzodown@1.0.0-rc.1
  - @rocket.chat/model-typings@0.0.6-rc.1
  - @rocket.chat/ui-contexts@1.0.0-rc.1
  - @rocket.chat/fuselage-ui-kit@1.0.0-rc.1
  - @rocket.chat/models@0.0.6-rc.1
  - @rocket.chat/ui-theming@0.0.1
  - @rocket.chat/ui-client@1.0.0-rc.1
  - @rocket.chat/ui-video-conf@1.0.0-rc.1
  - @rocket.chat/web-ui-registration@1.0.0-rc.1
  - @rocket.chat/instance-status@0.0.6-rc.1

## 6.3.0-rc.0

### Minor Changes

- 60a7b5cfd4: feat: Save deprecation usage on prometheus
- 56177021d9: feat: access-marketplace permission
- db9e1f6ad7: feat: Add Apps engine Thread Bridge
- 74aa677088: feat: Add custom OAuth setting to allow merging users to others from distinct services
- 47e7a38083: feat: Quick reactions on message toolbox
- e846d873b7: feat: Introduce Feature Preview page
- c1e89b180d: fix: spotlight doesnt update with new rooms
- 5e387a1b2e: Fix Toggle message box formatting toolbar on click
- 9ea8088f06: fix: respect useEmoji preference for messages
- 35aeeed1ca: fix: Hide roomLeader padding
- 3109a764bc: feat: _Enterprise_ Add support for different transporters to connect multiple monolith instances.

  To use that, you can use the `TRANSPORTER` env var adding "monolith+" to the transporter value. To use NATS for example, your env var should be:

  ```bash
  export TRANSPORTER="monolith+nats://localhost:4222"
  ```

- 6a474ff952: Refactored Omnichannel department pages to use best practices, also fixed existing bugs
- dbdf45b0e5: feat: Introduce contextualBar surface renderer for UiKit blocks
- cebe359d13: fix: Room history scrollbar position
- 5e429d9c78: feat: Add setting to synchronize LDAP info on OAuth logins
- 066cf25f6f: Fixed invalid message draft issue.
- e116d88047: chore: Add `roomName` on Composer placeholder
- b62dde15f3: Close message composer popup on sending message
- 7f78a29469: Fix dates translations
- c0fa567246: Introducing i18n to UiKit text renderers
- 40cebcc0f1: ask for totp if the provided one is invalid
- 0645f42e12: Reintroduce an user preference to allow users to see all thread messages in the main channel
- 29556cbba9: Added emoji popup trigger length of 3 characters.
- 3de6641573: Fix message composer popup bug
- 6e2f78feea: Added ability to see attachments in the contact history message list
- 6bce20a39f: fix: Message sent triggering thread subscriptions multiple times
- c0523e350d: fix: Handle live subscription removal
- 8b2fed74f6: fix: Hide `ComposerPopupUser` hints when composer is compact
- 7e00009ddb: fix: Analytics page crash

### Patch Changes

- 0d00dba7fb: Fixed Marketplace Release Info tab loading loop
- b03fcd9c14: fix: broken error messages on room.saveInfo & missing CF validations on omni/contact api
- 7832a40a6d: refactor: Move units check outside of model for finds
- ea0bbba8ab: fixed system messages for room role changes
- fef33034e4: Fixed a problem where the setting `Show Agent Email` from Omnichannel was not being used by the back when returning agent's info
- 8ac0758335: fix: Permission to start conference calls was not being considered
- 7d769b96e3: fix: Importer crashes when sending the "active status" e-mail notification to users
- 222c8ec5bb: feat: [ENTERPRISE] Add setting to control user merge on LDAP Background Sync
- c95cda43e6: fix: getActiveLocalUserCount query always returning 0
- d33f4ebabe: fix: OTR session closing after 10 seconds without warning
- e14ec50816: Added and Improved Custom Fields form to Registration Flow
- fa015f520c: 🛠️ Fixed settings of code input type not wrapping text correctly
- 359338a120: fix: Prevent app's bridges from overriding the lastMsg prop which further was affecting Omni-Visitor abandonment feature for app
- 4187aed60f: regression: asciiart slashcommands breaking client
- 2bdddc5615: regression: `onLogin` hook not destructuring user prop
- afde60c0e4: fix: Wrong IP usage on monolith TCP transporter configuration
- 347e206023: fix: Clicking uploaded file title replaces current tab
- c9279bfcd3: fix: message deletion fails if has files attached on filesystem storage
- f38211af55: fix: self dm is not found with `im.messages`
- b837cb9f2a: Fixed a problem where disabled department agent's where still being activated when applicable business hours met.
- 0571d34cc0: fix: Omnichannel contact table not being updated after add/edit/remove
- 734db1d8bc: fix emoji being rendered as big on headers and other places than message text
- eecd9fc99a: fix: Omnichannel Tags available to be used in the wrong department
- 0c34904b50: Fixed omnichannel contact form asynchronous validations
- 3e2d70087d: fix: Avatar is reset in the UI when username is changed
- 9160c21118: fix: Room members list out of order
- 1687bfbe3a: fix: Admins unable to create new users if new users require manual approval
- b31ccd4a96: chore: break down helpers.ts and create new files

  🔀 changed `handleAPIError` import in AppDetailsPage.tsx
  🔀 changed `apiCurlGetter` import in AppDetailsAPIs.tsx
  🔀 changed `formatPriceAndPurchaseType` import in AppStatusPriceDisplay.tsx

  ❌ deleted `apiCurlGetter, handleInstallError, handleAPIError, warnAppInstall, warnEnableDisableApp, warnStatusChange, formatPriceAndPurchaseType` and moved them to new files, from helpers.ts

  ✅ created apiCurlGetter.ts file
  ✅ created appErroredStatuses.ts file
  ✅ created formatPrice.ts file
  ✅ created formatPriceAndPurchaseType.ts file
  ✅ created formatPricingPlan.ts file
  ✅ created handleAPIError.ts file
  ✅ created handleInstallError.ts file
  ✅ created installApp.ts file
  ✅ created updateApp.ts file
  ✅ created warnAppInstal.ts file
  ✅ created warnEnableDisableApp.ts file
  ✅ created warnStatusChange.ts file

  🔀 changed `handleAPIError` import in useAppInstallationHandler.tsx
  🔀 changed `handleAPIError` import in useCategories.ts
  🔀 changed `handleAPIError` import in useOpenIncompatibleModal.tsx

- 93fff202ee: fixed `room-opened` event not dispatching when navigating cached rooms
- 29452946a5: fix: `queuedForUser` endpoint not filtering by status
- 40d7f7955c: fix(meteor): Scroll position is lost when loading older messages
- bc115050ae: fixed a bug with autotranslation encoding text
- 6f3eeec009: fixed video message button disabled on iOS browsers
- 26db142b10: fix wrong %s translations
- 28b41fb076: Fixed Canned Response custom tags breaking the GUI on enterprise
- cb5a0f854d: fixed a bug where sometimes a room would not load part of its messages.
- 37d653a19c: Avoid invalid time ranges when adding/editing a Business Hour
- a7098c8408: Fixed Omnichannel making an excessive amount of requests to room.info
- 4fb0078aba: fix show badge for thread direct mentions
- ee5993625b: fix: Dept w/o any BH config do not adhere to the default BH rules.
- ebbb608166: fix: Login Terms custom content
  The custom layout Login Terms did not had any effect on the login screen, so it was changed to get the proper setting effect
- 760c0231ab: Fixed edit department page showing data from the previous department
- ae6b825150: Fixed and replaced HTML texts to markdown on Settings to display rich text
- 17024613c5: fixes the Livechat CSP validation, which was incorrectly blocking access to the widget for all non whitelisted domains
- b57b2f142d: refactor: Convert Omnichannel helper ee to ts
- 01e39b5c4e: fix: Last message appears in extended view after deletion
- 9da856cc67: fix: Resume on-hold chat not working with max-chat's allowed per agent config
- 370ee75775: Re-added pagination to Department's agents list
- c8cdc51799: fix: unable to upload files in IOS Safari browsers
- 3e139f206e: Fixed ENOTFOUND error in k8s deployments
- 0f22271ca2: fixed an issue where the room history is lost when jumping to an older message that is not already loaded
- 3f58495769: chore: update room on `cleanRoomHistory` only if any message has been deleted
- 2bcc812fcf: fix: Rocket.Chat.Apps using wrong id parameter to emit settings
- 0f0b8e17bf: fix: hidden custom fields being required in some cases
- 505b292ba9: test: add missing omnichannel contact-center tests
- c31f93ed96: fix: newly added agent not following business hours
- 82194555ea: fix: Editing a room in the admin menu breaks that room's integration
- 585c49f145: fix: Import progress page stuck at 0%
- f8cd53bc7e: fix: Add missing awaits to .count() calls
- b837cb9f2a: Fixed logic around Default Business Hours where agents from disabled/archived departments where being omitted from processing at closing time
- f65781d008: fix: Direct message notification
- 9b899959b4: Fixed Search Shortcut (ctrl + K) and keyboard navigation and selection
- 916c0dcaf2: fix: [ENTERPRISE] Guest users can join more than maxRoomsPerGuest rooms
- 12d97e16c2: feat: Allow Incoming Webhooks to override destination channel
- cb0a92e886: fix: Frontend crash if IndexedDB is not available, i.e. in Firefox private mode
- a685a592a9: Fix seats counter including apps
- 4513378600: fix: Imported messages are not displayed
  fix: Importer agent is added as a member of every imported room
- ef107614e5: Fixed Canned Responses text editor having no contrast in dark mode.
- 0fb7d90708: fixed an error on mobile ios browser where if you started recording audio and denied permission, it would look like it is still recording
- ce99be6b0a: fix: Omnichannel queue not running for all queues
- fc6fb2375b: fix: Custom OAuth settings are not visible
- 674f95cca9: Avoid updating a user's livechat status on login when its status is set to offline
- 94477bd9f8: Update database query to only update online & unavailable agents when opening & closing business hours
- 6fe38a487b: Fixed different time formats at different places
- 8fcb3edb40: fix: Remove room from UI when another agent takes it
- 65dec98602: Fixed canned responses filter not updating the table as expected
- f23e4f6cdd: Fixed Business Hours behavior so they now Take seconds in consideration to assess if BH is open/closed
- 059a92e876: Fix visitor's query when both email & phone number are empty
- 16dca466ea: fix: "Discussions" filter is prioritized in admin "Rooms" page
- Updated dependencies [4b5a87c88b]
- Updated dependencies [7832a40a6d]
- Updated dependencies [e14ec50816]
- Updated dependencies [74aa677088]
- Updated dependencies [e006013e5f]
- Updated dependencies [e846d873b7]
- Updated dependencies [b837cb9f2a]
- Updated dependencies [eecd9fc99a]
- Updated dependencies [ae39f91085]
- Updated dependencies [9ea8088f06]
- Updated dependencies [ee5993625b]
- Updated dependencies [ebbb608166]
- Updated dependencies [6a474ff952]
- Updated dependencies [e01bbcca54]
- Updated dependencies [37c792161f]
- Updated dependencies [9da856cc67]
- Updated dependencies [baaa38f7f4]
- Updated dependencies [dbdf45b0e5]
- Updated dependencies [0f0b8e17bf]
- Updated dependencies [5e429d9c78]
- Updated dependencies [c31f93ed96]
- Updated dependencies [6938bcd1a2]
- Updated dependencies [b837cb9f2a]
- Updated dependencies [c0fa567246]
- Updated dependencies [40cebcc0f1]
- Updated dependencies [916c0dcaf2]
- Updated dependencies [12d97e16c2]
- Updated dependencies [40cebcc0f1]
- Updated dependencies [0645f42e12]
- Updated dependencies [94477bd9f8]
- Updated dependencies [cde2539619]
- Updated dependencies [16dca466ea]
  - @rocket.chat/web-ui-registration@1.0.0-rc.0
  - @rocket.chat/model-typings@0.0.3-rc.0
  - @rocket.chat/core-typings@6.3.0-rc.0
  - @rocket.chat/rest-typings@6.3.0-rc.0
  - @rocket.chat/ui-client@1.0.0-rc.0
  - @rocket.chat/ui-contexts@1.0.0-rc.0
  - @rocket.chat/api-client@0.1.0-rc.0
  - @rocket.chat/gazzodown@1.0.0-rc.0
  - @rocket.chat/agenda@0.0.2-rc.0
  - @rocket.chat/core-services@0.1.0-rc.0
  - @rocket.chat/fuselage-ui-kit@1.0.0-rc.0
  - @rocket.chat/omnichannel-services@0.0.3-rc.0
  - @rocket.chat/models@0.0.3-rc.0
  - @rocket.chat/pdf-worker@0.0.3-rc.0
  - @rocket.chat/presence@0.0.3-rc.0
  - @rocket.chat/cron@0.0.2-rc.0
  - @rocket.chat/ui-theming@0.0.1
  - @rocket.chat/ui-video-conf@1.0.0-rc.0
  - @rocket.chat/instance-status@0.0.3-rc.0

## 6.2.10

### Patch Changes

- 2a09b648b9: fix: Prevent app's bridges from overriding the lastMsg prop which further was affecting Omni-Visitor abandonment feature for app
- ef4cd97c61: Fix Toggle message box formatting toolbar on click
  - @rocket.chat/core-typings@6.2.10
  - @rocket.chat/rest-typings@6.2.10
  - @rocket.chat/omnichannel-services@0.0.5
  - @rocket.chat/pdf-worker@0.0.5
  - @rocket.chat/presence@0.0.5
  - @rocket.chat/api-client@0.0.5
  - @rocket.chat/core-services@0.0.5
  - @rocket.chat/gazzodown@0.0.1
  - @rocket.chat/model-typings@0.0.5
  - @rocket.chat/ui-contexts@0.0.5
  - @rocket.chat/models@0.0.5
  - @rocket.chat/ui-theming@0.0.1
  - @rocket.chat/fuselage-ui-kit@0.31.16
  - @rocket.chat/ui-client@0.0.1
  - @rocket.chat/ui-video-conf@0.0.1
  - @rocket.chat/web-ui-registration@0.0.1
  - @rocket.chat/instance-status@0.0.5

## 6.2.9

### Patch Changes

- 2f0f67f313: fixed `room-opened` event not dispatching when navigating cached rooms
- 1ffc60dfd6: fixed video message button disabled on iOS browsers
- 1ffc60dfd6: fixed an error on mobile ios browser where if you started recording audio and denied permission, it would look like it is still recording
  - @rocket.chat/core-typings@6.2.9
  - @rocket.chat/rest-typings@6.2.9
  - @rocket.chat/omnichannel-services@0.0.4
  - @rocket.chat/pdf-worker@0.0.4
  - @rocket.chat/presence@0.0.4
  - @rocket.chat/api-client@0.0.4
  - @rocket.chat/core-services@0.0.4
  - @rocket.chat/gazzodown@0.0.1
  - @rocket.chat/model-typings@0.0.4
  - @rocket.chat/ui-contexts@0.0.4
  - @rocket.chat/models@0.0.4
  - @rocket.chat/ui-theming@0.0.1
  - @rocket.chat/fuselage-ui-kit@0.31.16
  - @rocket.chat/ui-client@0.0.1
  - @rocket.chat/ui-video-conf@0.0.1
  - @rocket.chat/web-ui-registration@0.0.1
  - @rocket.chat/instance-status@0.0.4

## 6.2.7

### Patch Changes

- [#29596](https://github.com/RocketChat/Rocket.Chat/pull/29596) [`74983f5b46`](https://github.com/RocketChat/Rocket.Chat/commit/74983f5b46abacbde2afb0838681ef3c5023307d) Thanks [@rocketchat-github-ci](https://github.com/rocketchat-github-ci)! - fix: Wrong IP usage on monolith TCP transporter configuration

- [#29596](https://github.com/RocketChat/Rocket.Chat/pull/29596) [`929f457161`](https://github.com/RocketChat/Rocket.Chat/commit/929f45716141dcc4d49ad2afe8315492c9028f9c) Thanks [@rocketchat-github-ci](https://github.com/rocketchat-github-ci)! - Fixed ENOTFOUND error in k8s deployments

- Updated dependencies []:
  - @rocket.chat/core-typings@6.2.7
  - @rocket.chat/rest-typings@6.2.7
  - @rocket.chat/omnichannel-services@0.0.3
  - @rocket.chat/pdf-worker@0.0.3
  - @rocket.chat/presence@0.0.3
  - @rocket.chat/api-client@0.0.3
  - @rocket.chat/core-services@0.0.3
  - @rocket.chat/gazzodown@0.0.1
  - @rocket.chat/model-typings@0.0.3
  - @rocket.chat/ui-contexts@0.0.3
  - @rocket.chat/models@0.0.3
  - @rocket.chat/ui-theming@0.0.1
  - @rocket.chat/fuselage-ui-kit@0.31.16
  - @rocket.chat/ui-client@0.0.1
  - @rocket.chat/ui-video-conf@0.0.1
  - @rocket.chat/web-ui-registration@0.0.1
  - @rocket.chat/instance-status@0.0.3

## 6.2.6

### Patch Changes

- [#29545](https://github.com/RocketChat/Rocket.Chat/pull/29545) [`8ade880306`](https://github.com/RocketChat/Rocket.Chat/commit/8ade880306a2f4be6fb979c9db32a1ca5bdf4c1f) Thanks [@github-actions](https://github.com/apps/github-actions)! - fix: Frontend crash if IndexedDB is not available, i.e. in Firefox private mode

- Updated dependencies []:
  - @rocket.chat/core-typings@6.2.6
  - @rocket.chat/rest-typings@6.2.6
  - @rocket.chat/omnichannel-services@0.0.2
  - @rocket.chat/pdf-worker@0.0.2
  - @rocket.chat/presence@0.0.2
  - @rocket.chat/api-client@0.0.2
  - @rocket.chat/core-services@0.0.2
  - @rocket.chat/gazzodown@0.0.1
  - @rocket.chat/model-typings@0.0.2
  - @rocket.chat/ui-contexts@0.0.2
  - @rocket.chat/models@0.0.2
  - @rocket.chat/ui-theming@0.0.1
  - @rocket.chat/fuselage-ui-kit@0.31.16
  - @rocket.chat/ui-client@0.0.1
  - @rocket.chat/ui-video-conf@0.0.1
  - @rocket.chat/web-ui-registration@0.0.1
  - @rocket.chat/instance-status@0.0.2<|MERGE_RESOLUTION|>--- conflicted
+++ resolved
@@ -1,17 +1,9 @@
 # @rocket.chat/meteor
 
-<<<<<<< HEAD
 ## 6.8.0-rc.1
-=======
-## 6.7.2
->>>>>>> cb977231
-
-### Patch Changes
-
-- Bump @rocket.chat/meteor version.
-
-<<<<<<< HEAD
-- ([#32284](https://github.com/RocketChat/Rocket.Chat/pull/32284)) fixed Engagement Dashboard and Device Management admin pages loading indefinitely
+### Patch Changes
+
+- Bump @rocket.chat/meteor version.
 
 - <details><summary>Updated dependencies []:</summary>
 
@@ -180,7 +172,6 @@
   - @rocket.chat/ui-client@6.0.0-rc.0
   - @rocket.chat/server-cloud-communication@0.0.2
 
-=======
 - Bump @rocket.chat/meteor version.
 
 - ([#32315](https://github.com/RocketChat/Rocket.Chat/pull/32315) by [@dionisio-bot](https://github.com/dionisio-bot)) fixed Engagement Dashboard and Device Management admin pages loading indefinitely
@@ -211,7 +202,14 @@
   - @rocket.chat/instance-status@0.0.37
   </details>
 
->>>>>>> cb977231
+## 6.7.2
+
+### Patch Changes
+
+- Bump @rocket.chat/meteor version.
+
+- ([#32284](https://github.com/RocketChat/Rocket.Chat/pull/32284)) fixed Engagement Dashboard and Device Management admin pages loading indefinitely
+
 ## 6.7.1
 
 ### Patch Changes
