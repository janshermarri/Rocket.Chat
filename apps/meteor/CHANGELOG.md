# @rocket.chat/meteor

<<<<<<< HEAD
## 6.10.0-rc.3
=======
## 6.9.3
>>>>>>> 2e700797

### Patch Changes

- Bump @rocket.chat/meteor version.

<<<<<<< HEAD
- <details><summary>Updated dependencies []:</summary>

  - @rocket.chat/core-typings@6.10.0-rc.3
  - @rocket.chat/rest-typings@6.10.0-rc.3
  - @rocket.chat/api-client@0.2.0-rc.3
  - @rocket.chat/license@0.2.0-rc.3
  - @rocket.chat/omnichannel-services@0.2.0-rc.3
  - @rocket.chat/pdf-worker@0.1.0-rc.3
  - @rocket.chat/presence@0.2.0-rc.3
  - @rocket.chat/apps@0.1.0-rc.3
  - @rocket.chat/core-services@0.4.0-rc.3
  - @rocket.chat/cron@0.1.0-rc.3
  - @rocket.chat/fuselage-ui-kit@8.0.0-rc.3
  - @rocket.chat/gazzodown@8.0.0-rc.3
  - @rocket.chat/model-typings@0.5.0-rc.3
  - @rocket.chat/ui-contexts@8.0.0-rc.3
  - @rocket.chat/server-cloud-communication@0.0.2
  - @rocket.chat/models@0.1.0-rc.3
  - @rocket.chat/ui-theming@0.2.0-rc.0
  - @rocket.chat/ui-avatar@4.0.0-rc.3
  - @rocket.chat/ui-client@8.0.0-rc.3
  - @rocket.chat/ui-video-conf@8.0.0-rc.3
  - @rocket.chat/web-ui-registration@8.0.0-rc.3
  - @rocket.chat/instance-status@0.1.0-rc.3
  </details>

## 6.10.0-rc.2

### Patch Changes

- Bump @rocket.chat/meteor version.

- <details><summary>Updated dependencies []:</summary>

  - @rocket.chat/core-typings@6.10.0-rc.2
  - @rocket.chat/rest-typings@6.10.0-rc.2
  - @rocket.chat/api-client@0.2.0-rc.2
  - @rocket.chat/license@0.2.0-rc.2
  - @rocket.chat/omnichannel-services@0.2.0-rc.2
  - @rocket.chat/pdf-worker@0.1.0-rc.2
  - @rocket.chat/presence@0.2.0-rc.2
  - @rocket.chat/apps@0.1.0-rc.2
  - @rocket.chat/core-services@0.4.0-rc.2
  - @rocket.chat/cron@0.1.0-rc.2
  - @rocket.chat/fuselage-ui-kit@8.0.0-rc.2
  - @rocket.chat/gazzodown@8.0.0-rc.2
  - @rocket.chat/model-typings@0.5.0-rc.2
  - @rocket.chat/ui-contexts@8.0.0-rc.2
  - @rocket.chat/server-cloud-communication@0.0.2
  - @rocket.chat/models@0.1.0-rc.2
  - @rocket.chat/ui-theming@0.2.0-rc.0
  - @rocket.chat/ui-avatar@4.0.0-rc.2
  - @rocket.chat/ui-client@8.0.0-rc.2
  - @rocket.chat/ui-video-conf@8.0.0-rc.2
  - @rocket.chat/web-ui-registration@8.0.0-rc.2
  - @rocket.chat/instance-status@0.1.0-rc.2
  </details>

## 6.10.0-rc.1

### Patch Changes

- Bump @rocket.chat/meteor version.

- <details><summary>Updated dependencies []:</summary>

  - @rocket.chat/core-typings@6.10.0-rc.1
  - @rocket.chat/rest-typings@6.10.0-rc.1
  - @rocket.chat/api-client@0.2.0-rc.1
  - @rocket.chat/license@0.2.0-rc.1
  - @rocket.chat/omnichannel-services@0.2.0-rc.1
  - @rocket.chat/pdf-worker@0.1.0-rc.1
  - @rocket.chat/presence@0.2.0-rc.1
  - @rocket.chat/apps@0.1.0-rc.1
  - @rocket.chat/core-services@0.4.0-rc.1
  - @rocket.chat/cron@0.1.0-rc.1
  - @rocket.chat/fuselage-ui-kit@8.0.0-rc.1
  - @rocket.chat/gazzodown@8.0.0-rc.1
  - @rocket.chat/model-typings@0.5.0-rc.1
  - @rocket.chat/ui-contexts@8.0.0-rc.1
  - @rocket.chat/server-cloud-communication@0.0.2
  - @rocket.chat/models@0.1.0-rc.1
  - @rocket.chat/ui-theming@0.2.0-rc.0
  - @rocket.chat/ui-avatar@4.0.0-rc.1
  - @rocket.chat/ui-client@8.0.0-rc.1
  - @rocket.chat/ui-video-conf@8.0.0-rc.1
  - @rocket.chat/web-ui-registration@8.0.0-rc.1
  - @rocket.chat/instance-status@0.1.0-rc.1
  </details>

## 6.10.0-rc.0

### Minor Changes

- ([#32471](https://github.com/RocketChat/Rocket.Chat/pull/32471)) Removed "Unknown media type" errors on the client side by using `application/octet-stream` as a fallback media type (MIME type) for all files

- ([#31859](https://github.com/RocketChat/Rocket.Chat/pull/31859)) Introduced the use of the `API_User_Limit` setting to limit amount of members to simultaneously auto-join a room in a team

- ([#32551](https://github.com/RocketChat/Rocket.Chat/pull/32551)) Implement E2EE warning callouts letting users know that encrypted messages can't be searched and auditted on search contextual bar and audit panel.

- ([#32446](https://github.com/RocketChat/Rocket.Chat/pull/32446)) Added E2EE room setup header, with just limited functionality and room actions.

- ([#32552](https://github.com/RocketChat/Rocket.Chat/pull/32552)) Fixed an issue that would not allow the user to dismiss the closeToSeatsLimit banner for old workspaces

- ([#31987](https://github.com/RocketChat/Rocket.Chat/pull/31987)) Implemented a new "Pending Users" tab on the users page to list users who have not yet been activated and/or have not logged in for the first time.
  Additionally, added a "Pending Action" column to aid administrators in identifying necessary actions for each user. Incorporated a "Reason for Joining" field
  into the user info contextual bar, along with a callout for exceeding the seats cap in the users page header. Finally, introduced a new logic to disable user creation buttons upon surpassing the seats cap.
- ([#32316](https://github.com/RocketChat/Rocket.Chat/pull/32316)) Support encrypted files on end-to-end encrypted rooms.

- ([#32436](https://github.com/RocketChat/Rocket.Chat/pull/32436)) Added a "LDAP group validation strategy" setting to LDAP channels and roles sync in order to enable faster syncs

- ([#32605](https://github.com/RocketChat/Rocket.Chat/pull/32605)) Moves the quotes to be on top of the message for better readability

- ([#32197](https://github.com/RocketChat/Rocket.Chat/pull/32197)) Async End-to-End Encrypted rooms key distribution process. Users now don't need to be online to get the keys of their subscribed encrypted rooms, the key distribution process is now async and users can recieve keys even when they are not online.

- ([#32559](https://github.com/RocketChat/Rocket.Chat/pull/32559)) Disable "Reply in direct message", "Copy link" and "Forward message" message menu items for encrypted messages as they don't apply to encrypted messages and also disable apps menu items and show a warning.

- ([#32040](https://github.com/RocketChat/Rocket.Chat/pull/32040)) Introduced a new setting which doesn't allow users to access encrypted rooms until E2EE is configured and also doesn't allow users to send un-encrypted messages in encrypted rooms.

  New room setup for E2EE feature which helps users to setup their E2EE keys and introduced states to E2EE feature.

- ([#32604](https://github.com/RocketChat/Rocket.Chat/pull/32604)) Upgrades fuselage-toastbar version in order to add RTL support to the component

- ([#31974](https://github.com/RocketChat/Rocket.Chat/pull/31974)) Clicking on a message attachment link in the Desktop App will now initiate a direct download of the attachment only when the attachment is not a PDF file

- ([#31821](https://github.com/RocketChat/Rocket.Chat/pull/31821)) New runtime for apps in the Apps-Engine based on the Deno platform

- ([#32425](https://github.com/RocketChat/Rocket.Chat/pull/32425)) Added the possibility to choose the time unit (days, hours, minutes) to the global retention policy settings

### Patch Changes

- ([#32579](https://github.com/RocketChat/Rocket.Chat/pull/32579)) Improved Retention Policy Warning messages

- ([#32152](https://github.com/RocketChat/Rocket.Chat/pull/32152)) Resolved an issue with the room type filter not being reset after navigating between admin sections.

- ([#32478](https://github.com/RocketChat/Rocket.Chat/pull/32478)) Fixed "File Upload > Accepted Media Types" setting to allow all type of files uploads

- ([#32489](https://github.com/RocketChat/Rocket.Chat/pull/32489)) Fixed streams being called when the user is not logged in

- ([#32610](https://github.com/RocketChat/Rocket.Chat/pull/32610)) Fixes the supported versions problem, where in most cases the data chosen was the oldest

- ([#32376](https://github.com/RocketChat/Rocket.Chat/pull/32376)) Fixed an issue with how the UI checked for permissions when deciding if editing or deleting a message by moderators users

- ([#32459](https://github.com/RocketChat/Rocket.Chat/pull/32459)) Prevent usage of OTR messages with End-to-end Encryption, both feature shouldn't and can't work together.

- ([#32563](https://github.com/RocketChat/Rocket.Chat/pull/32563)) fixes not being able to reinstall app after installation failure

- ([#32499](https://github.com/RocketChat/Rocket.Chat/pull/32499)) Fixed codeBlock styles in light mode

- ([#32380](https://github.com/RocketChat/Rocket.Chat/pull/32380)) Decrypt pinned encrypted messages in the chat and pinned messages contextual bar.

- ([#32175](https://github.com/RocketChat/Rocket.Chat/pull/32175)) Fixed "Take it" button behavior disabling it when agent status is set to offline

- ([#32472](https://github.com/RocketChat/Rocket.Chat/pull/32472)) When using `DISABLE_DB_WATCHERS=true` this fixes message updates with URLs that were missing the link preview.

- ([#32587](https://github.com/RocketChat/Rocket.Chat/pull/32587)) Fixes issues with loading license modules when loading the page while logged out

- ([#32452](https://github.com/RocketChat/Rocket.Chat/pull/32452)) Fixed 2 issues with `QueueInactivityMonitor` callback. This callback was in charge of scheduling the job that would close the inquiry, but it was checking on a property that didn't exist. This caused the callback to early return without scheduling the job, making the feature to not to work.

- ([#32522](https://github.com/RocketChat/Rocket.Chat/pull/32522)) Changed streaming logic to prevent hidden system messages from being broadcasted through `stream-room-messages`.

- ([#32624](https://github.com/RocketChat/Rocket.Chat/pull/32624)) Fixed an issue where private encrypted room creation was being forced even when E2EE feature was disabled.

- ([#32428](https://github.com/RocketChat/Rocket.Chat/pull/32428)) Fixed an issue that allowed saveSettings method to save NaN values on numeric settings.

- ([#32640](https://github.com/RocketChat/Rocket.Chat/pull/32640)) Fixes the issue where the modal backdrop is overlapping the options of the `Select` component

- ([#32636](https://github.com/RocketChat/Rocket.Chat/pull/32636)) Fixed file name being incorrectly sent from the client when uploading assets

- ([#32431](https://github.com/RocketChat/Rocket.Chat/pull/32431)) Fixed last message preview in Sidebar for E2E Ecrypted channels

- ([#32547](https://github.com/RocketChat/Rocket.Chat/pull/32547)) Fixes the issue not allowing users without edit-room-retention-policy permission try to edit the room with the retention policy enabled

- ([#32653](https://github.com/RocketChat/Rocket.Chat/pull/32653)) Prevent E2EE key reset on startup due to possible race conditions

- ([#32625](https://github.com/RocketChat/Rocket.Chat/pull/32625)) Fixes an issue where settings code mirror is not being displayed correctly in full screen mode

- ([#32548](https://github.com/RocketChat/Rocket.Chat/pull/32548)) Disable slash commands in encrypted rooms and show a disabled warning.

- ([#32566](https://github.com/RocketChat/Rocket.Chat/pull/32566)) Fix the sorting by last chat in Contact Center table

- ([#32412](https://github.com/RocketChat/Rocket.Chat/pull/32412)) Fixes an issue not rendering the proper error and empty state on users in role table

- ([#32485](https://github.com/RocketChat/Rocket.Chat/pull/32485)) Adds the missing `ignoreThreads` param fixing the issue not allowing ignoring threads when overriding retention policy

- ([#31750](https://github.com/RocketChat/Rocket.Chat/pull/31750)) Don't show Join default channels option on edit user form.

- ([#32612](https://github.com/RocketChat/Rocket.Chat/pull/32612)) Fixes a cosmetic issue where emoji picker object and symbols category icon are swapped

- ([#32329](https://github.com/RocketChat/Rocket.Chat/pull/32329)) Added a new setting `Restrict files access to users who can access room` that controls file visibility. This new setting allows users that "can access a room" to also download the files that are there. This is specially important for users with livechat manager or monitor roles, or agents that have special permissions to view closed rooms, since this allows them to download files on the conversation even after the conversation is closed.
  New setting is disabled by default and it is mutually exclusive with the setting `Restrict file access to room members` since this allows _more_ types of users to download files.
- ([#32500](https://github.com/RocketChat/Rocket.Chat/pull/32500)) Fix user not being set as online when setting "Use REST instead of websocket for Meteor calls" is disabled

- ([#32534](https://github.com/RocketChat/Rocket.Chat/pull/32534)) Fixed an issue where apps installed via the Marketplace would not be shown in the installed list if the app is unpublished

- ([#32458](https://github.com/RocketChat/Rocket.Chat/pull/32458)) Fixed `EditRoomInfo` encrypted field placement

- ([#32479](https://github.com/RocketChat/Rocket.Chat/pull/32479)) Executing a logout and login action in the same "tab/instance", some streams were not being recreated, causing countless types of bugs.

  PS: as a workaround reloading after logout or login in also solves the problem.

- ([#32572](https://github.com/RocketChat/Rocket.Chat/pull/32572)) Fixes issues causing nonstop sound notification when taking a chat from the `Current Chats` view

- ([#32381](https://github.com/RocketChat/Rocket.Chat/pull/32381)) Fixed Encrypted thread main message reactivity issues. Earlier the encrypted thread main message was having some reactivity issues and flaky behavior.

- ([#32106](https://github.com/RocketChat/Rocket.Chat/pull/32106)) Fixed inverted navigation direction in the image gallery

- ([#32507](https://github.com/RocketChat/Rocket.Chat/pull/32507)) Forces the highlight code language registration, preventing it to not being available when trying to use on the UI

- ([#31363](https://github.com/RocketChat/Rocket.Chat/pull/31363)) Remove password change reason when the `request password change` option is set to false

- <details><summary>Updated dependencies [d3c493b6da, 02dd87574b, 16b67aa0ff, a565999ae0, 1056f220df, 1240c874a5, 768cad6de5, 2ef71e8ea6, 59df102d0c, eaf2f11a6c, 5f95c4ec6b, 363a011487, 495628bce0, f75a2cb4bb, 45dc3d5f72, ee43f2c57c, 07c4ca0621, 30399688fc, 4fd9c4cbaa, 4f72d62aa7, dfa49bdbb2]:</summary>

  - @rocket.chat/i18n@0.5.0-rc.0
  - @rocket.chat/fuselage-ui-kit@8.0.0-rc.0
  - @rocket.chat/ui-kit@0.35.0-rc.0
  - @rocket.chat/core-typings@6.10.0-rc.0
  - @rocket.chat/gazzodown@8.0.0-rc.0
  - @rocket.chat/model-typings@0.5.0-rc.0
  - @rocket.chat/rest-typings@6.10.0-rc.0
  - @rocket.chat/omnichannel-services@0.2.0-rc.0
  - @rocket.chat/web-ui-registration@8.0.0-rc.0
  - @rocket.chat/instance-status@0.1.0-rc.0
  - @rocket.chat/api-client@0.2.0-rc.0
  - @rocket.chat/pdf-worker@0.1.0-rc.0
  - @rocket.chat/ui-theming@0.2.0-rc.0
  - @rocket.chat/core-services@0.4.0-rc.0
  - @rocket.chat/ui-video-conf@8.0.0-rc.0
  - @rocket.chat/presence@0.2.0-rc.0
  - @rocket.chat/ui-composer@0.2.0-rc.0
  - @rocket.chat/ui-contexts@8.0.0-rc.0
  - @rocket.chat/license@0.2.0-rc.0
  - @rocket.chat/ui-avatar@4.0.0-rc.0
  - @rocket.chat/ui-client@8.0.0-rc.0
  - @rocket.chat/models@0.1.0-rc.0
  - @rocket.chat/apps@0.1.0-rc.0
  - @rocket.chat/cron@0.1.0-rc.0
  - @rocket.chat/server-cloud-communication@0.0.2
=======
- Bump @rocket.chat/meteor version.

- ([#32683](https://github.com/RocketChat/Rocket.Chat/pull/32683) by [@dionisio-bot](https://github.com/dionisio-bot)) livechat `setDepartment` livechat api fixes:
  - Changing department didn't reflect on the registration form in real time
  - Changing the department mid conversation didn't transfer the chat
  - Depending on the state of the department, it couldn't be set as default
- <details><summary>Updated dependencies []:</summary>

  - @rocket.chat/core-typings@6.9.3
  - @rocket.chat/rest-typings@6.9.3
  - @rocket.chat/api-client@0.1.36
  - @rocket.chat/license@0.1.18
  - @rocket.chat/omnichannel-services@0.1.18
  - @rocket.chat/pdf-worker@0.0.42
  - @rocket.chat/presence@0.1.18
  - @rocket.chat/apps@0.0.9
  - @rocket.chat/core-services@0.3.18
  - @rocket.chat/cron@0.0.38
  - @rocket.chat/fuselage-ui-kit@7.0.3
  - @rocket.chat/gazzodown@7.0.3
  - @rocket.chat/model-typings@0.4.4
  - @rocket.chat/ui-contexts@7.0.3
  - @rocket.chat/server-cloud-communication@0.0.2
  - @rocket.chat/models@0.0.42
  - @rocket.chat/ui-theming@0.1.2
  - @rocket.chat/ui-avatar@3.0.3
  - @rocket.chat/ui-client@7.0.3
  - @rocket.chat/ui-video-conf@7.0.3
  - @rocket.chat/web-ui-registration@7.0.3
  - @rocket.chat/instance-status@0.0.42
>>>>>>> 2e700797
  </details>

## 6.9.2

### Patch Changes

- Bump @rocket.chat/meteor version.

- Bump @rocket.chat/meteor version.

- ([#32621](https://github.com/RocketChat/Rocket.Chat/pull/32621) by [@dionisio-bot](https://github.com/dionisio-bot)) Fixes the supported versions problem, where in most cases the data chosen was the oldest

- ([#32622](https://github.com/RocketChat/Rocket.Chat/pull/32622) by [@dionisio-bot](https://github.com/dionisio-bot)) Fixes the issue not allowing users without edit-room-retention-policy permission try to edit the room with the retention policy enabled

- <details><summary>Updated dependencies []:</summary>

  - @rocket.chat/core-typings@6.9.2
  - @rocket.chat/rest-typings@6.9.2
  - @rocket.chat/api-client@0.1.35
  - @rocket.chat/license@0.1.17
  - @rocket.chat/omnichannel-services@0.1.17
  - @rocket.chat/pdf-worker@0.0.41
  - @rocket.chat/presence@0.1.17
  - @rocket.chat/apps@0.0.8
  - @rocket.chat/core-services@0.3.17
  - @rocket.chat/cron@0.0.37
  - @rocket.chat/fuselage-ui-kit@7.0.2
  - @rocket.chat/gazzodown@7.0.2
  - @rocket.chat/model-typings@0.4.3
  - @rocket.chat/ui-contexts@7.0.2
  - @rocket.chat/server-cloud-communication@0.0.2
  - @rocket.chat/models@0.0.41
  - @rocket.chat/ui-theming@0.1.2
  - @rocket.chat/ui-avatar@3.0.2
  - @rocket.chat/ui-client@7.0.2
  - @rocket.chat/ui-video-conf@7.0.2
  - @rocket.chat/web-ui-registration@7.0.2
  - @rocket.chat/instance-status@0.0.41
  </details>

## 6.9.1

### Patch Changes

- Bump @rocket.chat/meteor version.

- Bump @rocket.chat/meteor version.

- ([#32591](https://github.com/RocketChat/Rocket.Chat/pull/32591) by [@dionisio-bot](https://github.com/dionisio-bot)) Fixes issues with loading license modules when loading the page while logged out

- ([#32588](https://github.com/RocketChat/Rocket.Chat/pull/32588) by [@dionisio-bot](https://github.com/dionisio-bot)) Fixes issues causing nonstop sound notification when taking a chat from the `Current Chats` view

- <details><summary>Updated dependencies []:</summary>

  - @rocket.chat/core-typings@6.9.1
  - @rocket.chat/rest-typings@6.9.1
  - @rocket.chat/api-client@0.1.34
  - @rocket.chat/license@0.1.16
  - @rocket.chat/omnichannel-services@0.1.16
  - @rocket.chat/pdf-worker@0.0.40
  - @rocket.chat/presence@0.1.16
  - @rocket.chat/apps@0.0.7
  - @rocket.chat/core-services@0.3.16
  - @rocket.chat/cron@0.0.36
  - @rocket.chat/fuselage-ui-kit@7.0.1
  - @rocket.chat/gazzodown@7.0.1
  - @rocket.chat/model-typings@0.4.2
  - @rocket.chat/ui-contexts@7.0.1
  - @rocket.chat/server-cloud-communication@0.0.2
  - @rocket.chat/models@0.0.40
  - @rocket.chat/ui-theming@0.1.2
  - @rocket.chat/ui-avatar@3.0.1
  - @rocket.chat/ui-client@7.0.1
  - @rocket.chat/ui-video-conf@7.0.1
  - @rocket.chat/web-ui-registration@7.0.1
  - @rocket.chat/instance-status@0.0.40
  </details>

## 6.9.0

### Minor Changes

- ([#31917](https://github.com/RocketChat/Rocket.Chat/pull/31917)) Introduced a tab layout to the users page and implemented a tab called "All" that lists all users.

- ([#32439](https://github.com/RocketChat/Rocket.Chat/pull/32439)) Allow visitors & integrations to access downloaded files after a room has closed. This was a known limitation in our codebase, where visitors were only able to access uploaded files in a livechat conversation while the conversation was open.

- ([#32233](https://github.com/RocketChat/Rocket.Chat/pull/32233)) Makes the triggers fired by the condition `after-guest-registration` persist on the livechat client, it will persist through reloads and pagination, only reseting when a conversation is closed (no changes were done on the agent side of the conversation)

- ([#32193](https://github.com/RocketChat/Rocket.Chat/pull/32193)) Adds CheckOption to departments multi selects improving options visibility state

- ([#32317](https://github.com/RocketChat/Rocket.Chat/pull/32317)) Replace the read receipt receipt indicator in order to improve the accessibility complience

- ([#32341](https://github.com/RocketChat/Rocket.Chat/pull/32341)) Changes the scrollbar color in order to improve the contrast and accessibility compliance

- ([#32298](https://github.com/RocketChat/Rocket.Chat/pull/32298)) Added "Rocket.Chat Cloud Workspace ID" to workspace statistics page

### Patch Changes

- ([#32393](https://github.com/RocketChat/Rocket.Chat/pull/32393)) Fixed an issue causing monitors to dissapear from a saved unit every time a user saved the item. This was caused by the UI not sending the correct \_id of the monitors that were already saved, and this caused the Backend to ignore them and remove from the list.

- ([#31695](https://github.com/RocketChat/Rocket.Chat/pull/31695)) Fix an issue where read receipts menu item wasn't considering the enabled setting to be displayed

- Bump @rocket.chat/meteor version.

- Bump @rocket.chat/meteor version.

- Bump @rocket.chat/meteor version.

- ([#32454](https://github.com/RocketChat/Rocket.Chat/pull/32454)) Fixes an issue not allowing override retention policy in channels

- ([#32444](https://github.com/RocketChat/Rocket.Chat/pull/32444)) Fixed an issue that prevented CAS users from being merged with existing user data on login

- ([#32289](https://github.com/RocketChat/Rocket.Chat/pull/32289)) Fixed a problem in how server was processing errors that was sending 2 ephemeral error messages when @all or @here were used while they were disabled via permissions

- ([#32348](https://github.com/RocketChat/Rocket.Chat/pull/32348)) Fixed an issue where translations would fallback to english some of the times.

- ([#32182](https://github.com/RocketChat/Rocket.Chat/pull/32182)) Fixed an issue with object storage settings that was not allowing admins to decide if files generated via "Export conversation" feature were being proxied through server or not.

- ([#32311](https://github.com/RocketChat/Rocket.Chat/pull/32311)) Fixed multiple issues with PDF generation logic when a quoted message was too big to fit in one single page. This was causing an internal infinite loop within the library (as it tried to make it fit, failing and then trying to fit on next page where the same happened thus causing a loop).
  The library was not able to break down some nested views and thus was trying to fit the whole quote on one single page. Logic was updated to allow wrapping of the contents when messages are quoted (so they can span multiple lines) and removed a bunch of unnecesary views from the code.
- ([#32364](https://github.com/RocketChat/Rocket.Chat/pull/32364)) Fixed issue with "Export room as file" feature (`rooms.export` endpoint) generating an empty export when given an invalid date

- ([#32314](https://github.com/RocketChat/Rocket.Chat/pull/32314)) Fixed an issue on Users converter that was not returning the `statusText` property from users even when the typing indicated property existed.

- ([#32500](https://github.com/RocketChat/Rocket.Chat/pull/32500)) Fix user not being set as online when setting "Use REST instead of websocket for Meteor calls" is disabled

- ([#32391](https://github.com/RocketChat/Rocket.Chat/pull/32391)) Fixes link image preview not opening in gallery mode

- ([#32318](https://github.com/RocketChat/Rocket.Chat/pull/32318)) Fixed error handling for files bigger than NATS max allowed payload. This should prevent PDFs from erroring out when generating from rooms that contain heavy images.

- ([#32479](https://github.com/RocketChat/Rocket.Chat/pull/32479)) Executing a logout and login action in the same "tab/instance", some streams were not being recreated, causing countless types of bugs.

  PS: as a workaround reloading after logout or login in also solves the problem.

- ([#32345](https://github.com/RocketChat/Rocket.Chat/pull/32345)) Replaces the burger menu with an appropriate button fixing the semantics and mismatching color

- ([#32414](https://github.com/RocketChat/Rocket.Chat/pull/32414)) Fixes the missing spacing on don`t ask again checkbox inside modals

- ([#32269](https://github.com/RocketChat/Rocket.Chat/pull/32269)) Fixed a bad behavior with the interaction between OTR system messages & trash collection. We use trash collection as a temporary storage that holds recently deleted items from some collections. Messages is one of those. This was causing "User joined OTR" messages to be viewable when querying the trash collection.
  Since OTR messages are by definition private, code was updated to bypass trash collection when removing these special messages.

  Note: this only applies to these system messages. OTR user's messages are not stored on the database.

- ([#32415](https://github.com/RocketChat/Rocket.Chat/pull/32415)) This fuselage`s bump fixes:

  - The message toolbar visibility on hover (Firefox ESR)
  - `Bubble` missing font-family

  [more details](https://github.com/RocketChat/fuselage/releases/tag/%40rocket.chat%2Ffuselage%400.53.7)

- ([#32398](https://github.com/RocketChat/Rocket.Chat/pull/32398)) Fixed issue with external users being able to reset their passwords even when the "Allow Password Change for OAuth Users" setting is disabled

- ([#32284](https://github.com/RocketChat/Rocket.Chat/pull/32284)) fixed Engagement Dashboard and Device Management admin pages loading indefinitely

- ([#32342](https://github.com/RocketChat/Rocket.Chat/pull/32342)) bump fuselage adding `AttachmentAuthorName` missing color token

- <details><summary>Updated dependencies [ff4e396416, bc50dd54a2, ad86761209, f83bd56cc5, 6205ef14f0, 724ba3a729, ee5cdfc367, 70ab2a7b7b]:</summary>

  - @rocket.chat/core-typings@6.9.0
  - @rocket.chat/i18n@0.4.0
  - @rocket.chat/core-services@0.3.15
  - @rocket.chat/omnichannel-services@0.1.15
  - @rocket.chat/pdf-worker@0.0.39
  - @rocket.chat/rest-typings@6.9.0
  - @rocket.chat/fuselage-ui-kit@7.0.0
  - @rocket.chat/ui-kit@0.34.0
  - @rocket.chat/api-client@0.1.33
  - @rocket.chat/license@0.1.15
  - @rocket.chat/presence@0.1.15
  - @rocket.chat/apps@0.0.6
  - @rocket.chat/cron@0.0.35
  - @rocket.chat/gazzodown@7.0.0
  - @rocket.chat/model-typings@0.4.1
  - @rocket.chat/ui-contexts@7.0.0
  - @rocket.chat/web-ui-registration@7.0.0
  - @rocket.chat/server-cloud-communication@0.0.2
  - @rocket.chat/models@0.0.39
  - @rocket.chat/ui-theming@0.1.2
  - @rocket.chat/ui-avatar@3.0.0
  - @rocket.chat/ui-client@7.0.0
  - @rocket.chat/ui-video-conf@7.0.0
  - @rocket.chat/instance-status@0.0.39
  </details>

## 6.9.0-rc.2

### Patch Changes

- Bump @rocket.chat/meteor version.

- ([#32500](https://github.com/RocketChat/Rocket.Chat/pull/32500)) Fix user not being set as online when setting "Use REST instead of websocket for Meteor calls" is disabled

- <details><summary>Updated dependencies []:</summary>

  - @rocket.chat/core-typings@6.9.0-rc.2
  - @rocket.chat/rest-typings@6.9.0-rc.2
  - @rocket.chat/api-client@0.1.33-rc.2
  - @rocket.chat/license@0.1.15-rc.2
  - @rocket.chat/omnichannel-services@0.1.15-rc.2
  - @rocket.chat/pdf-worker@0.0.39-rc.2
  - @rocket.chat/presence@0.1.15-rc.2
  - @rocket.chat/apps@0.0.6-rc.2
  - @rocket.chat/core-services@0.3.15-rc.2
  - @rocket.chat/cron@0.0.35-rc.2
  - @rocket.chat/fuselage-ui-kit@7.0.0-rc.2
  - @rocket.chat/gazzodown@7.0.0-rc.2
  - @rocket.chat/model-typings@0.4.1-rc.2
  - @rocket.chat/ui-contexts@7.0.0-rc.2
  - @rocket.chat/server-cloud-communication@0.0.2
  - @rocket.chat/models@0.0.39-rc.2
  - @rocket.chat/ui-theming@0.1.2
  - @rocket.chat/ui-avatar@3.0.0-rc.2
  - @rocket.chat/ui-client@7.0.0-rc.2
  - @rocket.chat/ui-video-conf@7.0.0-rc.2
  - @rocket.chat/web-ui-registration@7.0.0-rc.2
  - @rocket.chat/instance-status@0.0.39-rc.2
  </details>

## 6.9.0-rc.1

### Patch Changes

- Bump @rocket.chat/meteor version.

- ([#32479](https://github.com/RocketChat/Rocket.Chat/pull/32479)) Executing a logout and login action in the same "tab/instance", some streams were not being recreated, causing countless types of bugs.

  PS: as a workaround reloading after logout or login in also solves the problem.

- <details><summary>Updated dependencies []:</summary>

  - @rocket.chat/core-typings@6.9.0-rc.1
  - @rocket.chat/rest-typings@6.9.0-rc.1
  - @rocket.chat/api-client@0.1.33-rc.1
  - @rocket.chat/license@0.1.15-rc.1
  - @rocket.chat/omnichannel-services@0.1.15-rc.1
  - @rocket.chat/pdf-worker@0.0.39-rc.1
  - @rocket.chat/presence@0.1.15-rc.1
  - @rocket.chat/apps@0.0.6-rc.1
  - @rocket.chat/core-services@0.3.15-rc.1
  - @rocket.chat/cron@0.0.35-rc.1
  - @rocket.chat/fuselage-ui-kit@7.0.0-rc.1
  - @rocket.chat/gazzodown@7.0.0-rc.1
  - @rocket.chat/model-typings@0.4.1-rc.1
  - @rocket.chat/ui-contexts@7.0.0-rc.1
  - @rocket.chat/server-cloud-communication@0.0.2
  - @rocket.chat/models@0.0.39-rc.1
  - @rocket.chat/ui-theming@0.1.2
  - @rocket.chat/ui-avatar@3.0.0-rc.1
  - @rocket.chat/ui-client@7.0.0-rc.1
  - @rocket.chat/ui-video-conf@7.0.0-rc.1
  - @rocket.chat/web-ui-registration@7.0.0-rc.1
  - @rocket.chat/instance-status@0.0.39-rc.1
  </details>

## 6.9.0-rc.0

### Minor Changes

- ([#31917](https://github.com/RocketChat/Rocket.Chat/pull/31917)) Introduced a tab layout to the users page and implemented a tab called "All" that lists all users.

- ([#32439](https://github.com/RocketChat/Rocket.Chat/pull/32439)) Allow visitors & integrations to access downloaded files after a room has closed. This was a known limitation in our codebase, where visitors were only able to access uploaded files in a livechat conversation while the conversation was open.

- ([#32233](https://github.com/RocketChat/Rocket.Chat/pull/32233)) Makes the triggers fired by the condition `after-guest-registration` persist on the livechat client, it will persist through reloads and pagination, only reseting when a conversation is closed (no changes were done on the agent side of the conversation)

- ([#32193](https://github.com/RocketChat/Rocket.Chat/pull/32193)) Adds CheckOption to departments multi selects improving options visibility state

- ([#32317](https://github.com/RocketChat/Rocket.Chat/pull/32317)) Replace the read receipt receipt indicator in order to improve the accessibility complience

- ([#32341](https://github.com/RocketChat/Rocket.Chat/pull/32341)) Changes the scrollbar color in order to improve the contrast and accessibility compliance

- ([#32298](https://github.com/RocketChat/Rocket.Chat/pull/32298)) Added "Rocket.Chat Cloud Workspace ID" to workspace statistics page

### Patch Changes

- ([#32393](https://github.com/RocketChat/Rocket.Chat/pull/32393)) Fixed an issue causing monitors to dissapear from a saved unit every time a user saved the item. This was caused by the UI not sending the correct \_id of the monitors that were already saved, and this caused the Backend to ignore them and remove from the list.

- ([#31695](https://github.com/RocketChat/Rocket.Chat/pull/31695)) Fix an issue where read receipts menu item wasn't considering the enabled setting to be displayed

- ([#32454](https://github.com/RocketChat/Rocket.Chat/pull/32454)) Fixes an issue not allowing override retention policy in channels

- ([#32444](https://github.com/RocketChat/Rocket.Chat/pull/32444)) Fixed an issue that prevented CAS users from being merged with existing user data on login

- ([#32289](https://github.com/RocketChat/Rocket.Chat/pull/32289)) Fixed a problem in how server was processing errors that was sending 2 ephemeral error messages when @all or @here were used while they were disabled via permissions

- ([#32348](https://github.com/RocketChat/Rocket.Chat/pull/32348)) Fixed an issue where translations would fallback to english some of the times.

- ([#32182](https://github.com/RocketChat/Rocket.Chat/pull/32182)) Fixed an issue with object storage settings that was not allowing admins to decide if files generated via "Export conversation" feature were being proxied through server or not.

- ([#32311](https://github.com/RocketChat/Rocket.Chat/pull/32311)) Fixed multiple issues with PDF generation logic when a quoted message was too big to fit in one single page. This was causing an internal infinite loop within the library (as it tried to make it fit, failing and then trying to fit on next page where the same happened thus causing a loop).
  The library was not able to break down some nested views and thus was trying to fit the whole quote on one single page. Logic was updated to allow wrapping of the contents when messages are quoted (so they can span multiple lines) and removed a bunch of unnecesary views from the code.
- ([#32364](https://github.com/RocketChat/Rocket.Chat/pull/32364)) Fixed issue with "Export room as file" feature (`rooms.export` endpoint) generating an empty export when given an invalid date

- ([#32314](https://github.com/RocketChat/Rocket.Chat/pull/32314)) Fixed an issue on Users converter that was not returning the `statusText` property from users even when the typing indicated property existed.

- ([#32391](https://github.com/RocketChat/Rocket.Chat/pull/32391)) Fixes link image preview not opening in gallery mode

- ([#32318](https://github.com/RocketChat/Rocket.Chat/pull/32318)) Fixed error handling for files bigger than NATS max allowed payload. This should prevent PDFs from erroring out when generating from rooms that contain heavy images.

- ([#32345](https://github.com/RocketChat/Rocket.Chat/pull/32345)) Replaces the burger menu with an appropriate button fixing the semantics and mismatching color

- ([#32414](https://github.com/RocketChat/Rocket.Chat/pull/32414)) Fixes the missing spacing on don`t ask again checkbox inside modals

- ([#32269](https://github.com/RocketChat/Rocket.Chat/pull/32269)) Fixed a bad behavior with the interaction between OTR system messages & trash collection. We use trash collection as a temporary storage that holds recently deleted items from some collections. Messages is one of those. This was causing "User joined OTR" messages to be viewable when querying the trash collection.
  Since OTR messages are by definition private, code was updated to bypass trash collection when removing these special messages.

  Note: this only applies to these system messages. OTR user's messages are not stored on the database.

- ([#32415](https://github.com/RocketChat/Rocket.Chat/pull/32415)) This fuselage`s bump fixes:

  - The message toolbar visibility on hover (Firefox ESR)
  - `Bubble` missing font-family

  [more details](https://github.com/RocketChat/fuselage/releases/tag/%40rocket.chat%2Ffuselage%400.53.7)

- ([#32398](https://github.com/RocketChat/Rocket.Chat/pull/32398)) Fixed issue with external users being able to reset their passwords even when the "Allow Password Change for OAuth Users" setting is disabled

- ([#32284](https://github.com/RocketChat/Rocket.Chat/pull/32284)) fixed Engagement Dashboard and Device Management admin pages loading indefinitely

- ([#32342](https://github.com/RocketChat/Rocket.Chat/pull/32342)) bump fuselage adding `AttachmentAuthorName` missing color token

- <details><summary>Updated dependencies [ff4e396416, bc50dd54a2, ad86761209, f83bd56cc5, 6205ef14f0, 724ba3a729, ee5cdfc367, 70ab2a7b7b]:</summary>

  - @rocket.chat/core-typings@6.9.0-rc.0
  - @rocket.chat/i18n@0.4.0-rc.0
  - @rocket.chat/core-services@0.3.15-rc.0
  - @rocket.chat/omnichannel-services@0.1.15-rc.0
  - @rocket.chat/pdf-worker@0.0.39-rc.0
  - @rocket.chat/rest-typings@6.9.0-rc.0
  - @rocket.chat/fuselage-ui-kit@7.0.0-rc.0
  - @rocket.chat/ui-kit@0.34.0-rc.0
  - @rocket.chat/api-client@0.1.33-rc.0
  - @rocket.chat/license@0.1.15-rc.0
  - @rocket.chat/presence@0.1.15-rc.0
  - @rocket.chat/apps@0.0.6-rc.0
  - @rocket.chat/cron@0.0.35-rc.0
  - @rocket.chat/gazzodown@7.0.0-rc.0
  - @rocket.chat/model-typings@0.4.1-rc.0
  - @rocket.chat/ui-contexts@7.0.0-rc.0
  - @rocket.chat/web-ui-registration@7.0.0-rc.0
  - @rocket.chat/server-cloud-communication@0.0.2
  - @rocket.chat/models@0.0.39-rc.0
  - @rocket.chat/ui-theming@0.1.2
  - @rocket.chat/ui-avatar@3.0.0-rc.0
  - @rocket.chat/ui-client@7.0.0-rc.0
  - @rocket.chat/ui-video-conf@7.0.0-rc.0
  - @rocket.chat/instance-status@0.0.39-rc.0
  </details>

## 6.8.0

### Minor Changes

- ([#31898](https://github.com/RocketChat/Rocket.Chat/pull/31898)) Created a new endpoint to get a filtered and paginated list of users.

- ([#32224](https://github.com/RocketChat/Rocket.Chat/pull/32224)) Allow Custom Fields in Messages. API-only feature. It can be enabled and configured in Workspace Settings.

- ([#32115](https://github.com/RocketChat/Rocket.Chat/pull/32115)) Introduces sidebar navigability, allowing users to navigate on sidebar channels through keyboard

- ([#29461](https://github.com/RocketChat/Rocket.Chat/pull/29461)) Introduces a resizable Contextualbar allowing users to change the width just by dragging it

- ([#31811](https://github.com/RocketChat/Rocket.Chat/pull/31811)) Convert mute/unmute meteor methods to endpoints

- ([#32084](https://github.com/RocketChat/Rocket.Chat/pull/32084)) Added a new setting to automatically disable users from LDAP that can no longer be found by the background sync

- ([#31965](https://github.com/RocketChat/Rocket.Chat/pull/31965)) Added the ability to serve .well-known paths directly from Rocket.Chat, if using federation, removing the need for special reverse proxy configuration or another component layer for specific types of reverse proxies / loadbalancers.

- ([#31898](https://github.com/RocketChat/Rocket.Chat/pull/31898)) Created a new endpoint to resend the welcome email to a given user

- ([#32208](https://github.com/RocketChat/Rocket.Chat/pull/32208)) Added a new notification provider in light of the old FCM API deprecation, now you can choose to use the new provider or the old via the `Push_UseLegacy` setting

- ([#31976](https://github.com/RocketChat/Rocket.Chat/pull/31976)) Added support for allowing agents to forward inquiries to departments that may not have any online agents given that `Allow department to receive forwarded inquiries even when there's no available agents` is set to `true` in the department configuration.
  This configuration empowers agents to seamlessly direct incoming requests to the designated department, ensuring efficient handling of queries even when departmental resources are not actively online. When an agent becomes available, any pending inquiries will be automatically routed to them if the routing algorithm supports it.
- ([#32173](https://github.com/RocketChat/Rocket.Chat/pull/32173)) Added "Enable Users" option under "Sync User Active State" LDAP setting to allow only re-enabling users found on LDAP background sync

- ([#31865](https://github.com/RocketChat/Rocket.Chat/pull/31865)) Redesign Save E2EE password modal

- ([#32272](https://github.com/RocketChat/Rocket.Chat/pull/32272)) Support Message Custom Fields on upload API via field `customField` and JSON value

- ([#32055](https://github.com/RocketChat/Rocket.Chat/pull/32055)) feat: `ConnectionStatusBar` redesign

- ([#32073](https://github.com/RocketChat/Rocket.Chat/pull/32073)) Fixed an issue affecting the update modal/contextual bar by apps when it comes to error handling and regular surface update

### Patch Changes

- ([#31996](https://github.com/RocketChat/Rocket.Chat/pull/31996)) Fixed Security tab visibility to allow password changes when 2FA/E2E is disabled.

- ([#32210](https://github.com/RocketChat/Rocket.Chat/pull/32210)) Fixes error `audio.pause() is not a function` and makes the continuous new room notification (livechat) respect the volume set in user preferences.

- Bump @rocket.chat/meteor version.

- Bump @rocket.chat/meteor version.

- Bump @rocket.chat/meteor version.

- ([#32186](https://github.com/RocketChat/Rocket.Chat/pull/32186)) Increased the timeout between calls for the three remaining Omnichannel Agenda Jobs. This should make them happen less often and reduce the load on MongoDB

- ([#32216](https://github.com/RocketChat/Rocket.Chat/pull/32216)) Fixed an issue while creating tokens via the special `users.createToken` API was not respecting the maximum login tokens allowed for a user.

  The following endpoint was deprecated and will be removed on version `8.0.0`:

  - `/api/v1/users.createToken`

  The following Meteor method (realtime API) was deprecated and will be removed on version `8.0.0`:

  - `createToken`

- ([#31958](https://github.com/RocketChat/Rocket.Chat/pull/31958)) Force logout the clients which are actively online, whenever a user resets E2EE keys.

- ([#31989](https://github.com/RocketChat/Rocket.Chat/pull/31989)) Fixed issue with login via SAML not redirecting to invite link

- ([#32187](https://github.com/RocketChat/Rocket.Chat/pull/32187)) Fixes an issue that forces the focus on the last message when interacting by mouse on message list

- ([#31765](https://github.com/RocketChat/Rocket.Chat/pull/31765)) Fixes the livechat client ignoring the `livechat_fileuploads_enabled` setting when uploading files

- ([#31811](https://github.com/RocketChat/Rocket.Chat/pull/31811)) Deprecate muteUserInRoom and unmuteUserInRoom meteor methods

- ([#32287](https://github.com/RocketChat/Rocket.Chat/pull/32287)) Fixed wrong `Business hours` validations between different weeks

- ([#32348](https://github.com/RocketChat/Rocket.Chat/pull/32348)) Fixed an issue where translations would fallback to english some of the times.

- ([#31990](https://github.com/RocketChat/Rocket.Chat/pull/31990)) Fixed open expanded view (galery mode) for image attachments sent by livechat widget

- ([#32248](https://github.com/RocketChat/Rocket.Chat/pull/32248)) Fixes an issue where the last threads list item wasn't displaying properly

- ([#32112](https://github.com/RocketChat/Rocket.Chat/pull/32112)) fixed an issue where mentioning a team would trigger the bot message warning that the team is not a part of the channel

- ([#32069](https://github.com/RocketChat/Rocket.Chat/pull/32069)) Livechat: A registered user loses their messages if 'registerGuest' is called using the same token.

- ([#32063](https://github.com/RocketChat/Rocket.Chat/pull/32063)) Fixed a UI issue that allowed a user to "mark" a room as favorite even when a room was not default. The Back-End was correctly ignoring the `favorite` property from being updated when the room was not default, but the UI still allowed users to try.
  As UI allowed but changes were not saved, this gave the impression that the function was not working.
- ([#32374](https://github.com/RocketChat/Rocket.Chat/pull/32374)) Fixed an issue with some apps that didn't implement executeViewCloseHandler. This causes opened modals to be open forever on UI (unless Esc was clicked). This is because when the UI attempts to close it, it calls the aforementioned handler, and since it didn't exist, apps engine errored out.

  This returned an empty response to the UI, which ignored the response and continued to show the view.

- ([#32237](https://github.com/RocketChat/Rocket.Chat/pull/32237)) **Fixed settings-related statistics not being updated according to the license.**

  We've identified an issue where certain statistics were not reflecting recent license changes. This resulted in outdated information being reported for workspaces.
  This change ensures that all reported statistics are current and consider the workspace license.

- ([#32170](https://github.com/RocketChat/Rocket.Chat/pull/32170)) Fixed a language priority issue. It should now respect the following order: User Preference -> Browser Language -> Server Language

- ([#32202](https://github.com/RocketChat/Rocket.Chat/pull/32202)) Fixed an issue where Rocket.Chat would ask admins to confirm fingerprint change (new workspace vs configuration update), even when `AUTO_ACCEPT_FINGERPRINT` environment variable set to `"true"`.

- ([#32220](https://github.com/RocketChat/Rocket.Chat/pull/32220)) Fixed supported versions not being updated in airgapped environments

- ([#32141](https://github.com/RocketChat/Rocket.Chat/pull/32141)) Deprecate `channels.images` in favor of `rooms.images`. `Rooms` endpoints are more broad and should interact with all types of rooms. `Channels` on the other hand are specific to public channels.
  This change is to keep the semantics and conventions of the endpoints
- ([#32157](https://github.com/RocketChat/Rocket.Chat/pull/32157)) Fixed custom OAuth roles not synced on the first login (on user creation)

- ([#32136](https://github.com/RocketChat/Rocket.Chat/pull/32136)) Fixes the missing space between name and user name on system messages

- ([#32007](https://github.com/RocketChat/Rocket.Chat/pull/32007)) This PR have made enhancements to the select and multiselect inputs related to Omnichannel Departments, now the options properly display the complete department names, ensuring clarity for users and added text wrapping for long department names, enhancing readability and UX.

- ([#32221](https://github.com/RocketChat/Rocket.Chat/pull/32221)) Fixed an issue where an endpoint was called before checking configuration that enables automatic translation when launching the application

- ([#32230](https://github.com/RocketChat/Rocket.Chat/pull/32230)) Fixed a problem that caused OTR Session messages' to not being transmitted from one peer to another when running Rocket.Chat as microservices. This was caused by a legacy streamer that tried to use the websocket directly, which works on monolith but doesn't on microservices, cause these events are routed through DDP Streamer service.

- ([#32021](https://github.com/RocketChat/Rocket.Chat/pull/32021)) Fixed duplicate API calls during livechat room forwarding by adding loading state for submit button

- ([#32123](https://github.com/RocketChat/Rocket.Chat/pull/32123)) fixed search room not showing the new name room name changes

- ([#30309](https://github.com/RocketChat/Rocket.Chat/pull/30309)) Fixed a problem that caused `afterCreateUser` callback to be called without new user's roles inside. This caused Omnichannel Business Hour manager to ignore these users from assigning open business hours until the manager restarted or the business hour restarted.

- ([#32172](https://github.com/RocketChat/Rocket.Chat/pull/32172)) Fixes an issue where message reactions are vertically misaligned when zooming out

- ([#32062](https://github.com/RocketChat/Rocket.Chat/pull/32062)) Fixed an issue where old exports would get overwritten by new ones if generated on the same day, when using external storage services (such as Amazon S3)

- ([#32284](https://github.com/RocketChat/Rocket.Chat/pull/32284)) fixed Engagement Dashboard and Device Management admin pages loading indefinitely

- <details><summary>Updated dependencies [845fd64f45, c47a8e3514, 9a6a7d0a40, da45cb6998, 845fd64f45, b94ca7c30b, 9902554388, 8b0986d15a, 4aba7c8a26, c4e58afd8b, c9a92e6ea2, c0d54d742a]:</summary>

  - @rocket.chat/rest-typings@6.8.0
  - @rocket.chat/core-typings@6.8.0
  - @rocket.chat/i18n@0.3.0
  - @rocket.chat/model-typings@0.4.0
  - @rocket.chat/apps@0.0.5
  - @rocket.chat/core-services@0.3.14
  - @rocket.chat/fuselage-ui-kit@6.0.0
  - @rocket.chat/presence@0.1.14
  - @rocket.chat/ui-contexts@6.0.0
  - @rocket.chat/api-client@0.1.32
  - @rocket.chat/omnichannel-services@0.1.14
  - @rocket.chat/license@0.1.14
  - @rocket.chat/pdf-worker@0.0.38
  - @rocket.chat/cron@0.0.34
  - @rocket.chat/gazzodown@6.0.0
  - @rocket.chat/web-ui-registration@6.0.0
  - @rocket.chat/models@0.0.38
  - @rocket.chat/base64@1.0.13
  - @rocket.chat/instance-status@0.0.38
  - @rocket.chat/message-parser@0.31.29
  - @rocket.chat/random@1.2.2
  - @rocket.chat/sha256@1.0.10
  - @rocket.chat/ui-composer@0.1.0
  - @rocket.chat/ui-kit@0.33.0
  - @rocket.chat/ui-video-conf@6.0.0
  - @rocket.chat/ui-theming@0.1.2
  - @rocket.chat/ui-avatar@2.0.0
  - @rocket.chat/ui-client@6.0.0
  - @rocket.chat/server-cloud-communication@0.0.2
  </details>

## 6.8.0-rc.2

### Patch Changes

- Bump @rocket.chat/meteor version.

- ([#32348](https://github.com/RocketChat/Rocket.Chat/pull/32348)) Fixed an issue where translations would fallback to english some of the times.

- ([#32374](https://github.com/RocketChat/Rocket.Chat/pull/32374)) Fixed an issue with some apps that didn't implement executeViewCloseHandler. This causes opened modals to be open forever on UI (unless Esc was clicked). This is because when the UI attempts to close it, it calls the aforementioned handler, and since it didn't exist, apps engine errored out.

  This returned an empty response to the UI, which ignored the response and continued to show the view.

- <details><summary>Updated dependencies [b94ca7c30b]:</summary>

  - @rocket.chat/apps@0.0.5-rc.2
  - @rocket.chat/core-services@0.3.14-rc.2
  - @rocket.chat/core-typings@6.8.0-rc.2
  - @rocket.chat/fuselage-ui-kit@6.0.0-rc.2
  - @rocket.chat/rest-typings@6.8.0-rc.2
  - @rocket.chat/presence@0.1.14-rc.2
  - @rocket.chat/omnichannel-services@0.1.14-rc.2
  - @rocket.chat/api-client@0.1.32-rc.2
  - @rocket.chat/license@0.1.14-rc.2
  - @rocket.chat/pdf-worker@0.0.38-rc.2
  - @rocket.chat/cron@0.0.34-rc.2
  - @rocket.chat/gazzodown@6.0.0-rc.2
  - @rocket.chat/model-typings@0.4.0-rc.2
  - @rocket.chat/ui-contexts@6.0.0-rc.2
  - @rocket.chat/server-cloud-communication@0.0.2
  - @rocket.chat/models@0.0.38-rc.2
  - @rocket.chat/ui-theming@0.1.2
  - @rocket.chat/ui-avatar@2.0.0-rc.2
  - @rocket.chat/ui-client@6.0.0-rc.2
  - @rocket.chat/ui-video-conf@6.0.0-rc.2
  - @rocket.chat/web-ui-registration@6.0.0-rc.2
  - @rocket.chat/instance-status@0.0.38-rc.2
  </details>

## 6.8.0-rc.1

### Patch Changes

- Bump @rocket.chat/meteor version.

- <details><summary>Updated dependencies []:</summary>

  - @rocket.chat/core-typings@6.8.0-rc.1
  - @rocket.chat/rest-typings@6.8.0-rc.1
  - @rocket.chat/api-client@0.1.31-rc.1
  - @rocket.chat/license@0.1.13-rc.1
  - @rocket.chat/omnichannel-services@0.1.13-rc.1
  - @rocket.chat/pdf-worker@0.0.37-rc.1
  - @rocket.chat/presence@0.1.13-rc.1
  - @rocket.chat/apps@0.0.4-rc.1
  - @rocket.chat/core-services@0.3.13-rc.1
  - @rocket.chat/cron@0.0.33-rc.1
  - @rocket.chat/gazzodown@6.0.0-rc.1
  - @rocket.chat/model-typings@0.4.0-rc.1
  - @rocket.chat/ui-contexts@6.0.0-rc.1
  - @rocket.chat/server-cloud-communication@0.0.2
  - @rocket.chat/fuselage-ui-kit@6.0.0-rc.1
  - @rocket.chat/models@0.0.37-rc.1
  - @rocket.chat/ui-theming@0.1.2
  - @rocket.chat/ui-avatar@2.0.0-rc.1
  - @rocket.chat/ui-client@6.0.0-rc.1
  - @rocket.chat/ui-video-conf@6.0.0-rc.1
  - @rocket.chat/web-ui-registration@6.0.0-rc.1
  - @rocket.chat/instance-status@0.0.37-rc.1
  </details>

## 6.8.0-rc.0

### Minor Changes

- ([#31898](https://github.com/RocketChat/Rocket.Chat/pull/31898)) Created a new endpoint to get a filtered and paginated list of users.

- ([#32224](https://github.com/RocketChat/Rocket.Chat/pull/32224)) Allow Custom Fields in Messages. API-only feature. It can be enabled and configured in Workspace Settings.

- ([#32115](https://github.com/RocketChat/Rocket.Chat/pull/32115)) Introduces sidebar navigability, allowing users to navigate on sidebar channels through keyboard

- ([#29461](https://github.com/RocketChat/Rocket.Chat/pull/29461)) Introduces a resizable Contextualbar allowing users to change the width just by dragging it

- ([#31840](https://github.com/RocketChat/Rocket.Chat/pull/31840)) Encrypt file descriptions in E2EE rooms

- ([#31811](https://github.com/RocketChat/Rocket.Chat/pull/31811)) Convert mute/unmute meteor methods to endpoints

- ([#32084](https://github.com/RocketChat/Rocket.Chat/pull/32084)) Added a new setting to automatically disable users from LDAP that can no longer be found by the background sync

- ([#31965](https://github.com/RocketChat/Rocket.Chat/pull/31965)) Added the ability to serve .well-known paths directly from Rocket.Chat, if using federation, removing the need for special reverse proxy configuration or another component layer for specific types of reverse proxies / loadbalancers.

- ([#31898](https://github.com/RocketChat/Rocket.Chat/pull/31898)) Created a new endpoint to resend the welcome email to a given user

- ([#32208](https://github.com/RocketChat/Rocket.Chat/pull/32208)) Added a new notification provider in light of the old FCM API deprecation, now you can choose to use the new provider or the old via the `Push_UseLegacy` setting

- ([#31976](https://github.com/RocketChat/Rocket.Chat/pull/31976)) Added support for allowing agents to forward inquiries to departments that may not have any online agents given that `Allow department to receive forwarded inquiries even when there's no available agents` is set to `true` in the department configuration.
  This configuration empowers agents to seamlessly direct incoming requests to the designated department, ensuring efficient handling of queries even when departmental resources are not actively online. When an agent becomes available, any pending inquiries will be automatically routed to them if the routing algorithm supports it.
- ([#32173](https://github.com/RocketChat/Rocket.Chat/pull/32173)) Added "Enable Users" option under "Sync User Active State" LDAP setting to allow only re-enabling users found on LDAP background sync

- ([#31865](https://github.com/RocketChat/Rocket.Chat/pull/31865)) Redesign Save E2EE password modal

- ([#32272](https://github.com/RocketChat/Rocket.Chat/pull/32272)) Support Message Custom Fields on upload API via field `customField` and JSON value

- ([#32055](https://github.com/RocketChat/Rocket.Chat/pull/32055)) feat: `ConnectionStatusBar` redesign

- ([#32073](https://github.com/RocketChat/Rocket.Chat/pull/32073)) Fixed an issue affecting the update modal/contextual bar by apps when it comes to error handling and regular surface update

### Patch Changes

- ([#31996](https://github.com/RocketChat/Rocket.Chat/pull/31996)) Fixed Security tab visibility to allow password changes when 2FA/E2E is disabled.

- ([#32210](https://github.com/RocketChat/Rocket.Chat/pull/32210)) Fixes error `audio.pause() is not a function` and makes the continuous new room notification (livechat) respect the volume set in user preferences.

- ([#32186](https://github.com/RocketChat/Rocket.Chat/pull/32186)) Increased the timeout between calls for the three remaining Omnichannel Agenda Jobs. This should make them happen less often and reduce the load on MongoDB

- ([#32216](https://github.com/RocketChat/Rocket.Chat/pull/32216)) Fixed an issue while creating tokens via the special `users.createToken` API was not respecting the maximum login tokens allowed for a user.

  The following endpoint was deprecated and will be removed on version `8.0.0`:

  - `/api/v1/users.createToken`

  The following Meteor method (realtime API) was deprecated and will be removed on version `8.0.0`:

  - `createToken`

- ([#31958](https://github.com/RocketChat/Rocket.Chat/pull/31958)) Force logout the clients which are actively online, whenever a user resets E2EE keys.

- ([#31989](https://github.com/RocketChat/Rocket.Chat/pull/31989)) Fixed issue with login via SAML not redirecting to invite link

- ([#32187](https://github.com/RocketChat/Rocket.Chat/pull/32187)) Fixes an issue that forces the focus on the last message when interacting by mouse on message list

- ([#31765](https://github.com/RocketChat/Rocket.Chat/pull/31765)) Fixes the livechat client ignoring the `livechat_fileuploads_enabled` setting when uploading files

- ([#31811](https://github.com/RocketChat/Rocket.Chat/pull/31811)) Deprecate muteUserInRoom and unmuteUserInRoom meteor methods

- ([#32287](https://github.com/RocketChat/Rocket.Chat/pull/32287)) Fixed wrong `Business hours` validations between different weeks

- ([#31990](https://github.com/RocketChat/Rocket.Chat/pull/31990)) Fixed open expanded view (galery mode) for image attachments sent by livechat widget

- ([#32248](https://github.com/RocketChat/Rocket.Chat/pull/32248)) Fixes an issue where the last threads list item wasn't displaying properly

- ([#32112](https://github.com/RocketChat/Rocket.Chat/pull/32112)) fixed an issue where mentioning a team would trigger the bot message warning that the team is not a part of the channel

- ([#32069](https://github.com/RocketChat/Rocket.Chat/pull/32069)) Livechat: A registered user loses their messages if 'registerGuest' is called using the same token.

- ([#32063](https://github.com/RocketChat/Rocket.Chat/pull/32063)) Fixed a UI issue that allowed a user to "mark" a room as favorite even when a room was not default. The Back-End was correctly ignoring the `favorite` property from being updated when the room was not default, but the UI still allowed users to try.
  As UI allowed but changes were not saved, this gave the impression that the function was not working.
- ([#32237](https://github.com/RocketChat/Rocket.Chat/pull/32237)) **Fixed settings-related statistics not being updated according to the license.**

  We've identified an issue where certain statistics were not reflecting recent license changes. This resulted in outdated information being reported for workspaces.
  This change ensures that all reported statistics are current and consider the workspace license.

- ([#32170](https://github.com/RocketChat/Rocket.Chat/pull/32170)) Fixed a language priority issue. It should now respect the following order: User Preference -> Browser Language -> Server Language

- ([#32202](https://github.com/RocketChat/Rocket.Chat/pull/32202)) Fixed an issue where Rocket.Chat would ask admins to confirm fingerprint change (new workspace vs configuration update), even when `AUTO_ACCEPT_FINGERPRINT` environment variable set to `"true"`.

- ([#32220](https://github.com/RocketChat/Rocket.Chat/pull/32220)) Fixed supported versions not being updated in airgapped environments

- ([#32141](https://github.com/RocketChat/Rocket.Chat/pull/32141)) Deprecate `channels.images` in favor of `rooms.images`. `Rooms` endpoints are more broad and should interact with all types of rooms. `Channels` on the other hand are specific to public channels.
  This change is to keep the semantics and conventions of the endpoints
- ([#32157](https://github.com/RocketChat/Rocket.Chat/pull/32157)) Fixed custom OAuth roles not synced on the first login (on user creation)

- ([#32136](https://github.com/RocketChat/Rocket.Chat/pull/32136)) Fixes the missing space between name and user name on system messages

- ([#32007](https://github.com/RocketChat/Rocket.Chat/pull/32007)) This PR have made enhancements to the select and multiselect inputs related to Omnichannel Departments, now the options properly display the complete department names, ensuring clarity for users and added text wrapping for long department names, enhancing readability and UX.

- ([#32221](https://github.com/RocketChat/Rocket.Chat/pull/32221)) Fixed an issue where an endpoint was called before checking configuration that enables automatic translation when launching the application

- ([#32230](https://github.com/RocketChat/Rocket.Chat/pull/32230)) Fixed a problem that caused OTR Session messages' to not being transmitted from one peer to another when running Rocket.Chat as microservices. This was caused by a legacy streamer that tried to use the websocket directly, which works on monolith but doesn't on microservices, cause these events are routed through DDP Streamer service.

- ([#32021](https://github.com/RocketChat/Rocket.Chat/pull/32021)) Fixed duplicate API calls during livechat room forwarding by adding loading state for submit button

- ([#32123](https://github.com/RocketChat/Rocket.Chat/pull/32123)) fixed search room not showing the new name room name changes

- ([#30309](https://github.com/RocketChat/Rocket.Chat/pull/30309)) Fixed a problem that caused `afterCreateUser` callback to be called without new user's roles inside. This caused Omnichannel Business Hour manager to ignore these users from assigning open business hours until the manager restarted or the business hour restarted.

- ([#32172](https://github.com/RocketChat/Rocket.Chat/pull/32172)) Fixes an issue where message reactions are vertically misaligned when zooming out

- ([#32062](https://github.com/RocketChat/Rocket.Chat/pull/32062)) Fixed an issue where old exports would get overwritten by new ones if generated on the same day, when using external storage services (such as Amazon S3)

- <details><summary>Updated dependencies [845fd64f45, c47a8e3514, 9a6a7d0a40, da45cb6998, 845fd64f45, 9902554388, 8b0986d15a, 4aba7c8a26, c4e58afd8b, c9a92e6ea2, c0d54d742a]:</summary>

  - @rocket.chat/rest-typings@6.8.0-rc.0
  - @rocket.chat/core-typings@6.8.0-rc.0
  - @rocket.chat/i18n@0.3.0-rc.0
  - @rocket.chat/model-typings@0.4.0-rc.0
  - @rocket.chat/core-services@0.3.12-rc.0
  - @rocket.chat/ui-contexts@6.0.0-rc.0
  - @rocket.chat/api-client@0.1.30-rc.0
  - @rocket.chat/omnichannel-services@0.1.12-rc.0
  - @rocket.chat/presence@0.1.12-rc.0
  - @rocket.chat/license@0.1.12-rc.0
  - @rocket.chat/pdf-worker@0.0.36-rc.0
  - @rocket.chat/apps@0.0.3-rc.0
  - @rocket.chat/cron@0.0.32-rc.0
  - @rocket.chat/gazzodown@6.0.0-rc.0
  - @rocket.chat/web-ui-registration@6.0.0-rc.0
  - @rocket.chat/models@0.0.36-rc.0
  - @rocket.chat/base64@1.0.13
  - @rocket.chat/fuselage-ui-kit@6.0.0-rc.0
  - @rocket.chat/instance-status@0.0.36-rc.0
  - @rocket.chat/message-parser@0.31.29
  - @rocket.chat/random@1.2.2
  - @rocket.chat/sha256@1.0.10
  - @rocket.chat/ui-composer@0.1.0
  - @rocket.chat/ui-kit@0.33.0
  - @rocket.chat/ui-video-conf@6.0.0-rc.0
  - @rocket.chat/ui-theming@0.1.2
  - @rocket.chat/ui-avatar@2.0.0-rc.0
  - @rocket.chat/ui-client@6.0.0-rc.0
  - @rocket.chat/server-cloud-communication@0.0.2

- Bump @rocket.chat/meteor version.

- ([#32315](https://github.com/RocketChat/Rocket.Chat/pull/32315) by [@dionisio-bot](https://github.com/dionisio-bot)) fixed Engagement Dashboard and Device Management admin pages loading indefinitely

- <details><summary>Updated dependencies []:</summary>

  - @rocket.chat/core-typings@6.7.2
  - @rocket.chat/rest-typings@6.7.2
  - @rocket.chat/api-client@0.1.31
  - @rocket.chat/license@0.1.13
  - @rocket.chat/omnichannel-services@0.1.13
  - @rocket.chat/pdf-worker@0.0.37
  - @rocket.chat/presence@0.1.13
  - @rocket.chat/apps@0.0.4
  - @rocket.chat/core-services@0.3.13
  - @rocket.chat/cron@0.0.33
  - @rocket.chat/gazzodown@5.0.2
  - @rocket.chat/model-typings@0.3.9
  - @rocket.chat/ui-contexts@5.0.2
  - @rocket.chat/server-cloud-communication@0.0.2
  - @rocket.chat/fuselage-ui-kit@5.0.2
  - @rocket.chat/models@0.0.37
  - @rocket.chat/ui-theming@0.1.2
  - @rocket.chat/ui-avatar@1.0.2
  - @rocket.chat/ui-client@5.0.2
  - @rocket.chat/ui-video-conf@5.0.2
  - @rocket.chat/web-ui-registration@5.0.2
  - @rocket.chat/instance-status@0.0.37
  </details>

## 6.7.2

### Patch Changes

- Bump @rocket.chat/meteor version.

- ([#32284](https://github.com/RocketChat/Rocket.Chat/pull/32284)) fixed Engagement Dashboard and Device Management admin pages loading indefinitely

## 6.7.1

### Patch Changes

- Bump @rocket.chat/meteor version.

- Bump @rocket.chat/meteor version.

- ([#32253](https://github.com/RocketChat/Rocket.Chat/pull/32253)) Increased the timeout between calls for the three remaining Omnichannel Agenda Jobs. This should make them happen less often and reduce the load on MongoDB

- ([#32252](https://github.com/RocketChat/Rocket.Chat/pull/32252)) Fixes an issue that forces the focus on the last message when interacting by mouse on message list

- ([#32256](https://github.com/RocketChat/Rocket.Chat/pull/32256)) Fixed open expanded view (galery mode) for image attachments sent by livechat widget

- ([#32254](https://github.com/RocketChat/Rocket.Chat/pull/32254)) Fixed an issue where Rocket.Chat would ask admins to confirm fingerprint change (new workspace vs configuration update), even when `AUTO_ACCEPT_FINGERPRINT` environment variable set to `"true"`.

- ([#32265](https://github.com/RocketChat/Rocket.Chat/pull/32265)) Fixed supported versions not being updated in airgapped environments

- ([#32251](https://github.com/RocketChat/Rocket.Chat/pull/32251)) Fixes an issue where message reactions are vertically misaligned when zooming out

- <details><summary>Updated dependencies []:</summary>

  - @rocket.chat/core-typings@6.7.1
  - @rocket.chat/rest-typings@6.7.1
  - @rocket.chat/api-client@0.1.30
  - @rocket.chat/license@0.1.12
  - @rocket.chat/omnichannel-services@0.1.12
  - @rocket.chat/pdf-worker@0.0.36
  - @rocket.chat/presence@0.1.12
  - @rocket.chat/apps@0.0.3
  - @rocket.chat/core-services@0.3.12
  - @rocket.chat/cron@0.0.32
  - @rocket.chat/gazzodown@5.0.1
  - @rocket.chat/model-typings@0.3.8
  - @rocket.chat/ui-contexts@5.0.1
  - @rocket.chat/server-cloud-communication@0.0.2
  - @rocket.chat/fuselage-ui-kit@5.0.1
  - @rocket.chat/models@0.0.36
  - @rocket.chat/ui-theming@0.1.2
  - @rocket.chat/ui-avatar@1.0.1
  - @rocket.chat/ui-client@5.0.1
  - @rocket.chat/ui-video-conf@5.0.1
  - @rocket.chat/web-ui-registration@5.0.1
  - @rocket.chat/instance-status@0.0.36
  </details>

## 6.7.0

### Minor Changes

- ([#31820](https://github.com/RocketChat/Rocket.Chat/pull/31820)) **Added the ability for premium workspaces to hide Rocket.Chat's watermark as well as change the Livechat widget's logo**

  The new settings (named below) can be found in the Omnichannel workspace settings within the livechat section.

  - Hide "powered by Rocket.Chat"
  - Livechat widget logo (svg, png, jpg)

- ([#31884](https://github.com/RocketChat/Rocket.Chat/pull/31884)) Deprecate `insertOrUpdateUser` Meteor method

- ([#31751](https://github.com/RocketChat/Rocket.Chat/pull/31751)) Added Livechat setting `Hide system messages` & API method `setHiddenSystemMessages`, to customize system message visibility within the widget.

- ([#31626](https://github.com/RocketChat/Rocket.Chat/pull/31626)) Freezes the permission table's first column allowing the user to visualize the permission name when scrolling horizontally

- ([#31772](https://github.com/RocketChat/Rocket.Chat/pull/31772)) Improved Livechat's theming capabilities

  | Name (`setTheme`, `initialize`) | Workspace setting                      | Default value | Description                                                                                                                                                |
  | ------------------------------- | -------------------------------------- | ------------- | ---------------------------------------------------------------------------------------------------------------------------------------------------------- |
  | `position`                      | Livechat widget position on the screen | `right`       | Changes the widget position on the screen. Can be `left` or `right`                                                                                        |
  | `background`                    | Livechat background                    | `N/A`         | Changes the message list background. Accepts the same values as the CSS property [background](https://developer.mozilla.org/en-US/docs/Web/CSS/background) |
  | `guestBubbleBackgroundColor`    | `N/A`                                  | `N/A`         | Changes the guest's message bubble background color                                                                                                        |
  | `agentBubbleBackgroundColor`    | `N/A`                                  | `N/A`         | Changes the agent's message bubble background color                                                                                                        |
  | `hideGuestAvatar`               | `N/A`                                  | `false`       | Hides/shows the guest avatar                                                                                                                               |
  | `hideAgentAvatar`               | `N/A`                                  | `true`        | Hides/shows the agent avatar                                                                                                                               |

- ([#32043](https://github.com/RocketChat/Rocket.Chat/pull/32043)) **Added Livechat's new theming settings to Appearance page (available for Premium workspaces)**

  Newly added settings are:

  - `Livechat widget position on the screen`: Changes the widget position between left or right of the viewport
  - `Livechat background`: Changes the message list background. Receives the same value as the CSS's background property.
  - `Hide system messages`: Changes the visibility of system messages displayed on the widget.
  - `Hide "powered by Rocket.Chat"`: Changes the visibility of Rocket.Chat's watermark on the widget.

- ([#31679](https://github.com/RocketChat/Rocket.Chat/pull/31679)) Added a new formatter shortcut to add hyperlinks to a message

- ([#31473](https://github.com/RocketChat/Rocket.Chat/pull/31473)) feat: add a11y doc links

- ([#31572](https://github.com/RocketChat/Rocket.Chat/pull/31572)) feat: show date on message's scroll

- ([#31268](https://github.com/RocketChat/Rocket.Chat/pull/31268)) Added new Livechat trigger action "Send message (external service)"

- ([#31549](https://github.com/RocketChat/Rocket.Chat/pull/31549)) Introduces message navigability, allowing users to navigate on messages through keyboard

- ([#31538](https://github.com/RocketChat/Rocket.Chat/pull/31538)) Introduced new methods for Rocket.Chat Apps to interact with livechat: `findOpenRoomsByAgentId` and `countOpenRoomsByAgentId`

### Patch Changes

- ([#31663](https://github.com/RocketChat/Rocket.Chat/pull/31663)) Fixes issue causing the setDepartment Livechat API overriding some triggers conditions

- ([#31745](https://github.com/RocketChat/Rocket.Chat/pull/31745) by [@Pritam-sd-dev](https://github.com/Pritam-sd-dev)) Fix room name updation on admin edit room flow.

- ([#31948](https://github.com/RocketChat/Rocket.Chat/pull/31948) by [@hardikbhatia777](https://github.com/hardikbhatia777)) Fixes an issue not allowing edit webhooks properly

- ([#31909](https://github.com/RocketChat/Rocket.Chat/pull/31909)) fix: Trigger `IPostLivechatRoomStarted` app event after inquiry is created. Previously, this event was fired after a room was created. This allowed to do some actions on rooms, but more elevated actions like transfering a room were not possible as at this point, an inquiry didn't exist.

- ([#31881](https://github.com/RocketChat/Rocket.Chat/pull/31881)) Fixed a problem that caused Business Hours feature (Multiple) to make bot agents not available when turning on the feature, and not making them available after that. Now, Business Hours will ignore Bot users, allowing admins to decide manually if a bot should be or not be active during a period of time

- Bump @rocket.chat/meteor version.

- Bump @rocket.chat/meteor version.

- Bump @rocket.chat/meteor version.

- Bump @rocket.chat/meteor version.

- Bump @rocket.chat/meteor version.

- ([#31720](https://github.com/RocketChat/Rocket.Chat/pull/31720)) Now we are considering channels with auto-join inside teams on user creation

- ([#31970](https://github.com/RocketChat/Rocket.Chat/pull/31970)) **Fixed enterprise settings value not being updated when license is removed or invalid**

  Added a license callbacks `onRemoveLicense` and `onInvalidateLicense` to update enterprise settings values when a license is removed/invalid.
  This solves a specific scenario where in case of a downgrade (license removal), `settings.get` would continue to return `value` for enterprise settings instead of `invalidValue` as it should.
  This would remain the case until the workspace was restarted.

- ([#31973](https://github.com/RocketChat/Rocket.Chat/pull/31973) by [@VipinDevelops](https://github.com/VipinDevelops)) Fixed message composer command preview for text type

- ([#31713](https://github.com/RocketChat/Rocket.Chat/pull/31713)) Fixes an issue not allowing admin users to edit the room name

- ([#31790](https://github.com/RocketChat/Rocket.Chat/pull/31790) by [@tiran133](https://github.com/tiran133)) fix: Fixes SAML Role mapping of custom roles
  fixed: here https://github.com/RocketChat/Rocket.Chat/pull/31830
- ([#31589](https://github.com/RocketChat/Rocket.Chat/pull/31589)) fixed an issue with the composer losing its edit state and highlighted after resizing the window.

- ([#31700](https://github.com/RocketChat/Rocket.Chat/pull/31700)) Fixed matrix homeserver domain setting not being visible in admin panel

- ([#31788](https://github.com/RocketChat/Rocket.Chat/pull/31788)) fixed some apps-engine bridges receiving data in a wrong format

- ([#31660](https://github.com/RocketChat/Rocket.Chat/pull/31660)) Fixed issue with quote attachments still being displayed within the message even after removing link

- ([#31759](https://github.com/RocketChat/Rocket.Chat/pull/31759)) Fix notifications specially for DMs when preference is set to mentions.

- ([#31583](https://github.com/RocketChat/Rocket.Chat/pull/31583)) Fixed login email verification flow when a user tries to join with username

- ([#31803](https://github.com/RocketChat/Rocket.Chat/pull/31803)) Fixed room owner specified on room import not being inserted as a room member or owner.

- ([#31662](https://github.com/RocketChat/Rocket.Chat/pull/31662) by [@SySagar](https://github.com/SySagar)) fix: Jump to message only works once

- ([#31475](https://github.com/RocketChat/Rocket.Chat/pull/31475)) This fix allows links such as ones starting with "notes://" and other specific apps to be rendered in the User panel as they are in the messages

- ([#32085](https://github.com/RocketChat/Rocket.Chat/pull/32085)) Fixed an internal server error when using the backwards compatibility flag to connect to the real time API for listening to all server message notifications.

- ([#31571](https://github.com/RocketChat/Rocket.Chat/pull/31571)) Fixed Mail dryrun sending email to all users

- ([#31883](https://github.com/RocketChat/Rocket.Chat/pull/31883)) fix: Corrected SVG image preview by setting correct format during thumbnail generation

- ([#31890](https://github.com/RocketChat/Rocket.Chat/pull/31890)) Changed logic that process custom fields from visitors when updating its data, making the process more reliable and faster.

- ([#31860](https://github.com/RocketChat/Rocket.Chat/pull/31860)) Fixed mentions not working when mentioned user changes username.

- ([#31723](https://github.com/RocketChat/Rocket.Chat/pull/31723)) fixed an issue with the user presence not updating automatically for other users.

- ([#31894](https://github.com/RocketChat/Rocket.Chat/pull/31894)) fixed a small issue that was causing the room layout to shift when loading apps messages

- ([#32019](https://github.com/RocketChat/Rocket.Chat/pull/32019)) Allowed upload of `lst` files

- ([#31753](https://github.com/RocketChat/Rocket.Chat/pull/31753)) Fixed an issue where the login button for Custom OAuth services would not work if any non-custom login service was also available

- ([#31983](https://github.com/RocketChat/Rocket.Chat/pull/31983)) Fix error on changing a discussion name

- ([#31666](https://github.com/RocketChat/Rocket.Chat/pull/31666)) Fixes an issue allowing only numbers, if trigger's condition is 'visitor time on site'

- ([#32012](https://github.com/RocketChat/Rocket.Chat/pull/32012)) Don't use the registration.yaml file to configure Matrix Federation anymore.

- ([#31651](https://github.com/RocketChat/Rocket.Chat/pull/31651)) Fixed auto-availability of reactivated livechat agents; they now stay 'Not Available' until manually set to 'Available'

- ([#32069](https://github.com/RocketChat/Rocket.Chat/pull/32069)) Livechat: A registered user loses their messages if 'registerGuest' is called using the same token.

- ([#32031](https://github.com/RocketChat/Rocket.Chat/pull/32031)) Fixes issue where the livechat offline form would render even when disabled

- ([#31703](https://github.com/RocketChat/Rocket.Chat/pull/31703)) Added reactions tooltip loader

- ([#31701](https://github.com/RocketChat/Rocket.Chat/pull/31701)) Fixed discussion names displaying as IDs in sidebar search results

- ([#31554](https://github.com/RocketChat/Rocket.Chat/pull/31554) by [@shivang-16](https://github.com/shivang-16)) Fixed a bug on the rooms page's "Favorite" setting, which previously failed to designate selected rooms as favorites by default.

- ([#31844](https://github.com/RocketChat/Rocket.Chat/pull/31844)) Fixed Federation not working with Microservice deployments

- ([#31927](https://github.com/RocketChat/Rocket.Chat/pull/31927)) `stopped` lifecycle method was unexpectedly synchronous when using microservices, causing our code to create race conditions.

- ([#31880](https://github.com/RocketChat/Rocket.Chat/pull/31880)) fix: CRM integration mismatch on callback type vs code validation. Previously, callback was attempting to register a `LivechatStarted` event, however, our internal code was expecting a `LivechatStart` event, causing the hook to receive incomplete data

- ([#31600](https://github.com/RocketChat/Rocket.Chat/pull/31600)) Looking at the user's permission before rendering the 'Start Call' button on the UserInfo panel, so if the user does not have the permissions, the button does not show

- ([#31904](https://github.com/RocketChat/Rocket.Chat/pull/31904)) fix: Show always all rooms when requesting chat history, even unserved ones. A faulty condition caused an issue where chat history was only able to present either served or unserved chats at once, without a proper way to get both. Now, the Chat history feature will showcase all closed rooms for the requested visitor.

- ([#31896](https://github.com/RocketChat/Rocket.Chat/pull/31896)) fix: Validate rooms are not taken before processing by queue. This will prevent an issue that caused a room, that's on an invalid state, to be re-processed by the queue worker, assigning it again to another user despite being already assigned to one. This happens when a room's inquiry gets to an state where it desyncs from the room object. Room is taken & served while inquiry is still queued. This fix will also reconciliate both when something like this happens: whenever the queue picks a chat that's already taken, it will update it's inquiry object to reflect that and avoid processing again.

- ([#31823](https://github.com/RocketChat/Rocket.Chat/pull/31823)) Revert unintentional changes real time presence data payload

- ([#31604](https://github.com/RocketChat/Rocket.Chat/pull/31604)) Fixed an issue where the sync ldap avatars background process would never run

- ([#31621](https://github.com/RocketChat/Rocket.Chat/pull/31621)) Improved the layout of the 2FA modals and changed the email 2FA resend email anchor to a button.

- ([#32038](https://github.com/RocketChat/Rocket.Chat/pull/32038)) **Added tag to premium settings in CE workspaces**

  A premium tag will be displayed alongside the setting label for premium exclusive settings in CE workspaces.
  This will bring visibility for users of our premium features while also informing them of the reason why the setting is currently disabled.

- ([#31998](https://github.com/RocketChat/Rocket.Chat/pull/31998)) Introduced a new step to the queue worker: when an inquiry that's on an improper status is selected for processing, queue worker will first check its status and will attempt to fix it.
  For example, if an inquiry points to a closed room, there's no point in processing, system will now remove the inquiry
  If an inquiry is already taken, the inquiry will be updated to reflect the new status and clean the queue.

  This prevents issues where the queue worker attempted to process an inquiry _forever_ because it was in an improper state.

- ([#32056](https://github.com/RocketChat/Rocket.Chat/pull/32056)) Fix error during migration 304. Throwing `Cannot read property 'finally' of undefined` error.

- ([#31658](https://github.com/RocketChat/Rocket.Chat/pull/31658)) Fixes an issue where messages are not updating properly after pruning the room

- ([#31895](https://github.com/RocketChat/Rocket.Chat/pull/31895)) Fix users presence stuck as online after connecting using mobile apps

- ([#31833](https://github.com/RocketChat/Rocket.Chat/pull/31833)) Fix web UI not showing users presence updating to offline

- <details><summary>Updated dependencies [b9ef630816, 3eb4dd7f50, f0475cc4cf, d1b1ffe9e5, 0570f6740a, 939a6fa35f, 8b10c6cf0f, b9e897a8f5, b876e4e0fc, 5ad65ff3da, f612d741f3, e203c40471]:</summary>

  - @rocket.chat/core-typings@6.7.0
  - @rocket.chat/web-ui-registration@5.0.0
  - @rocket.chat/rest-typings@6.7.0
  - @rocket.chat/model-typings@0.3.7
  - @rocket.chat/i18n@0.2.0
  - @rocket.chat/core-services@0.3.11
  - @rocket.chat/message-parser@0.31.29
  - @rocket.chat/models@0.0.35
  - @rocket.chat/api-client@0.1.29
  - @rocket.chat/license@0.1.11
  - @rocket.chat/omnichannel-services@0.1.11
  - @rocket.chat/pdf-worker@0.0.35
  - @rocket.chat/presence@0.1.11
  - @rocket.chat/apps@0.0.2
  - @rocket.chat/cron@0.0.31
  - @rocket.chat/gazzodown@5.0.0
  - @rocket.chat/ui-contexts@5.0.0
  - @rocket.chat/base64@1.0.13
  - @rocket.chat/fuselage-ui-kit@5.0.0
  - @rocket.chat/instance-status@0.0.35
  - @rocket.chat/random@1.2.2
  - @rocket.chat/sha256@1.0.10
  - @rocket.chat/ui-composer@0.1.0
  - @rocket.chat/ui-kit@0.33.0
  - @rocket.chat/ui-video-conf@5.0.0
  - @rocket.chat/server-cloud-communication@0.0.2
  - @rocket.chat/ui-theming@0.1.2
  - @rocket.chat/ui-avatar@1.0.0
  - @rocket.chat/ui-client@5.0.0
  </details>

## 6.7.0-rc.4

### Patch Changes

- Bump @rocket.chat/meteor version.

- <details><summary>Updated dependencies []:</summary>

  - @rocket.chat/core-typings@6.7.0-rc.4
  - @rocket.chat/rest-typings@6.7.0-rc.4
  - @rocket.chat/api-client@0.1.29-rc.4
  - @rocket.chat/license@0.1.11-rc.4
  - @rocket.chat/omnichannel-services@0.1.11-rc.4
  - @rocket.chat/pdf-worker@0.0.35-rc.4
  - @rocket.chat/presence@0.1.11-rc.4
  - @rocket.chat/apps@0.0.2-rc.4
  - @rocket.chat/core-services@0.3.11-rc.4
  - @rocket.chat/cron@0.0.31-rc.4
  - @rocket.chat/gazzodown@5.0.0-rc.4
  - @rocket.chat/model-typings@0.3.7-rc.4
  - @rocket.chat/ui-contexts@5.0.0-rc.4
  - @rocket.chat/server-cloud-communication@0.0.2
  - @rocket.chat/fuselage-ui-kit@5.0.0-rc.4
  - @rocket.chat/models@0.0.35-rc.4
  - @rocket.chat/ui-theming@0.1.2
  - @rocket.chat/ui-avatar@1.0.0-rc.4
  - @rocket.chat/ui-client@5.0.0-rc.4
  - @rocket.chat/ui-video-conf@5.0.0-rc.4
  - @rocket.chat/web-ui-registration@5.0.0-rc.4
  - @rocket.chat/instance-status@0.0.35-rc.4
  </details>

## 6.7.0-rc.3

### Patch Changes

- Bump @rocket.chat/meteor version.

- ([#32069](https://github.com/RocketChat/Rocket.Chat/pull/32069)) Livechat: A registered user loses their messages if 'registerGuest' is called using the same token.

- <details><summary>Updated dependencies []:</summary>

  - @rocket.chat/core-typings@6.7.0-rc.3
  - @rocket.chat/rest-typings@6.7.0-rc.3
  - @rocket.chat/api-client@0.1.29-rc.3
  - @rocket.chat/license@0.1.11-rc.3
  - @rocket.chat/omnichannel-services@0.1.11-rc.3
  - @rocket.chat/pdf-worker@0.0.35-rc.3
  - @rocket.chat/presence@0.1.11-rc.3
  - @rocket.chat/apps@0.0.2-rc.3
  - @rocket.chat/core-services@0.3.11-rc.3
  - @rocket.chat/cron@0.0.31-rc.3
  - @rocket.chat/gazzodown@5.0.0-rc.3
  - @rocket.chat/model-typings@0.3.7-rc.3
  - @rocket.chat/ui-contexts@5.0.0-rc.3
  - @rocket.chat/server-cloud-communication@0.0.2
  - @rocket.chat/fuselage-ui-kit@5.0.0-rc.3
  - @rocket.chat/models@0.0.35-rc.3
  - @rocket.chat/ui-theming@0.1.2
  - @rocket.chat/ui-avatar@1.0.0-rc.3
  - @rocket.chat/ui-client@5.0.0-rc.3
  - @rocket.chat/ui-video-conf@5.0.0-rc.3
  - @rocket.chat/web-ui-registration@5.0.0-rc.3
  - @rocket.chat/instance-status@0.0.35-rc.3
  </details>

## 6.7.0-rc.2

### Patch Changes

- Bump @rocket.chat/meteor version.

- <details><summary>Updated dependencies []:</summary>

  - @rocket.chat/core-typings@6.7.0-rc.2
  - @rocket.chat/rest-typings@6.7.0-rc.2
  - @rocket.chat/api-client@0.1.29-rc.2
  - @rocket.chat/license@0.1.11-rc.2
  - @rocket.chat/omnichannel-services@0.1.11-rc.2
  - @rocket.chat/pdf-worker@0.0.35-rc.2
  - @rocket.chat/presence@0.1.11-rc.2
  - @rocket.chat/apps@0.0.2-rc.2
  - @rocket.chat/core-services@0.3.11-rc.2
  - @rocket.chat/cron@0.0.31-rc.2
  - @rocket.chat/gazzodown@5.0.0-rc.2
  - @rocket.chat/model-typings@0.3.7-rc.2
  - @rocket.chat/ui-contexts@5.0.0-rc.2
  - @rocket.chat/server-cloud-communication@0.0.2
  - @rocket.chat/fuselage-ui-kit@5.0.0-rc.2
  - @rocket.chat/models@0.0.35-rc.2
  - @rocket.chat/ui-theming@0.1.2
  - @rocket.chat/ui-avatar@1.0.0-rc.2
  - @rocket.chat/ui-client@5.0.0-rc.2
  - @rocket.chat/ui-video-conf@5.0.0-rc.2
  - @rocket.chat/web-ui-registration@5.0.0-rc.2
  - @rocket.chat/instance-status@0.0.35-rc.2
  </details>

## 6.7.0-rc.1

### Patch Changes

- Bump @rocket.chat/meteor version.

- ([#32085](https://github.com/RocketChat/Rocket.Chat/pull/32085)) Fixed an internal server error when using the backwards compatibility flag to connect to the real time API for listening to all server message notifications.

- <details><summary>Updated dependencies []:</summary>

  - @rocket.chat/core-typings@6.7.0-rc.1
  - @rocket.chat/rest-typings@6.7.0-rc.1
  - @rocket.chat/api-client@0.1.29-rc.1
  - @rocket.chat/license@0.1.11-rc.1
  - @rocket.chat/omnichannel-services@0.1.11-rc.1
  - @rocket.chat/pdf-worker@0.0.35-rc.1
  - @rocket.chat/presence@0.1.11-rc.1
  - @rocket.chat/apps@0.0.2-rc.1
  - @rocket.chat/core-services@0.3.11-rc.1
  - @rocket.chat/cron@0.0.31-rc.1
  - @rocket.chat/gazzodown@5.0.0-rc.1
  - @rocket.chat/model-typings@0.3.7-rc.1
  - @rocket.chat/ui-contexts@5.0.0-rc.1
  - @rocket.chat/server-cloud-communication@0.0.2
  - @rocket.chat/fuselage-ui-kit@5.0.0-rc.1
  - @rocket.chat/models@0.0.35-rc.1
  - @rocket.chat/ui-theming@0.1.2
  - @rocket.chat/ui-avatar@1.0.0-rc.1
  - @rocket.chat/ui-client@5.0.0-rc.1
  - @rocket.chat/ui-video-conf@5.0.0-rc.1
  - @rocket.chat/web-ui-registration@5.0.0-rc.1
  - @rocket.chat/instance-status@0.0.35-rc.1
  </details>

## 6.7.0-rc.0

### Minor Changes

- ([#31820](https://github.com/RocketChat/Rocket.Chat/pull/31820)) **Added the ability for premium workspaces to hide Rocket.Chat's watermark as well as change the Livechat widget's logo**

  The new settings (named below) can be found in the Omnichannel workspace settings within the livechat section.

  - Hide "powered by Rocket.Chat"
  - Livechat widget logo (svg, png, jpg)

- ([#31884](https://github.com/RocketChat/Rocket.Chat/pull/31884)) Deprecate `insertOrUpdateUser` Meteor method

- ([#31751](https://github.com/RocketChat/Rocket.Chat/pull/31751)) Added Livechat setting `Hide system messages` & API method `setHiddenSystemMessages`, to customize system message visibility within the widget.

- ([#31626](https://github.com/RocketChat/Rocket.Chat/pull/31626)) Freezes the permission table's first column allowing the user to visualize the permission name when scrolling horizontally

- ([#31772](https://github.com/RocketChat/Rocket.Chat/pull/31772)) Improved Livechat's theming capabilities

  | Name (`setTheme`, `initialize`) | Workspace setting                      | Default value | Description                                                                                                                                                |
  | ------------------------------- | -------------------------------------- | ------------- | ---------------------------------------------------------------------------------------------------------------------------------------------------------- |
  | `position`                      | Livechat widget position on the screen | `right`       | Changes the widget position on the screen. Can be `left` or `right`                                                                                        |
  | `background`                    | Livechat background                    | `N/A`         | Changes the message list background. Accepts the same values as the CSS property [background](https://developer.mozilla.org/en-US/docs/Web/CSS/background) |
  | `guestBubbleBackgroundColor`    | `N/A`                                  | `N/A`         | Changes the guest's message bubble background color                                                                                                        |
  | `agentBubbleBackgroundColor`    | `N/A`                                  | `N/A`         | Changes the agent's message bubble background color                                                                                                        |
  | `hideGuestAvatar`               | `N/A`                                  | `false`       | Hides/shows the guest avatar                                                                                                                               |
  | `hideAgentAvatar`               | `N/A`                                  | `true`        | Hides/shows the agent avatar                                                                                                                               |

- ([#32043](https://github.com/RocketChat/Rocket.Chat/pull/32043)) **Added Livechat's new theming settings to Appearance page (available for Premium workspaces)**

  Newly added settings are:

  - `Livechat widget position on the screen`: Changes the widget position between left or right of the viewport
  - `Livechat background`: Changes the message list background. Receives the same value as the CSS's background property.
  - `Hide system messages`: Changes the visibility of system messages displayed on the widget.
  - `Hide "powered by Rocket.Chat"`: Changes the visibility of Rocket.Chat's watermark on the widget.

- ([#31679](https://github.com/RocketChat/Rocket.Chat/pull/31679)) Added a new formatter shortcut to add hyperlinks to a message

- ([#31473](https://github.com/RocketChat/Rocket.Chat/pull/31473)) feat: add a11y doc links

- ([#31572](https://github.com/RocketChat/Rocket.Chat/pull/31572)) feat: show date on message's scroll

- ([#31268](https://github.com/RocketChat/Rocket.Chat/pull/31268)) Added new Livechat trigger action "Send message (external service)"

- ([#31549](https://github.com/RocketChat/Rocket.Chat/pull/31549)) Introduces message navigability, allowing users to navigate on messages through keyboard

- ([#31538](https://github.com/RocketChat/Rocket.Chat/pull/31538)) Introduced new methods for Rocket.Chat Apps to interact with livechat: `findOpenRoomsByAgentId` and `countOpenRoomsByAgentId`

### Patch Changes

- ([#31663](https://github.com/RocketChat/Rocket.Chat/pull/31663)) Fixes issue causing the setDepartment Livechat API overriding some triggers conditions

- ([#31745](https://github.com/RocketChat/Rocket.Chat/pull/31745) by [@Pritam-sd-dev](https://github.com/Pritam-sd-dev)) Fix room name updation on admin edit room flow.

- ([#31948](https://github.com/RocketChat/Rocket.Chat/pull/31948) by [@hardikbhatia777](https://github.com/hardikbhatia777)) Fixes an issue not allowing edit webhooks properly

- ([#31909](https://github.com/RocketChat/Rocket.Chat/pull/31909)) fix: Trigger `IPostLivechatRoomStarted` app event after inquiry is created. Previously, this event was fired after a room was created. This allowed to do some actions on rooms, but more elevated actions like transfering a room were not possible as at this point, an inquiry didn't exist.

- ([#31881](https://github.com/RocketChat/Rocket.Chat/pull/31881)) Fixed a problem that caused Business Hours feature (Multiple) to make bot agents not available when turning on the feature, and not making them available after that. Now, Business Hours will ignore Bot users, allowing admins to decide manually if a bot should be or not be active during a period of time

- ([#31720](https://github.com/RocketChat/Rocket.Chat/pull/31720)) Now we are considering channels with auto-join inside teams on user creation

- ([#31970](https://github.com/RocketChat/Rocket.Chat/pull/31970)) **Fixed enterprise settings value not being updated when license is removed or invalid**

  Added a license callbacks `onRemoveLicense` and `onInvalidateLicense` to update enterprise settings values when a license is removed/invalid.
  This solves a specific scenario where in case of a downgrade (license removal), `settings.get` would continue to return `value` for enterprise settings instead of `invalidValue` as it should.
  This would remain the case until the workspace was restarted.

- ([#31973](https://github.com/RocketChat/Rocket.Chat/pull/31973) by [@VipinDevelops](https://github.com/VipinDevelops)) Fixed message composer command preview for text type

- ([#31713](https://github.com/RocketChat/Rocket.Chat/pull/31713)) Fixes an issue not allowing admin users to edit the room name

- ([#31790](https://github.com/RocketChat/Rocket.Chat/pull/31790) by [@tiran133](https://github.com/tiran133)) fix: Fixes SAML Role mapping of custom roles
  fixed: here https://github.com/RocketChat/Rocket.Chat/pull/31830
- ([#31589](https://github.com/RocketChat/Rocket.Chat/pull/31589)) fixed an issue with the composer losing its edit state and highlighted after resizing the window.

- ([#31700](https://github.com/RocketChat/Rocket.Chat/pull/31700)) Fixed matrix homeserver domain setting not being visible in admin panel

- ([#31788](https://github.com/RocketChat/Rocket.Chat/pull/31788)) fixed some apps-engine bridges receiving data in a wrong format

- ([#31660](https://github.com/RocketChat/Rocket.Chat/pull/31660)) Fixed issue with quote attachments still being displayed within the message even after removing link

- ([#31759](https://github.com/RocketChat/Rocket.Chat/pull/31759)) Fix notifications specially for DMs when preference is set to mentions.

- ([#31583](https://github.com/RocketChat/Rocket.Chat/pull/31583)) Fixed login email verification flow when a user tries to join with username

- ([#31803](https://github.com/RocketChat/Rocket.Chat/pull/31803)) Fixed room owner specified on room import not being inserted as a room member or owner.

- ([#31662](https://github.com/RocketChat/Rocket.Chat/pull/31662) by [@SySagar](https://github.com/SySagar)) fix: Jump to message only works once

- ([#31475](https://github.com/RocketChat/Rocket.Chat/pull/31475)) This fix allows links such as ones starting with "notes://" and other specific apps to be rendered in the User panel as they are in the messages

- ([#31571](https://github.com/RocketChat/Rocket.Chat/pull/31571)) Fixed Mail dryrun sending email to all users

- ([#31883](https://github.com/RocketChat/Rocket.Chat/pull/31883)) fix: Corrected SVG image preview by setting correct format during thumbnail generation

- ([#31890](https://github.com/RocketChat/Rocket.Chat/pull/31890)) Changed logic that process custom fields from visitors when updating its data, making the process more reliable and faster.

- ([#31860](https://github.com/RocketChat/Rocket.Chat/pull/31860)) Fixed mentions not working when mentioned user changes username.

- ([#31723](https://github.com/RocketChat/Rocket.Chat/pull/31723)) fixed an issue with the user presence not updating automatically for other users.

- ([#31894](https://github.com/RocketChat/Rocket.Chat/pull/31894)) fixed a small issue that was causing the room layout to shift when loading apps messages

- ([#32019](https://github.com/RocketChat/Rocket.Chat/pull/32019)) Allowed upload of `lst` files

- ([#31753](https://github.com/RocketChat/Rocket.Chat/pull/31753)) Fixed an issue where the login button for Custom OAuth services would not work if any non-custom login service was also available

- ([#31983](https://github.com/RocketChat/Rocket.Chat/pull/31983)) Fix error on changing a discussion name

- ([#31666](https://github.com/RocketChat/Rocket.Chat/pull/31666)) Fixes an issue allowing only numbers, if trigger's condition is 'visitor time on site'

- ([#32012](https://github.com/RocketChat/Rocket.Chat/pull/32012)) Don't use the registration.yaml file to configure Matrix Federation anymore.

- ([#31651](https://github.com/RocketChat/Rocket.Chat/pull/31651)) Fixed auto-availability of reactivated livechat agents; they now stay 'Not Available' until manually set to 'Available'

- ([#32031](https://github.com/RocketChat/Rocket.Chat/pull/32031)) Fixes issue where the livechat offline form would render even when disabled

- ([#31703](https://github.com/RocketChat/Rocket.Chat/pull/31703)) Added reactions tooltip loader

- ([#31701](https://github.com/RocketChat/Rocket.Chat/pull/31701)) Fixed discussion names displaying as IDs in sidebar search results

- ([#31554](https://github.com/RocketChat/Rocket.Chat/pull/31554) by [@shivang-16](https://github.com/shivang-16)) Fixed a bug on the rooms page's "Favorite" setting, which previously failed to designate selected rooms as favorites by default.

- ([#31844](https://github.com/RocketChat/Rocket.Chat/pull/31844)) Fixed Federation not working with Microservice deployments

- ([#31927](https://github.com/RocketChat/Rocket.Chat/pull/31927)) `stopped` lifecycle method was unexpectedly synchronous when using microservices, causing our code to create race conditions.

- ([#31880](https://github.com/RocketChat/Rocket.Chat/pull/31880)) fix: CRM integration mismatch on callback type vs code validation. Previously, callback was attempting to register a `LivechatStarted` event, however, our internal code was expecting a `LivechatStart` event, causing the hook to receive incomplete data

- ([#31600](https://github.com/RocketChat/Rocket.Chat/pull/31600)) Looking at the user's permission before rendering the 'Start Call' button on the UserInfo panel, so if the user does not have the permissions, the button does not show

- ([#31904](https://github.com/RocketChat/Rocket.Chat/pull/31904)) fix: Show always all rooms when requesting chat history, even unserved ones. A faulty condition caused an issue where chat history was only able to present either served or unserved chats at once, without a proper way to get both. Now, the Chat history feature will showcase all closed rooms for the requested visitor.

- ([#31896](https://github.com/RocketChat/Rocket.Chat/pull/31896)) fix: Validate rooms are not taken before processing by queue. This will prevent an issue that caused a room, that's on an invalid state, to be re-processed by the queue worker, assigning it again to another user despite being already assigned to one. This happens when a room's inquiry gets to an state where it desyncs from the room object. Room is taken & served while inquiry is still queued. This fix will also reconciliate both when something like this happens: whenever the queue picks a chat that's already taken, it will update it's inquiry object to reflect that and avoid processing again.

- ([#31823](https://github.com/RocketChat/Rocket.Chat/pull/31823)) Revert unintentional changes real time presence data payload

- ([#31604](https://github.com/RocketChat/Rocket.Chat/pull/31604)) Fixed an issue where the sync ldap avatars background process would never run

- ([#31621](https://github.com/RocketChat/Rocket.Chat/pull/31621)) Improved the layout of the 2FA modals and changed the email 2FA resend email anchor to a button.

- ([#32038](https://github.com/RocketChat/Rocket.Chat/pull/32038)) **Added tag to premium settings in CE workspaces**

  A premium tag will be displayed alongside the setting label for premium exclusive settings in CE workspaces.
  This will bring visibility for users of our premium features while also informing them of the reason why the setting is currently disabled.

- ([#31998](https://github.com/RocketChat/Rocket.Chat/pull/31998)) Introduced a new step to the queue worker: when an inquiry that's on an improper status is selected for processing, queue worker will first check its status and will attempt to fix it.
  For example, if an inquiry points to a closed room, there's no point in processing, system will now remove the inquiry
  If an inquiry is already taken, the inquiry will be updated to reflect the new status and clean the queue.

  This prevents issues where the queue worker attempted to process an inquiry _forever_ because it was in an improper state.

- ([#32056](https://github.com/RocketChat/Rocket.Chat/pull/32056)) Fix error during migration 304. Throwing `Cannot read property 'finally' of undefined` error.

- ([#31658](https://github.com/RocketChat/Rocket.Chat/pull/31658)) Fixes an issue where messages are not updating properly after pruning the room

- ([#31895](https://github.com/RocketChat/Rocket.Chat/pull/31895)) Fix users presence stuck as online after connecting using mobile apps

- ([#31833](https://github.com/RocketChat/Rocket.Chat/pull/31833)) Fix web UI not showing users presence updating to offline

- <details><summary>Updated dependencies [b9ef630816, 3eb4dd7f50, f0475cc4cf, d1b1ffe9e5, 0570f6740a, 939a6fa35f, 8b10c6cf0f, b9e897a8f5, b876e4e0fc, 5ad65ff3da, f612d741f3, e203c40471]:</summary>

  - @rocket.chat/core-typings@6.7.0-rc.0
  - @rocket.chat/web-ui-registration@5.0.0-rc.0
  - @rocket.chat/rest-typings@6.7.0-rc.0
  - @rocket.chat/model-typings@0.3.7-rc.0
  - @rocket.chat/i18n@0.2.0-rc.0
  - @rocket.chat/core-services@0.3.11-rc.0
  - @rocket.chat/message-parser@0.31.29-rc.0
  - @rocket.chat/models@0.0.35-rc.0
  - @rocket.chat/api-client@0.1.29-rc.0
  - @rocket.chat/license@0.1.11-rc.0
  - @rocket.chat/omnichannel-services@0.1.11-rc.0
  - @rocket.chat/pdf-worker@0.0.35-rc.0
  - @rocket.chat/presence@0.1.11-rc.0
  - @rocket.chat/apps@0.0.2-rc.0
  - @rocket.chat/cron@0.0.31-rc.0
  - @rocket.chat/gazzodown@5.0.0-rc.0
  - @rocket.chat/ui-contexts@5.0.0-rc.0
  - @rocket.chat/base64@1.0.13
  - @rocket.chat/fuselage-ui-kit@5.0.0-rc.0
  - @rocket.chat/instance-status@0.0.35-rc.0
  - @rocket.chat/random@1.2.2
  - @rocket.chat/sha256@1.0.10
  - @rocket.chat/ui-composer@0.1.0
  - @rocket.chat/ui-kit@0.33.0
  - @rocket.chat/ui-video-conf@5.0.0-rc.0
  - @rocket.chat/server-cloud-communication@0.0.2
  - @rocket.chat/ui-theming@0.1.2
  - @rocket.chat/ui-avatar@1.0.0-rc.0
  - @rocket.chat/ui-client@5.0.0-rc.0
  </details>

## 6.6.6

### Patch Changes

- Bump @rocket.chat/meteor version.

- Bump @rocket.chat/meteor version.

- ([#32064](https://github.com/RocketChat/Rocket.Chat/pull/32064)) Fix an issue affecting Rocket.Chat Apps utilizing the OAuth 2 library from Apps Engine, ensuring that apps like Google Drive and Google Calendar are operational once more.

- ([#32056](https://github.com/RocketChat/Rocket.Chat/pull/32056)) Fix error during migration 304. Throwing `Cannot read property 'finally' of undefined` error.

- <details><summary>Updated dependencies [ada096901a]:</summary>

  - @rocket.chat/models@0.0.34
  - @rocket.chat/omnichannel-services@0.1.10
  - @rocket.chat/presence@0.1.10
  - @rocket.chat/core-services@0.3.10
  - @rocket.chat/cron@0.0.30
  - @rocket.chat/instance-status@0.0.34
  - @rocket.chat/core-typings@6.6.6
  - @rocket.chat/rest-typings@6.6.6
  - @rocket.chat/api-client@0.1.28
  - @rocket.chat/license@0.1.10
  - @rocket.chat/pdf-worker@0.0.34
  - @rocket.chat/gazzodown@4.0.6
  - @rocket.chat/model-typings@0.3.6
  - @rocket.chat/ui-contexts@4.0.6
  - @rocket.chat/server-cloud-communication@0.0.2
  - @rocket.chat/fuselage-ui-kit@4.0.6
  - @rocket.chat/ui-theming@0.1.2
  - @rocket.chat/ui-client@4.0.6
  - @rocket.chat/ui-video-conf@4.0.6
  - @rocket.chat/web-ui-registration@4.0.6
  </details>

## 6.6.5

### Patch Changes

- Bump @rocket.chat/meteor version.

- Bump @rocket.chat/meteor version.

- ([#31998](https://github.com/RocketChat/Rocket.Chat/pull/31998)) Introduced a new step to the queue worker: when an inquiry that's on an improper status is selected for processing, queue worker will first check its status and will attempt to fix it.
  For example, if an inquiry points to a closed room, there's no point in processing, system will now remove the inquiry
  If an inquiry is already taken, the inquiry will be updated to reflect the new status and clean the queue.

  This prevents issues where the queue worker attempted to process an inquiry _forever_ because it was in an improper state.

- <details><summary>Updated dependencies []:</summary>

  - @rocket.chat/ui-contexts@4.0.5
  - @rocket.chat/ui-theming@0.1.2
  - @rocket.chat/fuselage-ui-kit@4.0.5
  - @rocket.chat/gazzodown@4.0.5
  - @rocket.chat/ui-client@4.0.5
  - @rocket.chat/ui-video-conf@4.0.5
  - @rocket.chat/web-ui-registration@4.0.5
  - @rocket.chat/core-typings@6.6.5
  - @rocket.chat/rest-typings@6.6.5
  - @rocket.chat/api-client@0.1.27
  - @rocket.chat/license@0.1.9
  - @rocket.chat/omnichannel-services@0.1.9
  - @rocket.chat/pdf-worker@0.0.33
  - @rocket.chat/presence@0.1.9
  - @rocket.chat/core-services@0.3.9
  - @rocket.chat/cron@0.0.29
  - @rocket.chat/model-typings@0.3.5
  - @rocket.chat/server-cloud-communication@0.0.2
  - @rocket.chat/models@0.0.33
  - @rocket.chat/instance-status@0.0.33
  </details>

## 6.6.4

### Patch Changes

- Bump @rocket.chat/meteor version.

- Bump @rocket.chat/meteor version.

- ([#31700](https://github.com/RocketChat/Rocket.Chat/pull/31700)) Fixed matrix homeserver domain setting not being visible in admin panel

- ([#32012](https://github.com/RocketChat/Rocket.Chat/pull/32012)) Don't use the registration.yaml file to configure Matrix Federation anymore.

- ([#31927](https://github.com/RocketChat/Rocket.Chat/pull/31927)) `stopped` lifecycle method was unexpectedly synchronous when using microservices, causing our code to create race conditions.

- <details><summary>Updated dependencies [c2872a93f2]:</summary>

  - @rocket.chat/core-services@0.3.8
  - @rocket.chat/omnichannel-services@0.1.8
  - @rocket.chat/presence@0.1.8
  - @rocket.chat/core-typings@6.6.4
  - @rocket.chat/rest-typings@6.6.4
  - @rocket.chat/api-client@0.1.26
  - @rocket.chat/license@0.1.8
  - @rocket.chat/pdf-worker@0.0.32
  - @rocket.chat/cron@0.0.28
  - @rocket.chat/gazzodown@4.0.4
  - @rocket.chat/model-typings@0.3.4
  - @rocket.chat/ui-contexts@4.0.4
  - @rocket.chat/server-cloud-communication@0.0.2
  - @rocket.chat/fuselage-ui-kit@4.0.4
  - @rocket.chat/models@0.0.32
  - @rocket.chat/ui-theming@0.1.2
  - @rocket.chat/ui-client@4.0.4
  - @rocket.chat/ui-video-conf@4.0.4
  - @rocket.chat/web-ui-registration@4.0.4
  - @rocket.chat/instance-status@0.0.32
  </details>

## 6.6.3

### Patch Changes

- Bump @rocket.chat/meteor version.

- Bump @rocket.chat/meteor version.

- ([#31895](https://github.com/RocketChat/Rocket.Chat/pull/31895)) Fix users presence stuck as online after connecting using mobile apps

- <details><summary>Updated dependencies []:</summary>

  - @rocket.chat/core-typings@6.6.3
  - @rocket.chat/rest-typings@6.6.3
  - @rocket.chat/api-client@0.1.25
  - @rocket.chat/license@0.1.7
  - @rocket.chat/omnichannel-services@0.1.7
  - @rocket.chat/pdf-worker@0.0.31
  - @rocket.chat/presence@0.1.7
  - @rocket.chat/core-services@0.3.7
  - @rocket.chat/cron@0.0.27
  - @rocket.chat/gazzodown@4.0.3
  - @rocket.chat/model-typings@0.3.3
  - @rocket.chat/ui-contexts@4.0.3
  - @rocket.chat/server-cloud-communication@0.0.2
  - @rocket.chat/fuselage-ui-kit@4.0.3
  - @rocket.chat/models@0.0.31
  - @rocket.chat/ui-theming@0.1.2
  - @rocket.chat/ui-client@4.0.3
  - @rocket.chat/ui-video-conf@4.0.3
  - @rocket.chat/web-ui-registration@4.0.3
  - @rocket.chat/instance-status@0.0.31
  </details>

## 6.6.2

### Patch Changes

- Bump @rocket.chat/meteor version.

- Bump @rocket.chat/meteor version.

- ([#31844](https://github.com/RocketChat/Rocket.Chat/pull/31844)) Fixed Federation not working with Microservice deployments

- ([#31823](https://github.com/RocketChat/Rocket.Chat/pull/31823)) Revert unintentional changes real time presence data payload

- ([#31833](https://github.com/RocketChat/Rocket.Chat/pull/31833)) Fix web UI not showing users presence updating to offline

- <details><summary>Updated dependencies []:</summary>

  - @rocket.chat/ui-contexts@4.0.2
  - @rocket.chat/ui-theming@0.1.2
  - @rocket.chat/fuselage-ui-kit@4.0.2
  - @rocket.chat/gazzodown@4.0.2
  - @rocket.chat/ui-client@4.0.2
  - @rocket.chat/ui-video-conf@4.0.2
  - @rocket.chat/web-ui-registration@4.0.2
  - @rocket.chat/core-typings@6.6.2
  - @rocket.chat/rest-typings@6.6.2
  - @rocket.chat/api-client@0.1.24
  - @rocket.chat/license@0.1.6
  - @rocket.chat/omnichannel-services@0.1.6
  - @rocket.chat/pdf-worker@0.0.30
  - @rocket.chat/presence@0.1.6
  - @rocket.chat/core-services@0.3.6
  - @rocket.chat/cron@0.0.26
  - @rocket.chat/model-typings@0.3.2
  - @rocket.chat/server-cloud-communication@0.0.2
  - @rocket.chat/models@0.0.30
  - @rocket.chat/instance-status@0.0.30
  </details>

## 6.6.1

### Patch Changes

- Bump @rocket.chat/meteor version.

- Bump @rocket.chat/meteor version.

- ([#31713](https://github.com/RocketChat/Rocket.Chat/pull/31713)) Fixes an issue not allowing admin users to edit the room name

- ([#31723](https://github.com/RocketChat/Rocket.Chat/pull/31723)) fixed an issue with the user presence not updating automatically for other users.

- ([#31753](https://github.com/RocketChat/Rocket.Chat/pull/31753)) Fixed an issue where the login button for Custom OAuth services would not work if any non-custom login service was also available

- ([#31554](https://github.com/RocketChat/Rocket.Chat/pull/31554) by [@shivang-16](https://github.com/shivang-16)) Fixed a bug on the rooms page's "Favorite" setting, which previously failed to designate selected rooms as favorites by default.

- <details><summary>Updated dependencies []:</summary>

  - @rocket.chat/core-typings@6.6.1
  - @rocket.chat/rest-typings@6.6.1
  - @rocket.chat/api-client@0.1.23
  - @rocket.chat/license@0.1.5
  - @rocket.chat/omnichannel-services@0.1.5
  - @rocket.chat/pdf-worker@0.0.29
  - @rocket.chat/presence@0.1.5
  - @rocket.chat/core-services@0.3.5
  - @rocket.chat/cron@0.0.25
  - @rocket.chat/gazzodown@4.0.1
  - @rocket.chat/model-typings@0.3.1
  - @rocket.chat/ui-contexts@4.0.1
  - @rocket.chat/server-cloud-communication@0.0.2
  - @rocket.chat/fuselage-ui-kit@4.0.1
  - @rocket.chat/models@0.0.29
  - @rocket.chat/ui-theming@0.1.2
  - @rocket.chat/ui-client@4.0.1
  - @rocket.chat/ui-video-conf@4.0.1
  - @rocket.chat/web-ui-registration@4.0.1
  - @rocket.chat/instance-status@0.0.29
  </details>

## 6.6.0

### Minor Changes

- ([#31184](https://github.com/RocketChat/Rocket.Chat/pull/31184)) Add the possibility to hide some elements through postMessage events.

- ([#31516](https://github.com/RocketChat/Rocket.Chat/pull/31516)) Room header keyboard navigability

  ![Kapture 2024-01-22 at 11 33 14](https://github.com/RocketChat/Rocket.Chat/assets/27704687/f116c1e6-4ec7-4175-a01b-fa98eade2416)

- ([#30868](https://github.com/RocketChat/Rocket.Chat/pull/30868)) Added `push.info` endpoint to enable users to retrieve info about the workspace's push gateway

- ([#31510](https://github.com/RocketChat/Rocket.Chat/pull/31510)) Composer keyboard navigability

  ![Kapture 2024-01-22 at 11 33 14](https://github.com/RocketChat/Rocket.Chat/assets/27704687/f116c1e6-4ec7-4175-a01b-fa98eade2416)

- ([#30464](https://github.com/RocketChat/Rocket.Chat/pull/30464)) Mentioning users that are not in the channel now dispatches a warning message with actions

- ([#31369](https://github.com/RocketChat/Rocket.Chat/pull/31369)) feat: add `ImageGallery` zoom controls

- ([#31393](https://github.com/RocketChat/Rocket.Chat/pull/31393) by [@hardikbhatia777](https://github.com/hardikbhatia777)) Fixes an issue where avatars are not being disabled based on preference on quote attachments

- ([#30680](https://github.com/RocketChat/Rocket.Chat/pull/30680)) feat: Skip to main content shortcut and useDocumentTitle

- ([#31299](https://github.com/RocketChat/Rocket.Chat/pull/31299)) fix: Loading state for `Marketplace` related lists

- ([#31347](https://github.com/RocketChat/Rocket.Chat/pull/31347) by [@Sayan4444](https://github.com/Sayan4444)) New feature to support cancel message editing message and hints for shortcuts.

- ([#30554](https://github.com/RocketChat/Rocket.Chat/pull/30554)) **Added ‘Reported Users’ Tab to Moderation Console:** Enhances user monitoring by displaying reported users.

- ([#31417](https://github.com/RocketChat/Rocket.Chat/pull/31417)) Added feature to sync the user's language preference with the autotranslate setting.

- ([#31478](https://github.com/RocketChat/Rocket.Chat/pull/31478)) feat: `Bubble` on new messages indicators
  <img width="825" alt="image" src="https://github.com/RocketChat/Rocket.Chat/assets/60678893/6fabd9a9-c3af-446c-b523-045b06615cf7">
- ([#31348](https://github.com/RocketChat/Rocket.Chat/pull/31348) by [@Sayan4444](https://github.com/Sayan4444)) Added a modal to confirm the intention to pin a message, preventing users from doing it by mistake

### Patch Changes

- ([#31318](https://github.com/RocketChat/Rocket.Chat/pull/31318) by [@hardikbhatia777](https://github.com/hardikbhatia777)) Fixed Attachments not respecting collapse property when using incoming webhook

- ([#31138](https://github.com/RocketChat/Rocket.Chat/pull/31138)) feat(uikit): Move `@rocket.chat/ui-kit` package to the main monorepo

- ([#31380](https://github.com/RocketChat/Rocket.Chat/pull/31380)) Fix user being logged out after using 2FA

- ([#31281](https://github.com/RocketChat/Rocket.Chat/pull/31281)) Improved support for higlighted words in threads (rooms are now marked as unread and notifications are sent)

- ([#31104](https://github.com/RocketChat/Rocket.Chat/pull/31104)) Clear message box related items from local storage on logout

- ([#31556](https://github.com/RocketChat/Rocket.Chat/pull/31556)) Bump @rocket.chat/meteor version.

- ([#31556](https://github.com/RocketChat/Rocket.Chat/pull/31556)) Bump @rocket.chat/meteor version.

- ([#31556](https://github.com/RocketChat/Rocket.Chat/pull/31556)) Bump @rocket.chat/meteor version.

- ([#31556](https://github.com/RocketChat/Rocket.Chat/pull/31556)) Bump @rocket.chat/meteor version.

- ([#31556](https://github.com/RocketChat/Rocket.Chat/pull/31556)) Bump @rocket.chat/meteor version.

- ([#31556](https://github.com/RocketChat/Rocket.Chat/pull/31556)) Bump @rocket.chat/meteor version.

- ([#31556](https://github.com/RocketChat/Rocket.Chat/pull/31556)) Bump @rocket.chat/meteor version.

- Bump @rocket.chat/meteor version.

- ([#31349](https://github.com/RocketChat/Rocket.Chat/pull/31349) by [@Subhojit-Dey1234](https://github.com/Subhojit-Dey1234)) feat: Implemented InlineCode handling in Bold, Italic and Strike

- ([#31181](https://github.com/RocketChat/Rocket.Chat/pull/31181)) Fixed issue with notifications for thread messages still being sent after thread has been read

- ([#30750](https://github.com/RocketChat/Rocket.Chat/pull/30750)) fix: OAuth login by redirect failing on firefox

- ([#31312](https://github.com/RocketChat/Rocket.Chat/pull/31312) by [@Sayan4444](https://github.com/Sayan4444)) Fixed an issue displaying the language selection preference empty when it should display 'Default' on the initial value

- ([#31204](https://github.com/RocketChat/Rocket.Chat/pull/31204)) Fixed an issue that caused Omnichannel Business Units to be saved even when the "monitors" list passed on the endpoint included users without monitor role

- ([#31332](https://github.com/RocketChat/Rocket.Chat/pull/31332) by [@Sayan4444](https://github.com/Sayan4444)) Fixed image dropping from another browser window creates two upload dialogs in some OS and browsers

- ([#31487](https://github.com/RocketChat/Rocket.Chat/pull/31487)) Fixed a bug where some sessions were being saved without a sessionId

- ([#31070](https://github.com/RocketChat/Rocket.Chat/pull/31070)) Fixed issue with read receipts for older messages not being created on the first time a user reads a DM

- ([#29367](https://github.com/RocketChat/Rocket.Chat/pull/29367) by [@anefzaoui](https://github.com/anefzaoui)) Fixes an issue where texts are not being displayed in the correct direction on messages

- ([#31296](https://github.com/RocketChat/Rocket.Chat/pull/31296)) Fixed a problem with the Fallback Forward Department functionality when transferring rooms, caused by a missing return. This provoked the system to transfer to fallback department, as expected, but then continue the process and transfer to the department with no agents anyways. Also, a duplicated "user joined" message was removed from "Forward to department" functionality.

- ([#31546](https://github.com/RocketChat/Rocket.Chat/pull/31546)) fixed UI crashing for users reading a room when it's deleted.

- ([#31113](https://github.com/RocketChat/Rocket.Chat/pull/31113)) fix: Discussion messages deleted despite the "Do not delete discussion messages" retention policy enabled

- ([#31269](https://github.com/RocketChat/Rocket.Chat/pull/31269) by [@ChaudharyRaman](https://github.com/ChaudharyRaman)) fix: Resolved Search List Issue when pressing ENTER

- ([#31507](https://github.com/RocketChat/Rocket.Chat/pull/31507) by [@Spiral-Memory](https://github.com/Spiral-Memory)) Fixed an issue not allowing users to remove the password to join the room on room edit

- ([#31413](https://github.com/RocketChat/Rocket.Chat/pull/31413)) fix: multiple indexes creation error during 304 migration

- ([#31433](https://github.com/RocketChat/Rocket.Chat/pull/31433)) Fixed values discrepancy with downloaded report from Active users at Engagement Dashboard

- ([#31049](https://github.com/RocketChat/Rocket.Chat/pull/31049)) Fixed an `UnhandledPromiseRejection` error on `PUT livechat/departments/:_id` endpoint when `agents` array failed validation

- ([#31019](https://github.com/RocketChat/Rocket.Chat/pull/31019)) fix: Off the record feature was calling a deprecated and useless method.

- ([#31225](https://github.com/RocketChat/Rocket.Chat/pull/31225)) notification emails should now show emojis properly

- ([#31288](https://github.com/RocketChat/Rocket.Chat/pull/31288)) Fixed toolbox sub-menu not being displayed when in smaller resolutions

- ([#30645](https://github.com/RocketChat/Rocket.Chat/pull/30645)) Apply plural translations at a few places.

- ([#31514](https://github.com/RocketChat/Rocket.Chat/pull/31514)) Show marketplace apps installed as private in the right place (private tab)

- ([#31289](https://github.com/RocketChat/Rocket.Chat/pull/31289)) Added `push.test` POST endpoint for sending test push notification to user (requires `test-push-notifications` permission)

- ([#31346](https://github.com/RocketChat/Rocket.Chat/pull/31346) by [@Sayan4444](https://github.com/Sayan4444)) Fixed error message when uploading a file that is not allowed

- ([#31371](https://github.com/RocketChat/Rocket.Chat/pull/31371)) Fixed an issue that caused login buttons to not be reactively removed from the login page when the related authentication service was disabled by an admin.

- ([#30933](https://github.com/RocketChat/Rocket.Chat/pull/30933) by [@ldebowczyk](https://github.com/ldebowczyk)) fix: Visitor message not being sent to webhook due to wrong validation of settings

- ([#31205](https://github.com/RocketChat/Rocket.Chat/pull/31205)) Fixed a problem that caused the wrong system message to be sent when a chat was resumed from on hold status.
  Note: This fix is not retroactive so rooms where a wrong message was already sent will still show the wrong message. New calls to the resume actions will have the proper message.
- ([#30478](https://github.com/RocketChat/Rocket.Chat/pull/30478)) Added `chat.getURLPreview` endpoint to enable users to retrieve previews for URL (ready to be provided in message send/update)

- ([#31432](https://github.com/RocketChat/Rocket.Chat/pull/31432)) Fixed SHIFT+ESCAPE inconsistency for clearing unread messages across browsers.

- ([#31537](https://github.com/RocketChat/Rocket.Chat/pull/31537)) Fixed an issue where the webclient didn't properly clear the message caches from memory when a room is deleted. When this happened to basic DMs and the user started a new DM with the same target user, the client would show the old messages in the room history even though they no longer existed in the server.

- ([#31387](https://github.com/RocketChat/Rocket.Chat/pull/31387)) fixed an issue when editing a channel's type or name sometimes showing "Room not found" error.

- ([#31128](https://github.com/RocketChat/Rocket.Chat/pull/31128)) Fix: Mentioning discussions are appearing as ID

- ([#31594](https://github.com/RocketChat/Rocket.Chat/pull/31594)) fix: missing slashcommand permissions for archive and unarchive

- ([#31134](https://github.com/RocketChat/Rocket.Chat/pull/31134)) Fixed issue searching connected users on spotlight

- ([#31248](https://github.com/RocketChat/Rocket.Chat/pull/31248)) Fixed Engagement Dashboard timezone selector freezing UI

- ([#31336](https://github.com/RocketChat/Rocket.Chat/pull/31336)) Fixed issue with OEmbed cache not being cleared daily

- ([#30069](https://github.com/RocketChat/Rocket.Chat/pull/30069)) Fixed using real names on messages reactions

- ([#31099](https://github.com/RocketChat/Rocket.Chat/pull/31099)) fix: mention channel redirecting to own DM

- ([#31415](https://github.com/RocketChat/Rocket.Chat/pull/31415)) fix: quote image gallery

- ([#31209](https://github.com/RocketChat/Rocket.Chat/pull/31209)) Fixes the `overview` endpoint to show busiest time of the day in users timezone instead of UTC.

- ([#31164](https://github.com/RocketChat/Rocket.Chat/pull/31164)) Improved the experience of receiving conference calls on the mobile app by disabling the push notification for the "new call" message if a push is already being sent to trigger the phone's ringing tone.

- ([#31540](https://github.com/RocketChat/Rocket.Chat/pull/31540)) Fix multi-instance data formats being lost

- ([#31270](https://github.com/RocketChat/Rocket.Chat/pull/31270)) Fixed an issue where room access and creation were hindered due to join codes not being fetched correctly in the API.

- ([#31368](https://github.com/RocketChat/Rocket.Chat/pull/31368)) Added missing labels to "Users by time of the day" card at Engagement Dashboard page

- ([#31277](https://github.com/RocketChat/Rocket.Chat/pull/31277)) Fixed the problem of not being possible to add a join code to a public room

- ([#31292](https://github.com/RocketChat/Rocket.Chat/pull/31292)) Fixed the problem of displaying the wrong composer for archived room

- ([#31287](https://github.com/RocketChat/Rocket.Chat/pull/31287)) Removed an old behavior that allowed visitors to be created with an empty token on `livechat/visitor` endpoint.

- ([#31267](https://github.com/RocketChat/Rocket.Chat/pull/31267)) Fixed conversations in queue being limited to 50 items

- ([#31328](https://github.com/RocketChat/Rocket.Chat/pull/31328)) Fixed an issue caused by the `Fallback Forward Department` feature. Feature could be configured by admins in a way that mimis a loop, causing a chat to be forwarded "infinitely" between those departments. System will now prevent Self & 1-level deep circular references from being saved, and a new setting is added to control the maximum number of hops that the system will do between fallback departments before considering a transfer failure.

- ([#31467](https://github.com/RocketChat/Rocket.Chat/pull/31467) by [@apurb-coder](https://github.com/apurb-coder)) Fix an issue that breaks the avatar if you hit the button adding an invalid link

- ([#31228](https://github.com/RocketChat/Rocket.Chat/pull/31228)) Fixed the filter for file type in the list of room files

- ([#31377](https://github.com/RocketChat/Rocket.Chat/pull/31377)) Fixed LDAP "Group filter" malfunction, which prevented LDAP users from logging in.

- ([#31461](https://github.com/RocketChat/Rocket.Chat/pull/31461)) Fixed issue with user presence displayed as offline on SAML login

- ([#31391](https://github.com/RocketChat/Rocket.Chat/pull/31391)) Fixed Atlassian Crowd integration with Rocket.Chat not working

- ([#30910](https://github.com/RocketChat/Rocket.Chat/pull/30910)) fix: change the push sound sent when the push is from video conference

- <details><summary>Updated dependencies [b223cbde14, b2b0035162, 9cb97965ba, dbb08ef948, fae558bd5d, 748e57984d, 4c2771fd0c, dd5fd6d2c8, 7c6198f49f, 9a6e9b4e28, fdd9852079, e1fa2b84fb, 2260c04ec6, c8ab6583dc, e7d3cdeef0, b4b2cd20a8, db2551906c]:</summary>

  - @rocket.chat/ui-kit@0.33.0
  - @rocket.chat/server-cloud-communication@0.0.2
  - @rocket.chat/omnichannel-services@0.1.4
  - @rocket.chat/web-ui-registration@4.0.0
  - @rocket.chat/password-policies@0.0.2
  - @rocket.chat/fuselage-ui-kit@4.0.0
  - @rocket.chat/instance-status@0.0.28
  - @rocket.chat/api-client@0.1.22
  - @rocket.chat/pdf-worker@0.0.28
  - @rocket.chat/ui-theming@0.1.2
  - @rocket.chat/account-utils@0.0.2
  - @rocket.chat/core-services@0.3.4
  - @rocket.chat/model-typings@0.3.0
  - @rocket.chat/ui-video-conf@4.0.0
  - @rocket.chat/cas-validate@0.0.2
  - @rocket.chat/core-typings@6.6.0
  - @rocket.chat/rest-typings@6.6.0
  - @rocket.chat/server-fetch@0.0.3
  - @rocket.chat/presence@0.1.4
  - @rocket.chat/poplib@0.0.2
  - @rocket.chat/ui-composer@0.1.0
  - @rocket.chat/ui-contexts@4.0.0
  - @rocket.chat/license@0.1.4
  - @rocket.chat/log-format@0.0.2
  - @rocket.chat/gazzodown@4.0.0
  - @rocket.chat/ui-client@4.0.0
  - @rocket.chat/favicon@0.0.2
  - @rocket.chat/agenda@0.1.0
  - @rocket.chat/base64@1.0.13
  - @rocket.chat/logger@0.0.2
  - @rocket.chat/models@0.0.28
  - @rocket.chat/random@1.2.2
  - @rocket.chat/sha256@1.0.10
  - @rocket.chat/tools@0.2.1
  - @rocket.chat/cron@0.0.24
  - @rocket.chat/i18n@0.1.0
  - @rocket.chat/jwt@0.1.1
  </details>

## 6.6.0-rc.7

### Patch Changes

- Bump @rocket.chat/meteor version.

- <details><summary>Updated dependencies []:</summary>

  - @rocket.chat/core-typings@6.6.0-rc.7
  - @rocket.chat/rest-typings@6.6.0-rc.7
  - @rocket.chat/api-client@0.1.22-rc.7
  - @rocket.chat/license@0.1.4-rc.7
  - @rocket.chat/omnichannel-services@0.1.4-rc.7
  - @rocket.chat/pdf-worker@0.0.28-rc.7
  - @rocket.chat/presence@0.1.4-rc.7
  - @rocket.chat/core-services@0.3.4-rc.7
  - @rocket.chat/cron@0.0.24-rc.7
  - @rocket.chat/gazzodown@4.0.0-rc.7
  - @rocket.chat/model-typings@0.3.0-rc.7
  - @rocket.chat/ui-contexts@4.0.0-rc.7
  - @rocket.chat/server-cloud-communication@0.0.2-rc.0
  - @rocket.chat/fuselage-ui-kit@4.0.0-rc.7
  - @rocket.chat/models@0.0.28-rc.7
  - @rocket.chat/ui-theming@0.1.2-rc.0
  - @rocket.chat/ui-client@4.0.0-rc.7
  - @rocket.chat/ui-video-conf@4.0.0-rc.7
  - @rocket.chat/web-ui-registration@4.0.0-rc.7
  - @rocket.chat/instance-status@0.0.28-rc.7
  </details>

## 6.6.0-rc.6

### Patch Changes

- Bump @rocket.chat/meteor version.

- ([#31128](https://github.com/RocketChat/Rocket.Chat/pull/31128)) Fix: Mentioning discussions are appearing as ID

- <details><summary>Updated dependencies []:</summary>

  - @rocket.chat/core-typings@6.6.0-rc.6
  - @rocket.chat/rest-typings@6.6.0-rc.6
  - @rocket.chat/api-client@0.1.22-rc.6
  - @rocket.chat/license@0.1.4-rc.6
  - @rocket.chat/omnichannel-services@0.1.4-rc.6
  - @rocket.chat/pdf-worker@0.0.28-rc.6
  - @rocket.chat/presence@0.1.4-rc.6
  - @rocket.chat/core-services@0.3.4-rc.6
  - @rocket.chat/cron@0.0.24-rc.6
  - @rocket.chat/gazzodown@4.0.0-rc.6
  - @rocket.chat/model-typings@0.3.0-rc.6
  - @rocket.chat/ui-contexts@4.0.0-rc.6
  - @rocket.chat/server-cloud-communication@0.0.2-rc.0
  - @rocket.chat/fuselage-ui-kit@4.0.0-rc.6
  - @rocket.chat/models@0.0.28-rc.6
  - @rocket.chat/ui-theming@0.1.2-rc.0
  - @rocket.chat/ui-client@4.0.0-rc.6
  - @rocket.chat/ui-video-conf@4.0.0-rc.6
  - @rocket.chat/web-ui-registration@4.0.0-rc.6
  - @rocket.chat/instance-status@0.0.28-rc.6
  </details>

## 6.6.0-rc.5

### Patch Changes

- Bump @rocket.chat/meteor version.

- ([#31594](https://github.com/RocketChat/Rocket.Chat/pull/31594)) fix: missing slashcommand permissions for archive and unarchive

- <details><summary>Updated dependencies []:</summary>

  - @rocket.chat/core-typings@6.6.0-rc.5
  - @rocket.chat/rest-typings@6.6.0-rc.5
  - @rocket.chat/api-client@0.1.22-rc.5
  - @rocket.chat/license@0.1.4-rc.5
  - @rocket.chat/omnichannel-services@0.1.4-rc.5
  - @rocket.chat/pdf-worker@0.0.28-rc.5
  - @rocket.chat/presence@0.1.4-rc.5
  - @rocket.chat/core-services@0.3.4-rc.5
  - @rocket.chat/cron@0.0.24-rc.5
  - @rocket.chat/gazzodown@4.0.0-rc.5
  - @rocket.chat/model-typings@0.3.0-rc.5
  - @rocket.chat/ui-contexts@4.0.0-rc.5
  - @rocket.chat/server-cloud-communication@0.0.2-rc.0
  - @rocket.chat/fuselage-ui-kit@4.0.0-rc.5
  - @rocket.chat/models@0.0.28-rc.5
  - @rocket.chat/ui-theming@0.1.2-rc.0
  - @rocket.chat/ui-client@4.0.0-rc.5
  - @rocket.chat/ui-video-conf@4.0.0-rc.5
  - @rocket.chat/web-ui-registration@4.0.0-rc.5
  - @rocket.chat/instance-status@0.0.28-rc.5
  </details>

## 6.6.0-rc.4

### Patch Changes

- Bump @rocket.chat/meteor version.
  - @rocket.chat/core-typings@6.6.0-rc.4
  - @rocket.chat/rest-typings@6.6.0-rc.4
  - @rocket.chat/api-client@0.1.22-rc.4
  - @rocket.chat/license@0.1.4-rc.4
  - @rocket.chat/omnichannel-services@0.1.4-rc.4
  - @rocket.chat/pdf-worker@0.0.28-rc.4
  - @rocket.chat/presence@0.1.4-rc.4
  - @rocket.chat/core-services@0.3.4-rc.4
  - @rocket.chat/cron@0.0.24-rc.4
  - @rocket.chat/gazzodown@4.0.0-rc.4
  - @rocket.chat/model-typings@0.3.0-rc.4
  - @rocket.chat/ui-contexts@4.0.0-rc.4
  - @rocket.chat/server-cloud-communication@0.0.2-rc.0
  - @rocket.chat/fuselage-ui-kit@4.0.0-rc.4
  - @rocket.chat/models@0.0.28-rc.4
  - @rocket.chat/ui-theming@0.1.2-rc.0
  - @rocket.chat/ui-client@4.0.0-rc.4
  - @rocket.chat/ui-video-conf@4.0.0-rc.4
  - @rocket.chat/web-ui-registration@4.0.0-rc.4
  - @rocket.chat/instance-status@0.0.28-rc.4

## 6.6.0-rc.3

### Patch Changes

- Bump @rocket.chat/meteor version.
  - @rocket.chat/core-typings@6.6.0-rc.3
  - @rocket.chat/rest-typings@6.6.0-rc.3
  - @rocket.chat/api-client@0.1.22-rc.3
  - @rocket.chat/license@0.1.4-rc.3
  - @rocket.chat/omnichannel-services@0.1.4-rc.3
  - @rocket.chat/pdf-worker@0.0.28-rc.3
  - @rocket.chat/presence@0.1.4-rc.3
  - @rocket.chat/core-services@0.3.4-rc.3
  - @rocket.chat/cron@0.0.24-rc.3
  - @rocket.chat/gazzodown@4.0.0-rc.3
  - @rocket.chat/model-typings@0.3.0-rc.3
  - @rocket.chat/ui-contexts@4.0.0-rc.3
  - @rocket.chat/server-cloud-communication@0.0.2-rc.0
  - @rocket.chat/fuselage-ui-kit@4.0.0-rc.3
  - @rocket.chat/models@0.0.28-rc.3
  - @rocket.chat/ui-theming@0.1.2-rc.0
  - @rocket.chat/ui-client@4.0.0-rc.3
  - @rocket.chat/ui-video-conf@4.0.0-rc.3
  - @rocket.chat/web-ui-registration@4.0.0-rc.3
  - @rocket.chat/instance-status@0.0.28-rc.3

## 6.6.0-rc.2

### Patch Changes

- Bump @rocket.chat/meteor version.
  - @rocket.chat/core-typings@6.6.0-rc.2
  - @rocket.chat/rest-typings@6.6.0-rc.2
  - @rocket.chat/api-client@0.1.22-rc.2
  - @rocket.chat/license@0.1.4-rc.2
  - @rocket.chat/omnichannel-services@0.1.4-rc.2
  - @rocket.chat/pdf-worker@0.0.28-rc.2
  - @rocket.chat/presence@0.1.4-rc.2
  - @rocket.chat/core-services@0.3.4-rc.2
  - @rocket.chat/cron@0.0.24-rc.2
  - @rocket.chat/gazzodown@4.0.0-rc.2
  - @rocket.chat/model-typings@0.3.0-rc.2
  - @rocket.chat/ui-contexts@4.0.0-rc.2
  - @rocket.chat/server-cloud-communication@0.0.2-rc.0
  - @rocket.chat/fuselage-ui-kit@4.0.0-rc.2
  - @rocket.chat/models@0.0.28-rc.2
  - @rocket.chat/ui-theming@0.1.2-rc.0
  - @rocket.chat/ui-client@4.0.0-rc.2
  - @rocket.chat/ui-video-conf@4.0.0-rc.2
  - @rocket.chat/web-ui-registration@4.0.0-rc.2
  - @rocket.chat/instance-status@0.0.28-rc.2

## 6.6.0-rc.1

### Patch Changes

- Bump @rocket.chat/meteor version.
  - @rocket.chat/core-typings@6.6.0-rc.1
  - @rocket.chat/rest-typings@6.6.0-rc.1
  - @rocket.chat/api-client@0.1.22-rc.1
  - @rocket.chat/license@0.1.4-rc.1
  - @rocket.chat/omnichannel-services@0.1.4-rc.1
  - @rocket.chat/pdf-worker@0.0.28-rc.1
  - @rocket.chat/presence@0.1.4-rc.1
  - @rocket.chat/core-services@0.3.4-rc.1
  - @rocket.chat/cron@0.0.24-rc.1
  - @rocket.chat/gazzodown@4.0.0-rc.1
  - @rocket.chat/model-typings@0.3.0-rc.1
  - @rocket.chat/ui-contexts@4.0.0-rc.1
  - @rocket.chat/server-cloud-communication@0.0.2-rc.0
  - @rocket.chat/fuselage-ui-kit@4.0.0-rc.1
  - @rocket.chat/models@0.0.28-rc.1
  - @rocket.chat/ui-theming@0.1.2-rc.0
  - @rocket.chat/ui-client@4.0.0-rc.1
  - @rocket.chat/ui-video-conf@4.0.0-rc.1
  - @rocket.chat/web-ui-registration@4.0.0-rc.1
  - @rocket.chat/instance-status@0.0.28-rc.1

## 6.6.0-rc.0

### Minor Changes

- b2b0035162: Add the possibility to hide some elements through postMessage events.
- 9cb97965ba: Room header keyboard navigability

  ![Kapture 2024-01-22 at 11 33 14](https://github.com/RocketChat/Rocket.Chat/assets/27704687/f116c1e6-4ec7-4175-a01b-fa98eade2416)

- 748e57984d: Added `push.info` endpoint to enable users to retrieve info about the workspace's push gateway
- 4c2771fd0c: Composer keyboard navigability

  ![Kapture 2024-01-22 at 11 33 14](https://github.com/RocketChat/Rocket.Chat/assets/27704687/f116c1e6-4ec7-4175-a01b-fa98eade2416)

- 44dd24da73: Mentioning users that are not in the channel now dispatches a warning message with actions
- 8c69edd01f: feat: add `ImageGallery` zoom controls
- d6165ad77f: Fixes an issue where avatars are not being disabled based on preference on quote attachments
- dd5fd6d2c8: feat: Skip to main content shortcut and useDocumentTitle
- caa7707bba: fix: Loading state for `Marketplace` related lists
- e1fa2b84fb: New feature to support cancel message editing message and hints for shortcuts.
- 2260c04ec6: **Added ‘Reported Users’ Tab to Moderation Console:** Enhances user monitoring by displaying reported users.
- e7d3cdeef0: Added feature to sync the user's language preference with the autotranslate setting.
- 0ed84cb3b9: feat: `Bubble` on new messages indicators
  <img width="825" alt="image" src="https://github.com/RocketChat/Rocket.Chat/assets/60678893/6fabd9a9-c3af-446c-b523-045b06615cf7">
- 47331bacc3: Added a modal to confirm the intention to pin a message, preventing users from doing it by mistake

### Patch Changes

- 87bba6d039: Fixed Attachments not respecting collapse property when using incoming webhook
- b223cbde14: feat(uikit): Move `@rocket.chat/ui-kit` package to the main monorepo
- 319f05ec79: Fix user being logged out after using 2FA
- 371698ef5a: Improved support for higlighted words in threads (rooms are now marked as unread and notifications are sent)
- 5c145e3170: Clear message box related items from local storage on logout
- dbb08ef948: feat: Implemented InlineCode handling in Bold, Italic and Strike
- fae558bd5d: Fixed issue with notifications for thread messages still being sent after thread has been read
- 1345ce4bf3: fix: OAuth login by redirect failing on firefox
- 631f6a4fa6: Fixed an issue displaying the language selection preference empty when it should display 'Default' on the initial value
- f4664f00a0: Fixed an issue that caused Omnichannel Business Units to be saved even when the "monitors" list passed on the endpoint included users without monitor role
- 7a187dcbaa: Fixed image dropping from another browser window creates two upload dialogs in some OS and browsers
- 36d793a375: Fixed a bug where some sessions were being saved without a sessionId
- a202542140: Fixed issue with read receipts for older messages not being created on the first time a user reads a DM
- 2f8c98f7a8: Fixes an issue where texts are not being displayed in the correct direction on messages
- 1ccfc5d1a0: Fixed a problem with the Fallback Forward Department functionality when transferring rooms, caused by a missing return. This provoked the system to transfer to fallback department, as expected, but then continue the process and transfer to the department with no agents anyways. Also, a duplicated "user joined" message was removed from "Forward to department" functionality.
- 62bd2788dd: fixed UI crashing for users reading a room when it's deleted.
- 92ee9fa284: fix: Discussion messages deleted despite the "Do not delete discussion messages" retention policy enabled
- f126ecd56a: fix: Resolved Search List Issue when pressing ENTER
- 8aa1ac2d34: Fixed an issue not allowing users to remove the password to join the room on room edit
- c5693fb8c8: fix: multiple indexes creation error during 304 migration
- 37086095cf: Fixed values discrepancy with downloaded report from Active users at Engagement Dashboard
- f340139d87: Fixed an `UnhandledPromiseRejection` error on `PUT livechat/departments/:_id` endpoint when `agents` array failed validation
- 78c3dc3d6a: fix: Off the record feature was calling a deprecated and useless method.
- 9217c4fcf7: notification emails should now show emojis properly
- eee67dc412: Fixed toolbox sub-menu not being displayed when in smaller resolutions
- 0d04eb9691: Apply plural translations at a few places.
- da410efa10: Show marketplace apps installed as private in the right place (private tab)
- 7c6198f49f: Added `push.test` POST endpoint for sending test push notification to user (requires `test-push-notifications` permission)
- 9ef1442e07: Fixed error message when uploading a file that is not allowed
- 9a6e9b4e28: Fixed an issue that caused login buttons to not be reactively removed from the login page when the related authentication service was disabled by an admin.
- 6000b63a91: fix: Visitor message not being sent to webhook due to wrong validation of settings
- faf4121927: Fixed a problem that caused the wrong system message to be sent when a chat was resumed from on hold status.
  Note: This fix is not retroactive so rooms where a wrong message was already sent will still show the wrong message. New calls to the resume actions will have the proper message.
- fdd9852079: Added `chat.getURLPreview` endpoint to enable users to retrieve previews for URL (ready to be provided in message send/update)
- 54bdda3743: Fixed SHIFT+ESCAPE inconsistency for clearing unread messages across browsers.
- 4e138ea5b2: Fixed an issue where the webclient didn't properly clear the message caches from memory when a room is deleted. When this happened to basic DMs and the user started a new DM with the same target user, the client would show the old messages in the room history even though they no longer existed in the server.
- 43335c8385: fixed an issue when editing a channel's type or name sometimes showing "Room not found" error.
- 83bcf04664: Fixed issue searching connected users on spotlight
- 18a9d658b2: Fixed Engagement Dashboard timezone selector freezing UI
- c8ab6583dc: Fixed issue with OEmbed cache not being cleared daily
- 9310e8495d: Fixed using real names on messages reactions
- d71876ccc8: fix: mention channel redirecting to own DM
- e3252f5448: fix: quote image gallery
- 4212491b71: Fixes the `overview` endpoint to show busiest time of the day in users timezone instead of UTC.
- 334a723e5b: Improved the experience of receiving conference calls on the mobile app by disabling the push notification for the "new call" message if a push is already being sent to trigger the phone's ringing tone.
- c8ec364733: Fix multi-instance data formats being lost
- 9c59a87c45: Fixed an issue where room access and creation were hindered due to join codes not being fetched correctly in the API.
- 75d235ada7: Added missing labels to "Users by time of the day" card at Engagement Dashboard page
- 74cad8411a: Fixed the problem of not being possible to add a join code to a public room
- 132853aa96: Fixed the problem of displaying the wrong composer for archived room
- b6b719856f: Removed an old behavior that allowed visitors to be created with an empty token on `livechat/visitor` endpoint.
- 4a9d37cba0: Fixed conversations in queue being limited to 50 items
- b4b2cd20a8: Fixed an issue caused by the `Fallback Forward Department` feature. Feature could be configured by admins in a way that mimis a loop, causing a chat to be forwarded "infinitely" between those departments. System will now prevent Self & 1-level deep circular references from being saved, and a new setting is added to control the maximum number of hops that the system will do between fallback departments before considering a transfer failure.
- 61a655fc5d: Fix an issue that breaks the avatar if you hit the button adding an invalid link
- 097f64b36f: Fixed the filter for file type in the list of room files
- afd5fdd521: Fixed LDAP "Group filter" malfunction, which prevented LDAP users from logging in.
- 224e194089: Fixed issue with user presence displayed as offline on SAML login
- 1499e89500: Fixed Atlassian Crowd integration with Rocket.Chat not working
- 1726b50132: fix: change the push sound sent when the push is from video conference
- Updated dependencies [b223cbde14]
- Updated dependencies [b2b0035162]
- Updated dependencies [9cb97965ba]
- Updated dependencies [dbb08ef948]
- Updated dependencies [fae558bd5d]
- Updated dependencies [748e57984d]
- Updated dependencies [4c2771fd0c]
- Updated dependencies [dd5fd6d2c8]
- Updated dependencies [7c6198f49f]
- Updated dependencies [9a6e9b4e28]
- Updated dependencies [fdd9852079]
- Updated dependencies [e1fa2b84fb]
- Updated dependencies [2260c04ec6]
- Updated dependencies [c8ab6583dc]
- Updated dependencies [e7d3cdeef0]
- Updated dependencies [b4b2cd20a8]
- Updated dependencies [db2551906c]
  - @rocket.chat/ui-kit@0.33.0-rc.0
  - @rocket.chat/server-cloud-communication@0.0.2-rc.0
  - @rocket.chat/omnichannel-services@0.1.4-rc.0
  - @rocket.chat/web-ui-registration@4.0.0-rc.0
  - @rocket.chat/password-policies@0.0.2-rc.0
  - @rocket.chat/fuselage-ui-kit@4.0.0-rc.0
  - @rocket.chat/instance-status@0.0.28-rc.0
  - @rocket.chat/api-client@0.1.22-rc.0
  - @rocket.chat/pdf-worker@0.0.28-rc.0
  - @rocket.chat/ui-theming@0.1.2-rc.0
  - @rocket.chat/account-utils@0.0.2-rc.0
  - @rocket.chat/core-services@0.3.4-rc.0
  - @rocket.chat/model-typings@0.3.0-rc.0
  - @rocket.chat/ui-video-conf@4.0.0-rc.0
  - @rocket.chat/cas-validate@0.0.2-rc.0
  - @rocket.chat/core-typings@6.6.0-rc.0
  - @rocket.chat/rest-typings@6.6.0-rc.0
  - @rocket.chat/server-fetch@0.0.3-rc.0
  - @rocket.chat/presence@0.1.4-rc.0
  - @rocket.chat/poplib@0.0.2-rc.0
  - @rocket.chat/ui-composer@0.1.0-rc.0
  - @rocket.chat/ui-contexts@4.0.0-rc.0
  - @rocket.chat/license@0.1.4-rc.0
  - @rocket.chat/log-format@0.0.2-rc.0
  - @rocket.chat/gazzodown@4.0.0-rc.0
  - @rocket.chat/ui-client@4.0.0-rc.0
  - @rocket.chat/favicon@0.0.2-rc.0
  - @rocket.chat/agenda@0.1.0-rc.0
  - @rocket.chat/base64@1.0.13-rc.0
  - @rocket.chat/logger@0.0.2-rc.0
  - @rocket.chat/models@0.0.28-rc.0
  - @rocket.chat/random@1.2.2-rc.0
  - @rocket.chat/sha256@1.0.10-rc.0
  - @rocket.chat/tools@0.2.1-rc.0
  - @rocket.chat/cron@0.0.24-rc.0
  - @rocket.chat/i18n@0.1.0-rc.0
  - @rocket.chat/jwt@0.1.1-rc.0

## 6.5.3

### Patch Changes

- b1e72a84d9: Fix user being logged out after using 2FA
- de2658e874: Bump @rocket.chat/meteor version.
- Bump @rocket.chat/meteor version.
- 2a04cc850b: fix: multiple indexes creation error during 304 migration
  - @rocket.chat/core-typings@6.5.3
  - @rocket.chat/rest-typings@6.5.3
  - @rocket.chat/api-client@0.1.21
  - @rocket.chat/license@0.1.3
  - @rocket.chat/omnichannel-services@0.1.3
  - @rocket.chat/pdf-worker@0.0.27
  - @rocket.chat/presence@0.1.3
  - @rocket.chat/core-services@0.3.3
  - @rocket.chat/cron@0.0.23
  - @rocket.chat/gazzodown@3.0.3
  - @rocket.chat/model-typings@0.2.3
  - @rocket.chat/ui-contexts@3.0.3
  - @rocket.chat/server-cloud-communication@0.0.1
  - @rocket.chat/fuselage-ui-kit@3.0.3
  - @rocket.chat/models@0.0.27
  - @rocket.chat/ui-theming@0.1.1
  - @rocket.chat/ui-client@3.0.3
  - @rocket.chat/ui-video-conf@3.0.3
  - @rocket.chat/web-ui-registration@3.0.3
  - @rocket.chat/instance-status@0.0.27

## 6.5.2

### Patch Changes

- a075950e23: Bump @rocket.chat/meteor version.
- Bump @rocket.chat/meteor version.
- 84c4b0709e: Fixed conversations in queue being limited to 50 items
- 886d92009e: Fix wrong value used for Workspace Registration
  - @rocket.chat/core-typings@6.5.2
  - @rocket.chat/rest-typings@6.5.2
  - @rocket.chat/api-client@0.1.20
  - @rocket.chat/license@0.1.2
  - @rocket.chat/omnichannel-services@0.1.2
  - @rocket.chat/pdf-worker@0.0.26
  - @rocket.chat/presence@0.1.2
  - @rocket.chat/core-services@0.3.2
  - @rocket.chat/cron@0.0.22
  - @rocket.chat/gazzodown@3.0.2
  - @rocket.chat/model-typings@0.2.2
  - @rocket.chat/ui-contexts@3.0.2
  - @rocket.chat/server-cloud-communication@0.0.1
  - @rocket.chat/fuselage-ui-kit@3.0.2
  - @rocket.chat/models@0.0.26
  - @rocket.chat/ui-theming@0.1.1
  - @rocket.chat/ui-client@3.0.2
  - @rocket.chat/ui-video-conf@3.0.2
  - @rocket.chat/web-ui-registration@3.0.2
  - @rocket.chat/instance-status@0.0.26

## 6.5.1

### Patch Changes

- c2b224fd82: Bump @rocket.chat/meteor version.
- Bump @rocket.chat/meteor version.
- c2b224fd82: Security improvements
- c2b224fd82: Fixed issue with the new `custom-roles` license module not being checked throughout the application
- c2b224fd82: fix: stop refetching banner data each 5 minutes
- c2b224fd82: Fixed an issue allowing admin user cancelling subscription when license's trial param is provided
- c2b224fd82: Fixed Country select component at Organization form from `onboarding-ui` package
- c2b224fd82: fix Federation Regression, builds service correctly
- c2b224fd82: fix: Wrong `Message Roundtrip Time` metric

  Removes the wrong metric gauge named `rocketchat_messages_roundtrip_time` and replace it by a new summary metric named `rocketchat_messages_roundtrip_time_summary`. Add new percentiles `0.5, 0.95 and 1` to all summary metrics.

- c2b224fd82: Exceeding API calls when sending OTR messages
- c2b224fd82: Fixed a problem with the subscription creation on Omnichannel rooms.
  Rooms were being created as seen, causing sound notifications to not work
- c2b224fd82: Fixed a problem where chained callbacks' return value was being overrided by some callbacks returning something different, causing callbacks with lower priority to operate on invalid values
- c2b224fd82: Fix desktop notification routing for direct rooms
- c2b224fd82: Improved the experience of receiving conference calls on the mobile app by disabling the push notification for the "new call" message if a push is already being sent to trigger the phone's ringing tone.
- c2b224fd82: Fixed verify the account through email link
- c2b224fd82: Fixed the filter for file type in the list of room files
- Updated dependencies [c2b224fd82]
- Updated dependencies [c2b224fd82]
  - @rocket.chat/rest-typings@6.5.1
  - @rocket.chat/core-typings@6.5.1
  - @rocket.chat/api-client@0.1.19
  - @rocket.chat/omnichannel-services@0.1.1
  - @rocket.chat/presence@0.1.1
  - @rocket.chat/core-services@0.3.1
  - @rocket.chat/ui-contexts@3.0.1
  - @rocket.chat/license@0.1.1
  - @rocket.chat/pdf-worker@0.0.25
  - @rocket.chat/cron@0.0.21
  - @rocket.chat/gazzodown@3.0.1
  - @rocket.chat/model-typings@0.2.1
  - @rocket.chat/ui-theming@0.1.1
  - @rocket.chat/fuselage-ui-kit@3.0.1
  - @rocket.chat/ui-client@3.0.1
  - @rocket.chat/ui-video-conf@3.0.1
  - @rocket.chat/web-ui-registration@3.0.1
  - @rocket.chat/server-cloud-communication@0.0.1
  - @rocket.chat/models@0.0.25
  - @rocket.chat/instance-status@0.0.25

## 6.5.0

### Minor Changes

- a31d5336c9: Added a new admin page called `Subscription`, this page is responsible of managing the current workspace subscription and it has a overview of the usage and limits of the plan
- 1642bad3ae: New setting to automatically enable autotranslate when joining rooms
- 747ec6c70e: Updated slack bridge to add support for connecting using slack apps in addition to the slack legacy bot
- 47303b5232: chore: adding some portugueses translations to the app details page
- c0ef13a0bf: Added `push` statistic, containing three bits. Each bit represents a boolean:
  ```
  1 1 1
  | | |
  | | +- push enabled = 0b1 = 1
  | +--- push gateway enabled = 0b10 = 2
  +----- push gateway changed = 0b100 = 4
  ```
- 809eb63d79: Fix typing indicator of Apps user
- ee2c7d1228: feat: Setup wizard content updates and enforcing cloud connectivity
- c38711b346: Add the daily and monthly peaks of concurrent connections to statistics
  - Added `dailyPeakConnections` statistic for monitoring the daily peak of concurrent connections in a workspace;
  - Added `maxMonthlyPeakConnections` statistic for monitoring the last 30 days peak of concurrent connections in a workspace;
- f3dd1277e6: Added new Omnichannel setting 'Hide conversation after closing'
- 92613680b7: Added option to select between two script engine options for the integrations
- ec1b2b9846: Create a deployment fingerprint to identify possible deployment changes caused by database cloning. A question to the admin will confirm if it's a regular deployment change or an intent of a new deployment and correct identification values as needed.
  The fingerprint is composed by `${siteUrl}${dbConnectionString}` and hashed via `sha256` in `base64`.
  An environment variable named `AUTO_ACCEPT_FINGERPRINT`, when set to `true`, can be used to auto-accept an expected fingerprint change as a regular deployment update.
- 5f81a0f3cb: Implemented the License library, it is used to handle the functionality like expiration date, modules, limits, etc.
  Also added a version v3 of the license, which contains an extended list of features.
  v2 is still supported, since we convert it to v3 on the fly.
- 5d55a9394e: Added a new Admin page called `Workspace info` in place of Information page, to make it easier to check the license

### Patch Changes

- 72e8ece564: Fixed GDPR removal to correctly wipe everything related to the user apart from \_id & activity fields
- 8a02759e40: Fixed an issue where broadcasted events were published twice within the same instance
- dea1fe9191: chore: Calculate & Store MAC stats
  Added new info to the stats: `omnichannelContactsBySource`, `uniqueContactsOfLastMonth`, `uniqueContactsOfLastWeek`, `uniqueContactsOfYesterday`
- e134eef8cb: Bump @rocket.chat/meteor version.
- ae4feeca3c: Bump @rocket.chat/meteor version.
- cba9c283a1: Bump @rocket.chat/meteor version.
- d94ebb9ceb: Bump @rocket.chat/meteor version.
- cf63ab42bb: Bump @rocket.chat/meteor version.
- 0e63407a4f: Bump @rocket.chat/meteor version.
- 3173a17012: Bump @rocket.chat/meteor version.
- 22bd4578d8: Bump @rocket.chat/meteor version.
- 4856b718e0: Bump @rocket.chat/meteor version.
- 3231645104: Bump @rocket.chat/meteor version.
- 550188e34b: Bump @rocket.chat/meteor version.
- 79d5478f80: Bump @rocket.chat/meteor version.
- 0db5206ed3: Bump @rocket.chat/meteor version.
- 24be625845: Bump @rocket.chat/meteor version.
- 6f84660296: Bump @rocket.chat/meteor version.
- e074217ae5: Bump @rocket.chat/meteor version.
- b41d65d5e5: Bump @rocket.chat/meteor version.
- a199adb29c: Bump @rocket.chat/meteor version.
- 07d01b0e37: Bump @rocket.chat/meteor version.
- Bump @rocket.chat/meteor version.
- 38e3933504: add support to DeepL open api
- e8eeb2a79d: fixed threads breaking when sending messages too fast
- 18ed36cdd1: fix: custom-css injection
- b85df55030: fix: UI issue on marketplace filters
- 7e96fbd75f: Fixed issue with the creation of groups with the name of an already existing room throwing `internalError`
- 75f0ae31d9: fix: Remove model-level query restrictions for monitors
- 2124868d4f: Fix trying to upload same file again and again.
- 93a0859e87: Fix unnecessary username validation on accounts profile form
- 27c75f15f3: Changed the name of the administration Logs page to "Records", implemented a tab layout in this page and added a new tab called "Analytic reports" that shows the most recent result of the statistics endpoint.
- f5c0d6b45d: Fixed DM room with "guest" user kept as "read only" after reactivating user
- 928177b602: Fix rocket.cat's app request message escaping
- 058650128d: fix: Change plan name from Enterprise to Premium on marketplace filtering
- bba3c9da6a: fix: Omnichannel webhook is not retrying requests
- 88833b24e9: fix: Google Maps and Katex config settings were not visible
- dea1fe9191: feat: Save visitor's activity on agent's interaction
- c714962b0e: Fixed message disappearing from room after erased even if "Show Deleted Status" is enabled
- e24d071675: Fixed intermittent errors caused by the removal of subscriptions and inquiries when lacking permissions.
- 3650ab81b5: Fixed issue with file attachments in rooms' messages export having no content
- afdcad7e67: test: read receipts
- 150a580851: regression: changed UniqueID modal being displayed wrongly during startup
- 06a8e30289: chore: Change plan name Enterprise to Premium on marketplace
- 7ed7cb41ce: Add the date and time to the email sent when a new device logs in
- dd254a9bf5: fix: mobile ringing notification missing call id
- 704ed0fc7b: Fix i18n translations using sprintf post processor
- 223dce18a3: Do not allow auto-translation to be enabled in E2E rooms
- 4344d838a9: fix: Unable to send attachments via email as an omni-agent
- ab78404954: New permission for testing push notifications
- b14e159d9b: Search users using full name too on share message modal
- a82d8c2bb0: Add pagination & tooltips to agent's dropdown on forwarding modal
- 3ce070a3de: fix: wrong client hash calculation due to race condition on assets

  Some deployments may suffer from some reloads if running multiple instances. It's caused by different client hashes generated due to a possible race condition on custom assets load at the startup time. Forcing the clients to talk to the right backend instances, which causes reloads if sticky sessions are not enabled.
  This change removes the assets from the hash calculation preventing the race condition and possible different hashes. After this change, the clients will not reload when the admin changes assets.

- 134b71df44: fix: Monitors now able to forward a chat without taking it first
- aaf11e92dc: Fixed Canned responses stream not working, causing users to refresh to see newly created responses.
- bd1c8b1e45: Fixed a problem that would prevent private apps from being shown on air-gapped environments
- a8718eddc0: Add new permission to allow kick users from rooms without being a member
- 5b9d6883bf: feat: Improve UI when MAC limits are reached
  feat: Limit endpoints on MAC limit reached
- 1f2b384c62: fix: cloud alerts not working
- 3fd0bc4120: download translation files through CDN
- 7342800286: Replace the old Enterprise labels to newest Premium
- 696bbc4f94: fix: Disables GenericMenu without any sections or items
- 2a1aa293a5: Check for room scoped permissions for starting discussions
- 3a62ac4ece: fix: user dropdown menu position on RTL layout
- ad7e52b742: Enable the option `Only allow verified users to login` to SaaS environment
- 8668485fda: fix: immediate auto reload issues

  Immediate auto reload increases server load on restarts/upgrades and increases the chance of getting 404 on Meteor's config file blocking the UI on a loading screen

  This change adds delays on front and backend codes on automatic client reload:

  - Front-end, adds a warning message including the old and new hashes, and a delay of 60 seconds after being notified by the server
  - Back-end, delays the client notifications on a random value between 2 and 10 minutes per connection, allowing different clients to reload at different moments and distributing the load along the time.

- 7493442650: chore: Deprecate un-used meteor method for omnichannel analytics
- f7b07a0fc5: feat: Community users will now be able to customize their Business hour timezone
- 54d8ad4392: Forward headers when using proxy for file uploads
- a98f3ff303: feat: added `licenses.info` endpoint
- 3488f6b024: Fixed an issue in which the engagement dashboard page tabs had no reactivity and would not change their content upon being clicked on.
- dea1fe9191: feat: Disable and annonimize visitors instead of removing
- ff2263a3c1: Fixed issue with message read receipts not being created when accessing a room the first time
- 26b8c8124c: fix: `TypeError`: Cannot use 'in' operator in `undefined` for every message sent
- 76c7b957ee: Improve cache of static files
- 4a59798da8: Handle the username update in the background
- Updated dependencies [7da1edf866]
- Updated dependencies [dea1fe9191]
- Updated dependencies [c2f337664e]
- Updated dependencies [747ec6c70e]
- Updated dependencies [c0ef13a0bf]
- Updated dependencies [c38711b346]
- Updated dependencies [223dce18a3]
- Updated dependencies [5b9d6883bf]
- Updated dependencies [35363420f0]
- Updated dependencies [92613680b7]
- Updated dependencies [ec1b2b9846]
- Updated dependencies [8e89b5a3b0]
- Updated dependencies [a98f3ff303]
- Updated dependencies [5f81a0f3cb]
- Updated dependencies [dea1fe9191]
  - @rocket.chat/ui-contexts@3.0.0
  - @rocket.chat/web-ui-registration@3.0.0
  - @rocket.chat/core-typings@6.5.0
  - @rocket.chat/model-typings@0.2.0
  - @rocket.chat/gazzodown@3.0.0
  - @rocket.chat/i18n@0.0.3
  - @rocket.chat/presence@0.1.0
  - @rocket.chat/core-services@0.3.0
  - @rocket.chat/rest-typings@6.5.0
  - @rocket.chat/server-fetch@0.0.2
  - @rocket.chat/tools@0.2.0
  - @rocket.chat/ui-theming@0.1.1
  - @rocket.chat/license@0.1.0
  - @rocket.chat/jwt@0.1.0
  - @rocket.chat/omnichannel-services@0.1.0
  - @rocket.chat/fuselage-ui-kit@3.0.0
  - @rocket.chat/ui-client@3.0.0
  - @rocket.chat/ui-video-conf@3.0.0
  - @rocket.chat/api-client@0.1.18
  - @rocket.chat/pdf-worker@0.0.24
  - @rocket.chat/cron@0.0.20
  - @rocket.chat/models@0.0.24
  - @rocket.chat/server-cloud-communication@0.0.1
  - @rocket.chat/instance-status@0.0.24

## 6.5.0-rc.19

### Patch Changes

- Bump @rocket.chat/meteor version.
  - @rocket.chat/core-typings@6.5.0-rc.19
  - @rocket.chat/rest-typings@6.5.0-rc.19
  - @rocket.chat/api-client@0.1.18-rc.12
  - @rocket.chat/license@0.1.0-rc.19
  - @rocket.chat/omnichannel-services@0.1.0-rc.19
  - @rocket.chat/pdf-worker@0.0.24-rc.12
  - @rocket.chat/presence@0.1.0-rc.19
  - @rocket.chat/core-services@0.3.0-rc.19
  - @rocket.chat/cron@0.0.20-rc.12
  - @rocket.chat/gazzodown@3.0.0-rc.19
  - @rocket.chat/model-typings@0.2.0-rc.19
  - @rocket.chat/ui-contexts@3.0.0-rc.19
  - @rocket.chat/server-cloud-communication@0.0.1
  - @rocket.chat/fuselage-ui-kit@3.0.0-rc.19
  - @rocket.chat/models@0.0.24-rc.12
  - @rocket.chat/ui-theming@0.1.1-rc.0
  - @rocket.chat/ui-client@3.0.0-rc.19
  - @rocket.chat/ui-video-conf@3.0.0-rc.19
  - @rocket.chat/web-ui-registration@3.0.0-rc.18
  - @rocket.chat/instance-status@0.0.24-rc.12

## 6.5.0-rc.18

### Patch Changes

- Bump @rocket.chat/meteor version.
  - @rocket.chat/core-typings@6.5.0-rc.18
  - @rocket.chat/rest-typings@6.5.0-rc.18
  - @rocket.chat/api-client@0.1.18-rc.11
  - @rocket.chat/license@0.1.0-rc.18
  - @rocket.chat/omnichannel-services@0.1.0-rc.18
  - @rocket.chat/pdf-worker@0.0.24-rc.11
  - @rocket.chat/presence@0.1.0-rc.18
  - @rocket.chat/core-services@0.3.0-rc.18
  - @rocket.chat/cron@0.0.20-rc.11
  - @rocket.chat/gazzodown@3.0.0-rc.18
  - @rocket.chat/model-typings@0.2.0-rc.18
  - @rocket.chat/ui-contexts@3.0.0-rc.18
  - @rocket.chat/server-cloud-communication@0.0.1
  - @rocket.chat/fuselage-ui-kit@3.0.0-rc.18
  - @rocket.chat/models@0.0.24-rc.11
  - @rocket.chat/ui-theming@0.1.1-rc.0
  - @rocket.chat/ui-client@3.0.0-rc.18
  - @rocket.chat/ui-video-conf@3.0.0-rc.18
  - @rocket.chat/web-ui-registration@3.0.0-rc.17
  - @rocket.chat/instance-status@0.0.24-rc.11

## 6.5.0-rc.17

### Patch Changes

- Bump @rocket.chat/meteor version.
  - @rocket.chat/core-typings@6.5.0-rc.17
  - @rocket.chat/rest-typings@6.5.0-rc.17
  - @rocket.chat/api-client@0.1.18-rc.10
  - @rocket.chat/license@0.1.0-rc.17
  - @rocket.chat/omnichannel-services@0.1.0-rc.17
  - @rocket.chat/pdf-worker@0.0.24-rc.10
  - @rocket.chat/presence@0.1.0-rc.17
  - @rocket.chat/core-services@0.3.0-rc.17
  - @rocket.chat/cron@0.0.20-rc.10
  - @rocket.chat/gazzodown@3.0.0-rc.17
  - @rocket.chat/model-typings@0.2.0-rc.17
  - @rocket.chat/ui-contexts@3.0.0-rc.17
  - @rocket.chat/server-cloud-communication@0.0.1
  - @rocket.chat/fuselage-ui-kit@3.0.0-rc.17
  - @rocket.chat/models@0.0.24-rc.10
  - @rocket.chat/ui-theming@0.1.1-rc.0
  - @rocket.chat/ui-client@3.0.0-rc.17
  - @rocket.chat/ui-video-conf@3.0.0-rc.17
  - @rocket.chat/web-ui-registration@3.0.0-rc.16
  - @rocket.chat/instance-status@0.0.24-rc.10

## 6.5.0-rc.16

### Patch Changes

- Bump @rocket.chat/meteor version.
  - @rocket.chat/core-typings@6.5.0-rc.16
  - @rocket.chat/rest-typings@6.5.0-rc.16
  - @rocket.chat/api-client@0.1.18-rc.9
  - @rocket.chat/license@0.1.0-rc.16
  - @rocket.chat/omnichannel-services@0.1.0-rc.16
  - @rocket.chat/pdf-worker@0.0.24-rc.9
  - @rocket.chat/presence@0.1.0-rc.16
  - @rocket.chat/core-services@0.3.0-rc.16
  - @rocket.chat/cron@0.0.20-rc.9
  - @rocket.chat/gazzodown@3.0.0-rc.16
  - @rocket.chat/model-typings@0.2.0-rc.16
  - @rocket.chat/ui-contexts@3.0.0-rc.16
  - @rocket.chat/server-cloud-communication@0.0.1
  - @rocket.chat/fuselage-ui-kit@3.0.0-rc.16
  - @rocket.chat/models@0.0.24-rc.9
  - @rocket.chat/ui-theming@0.1.1-rc.0
  - @rocket.chat/ui-client@3.0.0-rc.16
  - @rocket.chat/ui-video-conf@3.0.0-rc.16
  - @rocket.chat/web-ui-registration@3.0.0-rc.15
  - @rocket.chat/instance-status@0.0.24-rc.9

## 6.5.0-rc.15

### Patch Changes

- Bump @rocket.chat/meteor version.
  - @rocket.chat/core-typings@6.5.0-rc.15
  - @rocket.chat/rest-typings@6.5.0-rc.15
  - @rocket.chat/api-client@0.1.18-rc.8
  - @rocket.chat/license@0.1.0-rc.15
  - @rocket.chat/omnichannel-services@0.1.0-rc.15
  - @rocket.chat/pdf-worker@0.0.24-rc.8
  - @rocket.chat/presence@0.1.0-rc.15
  - @rocket.chat/core-services@0.3.0-rc.15
  - @rocket.chat/cron@0.0.20-rc.8
  - @rocket.chat/gazzodown@3.0.0-rc.15
  - @rocket.chat/model-typings@0.2.0-rc.15
  - @rocket.chat/ui-contexts@3.0.0-rc.15
  - @rocket.chat/server-cloud-communication@0.0.1
  - @rocket.chat/fuselage-ui-kit@3.0.0-rc.15
  - @rocket.chat/models@0.0.24-rc.8
  - @rocket.chat/ui-theming@0.1.1-rc.0
  - @rocket.chat/ui-client@3.0.0-rc.15
  - @rocket.chat/ui-video-conf@3.0.0-rc.15
  - @rocket.chat/web-ui-registration@3.0.0-rc.14
  - @rocket.chat/instance-status@0.0.24-rc.8

## 6.5.0-rc.14

### Patch Changes

- Bump @rocket.chat/meteor version.
  - @rocket.chat/core-typings@6.5.0-rc.14
  - @rocket.chat/rest-typings@6.5.0-rc.14
  - @rocket.chat/api-client@0.1.18-rc.7
  - @rocket.chat/license@0.1.0-rc.14
  - @rocket.chat/omnichannel-services@0.1.0-rc.14
  - @rocket.chat/pdf-worker@0.0.24-rc.7
  - @rocket.chat/presence@0.1.0-rc.14
  - @rocket.chat/core-services@0.3.0-rc.14
  - @rocket.chat/cron@0.0.20-rc.7
  - @rocket.chat/gazzodown@3.0.0-rc.14
  - @rocket.chat/model-typings@0.2.0-rc.14
  - @rocket.chat/ui-contexts@3.0.0-rc.14
  - @rocket.chat/server-cloud-communication@0.0.1
  - @rocket.chat/fuselage-ui-kit@3.0.0-rc.14
  - @rocket.chat/models@0.0.24-rc.7
  - @rocket.chat/ui-theming@0.1.1-rc.0
  - @rocket.chat/ui-client@3.0.0-rc.14
  - @rocket.chat/ui-video-conf@3.0.0-rc.14
  - @rocket.chat/web-ui-registration@3.0.0-rc.13
  - @rocket.chat/instance-status@0.0.24-rc.7

## 6.5.0-rc.13

### Patch Changes

- Bump @rocket.chat/meteor version.
  - @rocket.chat/core-typings@6.5.0-rc.13
  - @rocket.chat/rest-typings@6.5.0-rc.13
  - @rocket.chat/api-client@0.1.18-rc.6
  - @rocket.chat/license@0.1.0-rc.13
  - @rocket.chat/omnichannel-services@0.1.0-rc.13
  - @rocket.chat/pdf-worker@0.0.24-rc.6
  - @rocket.chat/presence@0.1.0-rc.13
  - @rocket.chat/core-services@0.3.0-rc.13
  - @rocket.chat/cron@0.0.20-rc.6
  - @rocket.chat/gazzodown@3.0.0-rc.13
  - @rocket.chat/model-typings@0.2.0-rc.13
  - @rocket.chat/ui-contexts@3.0.0-rc.13
  - @rocket.chat/server-cloud-communication@0.0.1
  - @rocket.chat/fuselage-ui-kit@3.0.0-rc.13
  - @rocket.chat/models@0.0.24-rc.6
  - @rocket.chat/ui-theming@0.1.1-rc.0
  - @rocket.chat/ui-client@3.0.0-rc.13
  - @rocket.chat/ui-video-conf@3.0.0-rc.13
  - @rocket.chat/web-ui-registration@3.0.0-rc.12
  - @rocket.chat/instance-status@0.0.24-rc.6

## 6.5.0-rc.12

### Patch Changes

- Bump @rocket.chat/meteor version.
  - @rocket.chat/core-typings@6.5.0-rc.12
  - @rocket.chat/rest-typings@6.5.0-rc.12
  - @rocket.chat/api-client@0.1.18-rc.5
  - @rocket.chat/license@0.1.0-rc.12
  - @rocket.chat/omnichannel-services@0.1.0-rc.12
  - @rocket.chat/pdf-worker@0.0.24-rc.5
  - @rocket.chat/presence@0.1.0-rc.12
  - @rocket.chat/core-services@0.3.0-rc.12
  - @rocket.chat/cron@0.0.20-rc.5
  - @rocket.chat/gazzodown@3.0.0-rc.12
  - @rocket.chat/model-typings@0.2.0-rc.12
  - @rocket.chat/ui-contexts@3.0.0-rc.12
  - @rocket.chat/server-cloud-communication@0.0.1
  - @rocket.chat/fuselage-ui-kit@3.0.0-rc.12
  - @rocket.chat/models@0.0.24-rc.5
  - @rocket.chat/ui-theming@0.1.1-rc.0
  - @rocket.chat/ui-client@3.0.0-rc.12
  - @rocket.chat/ui-video-conf@3.0.0-rc.12
  - @rocket.chat/web-ui-registration@3.0.0-rc.11
  - @rocket.chat/instance-status@0.0.24-rc.5

## 6.5.0-rc.11

### Patch Changes

- Bump @rocket.chat/meteor version.
- 7e96fbd75f: Fixed issue with the creation of groups with the name of an already existing room throwing `internalError`
  - @rocket.chat/core-typings@6.5.0-rc.11
  - @rocket.chat/rest-typings@6.5.0-rc.11
  - @rocket.chat/api-client@0.1.18-rc.4
  - @rocket.chat/license@0.1.0-rc.11
  - @rocket.chat/omnichannel-services@0.1.0-rc.11
  - @rocket.chat/pdf-worker@0.0.24-rc.4
  - @rocket.chat/presence@0.1.0-rc.11
  - @rocket.chat/core-services@0.3.0-rc.11
  - @rocket.chat/cron@0.0.20-rc.4
  - @rocket.chat/gazzodown@3.0.0-rc.11
  - @rocket.chat/model-typings@0.2.0-rc.11
  - @rocket.chat/ui-contexts@3.0.0-rc.11
  - @rocket.chat/server-cloud-communication@0.0.1
  - @rocket.chat/fuselage-ui-kit@3.0.0-rc.11
  - @rocket.chat/models@0.0.24-rc.4
  - @rocket.chat/ui-theming@0.1.1-rc.0
  - @rocket.chat/ui-client@3.0.0-rc.11
  - @rocket.chat/ui-video-conf@3.0.0-rc.11
  - @rocket.chat/web-ui-registration@3.0.0-rc.10
  - @rocket.chat/instance-status@0.0.24-rc.4

## 6.5.0-rc.10

### Patch Changes

- Bump @rocket.chat/meteor version.
  - @rocket.chat/core-typings@6.5.0-rc.10
  - @rocket.chat/rest-typings@6.5.0-rc.10
  - @rocket.chat/api-client@0.1.18-rc.3
  - @rocket.chat/license@0.1.0-rc.10
  - @rocket.chat/omnichannel-services@0.1.0-rc.10
  - @rocket.chat/pdf-worker@0.0.24-rc.3
  - @rocket.chat/presence@0.1.0-rc.10
  - @rocket.chat/core-services@0.3.0-rc.10
  - @rocket.chat/cron@0.0.20-rc.3
  - @rocket.chat/gazzodown@3.0.0-rc.10
  - @rocket.chat/model-typings@0.2.0-rc.10
  - @rocket.chat/ui-contexts@3.0.0-rc.10
  - @rocket.chat/server-cloud-communication@0.0.1
  - @rocket.chat/fuselage-ui-kit@3.0.0-rc.10
  - @rocket.chat/models@0.0.24-rc.3
  - @rocket.chat/ui-theming@0.1.1-rc.0
  - @rocket.chat/ui-client@3.0.0-rc.10
  - @rocket.chat/ui-video-conf@3.0.0-rc.10
  - @rocket.chat/web-ui-registration@3.0.0-rc.9
  - @rocket.chat/instance-status@0.0.24-rc.3

## 6.5.0-rc.9

### Patch Changes

- Bump @rocket.chat/meteor version.
  - @rocket.chat/core-typings@6.5.0-rc.9
  - @rocket.chat/rest-typings@6.5.0-rc.9
  - @rocket.chat/api-client@0.1.18-rc.2
  - @rocket.chat/license@0.1.0-rc.9
  - @rocket.chat/omnichannel-services@0.1.0-rc.9
  - @rocket.chat/pdf-worker@0.0.24-rc.2
  - @rocket.chat/presence@0.1.0-rc.9
  - @rocket.chat/core-services@0.3.0-rc.9
  - @rocket.chat/cron@0.0.20-rc.2
  - @rocket.chat/gazzodown@3.0.0-rc.9
  - @rocket.chat/model-typings@0.2.0-rc.9
  - @rocket.chat/ui-contexts@3.0.0-rc.9
  - @rocket.chat/server-cloud-communication@0.0.1
  - @rocket.chat/fuselage-ui-kit@3.0.0-rc.9
  - @rocket.chat/models@0.0.24-rc.2
  - @rocket.chat/ui-theming@0.1.1-rc.0
  - @rocket.chat/ui-client@3.0.0-rc.9
  - @rocket.chat/ui-video-conf@3.0.0-rc.9
  - @rocket.chat/web-ui-registration@3.0.0-rc.8
  - @rocket.chat/instance-status@0.0.24-rc.2

## 6.5.0-rc.8

### Patch Changes

- Bump @rocket.chat/meteor version.
- 928177b602: Fix rocket.cat's app request message escaping
  - @rocket.chat/core-typings@6.5.0-rc.8
  - @rocket.chat/rest-typings@6.5.0-rc.8
  - @rocket.chat/api-client@0.1.18-rc.1
  - @rocket.chat/license@0.1.0-rc.8
  - @rocket.chat/omnichannel-services@0.1.0-rc.8
  - @rocket.chat/pdf-worker@0.0.24-rc.1
  - @rocket.chat/presence@0.1.0-rc.8
  - @rocket.chat/core-services@0.3.0-rc.8
  - @rocket.chat/cron@0.0.20-rc.1
  - @rocket.chat/gazzodown@3.0.0-rc.8
  - @rocket.chat/model-typings@0.2.0-rc.8
  - @rocket.chat/ui-contexts@3.0.0-rc.8
  - @rocket.chat/server-cloud-communication@0.0.1
  - @rocket.chat/fuselage-ui-kit@3.0.0-rc.8
  - @rocket.chat/models@0.0.24-rc.1
  - @rocket.chat/ui-theming@0.1.1-rc.0
  - @rocket.chat/ui-client@3.0.0-rc.8
  - @rocket.chat/ui-video-conf@3.0.0-rc.8
  - @rocket.chat/web-ui-registration@3.0.0-rc.7
  - @rocket.chat/instance-status@0.0.24-rc.1

## 6.5.0-rc.7

### Patch Changes

- Bump @rocket.chat/meteor version.
- 88833b24e9: fix: Google Maps and Katex config settings were not visible
- 150a580851: regression: changed UniqueID modal being displayed wrongly during startup
- 7ed7cb41ce: Add the date and time to the email sent when a new device logs in
  - @rocket.chat/core-typings@6.5.0-rc.7
  - @rocket.chat/rest-typings@6.5.0-rc.7
  - @rocket.chat/api-client@0.1.15-rc.7
  - @rocket.chat/license@0.1.0-rc.7
  - @rocket.chat/omnichannel-services@0.1.0-rc.7
  - @rocket.chat/pdf-worker@0.0.21-rc.7
  - @rocket.chat/presence@0.1.0-rc.7
  - @rocket.chat/core-services@0.3.0-rc.7
  - @rocket.chat/cron@0.0.17-rc.7
  - @rocket.chat/gazzodown@3.0.0-rc.7
  - @rocket.chat/model-typings@0.2.0-rc.7
  - @rocket.chat/ui-contexts@3.0.0-rc.7
  - @rocket.chat/server-cloud-communication@0.0.1
  - @rocket.chat/fuselage-ui-kit@3.0.0-rc.7
  - @rocket.chat/models@0.0.21-rc.7
  - @rocket.chat/ui-theming@0.1.1-rc.0
  - @rocket.chat/ui-client@3.0.0-rc.7
  - @rocket.chat/ui-video-conf@3.0.0-rc.7
  - @rocket.chat/web-ui-registration@3.0.0-rc.6
  - @rocket.chat/instance-status@0.0.21-rc.7

## 6.5.0-rc.6

### Patch Changes

- Bump @rocket.chat/meteor version.
- aaf11e92dc: Fixed Canned responses stream not working, causing users to refresh to see newly created responses.
  - @rocket.chat/core-typings@6.5.0-rc.6
  - @rocket.chat/rest-typings@6.5.0-rc.6
  - @rocket.chat/api-client@0.1.15-rc.6
  - @rocket.chat/license@0.1.0-rc.6
  - @rocket.chat/omnichannel-services@0.1.0-rc.6
  - @rocket.chat/pdf-worker@0.0.21-rc.6
  - @rocket.chat/presence@0.1.0-rc.6
  - @rocket.chat/core-services@0.3.0-rc.6
  - @rocket.chat/cron@0.0.17-rc.6
  - @rocket.chat/gazzodown@3.0.0-rc.6
  - @rocket.chat/model-typings@0.2.0-rc.6
  - @rocket.chat/ui-contexts@3.0.0-rc.6
  - @rocket.chat/server-cloud-communication@0.0.1
  - @rocket.chat/fuselage-ui-kit@3.0.0-rc.6
  - @rocket.chat/models@0.0.21-rc.6
  - @rocket.chat/ui-theming@0.1.1-rc.0
  - @rocket.chat/ui-client@3.0.0-rc.6
  - @rocket.chat/ui-video-conf@3.0.0-rc.6
  - @rocket.chat/web-ui-registration@3.0.0-rc.5
  - @rocket.chat/instance-status@0.0.21-rc.6

## 6.5.0-rc.5

### Patch Changes

- Bump @rocket.chat/meteor version.
- 3ce070a3de: fix: wrong client hash calculation due to race condition on assets

  Some deployments may suffer from some reloads if running multiple instances. It's caused by different client hashes generated due to a possible race condition on custom assets load at the startup time. Forcing the clients to talk to the right backend instances, which causes reloads if sticky sessions are not enabled.
  This change removes the assets from the hash calculation preventing the race condition and possible different hashes. After this change, the clients will not reload when the admin changes assets.

- 26b8c8124c: fix: `TypeError`: Cannot use 'in' operator in `undefined` for every message sent
  - @rocket.chat/core-typings@6.5.0-rc.5
  - @rocket.chat/rest-typings@6.5.0-rc.5
  - @rocket.chat/api-client@0.1.15-rc.5
  - @rocket.chat/license@0.1.0-rc.5
  - @rocket.chat/omnichannel-services@0.1.0-rc.5
  - @rocket.chat/pdf-worker@0.0.21-rc.5
  - @rocket.chat/presence@0.1.0-rc.5
  - @rocket.chat/core-services@0.3.0-rc.5
  - @rocket.chat/cron@0.0.17-rc.5
  - @rocket.chat/gazzodown@3.0.0-rc.5
  - @rocket.chat/model-typings@0.2.0-rc.5
  - @rocket.chat/ui-contexts@3.0.0-rc.5
  - @rocket.chat/server-cloud-communication@0.0.1
  - @rocket.chat/fuselage-ui-kit@3.0.0-rc.5
  - @rocket.chat/models@0.0.21-rc.5
  - @rocket.chat/ui-theming@0.1.1-rc.0
  - @rocket.chat/ui-client@3.0.0-rc.5
  - @rocket.chat/ui-video-conf@3.0.0-rc.5
  - @rocket.chat/web-ui-registration@3.0.0-rc.4
  - @rocket.chat/instance-status@0.0.21-rc.5

## 6.5.0-rc.4

### Patch Changes

- Bump @rocket.chat/meteor version.
  - @rocket.chat/core-typings@6.5.0-rc.4
  - @rocket.chat/rest-typings@6.5.0-rc.4
  - @rocket.chat/api-client@0.1.15-rc.4
  - @rocket.chat/license@0.1.0-rc.4
  - @rocket.chat/omnichannel-services@0.1.0-rc.4
  - @rocket.chat/pdf-worker@0.0.21-rc.4
  - @rocket.chat/presence@0.1.0-rc.4
  - @rocket.chat/core-services@0.3.0-rc.4
  - @rocket.chat/cron@0.0.17-rc.4
  - @rocket.chat/gazzodown@3.0.0-rc.4
  - @rocket.chat/model-typings@0.2.0-rc.4
  - @rocket.chat/ui-contexts@3.0.0-rc.4
  - @rocket.chat/server-cloud-communication@0.0.1
  - @rocket.chat/fuselage-ui-kit@3.0.0-rc.4
  - @rocket.chat/models@0.0.21-rc.4
  - @rocket.chat/ui-theming@0.1.1-rc.0
  - @rocket.chat/ui-client@3.0.0-rc.4
  - @rocket.chat/ui-video-conf@3.0.0-rc.4
  - @rocket.chat/web-ui-registration@3.0.0-rc.3
  - @rocket.chat/instance-status@0.0.21-rc.4

## 6.5.0-rc.3

### Patch Changes

- Bump @rocket.chat/meteor version.
- 8668485fda: fix: immediate auto reload issues

  Immediate auto reload increases server load on restarts/upgrades and increases the chance of getting 404 on Meteor's config file blocking the UI on a loading screen

  This change adds delays on front and backend codes on automatic client reload:

  - Front-end, adds a warning message including the old and new hashes, and a delay of 60 seconds after being notified by the server
  - Back-end, delays the client notifications on a random value between 2 and 10 minutes per connection, allowing different clients to reload at different moments and distributing the load along the time.
  - @rocket.chat/core-typings@6.5.0-rc.3
  - @rocket.chat/rest-typings@6.5.0-rc.3
  - @rocket.chat/api-client@0.1.15-rc.3
  - @rocket.chat/license@0.1.0-rc.3
  - @rocket.chat/omnichannel-services@0.1.0-rc.3
  - @rocket.chat/pdf-worker@0.0.21-rc.3
  - @rocket.chat/presence@0.1.0-rc.3
  - @rocket.chat/core-services@0.3.0-rc.3
  - @rocket.chat/cron@0.0.17-rc.3
  - @rocket.chat/gazzodown@3.0.0-rc.3
  - @rocket.chat/model-typings@0.2.0-rc.3
  - @rocket.chat/ui-contexts@3.0.0-rc.3
  - @rocket.chat/server-cloud-communication@0.0.1
  - @rocket.chat/fuselage-ui-kit@3.0.0-rc.3
  - @rocket.chat/models@0.0.21-rc.3
  - @rocket.chat/ui-theming@0.1.1-rc.0
  - @rocket.chat/ui-client@3.0.0-rc.3
  - @rocket.chat/ui-video-conf@3.0.0-rc.3
  - @rocket.chat/instance-status@0.0.21-rc.3
  - @rocket.chat/web-ui-registration@3.0.0-rc.2

## 6.5.0-rc.2

### Patch Changes

- Bump @rocket.chat/meteor version.
  - @rocket.chat/core-typings@6.5.0-rc.2
  - @rocket.chat/rest-typings@6.5.0-rc.2
  - @rocket.chat/api-client@0.1.15-rc.2
  - @rocket.chat/license@0.1.0-rc.2
  - @rocket.chat/omnichannel-services@0.1.0-rc.2
  - @rocket.chat/pdf-worker@0.0.21-rc.2
  - @rocket.chat/presence@0.1.0-rc.2
  - @rocket.chat/core-services@0.3.0-rc.2
  - @rocket.chat/cron@0.0.17-rc.2
  - @rocket.chat/gazzodown@3.0.0-rc.2
  - @rocket.chat/model-typings@0.2.0-rc.2
  - @rocket.chat/ui-contexts@3.0.0-rc.2
  - @rocket.chat/server-cloud-communication@0.0.1
  - @rocket.chat/fuselage-ui-kit@3.0.0-rc.2
  - @rocket.chat/models@0.0.21-rc.2
  - @rocket.chat/ui-theming@0.1.1-rc.0
  - @rocket.chat/ui-client@3.0.0-rc.2
  - @rocket.chat/ui-video-conf@3.0.0-rc.2
  - @rocket.chat/web-ui-registration@3.0.0-rc.2
  - @rocket.chat/instance-status@0.0.21-rc.2

## 6.5.0-rc.1

### Patch Changes

- Bump @rocket.chat/meteor version.
  - @rocket.chat/core-typings@6.5.0-rc.1
  - @rocket.chat/rest-typings@6.5.0-rc.1
  - @rocket.chat/api-client@0.1.15-rc.1
  - @rocket.chat/license@0.1.0-rc.1
  - @rocket.chat/omnichannel-services@0.1.0-rc.1
  - @rocket.chat/pdf-worker@0.0.21-rc.1
  - @rocket.chat/presence@0.1.0-rc.1
  - @rocket.chat/core-services@0.3.0-rc.1
  - @rocket.chat/cron@0.0.17-rc.1
  - @rocket.chat/gazzodown@3.0.0-rc.1
  - @rocket.chat/model-typings@0.2.0-rc.1
  - @rocket.chat/ui-contexts@3.0.0-rc.1
  - @rocket.chat/server-cloud-communication@0.0.1
  - @rocket.chat/fuselage-ui-kit@3.0.0-rc.1
  - @rocket.chat/models@0.0.21-rc.1
  - @rocket.chat/ui-theming@0.1.1-rc.0
  - @rocket.chat/ui-client@3.0.0-rc.1
  - @rocket.chat/ui-video-conf@3.0.0-rc.1
  - @rocket.chat/web-ui-registration@3.0.0-rc.1
  - @rocket.chat/instance-status@0.0.21-rc.1

## 6.5.0-rc.0

### Minor Changes

- a31d5336c9: Added a new admin page called `Subscription`, this page is responsible of managing the current workspace subscription and it has a overview of the usage and limits of the plan
- 1642bad3ae: New setting to automatically enable autotranslate when joining rooms
- 747ec6c70e: Updated slack bridge to add support for connecting using slack apps in addition to the slack legacy bot
- 47303b5232: chore: adding some portugueses translations to the app details page
- c0ef13a0bf: Added `push` statistic, containing three bits. Each bit represents a boolean:
  ```
  1 1 1
  | | |
  | | +- push enabled = 0b1 = 1
  | +--- push gateway enabled = 0b10 = 2
  +----- push gateway changed = 0b100 = 4
  ```
- 809eb63d79: Fix typing indicator of Apps user
- ee2c7d1228: feat: Setup wizard content updates and enforcing cloud connectivity
- c38711b346: Add the daily and monthly peaks of concurrent connections to statistics
  - Added `dailyPeakConnections` statistic for monitoring the daily peak of concurrent connections in a workspace;
  - Added `maxMonthlyPeakConnections` statistic for monitoring the last 30 days peak of concurrent connections in a workspace;
- f3dd1277e6: Added new Omnichannel setting 'Hide conversation after closing'
- 92613680b7: Added option to select between two script engine options for the integrations
- ec1b2b9846: Create a deployment fingerprint to identify possible deployment changes caused by database cloning. A question to the admin will confirm if it's a regular deployment change or an intent of a new deployment and correct identification values as needed.
  The fingerprint is composed by `${siteUrl}${dbConnectionString}` and hashed via `sha256` in `base64`.
  An environment variable named `AUTO_ACCEPT_FINGERPRINT`, when set to `true`, can be used to auto-accept an expected fingerprint change as a regular deployment update.
- 5f81a0f3cb: Implemented the License library, it is used to handle the functionality like expiration date, modules, limits, etc.
  Also added a version v3 of the license, which contains an extended list of features.
  v2 is still supported, since we convert it to v3 on the fly.
- 5d55a9394e: Added a new Admin page called `Workspace info` in place of Information page, to make it easier to check the license

### Patch Changes

- 72e8ece564: Fixed GDPR removal to correctly wipe everything related to the user apart from \_id & activity fields
- 8a02759e40: Fixed an issue where broadcasted events were published twice within the same instance
- dea1fe9191: chore: Calculate & Store MAC stats
  Added new info to the stats: `omnichannelContactsBySource`, `uniqueContactsOfLastMonth`, `uniqueContactsOfLastWeek`, `uniqueContactsOfYesterday`
- 38e3933504: add support to DeepL open api
- e8eeb2a79d: fixed threads breaking when sending messages too fast
- 18ed36cdd1: fix: custom-css injection
- b85df55030: fix: UI issue on marketplace filters
- 75f0ae31d9: fix: Remove model-level query restrictions for monitors
- 2124868d4f: Fix trying to upload same file again and again.
- 93a0859e87: Fix unnecessary username validation on accounts profile form
- 27c75f15f3: Changed the name of the administration Logs page to "Records", implemented a tab layout in this page and added a new tab called "Analytic reports" that shows the most recent result of the statistics endpoint.
- f5c0d6b45d: Fixed DM room with "guest" user kept as "read only" after reactivating user
- 058650128d: fix: Change plan name from Enterprise to Premium on marketplace filtering
- bba3c9da6a: fix: Omnichannel webhook is not retrying requests
- dea1fe9191: feat: Save visitor's activity on agent's interaction
- c714962b0e: Fixed message disappearing from room after erased even if "Show Deleted Status" is enabled
- e24d071675: Fixed intermittent errors caused by the removal of subscriptions and inquiries when lacking permissions.
- 3650ab81b5: Fixed issue with file attachments in rooms' messages export having no content
- afdcad7e67: test: read receipts
- 06a8e30289: chore: Change plan name Enterprise to Premium on marketplace
- dd254a9bf5: fix: mobile ringing notification missing call id
- 704ed0fc7b: Fix i18n translations using sprintf post processor
- 223dce18a3: Do not allow auto-translation to be enabled in E2E rooms
- 4344d838a9: fix: Unable to send attachments via email as an omni-agent
- ab78404954: New permission for testing push notifications
- b14e159d9b: Search users using full name too on share message modal
- a82d8c2bb0: Add pagination & tooltips to agent's dropdown on forwarding modal
- 134b71df44: fix: Monitors now able to forward a chat without taking it first
- bd1c8b1e45: Fixed a problem that would prevent private apps from being shown on air-gapped environments
- a8718eddc0: Add new permission to allow kick users from rooms without being a member
- 5b9d6883bf: feat: Improve UI when MAC limits are reached
  feat: Limit endpoints on MAC limit reached
- 1f2b384c62: fix: cloud alerts not working
- 3fd0bc4120: download translation files through CDN
- 7342800286: Replace the old Enterprise labels to newest Premium
- 696bbc4f94: fix: Disables GenericMenu without any sections or items
- 2a1aa293a5: Check for room scoped permissions for starting discussions
- 3a62ac4ece: fix: user dropdown menu position on RTL layout
- ad7e52b742: Enable the option `Only allow verified users to login` to SaaS environment
- 7493442650: chore: Deprecate un-used meteor method for omnichannel analytics
- f7b07a0fc5: feat: Community users will now be able to customize their Business hour timezone
- 54d8ad4392: Forward headers when using proxy for file uploads
- a98f3ff303: feat: added `licenses.info` endpoint
- 3488f6b024: Fixed an issue in which the engagement dashboard page tabs had no reactivity and would not change their content upon being clicked on.
- dea1fe9191: feat: Disable and annonimize visitors instead of removing
- ff2263a3c1: Fixed issue with message read receipts not being created when accessing a room the first time
- 76c7b957ee: Improve cache of static files
- 4a59798da8: Handle the username update in the background
- Updated dependencies [7da1edf866]
- Updated dependencies [dea1fe9191]
- Updated dependencies [c2f337664e]
- Updated dependencies [747ec6c70e]
- Updated dependencies [c0ef13a0bf]
- Updated dependencies [c38711b346]
- Updated dependencies [223dce18a3]
- Updated dependencies [5b9d6883bf]
- Updated dependencies [35363420f0]
- Updated dependencies [92613680b7]
- Updated dependencies [ec1b2b9846]
- Updated dependencies [8e89b5a3b0]
- Updated dependencies [a98f3ff303]
- Updated dependencies [5f81a0f3cb]
- Updated dependencies [dea1fe9191]
  - @rocket.chat/ui-contexts@3.0.0-rc.0
  - @rocket.chat/web-ui-registration@3.0.0-rc.0
  - @rocket.chat/core-typings@6.5.0-rc.0
  - @rocket.chat/model-typings@0.2.0-rc.0
  - @rocket.chat/gazzodown@3.0.0-rc.0
  - @rocket.chat/i18n@0.0.3-rc.0
  - @rocket.chat/presence@0.1.0-rc.0
  - @rocket.chat/core-services@0.3.0-rc.0
  - @rocket.chat/rest-typings@6.5.0-rc.0
  - @rocket.chat/server-fetch@0.0.2-rc.0
  - @rocket.chat/tools@0.2.0-rc.0
  - @rocket.chat/ui-theming@0.1.1-rc.0
  - @rocket.chat/license@0.1.0-rc.0
  - @rocket.chat/jwt@0.1.0-rc.0
  - @rocket.chat/omnichannel-services@0.1.0-rc.0
  - @rocket.chat/fuselage-ui-kit@3.0.0-rc.0
  - @rocket.chat/ui-client@3.0.0-rc.0
  - @rocket.chat/ui-video-conf@3.0.0-rc.0
  - @rocket.chat/api-client@0.1.15-rc.0
  - @rocket.chat/pdf-worker@0.0.21-rc.0
  - @rocket.chat/cron@0.0.17-rc.0
  - @rocket.chat/models@0.0.21-rc.0
  - @rocket.chat/server-cloud-communication@0.0.1
  - @rocket.chat/instance-status@0.0.21-rc.0

## 6.4.8

### Patch Changes

- 550900bb2b: Bump @rocket.chat/meteor version.
- Bump @rocket.chat/meteor version.
  - @rocket.chat/core-typings@6.4.8
  - @rocket.chat/rest-typings@6.4.8
  - @rocket.chat/api-client@0.1.17
  - @rocket.chat/omnichannel-services@0.0.23
  - @rocket.chat/pdf-worker@0.0.23
  - @rocket.chat/presence@0.0.23
  - @rocket.chat/core-services@0.2.8
  - @rocket.chat/cron@0.0.19
  - @rocket.chat/gazzodown@2.0.8
  - @rocket.chat/model-typings@0.1.8
  - @rocket.chat/ui-contexts@2.0.8
  - @rocket.chat/fuselage-ui-kit@2.0.8
  - @rocket.chat/models@0.0.23
  - @rocket.chat/ui-theming@0.1.0
  - @rocket.chat/ui-client@2.0.8
  - @rocket.chat/ui-video-conf@2.0.8
  - @rocket.chat/web-ui-registration@2.0.8
  - @rocket.chat/instance-status@0.0.23

## 6.4.7

### Patch Changes

- 037efa4f4f: Bump @rocket.chat/meteor version.
- Bump @rocket.chat/meteor version.
- b98492e3ee: Add additional checks to the OAuth tokens to prevent future issues
  - @rocket.chat/core-typings@6.4.7
  - @rocket.chat/rest-typings@6.4.7
  - @rocket.chat/api-client@0.1.16
  - @rocket.chat/omnichannel-services@0.0.22
  - @rocket.chat/pdf-worker@0.0.22
  - @rocket.chat/presence@0.0.22
  - @rocket.chat/core-services@0.2.7
  - @rocket.chat/cron@0.0.18
  - @rocket.chat/gazzodown@2.0.7
  - @rocket.chat/model-typings@0.1.7
  - @rocket.chat/ui-contexts@2.0.7
  - @rocket.chat/fuselage-ui-kit@2.0.7
  - @rocket.chat/models@0.0.22
  - @rocket.chat/ui-theming@0.1.0
  - @rocket.chat/ui-client@2.0.7
  - @rocket.chat/ui-video-conf@2.0.7
  - @rocket.chat/web-ui-registration@2.0.7
  - @rocket.chat/instance-status@0.0.22

## 6.4.6

### Patch Changes

- 35ea15005a: Bump @rocket.chat/meteor version.
- Bump @rocket.chat/meteor version.
- 57deb49ceb: fix: OAuth login by redirect failing on firefox
- 00875fc9ab: fix: wrong client hash calculation due to race condition on assets

  Some deployments may suffer from some reloads if running multiple instances. It's caused by different client hashes generated due to a possible race condition on custom assets load at the startup time. Forcing the clients to talk to the right backend instances, which causes reloads if sticky sessions are not enabled.
  This change removes the assets from the hash calculation preventing the race condition and possible different hashes. After this change, the clients will not reload when the admin changes assets.

- b7ea8651bf: fix: immediate auto reload issues

  Immediate auto reload increases server load on restarts/upgrades and increases the chance of getting 404 on Meteor's config file blocking the UI on a loading screen

  This change adds delays on front and backend codes on automatic client reload:

  - Front-end, adds a warning message including the old and new hashes, and a delay of 60 seconds after being notified by the server
  - Back-end, delays the client notifications on a random value between 2 and 10 minutes per connection, allowing different clients to reload at different moments and distributing the load along the time.

- 873eea9d54: fix: `TypeError`: Cannot use 'in' operator in `undefined` for every message sent
  - @rocket.chat/core-typings@6.4.6
  - @rocket.chat/rest-typings@6.4.6
  - @rocket.chat/api-client@0.1.15
  - @rocket.chat/omnichannel-services@0.0.21
  - @rocket.chat/pdf-worker@0.0.21
  - @rocket.chat/presence@0.0.21
  - @rocket.chat/core-services@0.2.6
  - @rocket.chat/cron@0.0.17
  - @rocket.chat/gazzodown@2.0.6
  - @rocket.chat/model-typings@0.1.6
  - @rocket.chat/ui-contexts@2.0.6
  - @rocket.chat/fuselage-ui-kit@2.0.6
  - @rocket.chat/models@0.0.21
  - @rocket.chat/ui-theming@0.1.0
  - @rocket.chat/ui-client@2.0.6
  - @rocket.chat/ui-video-conf@2.0.6
  - @rocket.chat/web-ui-registration@2.0.6
  - @rocket.chat/instance-status@0.0.21

## 6.4.5

### Patch Changes

- 40ac9ea019: Bump @rocket.chat/meteor version.
- Bump @rocket.chat/meteor version.
  - @rocket.chat/core-typings@6.4.5
  - @rocket.chat/rest-typings@6.4.5
  - @rocket.chat/api-client@0.1.14
  - @rocket.chat/omnichannel-services@0.0.20
  - @rocket.chat/pdf-worker@0.0.20
  - @rocket.chat/presence@0.0.20
  - @rocket.chat/core-services@0.2.5
  - @rocket.chat/cron@0.0.16
  - @rocket.chat/gazzodown@2.0.5
  - @rocket.chat/model-typings@0.1.5
  - @rocket.chat/ui-contexts@2.0.5
  - @rocket.chat/fuselage-ui-kit@2.0.5
  - @rocket.chat/models@0.0.20
  - @rocket.chat/ui-theming@0.1.0
  - @rocket.chat/ui-client@2.0.5
  - @rocket.chat/ui-video-conf@2.0.5
  - @rocket.chat/web-ui-registration@2.0.5
  - @rocket.chat/instance-status@0.0.20

## 6.4.4

### Patch Changes

- 9e61d9c8b5: Bump @rocket.chat/meteor version.
- Bump @rocket.chat/meteor version.
- e832e9fe96: Fixed widget's `nextAgent` API sending an array of chars instead of an object for `departmentId` parameter
- a20c4799a4: fix: custom-css injection
- 4789616afd: Fixed a problem that would prevent private apps from being shown on air-gapped environments
- e832e9fe96: Fixed a problem caused by `onlyAvailable` property of `livechat/users/agent` endpoint not having the proper type validation
  - @rocket.chat/core-typings@6.4.4
  - @rocket.chat/rest-typings@6.4.4
  - @rocket.chat/api-client@0.1.13
  - @rocket.chat/omnichannel-services@0.0.19
  - @rocket.chat/pdf-worker@0.0.19
  - @rocket.chat/presence@0.0.19
  - @rocket.chat/core-services@0.2.4
  - @rocket.chat/cron@0.0.15
  - @rocket.chat/gazzodown@2.0.4
  - @rocket.chat/model-typings@0.1.4
  - @rocket.chat/ui-contexts@2.0.4
  - @rocket.chat/fuselage-ui-kit@2.0.4
  - @rocket.chat/models@0.0.19
  - @rocket.chat/ui-theming@0.1.0
  - @rocket.chat/ui-client@2.0.4
  - @rocket.chat/ui-video-conf@2.0.4
  - @rocket.chat/web-ui-registration@2.0.4
  - @rocket.chat/instance-status@0.0.19

## 6.4.3

### Patch Changes

- a8676a3c5e: Bump @rocket.chat/meteor version.
- Bump @rocket.chat/meteor version.
- 69d89c4700: Fix unnecessary username validation on accounts profile form
- 02f4491d5a: fix: Omnichannel webhook is not retrying requests
- 02f4491d5a: Fixed intermittent errors caused by the removal of subscriptions and inquiries when lacking permissions.
- 25a2129beb: Rolled back a change of route from `/admin/workspace` to `/admin/info`
- 02f4491d5a: Add pagination & tooltips to agent's dropdown on forwarding modal
- 02f4491d5a: Added new Omnichannel setting 'Hide conversation after closing'
  - @rocket.chat/core-typings@6.4.3
  - @rocket.chat/rest-typings@6.4.3
  - @rocket.chat/api-client@0.1.12
  - @rocket.chat/omnichannel-services@0.0.18
  - @rocket.chat/pdf-worker@0.0.18
  - @rocket.chat/presence@0.0.18
  - @rocket.chat/core-services@0.2.3
  - @rocket.chat/cron@0.0.14
  - @rocket.chat/gazzodown@2.0.3
  - @rocket.chat/model-typings@0.1.3
  - @rocket.chat/ui-contexts@2.0.3
  - @rocket.chat/fuselage-ui-kit@2.0.3
  - @rocket.chat/models@0.0.18
  - @rocket.chat/ui-theming@0.1.0
  - @rocket.chat/ui-client@2.0.3
  - @rocket.chat/ui-video-conf@2.0.3
  - @rocket.chat/web-ui-registration@2.0.3
  - @rocket.chat/instance-status@0.0.18

## 6.4.2

### Patch Changes

- eceeaf3b5d: Bump @rocket.chat/meteor version.
- Bump @rocket.chat/meteor version.
- 8e155d4212: fixed threads breaking when sending messages too fast
- 3f7ce23a90: fix: mobile ringing notification missing call id
- 36bcec8e40: Forward headers when using proxy for file uploads
- d20033723c: Handle the username update in the background
  - @rocket.chat/core-typings@6.4.2
  - @rocket.chat/rest-typings@6.4.2
  - @rocket.chat/api-client@0.1.11
  - @rocket.chat/omnichannel-services@0.0.17
  - @rocket.chat/pdf-worker@0.0.17
  - @rocket.chat/presence@0.0.17
  - @rocket.chat/core-services@0.2.2
  - @rocket.chat/cron@0.0.13
  - @rocket.chat/gazzodown@2.0.2
  - @rocket.chat/model-typings@0.1.2
  - @rocket.chat/ui-contexts@2.0.2
  - @rocket.chat/fuselage-ui-kit@2.0.2
  - @rocket.chat/models@0.0.17
  - @rocket.chat/ui-theming@0.1.0
  - @rocket.chat/ui-client@2.0.2
  - @rocket.chat/ui-video-conf@2.0.2
  - @rocket.chat/web-ui-registration@2.0.2
  - @rocket.chat/instance-status@0.0.17

## 6.4.1

### Patch Changes

- b289bbf26c: Bump @rocket.chat/meteor version.
- Bump @rocket.chat/meteor version.
- 636a412866: fix: Remove model-level query restrictions for monitors
- 5e3473a2c9: New setting to automatically enable autotranslate when joining rooms
- 2fa78b0563: fix: Monitors now able to forward a chat without taking it first
- 0d14dc49c3: Add new permission to allow kick users from rooms without being a member
- 919fe1f33d: download translation files through CDN
- eb4881ca53: fix: user dropdown menu position on RTL layout
- 5ee909bd94: Improve cache of static files
  - @rocket.chat/core-typings@6.4.1
  - @rocket.chat/rest-typings@6.4.1
  - @rocket.chat/api-client@0.1.10
  - @rocket.chat/omnichannel-services@0.0.16
  - @rocket.chat/pdf-worker@0.0.16
  - @rocket.chat/presence@0.0.16
  - @rocket.chat/core-services@0.2.1
  - @rocket.chat/cron@0.0.12
  - @rocket.chat/gazzodown@2.0.1
  - @rocket.chat/model-typings@0.1.1
  - @rocket.chat/ui-contexts@2.0.1
  - @rocket.chat/fuselage-ui-kit@2.0.1
  - @rocket.chat/models@0.0.16
  - @rocket.chat/ui-theming@0.1.0
  - @rocket.chat/ui-client@2.0.1
  - @rocket.chat/ui-video-conf@2.0.1
  - @rocket.chat/web-ui-registration@2.0.1
  - @rocket.chat/instance-status@0.0.16

## 6.4.0

### Minor Changes

- 239a34e877: new: ring mobile users on direct conference calls
- 04fe492555: Added new Omnichannel's trigger condition "After starting a chat".
- 4186eecf05: Introduce the ability to report an user
- 92b690d206: fix: Wrong toast message while creating a new custom sound with an existing name
- f83ea5d6e8: Added support for threaded conversation in Federated rooms.
- 682d0bc05a: fix: Time format of Retention Policy
- 1b42dfc6c1: Added a new Roles bridge to RC Apps-Engine for reading and retrieving role details.
- 2db32f0d4a: Add option to select what URL previews should be generated for each message.
- 982ef6f459: Add new event to notify users directly about new banners
- 19aec23cda: New AddUser workflow for Federated Rooms
- ebab8c4dd8: Added Reports Metrics Dashboard to Omnichannel
- 85a936220c: feat: remove enforce password fallback dependency
- 5832be2e1b: Reorganized the message menu
- 074db3b419: UX improvement for the Moderation Console Context bar for viewing the reported messages. The Report reason is now displayed in the reported messages context bar.
  The Moderation Action Modal confirmation description is updated to be more clear and concise.
- 357a3a50fa: feat: high-contrast theme
- 7070f00b05: feat: return all broken password policies at once
- ead7c7bef2: Fixed read receipts not getting deleted after corresponding message is deleted
- 1041d4d361: Added option to select between two script engine options for the integrations
- ad08c26b46: Introduced upsells for the engagement dashboard and device management admin sidebar items in CE workspaces. Additionally, restructured the admin sidebar items to enhance organization.
- 93d4912e17: fix: missing params on updateOwnBasicInfo endpoint
- ee3815fce4: feat: add ChangePassword field to Account/Security
- 1000b9b317: Fixed the issue of apps icon uneven alignment in case of missing icons inside message composer toolbar & message toolbar menu.

### Patch Changes

- 6d453f71ac: Translation files are requested multiple times
- cada29b6ce: fix: Managers allowed to make deactivated agent's available
- 470c29d7e9: Fixed an issue causing `queue time` to be calculated from current time when a room was closed without being served.
  Now:
  - For served rooms: queue time = servedBy time - queuedAt
  - For not served, but open rooms = now - queuedAt
  - For not served and closed rooms = closedAt - queuedAt
- ea8998602b: fix: Performance issue on `Messages.countByType` aggregation caused by unindexed property on messages collection
- f634601d90: Bump @rocket.chat/meteor version.
- f46c1f7b70: Bump @rocket.chat/meteor version.
- 6963cc2d00: Bump @rocket.chat/meteor version.
- 7cc15ac814: Bump @rocket.chat/meteor version.
- 40c5277197: Bump @rocket.chat/meteor version.
- Bump @rocket.chat/meteor version.
- a08006c9f0: feat: add sections to room header and user infos menus with menuV2
- 203304782f: Fixed `overrideDestinationChannelEnabled` treated as a required param in `integrations.create` and `integration.update` endpoints
- 9edca67b9b: feat(apps): `ActionManagerBusyState` component for apps `ui.interaction`
- ec60dbe8f5: Fixed custom translations not being displayed
- 6fa30ddcd1: Hide Reset TOTP option if 2FA is disabled
- ff7e181464: Added ability to freeze or completely disable integration scripts through envvars
- 4ce8ea89a8: fix: custom emoji upload with FileSystem method
- 87570d0fb7: New filters to the Rooms Table at `Workspace > Rooms`
- 8a59855fcf: When setting a room as read-only, do not allow previously unmuted users to send messages.
- c73f5373b8: fix: finnish translation
- f5a886a144: fixed an issue where 2fa was not working after an OAuth redirect
- 459c8574ed: Fixed issue with custom OAuth services' settings not being be fully removed
- 42644a6e44: fix: Prevent `RoomProvider.useEffect` from subscribing to room-data stream multiple times
- 9bdbc9b086: load sounds right before playing them
- 6154979119: Fix users being created without the `roles` field
- 6bcdd88531: Fixed CAS login after popup closes
- 839789c988: Fix moment timestamps language change
- f0025d4d92: Fixed message fetching method in LivechatBridge for Apps
- 9c957b9d9a: Fix pruning messages in a room results in an incorrect message counter
- 583a3149fe: fix: rejected conference calls continue to ring
- b59fd5d7fb: User information crashing for some locales
- 4349443629: Fix performance issue on Engagement Dashboard aggregation
- 614a9b8fc8: Show correct date for last day time
- 69447e1864: Added ability to disable private app installation via envvar (DISABLE_PRIVATE_APP_INSTALLATION)
- 52a1aa94eb: improve: System messages for omni-visitor abandonment feature
- 7dffec2e2f: chore: Add danger variant to apps action button menus
- f0c8867bb9: Disabled call to tags enterprise endpoint when on community license
- 5e89694bfa: Fixes SAML full name updates not being mirrored to DM rooms.
- d6f0c6afe2: Fixed Importer Progress Bar progress indicator
- 177506ea91: Make user default role setting public
- 3fb2124166: Fixed misleading of 'total' in team members list inside Channel
- 5cee21468e: Fix spotlight search does not find rooms with special or non-latin characters
- cf59c8abe3: Fix engagement dashboard not showing data
- dfb9a075b3: fixed wrong user status displayed during mentioning a user in a channel
- 1fbbb6241a: Don't allow to report self messages
- 53e0c346e2: fixed scrollbar over content in Federated Room List
- 5321e87363: Fix seat counter including bots users
- 7137a193a7: feat: Add flag to disable teams mention via troubleshoot page
- 59e6fe3d2a: fixed layout changing from embedded view when navigating
- 3245a0a318: Fix LinkedIn OAuth broken
- 45a8943ed4: Removed old/deprecated Rocket.Chat Federation card from Info page
- 6eea189ec8: Fix the code that was setting email URL to an invalid value when SMTP was not set
- f5a886a144: fixed an issue where oauth login was not working with some providers
- ba24f3c21f: Fixed `default` field not being returned from the `setDefault` endpoints when setting to false
- a79f61461d: Fixed an issue where timeout for http requests in Apps-Engine bridges was too short
- 51b988b3df: Fix importer filters not working
- 5d857f462c: fix: stop blinking "Room not found" before dm creation
- db26f8a8ee: fixed an issue with the positioning of the message menu
- aaefe865a7: fix: agent role being removed upon user deactivation
- 306a5830c3: Fix `mention-here` and `mention-all` permissions not being honored
- 761cad4382: Fix CORS headers not being set for assets
- 9e5718002a: Fixed Slackbridge was not handling correctly received events from Slack anymore. Events: (Send, edit, delete, react meassages)
- 54ef89c9a7: fix: show requested filters only on requested apps view
- 1589279b79: Fix users not able to login after block time perdiod has passed
- 880ab5689c: Fixed selected departments not being displayed due to pagination
- a81bad24e0: Fixed Apps-Engine event `IPostUserCreated` execution
- 7a4fdf41f8: Fix validation in app status call that allowed Enterprise apps to be enabled in invalid environments
- e28f8d95f0: Fixed inviter not informed when inviting member to room via `/invite` slashcommand
- d47d2021ac: Fixed "teams" icon not being displayed on spotlight sidebar search
- 93d5a5ceb8: fix: User timezone not being respected on Current Chat's filter
- f556518fa1: Change SAU aggregation to consider only sessions from few days ago instead of the whole past.

  This is particularly important for large workspaces in case the cron job did not run for some time, in that case the amount of sessions would accumulate and the aggregation would take a long time to run.

- b747f3d3bc: Fixed unable to create admin user using ADMIN\_\* environment variables
- 2cf2643399: Fixed failing user data exports
- 61a106fbf2: Increase cron job check delay to 1 min from 5s.

  This reduces MongoDB requests introduced on 6.3.

- ace35997a6: chore: Increase cache time from 5s to 10s on `getUnits` helpers. This should reduce the number of DB calls made by this method to fetch the unit limitations for a user.
- f5a886a144: fixed an issue on oauth login that caused missing emails to be detected as changed data
- 61128364d6: Fixes a problem where the calculated time for considering the visitor abandonment was the first message from the visitor and not the visitor's reply to the agent.
- 9496f1eb97: Deprecate `livechat:getOverviewData` and `livechat:getAgentOverviewData` methods and create API endpoints `livechat/analytics/overview` and `livechat/analytics/agent-overview` to fetch analytics data
- 01dec055a0: Fixed Accounts profile form name change was not working
- e4837a15ed: Fixed user mentioning when prepending the username with `>`
- d45365436e: Use group filter when set to LDAP sync process
- c536a4a237: fix: Missing padding on Omnichannel contacts Contextualbar loading state
- 87e4a4aa56: Fixes a problem that allowed users to send empty spaces as comment to bypass the "comment required" setting
- 69a5213afc: Fixed an issue where a mailer error was being sent to customers using offline message's form on Omnichannel instead of the translated one
- b8f3d5014f: Fixed the login page language switcher, now the component has a new look, is reactive and the language selection becomes concrete upon login in. Also changed the default language of the login page to be the browser language.
- 22cf158c43: fixed the unread messages mark not showing
- 72a34a02f7: fixed the video recorder window not closing after permission is denied.
- Updated dependencies [239a34e877]
- Updated dependencies [203304782f]
- Updated dependencies [1246a21648]
- Updated dependencies [4186eecf05]
- Updated dependencies [8a59855fcf]
- Updated dependencies [f9a748526d]
- Updated dependencies [5cee21468e]
- Updated dependencies [dc1d8ce92e]
- Updated dependencies [2db32f0d4a]
- Updated dependencies [982ef6f459]
- Updated dependencies [ba24f3c21f]
- Updated dependencies [19aec23cda]
- Updated dependencies [ebab8c4dd8]
- Updated dependencies [aaefe865a7]
- Updated dependencies [074db3b419]
- Updated dependencies [357a3a50fa]
- Updated dependencies [f556518fa1]
- Updated dependencies [d9a150000d]
- Updated dependencies [ead7c7bef2]
- Updated dependencies [1041d4d361]
- Updated dependencies [61a106fbf2]
- Updated dependencies [61128364d6]
- Updated dependencies [9496f1eb97]
- Updated dependencies [dce4a829fa]
- Updated dependencies [d45365436e]
- Updated dependencies [b8f3d5014f]
- Updated dependencies [93d4912e17]
- Updated dependencies [ee3815fce4]
  - @rocket.chat/core-typings@6.4.0
  - @rocket.chat/rest-typings@6.4.0
  - @rocket.chat/fuselage-ui-kit@2.0.0
  - @rocket.chat/model-typings@0.1.0
  - @rocket.chat/core-services@0.2.0
  - @rocket.chat/ui-client@2.0.0
  - @rocket.chat/ui-contexts@2.0.0
  - @rocket.chat/ui-theming@0.1.0
  - @rocket.chat/presence@0.0.15
  - @rocket.chat/tools@0.1.0
  - @rocket.chat/cron@0.0.11
  - @rocket.chat/i18n@0.0.2
  - @rocket.chat/web-ui-registration@2.0.0
  - @rocket.chat/api-client@0.1.9
  - @rocket.chat/omnichannel-services@0.0.15
  - @rocket.chat/pdf-worker@0.0.15
  - @rocket.chat/gazzodown@2.0.0
  - @rocket.chat/models@0.0.15
  - @rocket.chat/ui-video-conf@2.0.0
  - @rocket.chat/base64@1.0.12
  - @rocket.chat/instance-status@0.0.15
  - @rocket.chat/random@1.2.1
  - @rocket.chat/sha256@1.0.9
  - @rocket.chat/ui-composer@0.0.1

## 6.4.0-rc.5

### Minor Changes

- 1041d4d361: Added option to select between two script engine options for the integrations

### Patch Changes

- Bump @rocket.chat/meteor version.
- ec60dbe8f5: Fixed custom translations not being displayed
- Updated dependencies [1041d4d361]
  - @rocket.chat/core-typings@6.4.0-rc.5
  - @rocket.chat/rest-typings@6.4.0-rc.5
  - @rocket.chat/tools@0.1.0-rc.0
  - @rocket.chat/api-client@0.1.9-rc.5
  - @rocket.chat/omnichannel-services@0.0.15-rc.5
  - @rocket.chat/pdf-worker@0.0.15-rc.5
  - @rocket.chat/presence@0.0.15-rc.5
  - @rocket.chat/core-services@0.2.0-rc.5
  - @rocket.chat/cron@0.0.11-rc.5
  - @rocket.chat/gazzodown@2.0.0-rc.5
  - @rocket.chat/model-typings@0.1.0-rc.5
  - @rocket.chat/ui-contexts@2.0.0-rc.5
  - @rocket.chat/fuselage-ui-kit@2.0.0-rc.5
  - @rocket.chat/models@0.0.15-rc.5
  - @rocket.chat/ui-theming@0.1.0-rc.0
  - @rocket.chat/ui-client@2.0.0-rc.5
  - @rocket.chat/ui-video-conf@2.0.0-rc.5
  - @rocket.chat/web-ui-registration@2.0.0-rc.5
  - @rocket.chat/instance-status@0.0.15-rc.5

## 6.4.0-rc.4

### Patch Changes

- Bump @rocket.chat/meteor version.
  - @rocket.chat/core-typings@6.4.0-rc.4
  - @rocket.chat/rest-typings@6.4.0-rc.4
  - @rocket.chat/api-client@0.1.8-rc.4
  - @rocket.chat/omnichannel-services@0.0.14-rc.4
  - @rocket.chat/pdf-worker@0.0.14-rc.4
  - @rocket.chat/presence@0.0.14-rc.4
  - @rocket.chat/core-services@0.2.0-rc.4
  - @rocket.chat/cron@0.0.10-rc.4
  - @rocket.chat/gazzodown@2.0.0-rc.4
  - @rocket.chat/model-typings@0.1.0-rc.4
  - @rocket.chat/ui-contexts@2.0.0-rc.4
  - @rocket.chat/fuselage-ui-kit@2.0.0-rc.4
  - @rocket.chat/models@0.0.14-rc.4
  - @rocket.chat/ui-theming@0.1.0-rc.0
  - @rocket.chat/ui-client@2.0.0-rc.4
  - @rocket.chat/ui-video-conf@2.0.0-rc.4
  - @rocket.chat/web-ui-registration@2.0.0-rc.4
  - @rocket.chat/instance-status@0.0.14-rc.4

## 6.4.0-rc.3

### Patch Changes

- Bump @rocket.chat/meteor version.
- 614a9b8fc8: Show correct date for last day time
- 61a106fbf2: Increase cron job check delay to 1 min from 5s.

  This reduces MongoDB requests introduced on 6.3.

- Updated dependencies [d9a150000d]
- Updated dependencies [61a106fbf2]
  - @rocket.chat/presence@0.0.13-rc.3
  - @rocket.chat/cron@0.0.9-rc.3
  - @rocket.chat/core-typings@6.4.0-rc.3
  - @rocket.chat/rest-typings@6.4.0-rc.3
  - @rocket.chat/api-client@0.1.7-rc.3
  - @rocket.chat/omnichannel-services@0.0.13-rc.3
  - @rocket.chat/pdf-worker@0.0.13-rc.3
  - @rocket.chat/core-services@0.2.0-rc.3
  - @rocket.chat/gazzodown@2.0.0-rc.3
  - @rocket.chat/model-typings@0.1.0-rc.3
  - @rocket.chat/ui-contexts@2.0.0-rc.3
  - @rocket.chat/fuselage-ui-kit@2.0.0-rc.3
  - @rocket.chat/models@0.0.13-rc.3
  - @rocket.chat/ui-theming@0.1.0-rc.0
  - @rocket.chat/ui-client@2.0.0-rc.3
  - @rocket.chat/ui-video-conf@2.0.0-rc.3
  - @rocket.chat/web-ui-registration@2.0.0-rc.3
  - @rocket.chat/instance-status@0.0.13-rc.3

## 6.4.0-rc.2

### Patch Changes

- Bump @rocket.chat/meteor version.
  - @rocket.chat/core-typings@6.4.0-rc.2
  - @rocket.chat/rest-typings@6.4.0-rc.2
  - @rocket.chat/api-client@0.1.7-rc.2
  - @rocket.chat/omnichannel-services@0.0.13-rc.2
  - @rocket.chat/pdf-worker@0.0.13-rc.2
  - @rocket.chat/presence@0.0.13-rc.2
  - @rocket.chat/core-services@0.2.0-rc.2
  - @rocket.chat/cron@0.0.9-rc.2
  - @rocket.chat/gazzodown@2.0.0-rc.2
  - @rocket.chat/model-typings@0.1.0-rc.2
  - @rocket.chat/ui-contexts@2.0.0-rc.2
  - @rocket.chat/fuselage-ui-kit@2.0.0-rc.2
  - @rocket.chat/models@0.0.13-rc.2
  - @rocket.chat/ui-theming@0.1.0-rc.0
  - @rocket.chat/ui-client@2.0.0-rc.2
  - @rocket.chat/ui-video-conf@2.0.0-rc.2
  - @rocket.chat/web-ui-registration@2.0.0-rc.2
  - @rocket.chat/instance-status@0.0.13-rc.2

## 6.4.0-rc.1

### Patch Changes

- Bump @rocket.chat/meteor version.
  - @rocket.chat/core-typings@6.4.0-rc.1
  - @rocket.chat/rest-typings@6.4.0-rc.1
  - @rocket.chat/api-client@0.1.5-rc.1
  - @rocket.chat/omnichannel-services@0.0.11-rc.1
  - @rocket.chat/pdf-worker@0.0.11-rc.1
  - @rocket.chat/presence@0.0.11-rc.1
  - @rocket.chat/core-services@0.2.0-rc.1
  - @rocket.chat/cron@0.0.7-rc.1
  - @rocket.chat/gazzodown@2.0.0-rc.1
  - @rocket.chat/model-typings@0.1.0-rc.1
  - @rocket.chat/ui-contexts@2.0.0-rc.1
  - @rocket.chat/fuselage-ui-kit@2.0.0-rc.1
  - @rocket.chat/models@0.0.11-rc.1
  - @rocket.chat/ui-theming@0.1.0-rc.0
  - @rocket.chat/ui-client@2.0.0-rc.1
  - @rocket.chat/ui-video-conf@2.0.0-rc.1
  - @rocket.chat/web-ui-registration@2.0.0-rc.1
  - @rocket.chat/instance-status@0.0.11-rc.1

## 6.4.0-rc.0

### Minor Changes

- 239a34e877: new: ring mobile users on direct conference calls
- 04fe492555: Added new Omnichannel's trigger condition "After starting a chat".
- 4186eecf05: Introduce the ability to report an user
- 92b690d206: fix: Wrong toast message while creating a new custom sound with an existing name
- f83ea5d6e8: Added support for threaded conversation in Federated rooms.
- 682d0bc05a: fix: Time format of Retention Policy
- 1b42dfc6c1: Added a new Roles bridge to RC Apps-Engine for reading and retrieving role details.
- 2db32f0d4a: Add option to select what URL previews should be generated for each message.
- 982ef6f459: Add new event to notify users directly about new banners
- 19aec23cda: New AddUser workflow for Federated Rooms
- ebab8c4dd8: Added Reports Metrics Dashboard to Omnichannel
- 85a936220c: feat: remove enforce password fallback dependency
- 5832be2e1b: Reorganized the message menu
- 074db3b419: UX improvement for the Moderation Console Context bar for viewing the reported messages. The Report reason is now displayed in the reported messages context bar.
  The Moderation Action Modal confirmation description is updated to be more clear and concise.
- 357a3a50fa: feat: high-contrast theme
- 7070f00b05: feat: return all broken password policies at once
- ead7c7bef2: Fixed read receipts not getting deleted after corresponding message is deleted
- ad08c26b46: Introduced upsells for the engagement dashboard and device management admin sidebar items in CE workspaces. Additionally, restructured the admin sidebar items to enhance organization.
- 93d4912e17: fix: missing params on updateOwnBasicInfo endpoint
- ee3815fce4: feat: add ChangePassword field to Account/Security
- 1000b9b317: Fixed the issue of apps icon uneven alignment in case of missing icons inside message composer toolbar & message toolbar menu.

### Patch Changes

- 6d453f71ac: Translation files are requested multiple times
- cada29b6ce: fix: Managers allowed to make deactivated agent's available
- 470c29d7e9: Fixed an issue causing `queue time` to be calculated from current time when a room was closed without being served.
  Now:
  - For served rooms: queue time = servedBy time - queuedAt
  - For not served, but open rooms = now - queuedAt
  - For not served and closed rooms = closedAt - queuedAt
- ea8998602b: fix: Performance issue on `Messages.countByType` aggregation caused by unindexed property on messages collection
- a08006c9f0: feat: add sections to room header and user infos menus with menuV2
- 203304782f: Fixed `overrideDestinationChannelEnabled` treated as a required param in `integrations.create` and `integration.update` endpoints
- 9edca67b9b: feat(apps): `ActionManagerBusyState` component for apps `ui.interaction`
- 6fa30ddcd1: Hide Reset TOTP option if 2FA is disabled
- ff7e181464: Added ability to freeze or completely disable integration scripts through envvars
- 4ce8ea89a8: fix: custom emoji upload with FileSystem method
- 87570d0fb7: New filters to the Rooms Table at `Workspace > Rooms`
- 8a59855fcf: When setting a room as read-only, do not allow previously unmuted users to send messages.
- c73f5373b8: fix: finnish translation
- f5a886a144: fixed an issue where 2fa was not working after an OAuth redirect
- 459c8574ed: Fixed issue with custom OAuth services' settings not being be fully removed
- 42644a6e44: fix: Prevent `RoomProvider.useEffect` from subscribing to room-data stream multiple times
- 9bdbc9b086: load sounds right before playing them
- 6154979119: Fix users being created without the `roles` field
- 6bcdd88531: Fixed CAS login after popup closes
- 839789c988: Fix moment timestamps language change
- f0025d4d92: Fixed message fetching method in LivechatBridge for Apps
- 9c957b9d9a: Fix pruning messages in a room results in an incorrect message counter
- 583a3149fe: fix: rejected conference calls continue to ring
- b59fd5d7fb: User information crashing for some locales
- 4349443629: Fix performance issue on Engagement Dashboard aggregation
- 69447e1864: Added ability to disable private app installation via envvar (DISABLE_PRIVATE_APP_INSTALLATION)
- 52a1aa94eb: improve: System messages for omni-visitor abandonment feature
- 7dffec2e2f: chore: Add danger variant to apps action button menus
- f0c8867bb9: Disabled call to tags enterprise endpoint when on community license
- 5e89694bfa: Fixes SAML full name updates not being mirrored to DM rooms.
- d6f0c6afe2: Fixed Importer Progress Bar progress indicator
- 177506ea91: Make user default role setting public
- 3fb2124166: Fixed misleading of 'total' in team members list inside Channel
- 5cee21468e: Fix spotlight search does not find rooms with special or non-latin characters
- cf59c8abe3: Fix engagement dashboard not showing data
- dfb9a075b3: fixed wrong user status displayed during mentioning a user in a channel
- 1fbbb6241a: Don't allow to report self messages
- 53e0c346e2: fixed scrollbar over content in Federated Room List
- 5321e87363: Fix seat counter including bots users
- 7137a193a7: feat: Add flag to disable teams mention via troubleshoot page
- 59e6fe3d2a: fixed layout changing from embedded view when navigating
- 3245a0a318: Fix LinkedIn OAuth broken
- 45a8943ed4: Removed old/deprecated Rocket.Chat Federation card from Info page
- 6eea189ec8: Fix the code that was setting email URL to an invalid value when SMTP was not set
- f5a886a144: fixed an issue where oauth login was not working with some providers
- ba24f3c21f: Fixed `default` field not being returned from the `setDefault` endpoints when setting to false
- a79f61461d: Fixed an issue where timeout for http requests in Apps-Engine bridges was too short
- 51b988b3df: Fix importer filters not working
- 5d857f462c: fix: stop blinking "Room not found" before dm creation
- db26f8a8ee: fixed an issue with the positioning of the message menu
- aaefe865a7: fix: agent role being removed upon user deactivation
- 306a5830c3: Fix `mention-here` and `mention-all` permissions not being honored
- 761cad4382: Fix CORS headers not being set for assets
- 9e5718002a: Fixed Slackbridge was not handling correctly received events from Slack anymore. Events: (Send, edit, delete, react meassages)
- 54ef89c9a7: fix: show requested filters only on requested apps view
- 1589279b79: Fix users not able to login after block time perdiod has passed
- 880ab5689c: Fixed selected departments not being displayed due to pagination
- a81bad24e0: Fixed Apps-Engine event `IPostUserCreated` execution
- 7a4fdf41f8: Fix validation in app status call that allowed Enterprise apps to be enabled in invalid environments
- e28f8d95f0: Fixed inviter not informed when inviting member to room via `/invite` slashcommand
- d47d2021ac: Fixed "teams" icon not being displayed on spotlight sidebar search
- 93d5a5ceb8: fix: User timezone not being respected on Current Chat's filter
- f556518fa1: Change SAU aggregation to consider only sessions from few days ago instead of the whole past.

  This is particularly important for large workspaces in case the cron job did not run for some time, in that case the amount of sessions would accumulate and the aggregation would take a long time to run.

- b747f3d3bc: Fixed unable to create admin user using ADMIN\_\* environment variables
- 2cf2643399: Fixed failing user data exports
- ace35997a6: chore: Increase cache time from 5s to 10s on `getUnits` helpers. This should reduce the number of DB calls made by this method to fetch the unit limitations for a user.
- f5a886a144: fixed an issue on oauth login that caused missing emails to be detected as changed data
- 61128364d6: Fixes a problem where the calculated time for considering the visitor abandonment was the first message from the visitor and not the visitor's reply to the agent.
- 9496f1eb97: Deprecate `livechat:getOverviewData` and `livechat:getAgentOverviewData` methods and create API endpoints `livechat/analytics/overview` and `livechat/analytics/agent-overview` to fetch analytics data
- 01dec055a0: Fixed Accounts profile form name change was not working
- e4837a15ed: Fixed user mentioning when prepending the username with `>`
- d45365436e: Use group filter when set to LDAP sync process
- c536a4a237: fix: Missing padding on Omnichannel contacts Contextualbar loading state
- 87e4a4aa56: Fixes a problem that allowed users to send empty spaces as comment to bypass the "comment required" setting
- 69a5213afc: Fixed an issue where a mailer error was being sent to customers using offline message's form on Omnichannel instead of the translated one
- b8f3d5014f: Fixed the login page language switcher, now the component has a new look, is reactive and the language selection becomes concrete upon login in. Also changed the default language of the login page to be the browser language.
- 22cf158c43: fixed the unread messages mark not showing
- 72a34a02f7: fixed the video recorder window not closing after permission is denied.
- Updated dependencies [239a34e877]
- Updated dependencies [203304782f]
- Updated dependencies [1246a21648]
- Updated dependencies [4186eecf05]
- Updated dependencies [8a59855fcf]
- Updated dependencies [f9a748526d]
- Updated dependencies [5cee21468e]
- Updated dependencies [dc1d8ce92e]
- Updated dependencies [2db32f0d4a]
- Updated dependencies [982ef6f459]
- Updated dependencies [ba24f3c21f]
- Updated dependencies [19aec23cda]
- Updated dependencies [ebab8c4dd8]
- Updated dependencies [aaefe865a7]
- Updated dependencies [074db3b419]
- Updated dependencies [357a3a50fa]
- Updated dependencies [f556518fa1]
- Updated dependencies [ead7c7bef2]
- Updated dependencies [61128364d6]
- Updated dependencies [9496f1eb97]
- Updated dependencies [dce4a829fa]
- Updated dependencies [d45365436e]
- Updated dependencies [b8f3d5014f]
- Updated dependencies [93d4912e17]
- Updated dependencies [ee3815fce4]
  - @rocket.chat/core-typings@6.4.0-rc.0
  - @rocket.chat/rest-typings@6.4.0-rc.0
  - @rocket.chat/fuselage-ui-kit@2.0.0-rc.0
  - @rocket.chat/model-typings@0.1.0-rc.0
  - @rocket.chat/core-services@0.2.0-rc.0
  - @rocket.chat/ui-client@2.0.0-rc.0
  - @rocket.chat/ui-contexts@2.0.0-rc.0
  - @rocket.chat/ui-theming@0.1.0-rc.0
  - @rocket.chat/i18n@0.0.2-rc.0
  - @rocket.chat/web-ui-registration@2.0.0-rc.0
  - @rocket.chat/api-client@0.1.5-rc.0
  - @rocket.chat/omnichannel-services@0.0.11-rc.0
  - @rocket.chat/pdf-worker@0.0.11-rc.0
  - @rocket.chat/presence@0.0.11-rc.0
  - @rocket.chat/cron@0.0.7-rc.0
  - @rocket.chat/gazzodown@2.0.0-rc.0
  - @rocket.chat/models@0.0.11-rc.0
  - @rocket.chat/ui-video-conf@2.0.0-rc.0
  - @rocket.chat/base64@1.0.12
  - @rocket.chat/instance-status@0.0.11-rc.0
  - @rocket.chat/random@1.2.1
  - @rocket.chat/sha256@1.0.9
  - @rocket.chat/ui-composer@0.0.1

## 6.3.8

### Patch Changes

- ff8e9d9f54: Bump @rocket.chat/meteor version.
- Bump @rocket.chat/meteor version.
  - @rocket.chat/core-typings@6.3.8
  - @rocket.chat/rest-typings@6.3.8
  - @rocket.chat/api-client@0.1.8
  - @rocket.chat/omnichannel-services@0.0.14
  - @rocket.chat/pdf-worker@0.0.14
  - @rocket.chat/presence@0.0.14
  - @rocket.chat/core-services@0.1.8
  - @rocket.chat/cron@0.0.10
  - @rocket.chat/gazzodown@1.0.8
  - @rocket.chat/model-typings@0.0.14
  - @rocket.chat/ui-contexts@1.0.8
  - @rocket.chat/fuselage-ui-kit@1.0.8
  - @rocket.chat/models@0.0.14
  - @rocket.chat/ui-theming@0.0.1
  - @rocket.chat/ui-client@1.0.8
  - @rocket.chat/ui-video-conf@1.0.8
  - @rocket.chat/web-ui-registration@1.0.8
  - @rocket.chat/instance-status@0.0.14

## 6.3.7

### Patch Changes

- f1e36a5e46: Bump @rocket.chat/meteor version.
- Bump @rocket.chat/meteor version.
- e1acdda0a3: User information crashing for some locales
- deffcb187c: Increase cron job check delay to 1 min from 5s.

  This reduces MongoDB requests introduced on 6.3.

- Updated dependencies [c655be17ca]
- Updated dependencies [deffcb187c]
  - @rocket.chat/presence@0.0.13
  - @rocket.chat/cron@0.0.9
  - @rocket.chat/core-typings@6.3.7
  - @rocket.chat/rest-typings@6.3.7
  - @rocket.chat/api-client@0.1.7
  - @rocket.chat/omnichannel-services@0.0.13
  - @rocket.chat/pdf-worker@0.0.13
  - @rocket.chat/core-services@0.1.7
  - @rocket.chat/gazzodown@1.0.7
  - @rocket.chat/model-typings@0.0.13
  - @rocket.chat/ui-contexts@1.0.7
  - @rocket.chat/fuselage-ui-kit@1.0.7
  - @rocket.chat/models@0.0.13
  - @rocket.chat/ui-theming@0.0.1
  - @rocket.chat/ui-client@1.0.7
  - @rocket.chat/ui-video-conf@1.0.7
  - @rocket.chat/web-ui-registration@1.0.7
  - @rocket.chat/instance-status@0.0.13

## 6.3.6

### Patch Changes

- 3bbe12e850: Bump @rocket.chat/meteor version.
- Bump @rocket.chat/meteor version.
- 285e591a73: Fix engagement dashboard not showing data
  - @rocket.chat/core-typings@6.3.6
  - @rocket.chat/rest-typings@6.3.6
  - @rocket.chat/api-client@0.1.6
  - @rocket.chat/omnichannel-services@0.0.12
  - @rocket.chat/pdf-worker@0.0.12
  - @rocket.chat/presence@0.0.12
  - @rocket.chat/core-services@0.1.6
  - @rocket.chat/cron@0.0.8
  - @rocket.chat/gazzodown@1.0.6
  - @rocket.chat/model-typings@0.0.12
  - @rocket.chat/ui-contexts@1.0.6
  - @rocket.chat/fuselage-ui-kit@1.0.6
  - @rocket.chat/models@0.0.12
  - @rocket.chat/ui-theming@0.0.1
  - @rocket.chat/ui-client@1.0.6
  - @rocket.chat/ui-video-conf@1.0.6
  - @rocket.chat/web-ui-registration@1.0.6
  - @rocket.chat/instance-status@0.0.12

## 6.3.5

### Patch Changes

- 4cb0b6ba6f: Bump @rocket.chat/meteor version.
- Bump @rocket.chat/meteor version.
- f75564c449: Fix a bug that prevented the error message from being shown in the private app installation page
- 03923405e8: Fixed selected departments not being displayed due to pagination
- 92d25b9c7a: Change SAU aggregation to consider only sessions from few days ago instead of the whole past.

  This is particularly important for large workspaces in case the cron job did not run for some time, in that case the amount of sessions would accumulate and the aggregation would take a long time to run.

- Updated dependencies [92d25b9c7a]
  - @rocket.chat/model-typings@0.0.11
  - @rocket.chat/omnichannel-services@0.0.11
  - @rocket.chat/models@0.0.11
  - @rocket.chat/presence@0.0.11
  - @rocket.chat/core-services@0.1.5
  - @rocket.chat/cron@0.0.7
  - @rocket.chat/instance-status@0.0.11
  - @rocket.chat/core-typings@6.3.5
  - @rocket.chat/rest-typings@6.3.5
  - @rocket.chat/api-client@0.1.5
  - @rocket.chat/pdf-worker@0.0.11
  - @rocket.chat/gazzodown@1.0.5
  - @rocket.chat/ui-contexts@1.0.5
  - @rocket.chat/fuselage-ui-kit@1.0.5
  - @rocket.chat/ui-theming@0.0.1
  - @rocket.chat/ui-client@1.0.5
  - @rocket.chat/ui-video-conf@1.0.5
  - @rocket.chat/web-ui-registration@1.0.5

## 6.3.4

### Patch Changes

- db919f9b23: Bump @rocket.chat/meteor version.
- Bump @rocket.chat/meteor version.
- ebeb088441: fix: Prevent `RoomProvider.useEffect` from subscribing to room-data stream multiple times
- 8a7d5d3898: fix: agent role being removed upon user deactivation
- 759fe2472a: chore: Increase cache time from 5s to 10s on `getUnits` helpers. This should reduce the number of DB calls made by this method to fetch the unit limitations for a user.
- Updated dependencies [8a7d5d3898]
  - @rocket.chat/model-typings@0.0.10
  - @rocket.chat/omnichannel-services@0.0.10
  - @rocket.chat/models@0.0.10
  - @rocket.chat/presence@0.0.10
  - @rocket.chat/core-services@0.1.4
  - @rocket.chat/cron@0.0.6
  - @rocket.chat/instance-status@0.0.10
  - @rocket.chat/core-typings@6.3.4
  - @rocket.chat/rest-typings@6.3.4
  - @rocket.chat/api-client@0.1.4
  - @rocket.chat/pdf-worker@0.0.10
  - @rocket.chat/gazzodown@1.0.4
  - @rocket.chat/ui-contexts@1.0.4
  - @rocket.chat/fuselage-ui-kit@1.0.4
  - @rocket.chat/ui-theming@0.0.1
  - @rocket.chat/ui-client@1.0.4
  - @rocket.chat/ui-video-conf@1.0.4
  - @rocket.chat/web-ui-registration@1.0.4

## 6.3.3

### Patch Changes

- bcf147f515: Bump @rocket.chat/meteor version.
- Bump @rocket.chat/meteor version.
- c2fe38cb34: Added ability to disable private app installation via envvar (DISABLE_PRIVATE_APP_INSTALLATION)
- ded9666f27: Fix CORS headers not being set for assets
- f25081bc8a: Removed an unused authentication flow
  - @rocket.chat/core-typings@6.3.3
  - @rocket.chat/rest-typings@6.3.3
  - @rocket.chat/api-client@0.1.3
  - @rocket.chat/omnichannel-services@0.0.9
  - @rocket.chat/pdf-worker@0.0.9
  - @rocket.chat/presence@0.0.9
  - @rocket.chat/core-services@0.1.3
  - @rocket.chat/cron@0.0.5
  - @rocket.chat/gazzodown@1.0.3
  - @rocket.chat/model-typings@0.0.9
  - @rocket.chat/ui-contexts@1.0.3
  - @rocket.chat/fuselage-ui-kit@1.0.3
  - @rocket.chat/models@0.0.9
  - @rocket.chat/ui-theming@0.0.1
  - @rocket.chat/ui-client@1.0.3
  - @rocket.chat/ui-video-conf@1.0.3
  - @rocket.chat/web-ui-registration@1.0.3
  - @rocket.chat/instance-status@0.0.9

## 6.3.2

### Patch Changes

- 778b155ab4: Bump @rocket.chat/meteor version.
- Bump @rocket.chat/meteor version.
- 5660169ec8: fixed layout changing from embedded view when navigating
- f7b93f2a6a: Fixed an issue where timeout for http requests in Apps-Engine bridges was too short
- 653d97ce22: fix: mobile app unable to detect successful SAML login
- 8a0e36f7b1: fixed the video recorder window not closing after permission is denied.
  - @rocket.chat/core-typings@6.3.2
  - @rocket.chat/rest-typings@6.3.2
  - @rocket.chat/api-client@0.1.2
  - @rocket.chat/omnichannel-services@0.0.8
  - @rocket.chat/pdf-worker@0.0.8
  - @rocket.chat/presence@0.0.8
  - @rocket.chat/core-services@0.1.2
  - @rocket.chat/cron@0.0.4
  - @rocket.chat/gazzodown@1.0.2
  - @rocket.chat/model-typings@0.0.8
  - @rocket.chat/ui-contexts@1.0.2
  - @rocket.chat/fuselage-ui-kit@1.0.2
  - @rocket.chat/models@0.0.8
  - @rocket.chat/ui-theming@0.0.1
  - @rocket.chat/ui-client@1.0.2
  - @rocket.chat/ui-video-conf@1.0.2
  - @rocket.chat/web-ui-registration@1.0.2
  - @rocket.chat/instance-status@0.0.8

## 6.3.1

### Patch Changes

- a874d5b305: Translation files are requested multiple times
- cf9f16b17c: fix: Performance issue on `Messages.countByType` aggregation caused by unindexed property on messages collection
- be2b5c66cf: Bump @rocket.chat/meteor version.
- Bump @rocket.chat/meteor version.
- ce2f2eaad3: Added ability to freeze or completely disable integration scripts through envvars
- f29c3268ee: fixed an issue where 2fa was not working after an OAuth redirect
- 09a24e59ef: Fix performance issue on Engagement Dashboard aggregation
- f29c3268ee: fixed an issue where oauth login was not working with some providers
- 25d5e3cd9e: Fixed unable to create admin user using ADMIN\_\* environment variables
- 34f08e7c95: Fixed failing user data exports
- f29c3268ee: fixed an issue on oauth login that caused missing emails to be detected as changed data
  - @rocket.chat/core-typings@6.3.1
  - @rocket.chat/rest-typings@6.3.1
  - @rocket.chat/api-client@0.1.1
  - @rocket.chat/omnichannel-services@0.0.7
  - @rocket.chat/pdf-worker@0.0.7
  - @rocket.chat/presence@0.0.7
  - @rocket.chat/core-services@0.1.1
  - @rocket.chat/cron@0.0.3
  - @rocket.chat/gazzodown@1.0.1
  - @rocket.chat/model-typings@0.0.7
  - @rocket.chat/ui-contexts@1.0.1
  - @rocket.chat/fuselage-ui-kit@1.0.1
  - @rocket.chat/models@0.0.7
  - @rocket.chat/ui-theming@0.0.1
  - @rocket.chat/ui-client@1.0.1
  - @rocket.chat/ui-video-conf@1.0.1
  - @rocket.chat/web-ui-registration@1.0.1
  - @rocket.chat/instance-status@0.0.7

## 6.3.0

### Minor Changes

- 60a7b5cfd4: feat: Save deprecation usage on prometheus
- 56177021d9: feat: access-marketplace permission
- db9e1f6ad7: feat: Add Apps engine Thread Bridge
- 74aa677088: feat: Add custom OAuth setting to allow merging users to others from distinct services
- 47e7a38083: feat: Quick reactions on message toolbox
- e846d873b7: feat: Introduce Feature Preview page
- c1e89b180d: fix: spotlight doesnt update with new rooms
- 5e387a1b2e: Fix Toggle message box formatting toolbar on click
- 9ea8088f06: fix: respect useEmoji preference for messages
- 35aeeed1ca: fix: Hide roomLeader padding
- 3109a764bc: feat: _Enterprise_ Add support for different transporters to connect multiple monolith instances.

  To use that, you can use the `TRANSPORTER` env var adding "monolith+" to the transporter value. To use NATS for example, your env var should be:

  ```bash
  export TRANSPORTER="monolith+nats://localhost:4222"
  ```

- 6a474ff952: Refactored Omnichannel department pages to use best practices, also fixed existing bugs
- dbdf45b0e5: feat: Introduce contextualBar surface renderer for UiKit blocks
- cebe359d13: fix: Room history scrollbar position
- 5e429d9c78: feat: Add setting to synchronize LDAP info on OAuth logins
- f379336951: Add new event to notify users directly about new banners
- 066cf25f6f: Fixed invalid message draft issue.
- e116d88047: chore: Add `roomName` on Composer placeholder
- b62dde15f3: Close message composer popup on sending message
- 7f78a29469: Fix dates translations
- c0fa567246: Introducing i18n to UiKit text renderers
- 40cebcc0f1: ask for totp if the provided one is invalid
- 0645f42e12: Reintroduce an user preference to allow users to see all thread messages in the main channel
- 29556cbba9: Added emoji popup trigger length of 3 characters.
- 3de6641573: Fix message composer popup bug
- 6e2f78feea: Added ability to see attachments in the contact history message list
- 48ac55f4ea: Created new endpoints for creating users in bulk
- 6bce20a39f: fix: Message sent triggering thread subscriptions multiple times
- c0523e350d: fix: Handle live subscription removal
- 8b2fed74f6: fix: Hide `ComposerPopupUser` hints when composer is compact
- 7e00009ddb: fix: Analytics page crash

### Patch Changes

- 0d00dba7fb: Fixed Marketplace Release Info tab loading loop
- b03fcd9c14: fix: broken error messages on room.saveInfo & missing CF validations on omni/contact api
- 7832a40a6d: refactor: Move units check outside of model for finds
- ea0bbba8ab: fixed system messages for room role changes
- fef33034e4: Fixed a problem where the setting `Show Agent Email` from Omnichannel was not being used by the back when returning agent's info
- 160fde5318: Bump @rocket.chat/meteor version.
- 1a3eac1780: Bump @rocket.chat/meteor version.
- df1be067b5: Bump @rocket.chat/meteor version.
- 737fab0f12: Bump @rocket.chat/meteor version.
- 906e575d4e: Bump @rocket.chat/meteor version.
- 524d40c67e: Bump @rocket.chat/meteor version.
- d0b6dc13f6: Bump @rocket.chat/meteor version.
- 9bea8af4ad: Bump @rocket.chat/meteor version.
- b44da84997: Bump @rocket.chat/meteor version.
- 59daa595a7: Bump @rocket.chat/meteor version.
- Bump @rocket.chat/meteor version.
- 8ac0758335: fix: Permission to start conference calls was not being considered
- 7d769b96e3: fix: Importer crashes when sending the "active status" e-mail notification to users
- 222c8ec5bb: feat: [ENTERPRISE] Add setting to control user merge on LDAP Background Sync
- c95cda43e6: fix: getActiveLocalUserCount query always returning 0
- d33f4ebabe: fix: OTR session closing after 10 seconds without warning
- e14ec50816: Added and Improved Custom Fields form to Registration Flow
- fa015f520c: 🛠️ Fixed settings of code input type not wrapping text correctly
- 359338a120: fix: Prevent app's bridges from overriding the lastMsg prop which further was affecting Omni-Visitor abandonment feature for app
- 4187aed60f: regression: asciiart slashcommands breaking client
- 2bdddc5615: regression: `onLogin` hook not destructuring user prop
- fa0cf9c036: fix: Performance issue when using api to create users
- afde60c0e4: fix: Wrong IP usage on monolith TCP transporter configuration
- 347e206023: fix: Clicking uploaded file title replaces current tab
- c9279bfcd3: fix: message deletion fails if has files attached on filesystem storage
- f38211af55: fix: self dm is not found with `im.messages`
- b837cb9f2a: Fixed a problem where disabled department agent's where still being activated when applicable business hours met.
- 212be17076: Fix End to End Encryption modal translation
- cc88a6100b: fix: Add index to federated field of Users collection
- 0571d34cc0: fix: Omnichannel contact table not being updated after add/edit/remove
- 734db1d8bc: fix emoji being rendered as big on headers and other places than message text
- eecd9fc99a: fix: Omnichannel Tags available to be used in the wrong department
- 0c34904b50: Fixed omnichannel contact form asynchronous validations
- 3e2d70087d: fix: Avatar is reset in the UI when username is changed
- 9160c21118: fix: Room members list out of order
- 1687bfbe3a: fix: Admins unable to create new users if new users require manual approval
- b31ccd4a96: chore: break down helpers.ts and create new files

  🔀 changed `handleAPIError` import in AppDetailsPage.tsx
  🔀 changed `apiCurlGetter` import in AppDetailsAPIs.tsx
  🔀 changed `formatPriceAndPurchaseType` import in AppStatusPriceDisplay.tsx

  ❌ deleted `apiCurlGetter, handleInstallError, handleAPIError, warnAppInstall, warnEnableDisableApp, warnStatusChange, formatPriceAndPurchaseType` and moved them to new files, from helpers.ts

  ✅ created apiCurlGetter.ts file
  ✅ created appErroredStatuses.ts file
  ✅ created formatPrice.ts file
  ✅ created formatPriceAndPurchaseType.ts file
  ✅ created formatPricingPlan.ts file
  ✅ created handleAPIError.ts file
  ✅ created handleInstallError.ts file
  ✅ created installApp.ts file
  ✅ created updateApp.ts file
  ✅ created warnAppInstal.ts file
  ✅ created warnEnableDisableApp.ts file
  ✅ created warnStatusChange.ts file

  🔀 changed `handleAPIError` import in useAppInstallationHandler.tsx
  🔀 changed `handleAPIError` import in useCategories.ts
  🔀 changed `handleAPIError` import in useOpenIncompatibleModal.tsx

- 93fff202ee: fixed `room-opened` event not dispatching when navigating cached rooms
- 29452946a5: fix: `queuedForUser` endpoint not filtering by status
- 40d7f7955c: fix(meteor): Scroll position is lost when loading older messages
- bc115050ae: fixed a bug with autotranslation encoding text
- 6f3eeec009: fixed video message button disabled on iOS browsers
- 26db142b10: fix wrong %s translations
- 28b41fb076: Fixed Canned Response custom tags breaking the GUI on enterprise
- cb5a0f854d: fixed a bug where sometimes a room would not load part of its messages.
- 37d653a19c: Avoid invalid time ranges when adding/editing a Business Hour
- a7098c8408: Fixed Omnichannel making an excessive amount of requests to room.info
- 4fb0078aba: fix show badge for thread direct mentions
- ee5993625b: fix: Dept w/o any BH config do not adhere to the default BH rules.
- ebbb608166: fix: Login Terms custom content
  The custom layout Login Terms did not had any effect on the login screen, so it was changed to get the proper setting effect
- 8f5e05cc97: Introduces a fix to let the Admin view reported messages of the deleted users on the Moderation Console
- 760c0231ab: Fixed edit department page showing data from the previous department
- ae6b825150: Fixed and replaced HTML texts to markdown on Settings to display rich text
- 17024613c5: fixes the Livechat CSP validation, which was incorrectly blocking access to the widget for all non whitelisted domains
- b57b2f142d: refactor: Convert Omnichannel helper ee to ts
- 01e39b5c4e: fix: Last message appears in extended view after deletion
- 5d653ccdb7: Fix some slash commands not working due to invalid permissions checking
- 9da856cc67: fix: Resume on-hold chat not working with max-chat's allowed per agent config
- 370ee75775: Re-added pagination to Department's agents list
- c8cdc51799: fix: unable to upload files in IOS Safari browsers
- f76d514341: Implemented a visual password verification in the Register User form, My Profile page, and reset password page. With this, the user will know exactly why their password is weak and how to improve it.
- 3e139f206e: Fixed ENOTFOUND error in k8s deployments
- 0f22271ca2: fixed an issue where the room history is lost when jumping to an older message that is not already loaded
- 3f58495769: chore: update room on `cleanRoomHistory` only if any message has been deleted
- 2bcc812fcf: fix: Rocket.Chat.Apps using wrong id parameter to emit settings
- 0f0b8e17bf: fix: hidden custom fields being required in some cases
- 505b292ba9: test: add missing omnichannel contact-center tests
- c31f93ed96: fix: newly added agent not following business hours
- 82194555ea: fix: Editing a room in the admin menu breaks that room's integration
- 585c49f145: fix: Import progress page stuck at 0%
- f8cd53bc7e: fix: Add missing awaits to .count() calls
- b837cb9f2a: Fixed logic around Default Business Hours where agents from disabled/archived departments where being omitted from processing at closing time
- f65781d008: fix: Direct message notification
- 9b899959b4: Fixed Search Shortcut (ctrl + K) and keyboard navigation and selection
- 916c0dcaf2: fix: [ENTERPRISE] Guest users can join more than maxRoomsPerGuest rooms
- 12d97e16c2: feat: Allow Incoming Webhooks to override destination channel
- 54f09197f6: Fix emoji preview on hovering emojis
- cb0a92e886: fix: Frontend crash if IndexedDB is not available, i.e. in Firefox private mode
- a685a592a9: Fix seats counter including apps
- 28b59b4a53: Align user status on discussions header
- 5743638170: fix: Performance issue on username availability check
- 4513378600: fix: Imported messages are not displayed
  fix: Importer agent is added as a member of every imported room
- ef107614e5: Fixed Canned Responses text editor having no contrast in dark mode.
- 0fb7d90708: fixed an error on mobile ios browser where if you started recording audio and denied permission, it would look like it is still recording
- ce99be6b0a: fix: Omnichannel queue not running for all queues
- fc6fb2375b: fix: Custom OAuth settings are not visible
- 674f95cca9: Avoid updating a user's livechat status on login when its status is set to offline
- 94477bd9f8: Update database query to only update online & unavailable agents when opening & closing business hours
- 6fe38a487b: Fixed different time formats at different places
- cea3697828: Fix leader direct message opening
- 8fcb3edb40: fix: Remove room from UI when another agent takes it
- e5e5742025: fix: cannot invite LDAP users via `/invite-all` slashcommand
- 65dec98602: Fixed canned responses filter not updating the table as expected
- f23e4f6cdd: Fixed Business Hours behavior so they now Take seconds in consideration to assess if BH is open/closed
- 059a92e876: Fix visitor's query when both email & phone number are empty
- 5858cacef1: Fixed Welcome Email header to show Workspace name
- 16dca466ea: fix: "Discussions" filter is prioritized in admin "Rooms" page
- Updated dependencies [4b5a87c88b]
- Updated dependencies [7832a40a6d]
- Updated dependencies [e14ec50816]
- Updated dependencies [74aa677088]
- Updated dependencies [e006013e5f]
- Updated dependencies [e846d873b7]
- Updated dependencies [b837cb9f2a]
- Updated dependencies [eecd9fc99a]
- Updated dependencies [ae39f91085]
- Updated dependencies [9ea8088f06]
- Updated dependencies [ee5993625b]
- Updated dependencies [ebbb608166]
- Updated dependencies [6a474ff952]
- Updated dependencies [e01bbcca54]
- Updated dependencies [37c792161f]
- Updated dependencies [9da856cc67]
- Updated dependencies [baaa38f7f4]
- Updated dependencies [f76d514341]
- Updated dependencies [dbdf45b0e5]
- Updated dependencies [0f0b8e17bf]
- Updated dependencies [5e429d9c78]
- Updated dependencies [c31f93ed96]
- Updated dependencies [f379336951]
- Updated dependencies [6938bcd1a2]
- Updated dependencies [b837cb9f2a]
- Updated dependencies [c0fa567246]
- Updated dependencies [40cebcc0f1]
- Updated dependencies [916c0dcaf2]
- Updated dependencies [12d97e16c2]
- Updated dependencies [40cebcc0f1]
- Updated dependencies [0645f42e12]
- Updated dependencies [48ac55f4ea]
- Updated dependencies [94477bd9f8]
- Updated dependencies [cde2539619]
- Updated dependencies [16dca466ea]
  - @rocket.chat/web-ui-registration@1.0.0
  - @rocket.chat/model-typings@0.0.6
  - @rocket.chat/core-typings@6.3.0
  - @rocket.chat/rest-typings@6.3.0
  - @rocket.chat/ui-client@1.0.0
  - @rocket.chat/ui-contexts@1.0.0
  - @rocket.chat/api-client@0.1.0
  - @rocket.chat/gazzodown@1.0.0
  - @rocket.chat/agenda@0.0.2
  - @rocket.chat/core-services@0.1.0
  - @rocket.chat/fuselage-ui-kit@1.0.0
  - @rocket.chat/omnichannel-services@0.0.6
  - @rocket.chat/models@0.0.6
  - @rocket.chat/pdf-worker@0.0.6
  - @rocket.chat/presence@0.0.6
  - @rocket.chat/cron@0.0.2
  - @rocket.chat/ui-theming@0.0.1
  - @rocket.chat/ui-video-conf@1.0.0
  - @rocket.chat/instance-status@0.0.6

## 6.3.0-rc.10

### Minor Changes

- f379336951: Add new event to notify users directly about new banners

### Patch Changes

- Bump @rocket.chat/meteor version.
- cc88a6100b: fix: Add index to federated field of Users collection
- 5743638170: fix: Performance issue on username availability check
- e5e5742025: fix: cannot invite LDAP users via `/invite-all` slashcommand
- Updated dependencies [f379336951]
  - @rocket.chat/core-services@0.1.0-rc.10
  - @rocket.chat/ui-contexts@1.0.0-rc.10
  - @rocket.chat/omnichannel-services@0.0.6-rc.10
  - @rocket.chat/presence@0.0.6-rc.10
  - @rocket.chat/ui-theming@0.0.1
  - @rocket.chat/fuselage-ui-kit@1.0.0-rc.10
  - @rocket.chat/gazzodown@1.0.0-rc.10
  - @rocket.chat/ui-client@1.0.0-rc.10
  - @rocket.chat/ui-video-conf@1.0.0-rc.10
  - @rocket.chat/web-ui-registration@1.0.0-rc.10
  - @rocket.chat/core-typings@6.3.0-rc.10
  - @rocket.chat/rest-typings@6.3.0-rc.10
  - @rocket.chat/api-client@0.1.0-rc.10
  - @rocket.chat/pdf-worker@0.0.6-rc.10
  - @rocket.chat/cron@0.0.2-rc.10
  - @rocket.chat/model-typings@0.0.6-rc.10
  - @rocket.chat/models@0.0.6-rc.10
  - @rocket.chat/instance-status@0.0.6-rc.10

## 6.3.0-rc.9

### Minor Changes

- 48ac55f4ea: Created new endpoints for creating users in bulk

### Patch Changes

- Bump @rocket.chat/meteor version.
- 8f5e05cc97: Introduces a fix to let the Admin view reported messages of the deleted users on the Moderation Console
- Updated dependencies [48ac55f4ea]
  - @rocket.chat/core-services@0.1.0-rc.9
  - @rocket.chat/core-typings@6.3.0-rc.9
  - @rocket.chat/rest-typings@6.3.0-rc.9
  - @rocket.chat/omnichannel-services@0.0.6-rc.9
  - @rocket.chat/presence@0.0.6-rc.9
  - @rocket.chat/api-client@0.1.0-rc.9
  - @rocket.chat/pdf-worker@0.0.6-rc.9
  - @rocket.chat/cron@0.0.2-rc.9
  - @rocket.chat/gazzodown@1.0.0-rc.9
  - @rocket.chat/model-typings@0.0.6-rc.9
  - @rocket.chat/ui-contexts@1.0.0-rc.9
  - @rocket.chat/fuselage-ui-kit@1.0.0-rc.9
  - @rocket.chat/models@0.0.6-rc.9
  - @rocket.chat/ui-theming@0.0.1
  - @rocket.chat/ui-client@1.0.0-rc.9
  - @rocket.chat/ui-video-conf@1.0.0-rc.9
  - @rocket.chat/web-ui-registration@1.0.0-rc.9
  - @rocket.chat/instance-status@0.0.6-rc.9

## 6.3.0-rc.8

### Patch Changes

- Bump @rocket.chat/meteor version.
- 6437cdfbe0: fix: Performance issue when using api to create users
  - @rocket.chat/core-typings@6.3.0-rc.8
  - @rocket.chat/rest-typings@6.3.0-rc.8
  - @rocket.chat/api-client@0.1.0-rc.8
  - @rocket.chat/omnichannel-services@0.0.6-rc.8
  - @rocket.chat/pdf-worker@0.0.6-rc.8
  - @rocket.chat/presence@0.0.6-rc.8
  - @rocket.chat/core-services@0.1.0-rc.8
  - @rocket.chat/cron@0.0.2-rc.8
  - @rocket.chat/gazzodown@1.0.0-rc.8
  - @rocket.chat/model-typings@0.0.6-rc.8
  - @rocket.chat/ui-contexts@1.0.0-rc.8
  - @rocket.chat/fuselage-ui-kit@1.0.0-rc.8
  - @rocket.chat/models@0.0.6-rc.8
  - @rocket.chat/ui-theming@0.0.1
  - @rocket.chat/ui-client@1.0.0-rc.8
  - @rocket.chat/ui-video-conf@1.0.0-rc.8
  - @rocket.chat/web-ui-registration@1.0.0-rc.8
  - @rocket.chat/instance-status@0.0.6-rc.8

## 6.3.0-rc.7

### Patch Changes

- Bump @rocket.chat/meteor version.
  - @rocket.chat/core-typings@6.3.0-rc.7
  - @rocket.chat/rest-typings@6.3.0-rc.7
  - @rocket.chat/api-client@0.1.0-rc.7
  - @rocket.chat/omnichannel-services@0.0.6-rc.7
  - @rocket.chat/pdf-worker@0.0.6-rc.7
  - @rocket.chat/presence@0.0.6-rc.7
  - @rocket.chat/core-services@0.1.0-rc.7
  - @rocket.chat/cron@0.0.2-rc.7
  - @rocket.chat/gazzodown@1.0.0-rc.7
  - @rocket.chat/model-typings@0.0.6-rc.7
  - @rocket.chat/ui-contexts@1.0.0-rc.7
  - @rocket.chat/fuselage-ui-kit@1.0.0-rc.7
  - @rocket.chat/models@0.0.6-rc.7
  - @rocket.chat/ui-theming@0.0.1
  - @rocket.chat/ui-client@1.0.0-rc.7
  - @rocket.chat/ui-video-conf@1.0.0-rc.7
  - @rocket.chat/web-ui-registration@1.0.0-rc.7
  - @rocket.chat/instance-status@0.0.6-rc.7

## 6.3.0-rc.6

### Patch Changes

- Bump @rocket.chat/meteor version.
- 212be17076: Fix End to End Encryption modal translation
- 5d653ccdb7: Fix some slash commands not working due to invalid permissions checking
- 5858cacef1: Fixed Welcome Email header to show Workspace name
  - @rocket.chat/core-typings@6.3.0-rc.6
  - @rocket.chat/rest-typings@6.3.0-rc.6
  - @rocket.chat/api-client@0.1.0-rc.6
  - @rocket.chat/omnichannel-services@0.0.6-rc.6
  - @rocket.chat/pdf-worker@0.0.6-rc.6
  - @rocket.chat/presence@0.0.6-rc.6
  - @rocket.chat/core-services@0.1.0-rc.6
  - @rocket.chat/cron@0.0.2-rc.6
  - @rocket.chat/gazzodown@1.0.0-rc.6
  - @rocket.chat/model-typings@0.0.6-rc.6
  - @rocket.chat/ui-contexts@1.0.0-rc.6
  - @rocket.chat/fuselage-ui-kit@1.0.0-rc.6
  - @rocket.chat/models@0.0.6-rc.6
  - @rocket.chat/ui-theming@0.0.1
  - @rocket.chat/ui-client@1.0.0-rc.6
  - @rocket.chat/ui-video-conf@1.0.0-rc.6
  - @rocket.chat/web-ui-registration@1.0.0-rc.6
  - @rocket.chat/instance-status@0.0.6-rc.6

## 6.3.0-rc.5

### Patch Changes

- Bump @rocket.chat/meteor version.
- 54f09197f6: Fix emoji preview on hovering emojis
- 28b59b4a53: Align user status on discussions header
  - @rocket.chat/core-typings@6.3.0-rc.5
  - @rocket.chat/rest-typings@6.3.0-rc.5
  - @rocket.chat/api-client@0.1.0-rc.5
  - @rocket.chat/omnichannel-services@0.0.6-rc.5
  - @rocket.chat/pdf-worker@0.0.6-rc.5
  - @rocket.chat/presence@0.0.6-rc.5
  - @rocket.chat/core-services@0.1.0-rc.5
  - @rocket.chat/cron@0.0.2-rc.5
  - @rocket.chat/gazzodown@1.0.0-rc.5
  - @rocket.chat/model-typings@0.0.6-rc.5
  - @rocket.chat/ui-contexts@1.0.0-rc.5
  - @rocket.chat/fuselage-ui-kit@1.0.0-rc.5
  - @rocket.chat/models@0.0.6-rc.5
  - @rocket.chat/ui-theming@0.0.1
  - @rocket.chat/ui-client@1.0.0-rc.5
  - @rocket.chat/ui-video-conf@1.0.0-rc.5
  - @rocket.chat/web-ui-registration@1.0.0-rc.5
  - @rocket.chat/instance-status@0.0.6-rc.5

## 6.3.0-rc.4

### Patch Changes

- Bump @rocket.chat/meteor version.
  - @rocket.chat/core-typings@6.3.0-rc.4
  - @rocket.chat/rest-typings@6.3.0-rc.4
  - @rocket.chat/api-client@0.1.0-rc.4
  - @rocket.chat/omnichannel-services@0.0.6-rc.4
  - @rocket.chat/pdf-worker@0.0.6-rc.4
  - @rocket.chat/presence@0.0.6-rc.4
  - @rocket.chat/core-services@0.1.0-rc.4
  - @rocket.chat/cron@0.0.2-rc.4
  - @rocket.chat/gazzodown@1.0.0-rc.4
  - @rocket.chat/model-typings@0.0.6-rc.4
  - @rocket.chat/ui-contexts@1.0.0-rc.4
  - @rocket.chat/fuselage-ui-kit@1.0.0-rc.4
  - @rocket.chat/models@0.0.6-rc.4
  - @rocket.chat/ui-theming@0.0.1
  - @rocket.chat/ui-client@1.0.0-rc.4
  - @rocket.chat/ui-video-conf@1.0.0-rc.4
  - @rocket.chat/web-ui-registration@1.0.0-rc.4
  - @rocket.chat/instance-status@0.0.6-rc.4

## 6.3.0-rc.3

### Patch Changes

- Bump @rocket.chat/meteor version.
- cea3697828: Fix leader direct message opening
  - @rocket.chat/core-typings@6.3.0-rc.3
  - @rocket.chat/rest-typings@6.3.0-rc.3
  - @rocket.chat/api-client@0.1.0-rc.3
  - @rocket.chat/omnichannel-services@0.0.6-rc.3
  - @rocket.chat/pdf-worker@0.0.6-rc.3
  - @rocket.chat/presence@0.0.6-rc.3
  - @rocket.chat/core-services@0.1.0-rc.3
  - @rocket.chat/cron@0.0.2-rc.3
  - @rocket.chat/gazzodown@1.0.0-rc.3
  - @rocket.chat/model-typings@0.0.6-rc.3
  - @rocket.chat/ui-contexts@1.0.0-rc.3
  - @rocket.chat/fuselage-ui-kit@1.0.0-rc.3
  - @rocket.chat/models@0.0.6-rc.3
  - @rocket.chat/ui-theming@0.0.1
  - @rocket.chat/ui-client@1.0.0-rc.3
  - @rocket.chat/ui-video-conf@1.0.0-rc.3
  - @rocket.chat/web-ui-registration@1.0.0-rc.3
  - @rocket.chat/instance-status@0.0.6-rc.3

## 6.3.0-rc.2

### Patch Changes

- Bump @rocket.chat/meteor version.
- f76d514341: Implemented a visual password verification in the Register User form, My Profile page, and reset password page. With this, the user will know exactly why their password is weak and how to improve it.
- Updated dependencies [f76d514341]
  - @rocket.chat/rest-typings@6.3.0-rc.2
  - @rocket.chat/ui-client@1.0.0-rc.2
  - @rocket.chat/ui-contexts@1.0.0-rc.2
  - @rocket.chat/web-ui-registration@1.0.0-rc.2
  - @rocket.chat/api-client@0.1.0-rc.2
  - @rocket.chat/omnichannel-services@0.0.6-rc.2
  - @rocket.chat/presence@0.0.6-rc.2
  - @rocket.chat/core-services@0.1.0-rc.2
  - @rocket.chat/gazzodown@1.0.0-rc.2
  - @rocket.chat/ui-theming@0.0.1
  - @rocket.chat/fuselage-ui-kit@1.0.0-rc.2
  - @rocket.chat/ui-video-conf@1.0.0-rc.2
  - @rocket.chat/core-typings@6.3.0-rc.2
  - @rocket.chat/pdf-worker@0.0.6-rc.2
  - @rocket.chat/cron@0.0.2-rc.2
  - @rocket.chat/model-typings@0.0.6-rc.2
  - @rocket.chat/models@0.0.6-rc.2
  - @rocket.chat/instance-status@0.0.6-rc.2

## 6.3.0-rc.1

### Patch Changes

- Bump @rocket.chat/meteor version.
  - @rocket.chat/core-typings@6.3.0-rc.1
  - @rocket.chat/rest-typings@6.3.0-rc.1
  - @rocket.chat/api-client@0.1.0-rc.1
  - @rocket.chat/omnichannel-services@0.0.6-rc.1
  - @rocket.chat/pdf-worker@0.0.6-rc.1
  - @rocket.chat/presence@0.0.6-rc.1
  - @rocket.chat/core-services@0.1.0-rc.1
  - @rocket.chat/cron@0.0.2-rc.1
  - @rocket.chat/gazzodown@1.0.0-rc.1
  - @rocket.chat/model-typings@0.0.6-rc.1
  - @rocket.chat/ui-contexts@1.0.0-rc.1
  - @rocket.chat/fuselage-ui-kit@1.0.0-rc.1
  - @rocket.chat/models@0.0.6-rc.1
  - @rocket.chat/ui-theming@0.0.1
  - @rocket.chat/ui-client@1.0.0-rc.1
  - @rocket.chat/ui-video-conf@1.0.0-rc.1
  - @rocket.chat/web-ui-registration@1.0.0-rc.1
  - @rocket.chat/instance-status@0.0.6-rc.1

## 6.3.0-rc.0

### Minor Changes

- 60a7b5cfd4: feat: Save deprecation usage on prometheus
- 56177021d9: feat: access-marketplace permission
- db9e1f6ad7: feat: Add Apps engine Thread Bridge
- 74aa677088: feat: Add custom OAuth setting to allow merging users to others from distinct services
- 47e7a38083: feat: Quick reactions on message toolbox
- e846d873b7: feat: Introduce Feature Preview page
- c1e89b180d: fix: spotlight doesnt update with new rooms
- 5e387a1b2e: Fix Toggle message box formatting toolbar on click
- 9ea8088f06: fix: respect useEmoji preference for messages
- 35aeeed1ca: fix: Hide roomLeader padding
- 3109a764bc: feat: _Enterprise_ Add support for different transporters to connect multiple monolith instances.

  To use that, you can use the `TRANSPORTER` env var adding "monolith+" to the transporter value. To use NATS for example, your env var should be:

  ```bash
  export TRANSPORTER="monolith+nats://localhost:4222"
  ```

- 6a474ff952: Refactored Omnichannel department pages to use best practices, also fixed existing bugs
- dbdf45b0e5: feat: Introduce contextualBar surface renderer for UiKit blocks
- cebe359d13: fix: Room history scrollbar position
- 5e429d9c78: feat: Add setting to synchronize LDAP info on OAuth logins
- 066cf25f6f: Fixed invalid message draft issue.
- e116d88047: chore: Add `roomName` on Composer placeholder
- b62dde15f3: Close message composer popup on sending message
- 7f78a29469: Fix dates translations
- c0fa567246: Introducing i18n to UiKit text renderers
- 40cebcc0f1: ask for totp if the provided one is invalid
- 0645f42e12: Reintroduce an user preference to allow users to see all thread messages in the main channel
- 29556cbba9: Added emoji popup trigger length of 3 characters.
- 3de6641573: Fix message composer popup bug
- 6e2f78feea: Added ability to see attachments in the contact history message list
- 6bce20a39f: fix: Message sent triggering thread subscriptions multiple times
- c0523e350d: fix: Handle live subscription removal
- 8b2fed74f6: fix: Hide `ComposerPopupUser` hints when composer is compact
- 7e00009ddb: fix: Analytics page crash

### Patch Changes

- 0d00dba7fb: Fixed Marketplace Release Info tab loading loop
- b03fcd9c14: fix: broken error messages on room.saveInfo & missing CF validations on omni/contact api
- 7832a40a6d: refactor: Move units check outside of model for finds
- ea0bbba8ab: fixed system messages for room role changes
- fef33034e4: Fixed a problem where the setting `Show Agent Email` from Omnichannel was not being used by the back when returning agent's info
- 8ac0758335: fix: Permission to start conference calls was not being considered
- 7d769b96e3: fix: Importer crashes when sending the "active status" e-mail notification to users
- 222c8ec5bb: feat: [ENTERPRISE] Add setting to control user merge on LDAP Background Sync
- c95cda43e6: fix: getActiveLocalUserCount query always returning 0
- d33f4ebabe: fix: OTR session closing after 10 seconds without warning
- e14ec50816: Added and Improved Custom Fields form to Registration Flow
- fa015f520c: 🛠️ Fixed settings of code input type not wrapping text correctly
- 359338a120: fix: Prevent app's bridges from overriding the lastMsg prop which further was affecting Omni-Visitor abandonment feature for app
- 4187aed60f: regression: asciiart slashcommands breaking client
- 2bdddc5615: regression: `onLogin` hook not destructuring user prop
- afde60c0e4: fix: Wrong IP usage on monolith TCP transporter configuration
- 347e206023: fix: Clicking uploaded file title replaces current tab
- c9279bfcd3: fix: message deletion fails if has files attached on filesystem storage
- f38211af55: fix: self dm is not found with `im.messages`
- b837cb9f2a: Fixed a problem where disabled department agent's where still being activated when applicable business hours met.
- 0571d34cc0: fix: Omnichannel contact table not being updated after add/edit/remove
- 734db1d8bc: fix emoji being rendered as big on headers and other places than message text
- eecd9fc99a: fix: Omnichannel Tags available to be used in the wrong department
- 0c34904b50: Fixed omnichannel contact form asynchronous validations
- 3e2d70087d: fix: Avatar is reset in the UI when username is changed
- 9160c21118: fix: Room members list out of order
- 1687bfbe3a: fix: Admins unable to create new users if new users require manual approval
- b31ccd4a96: chore: break down helpers.ts and create new files

  🔀 changed `handleAPIError` import in AppDetailsPage.tsx
  🔀 changed `apiCurlGetter` import in AppDetailsAPIs.tsx
  🔀 changed `formatPriceAndPurchaseType` import in AppStatusPriceDisplay.tsx

  ❌ deleted `apiCurlGetter, handleInstallError, handleAPIError, warnAppInstall, warnEnableDisableApp, warnStatusChange, formatPriceAndPurchaseType` and moved them to new files, from helpers.ts

  ✅ created apiCurlGetter.ts file
  ✅ created appErroredStatuses.ts file
  ✅ created formatPrice.ts file
  ✅ created formatPriceAndPurchaseType.ts file
  ✅ created formatPricingPlan.ts file
  ✅ created handleAPIError.ts file
  ✅ created handleInstallError.ts file
  ✅ created installApp.ts file
  ✅ created updateApp.ts file
  ✅ created warnAppInstal.ts file
  ✅ created warnEnableDisableApp.ts file
  ✅ created warnStatusChange.ts file

  🔀 changed `handleAPIError` import in useAppInstallationHandler.tsx
  🔀 changed `handleAPIError` import in useCategories.ts
  🔀 changed `handleAPIError` import in useOpenIncompatibleModal.tsx

- 93fff202ee: fixed `room-opened` event not dispatching when navigating cached rooms
- 29452946a5: fix: `queuedForUser` endpoint not filtering by status
- 40d7f7955c: fix(meteor): Scroll position is lost when loading older messages
- bc115050ae: fixed a bug with autotranslation encoding text
- 6f3eeec009: fixed video message button disabled on iOS browsers
- 26db142b10: fix wrong %s translations
- 28b41fb076: Fixed Canned Response custom tags breaking the GUI on enterprise
- cb5a0f854d: fixed a bug where sometimes a room would not load part of its messages.
- 37d653a19c: Avoid invalid time ranges when adding/editing a Business Hour
- a7098c8408: Fixed Omnichannel making an excessive amount of requests to room.info
- 4fb0078aba: fix show badge for thread direct mentions
- ee5993625b: fix: Dept w/o any BH config do not adhere to the default BH rules.
- ebbb608166: fix: Login Terms custom content
  The custom layout Login Terms did not had any effect on the login screen, so it was changed to get the proper setting effect
- 760c0231ab: Fixed edit department page showing data from the previous department
- ae6b825150: Fixed and replaced HTML texts to markdown on Settings to display rich text
- 17024613c5: fixes the Livechat CSP validation, which was incorrectly blocking access to the widget for all non whitelisted domains
- b57b2f142d: refactor: Convert Omnichannel helper ee to ts
- 01e39b5c4e: fix: Last message appears in extended view after deletion
- 9da856cc67: fix: Resume on-hold chat not working with max-chat's allowed per agent config
- 370ee75775: Re-added pagination to Department's agents list
- c8cdc51799: fix: unable to upload files in IOS Safari browsers
- 3e139f206e: Fixed ENOTFOUND error in k8s deployments
- 0f22271ca2: fixed an issue where the room history is lost when jumping to an older message that is not already loaded
- 3f58495769: chore: update room on `cleanRoomHistory` only if any message has been deleted
- 2bcc812fcf: fix: Rocket.Chat.Apps using wrong id parameter to emit settings
- 0f0b8e17bf: fix: hidden custom fields being required in some cases
- 505b292ba9: test: add missing omnichannel contact-center tests
- c31f93ed96: fix: newly added agent not following business hours
- 82194555ea: fix: Editing a room in the admin menu breaks that room's integration
- 585c49f145: fix: Import progress page stuck at 0%
- f8cd53bc7e: fix: Add missing awaits to .count() calls
- b837cb9f2a: Fixed logic around Default Business Hours where agents from disabled/archived departments where being omitted from processing at closing time
- f65781d008: fix: Direct message notification
- 9b899959b4: Fixed Search Shortcut (ctrl + K) and keyboard navigation and selection
- 916c0dcaf2: fix: [ENTERPRISE] Guest users can join more than maxRoomsPerGuest rooms
- 12d97e16c2: feat: Allow Incoming Webhooks to override destination channel
- cb0a92e886: fix: Frontend crash if IndexedDB is not available, i.e. in Firefox private mode
- a685a592a9: Fix seats counter including apps
- 4513378600: fix: Imported messages are not displayed
  fix: Importer agent is added as a member of every imported room
- ef107614e5: Fixed Canned Responses text editor having no contrast in dark mode.
- 0fb7d90708: fixed an error on mobile ios browser where if you started recording audio and denied permission, it would look like it is still recording
- ce99be6b0a: fix: Omnichannel queue not running for all queues
- fc6fb2375b: fix: Custom OAuth settings are not visible
- 674f95cca9: Avoid updating a user's livechat status on login when its status is set to offline
- 94477bd9f8: Update database query to only update online & unavailable agents when opening & closing business hours
- 6fe38a487b: Fixed different time formats at different places
- 8fcb3edb40: fix: Remove room from UI when another agent takes it
- 65dec98602: Fixed canned responses filter not updating the table as expected
- f23e4f6cdd: Fixed Business Hours behavior so they now Take seconds in consideration to assess if BH is open/closed
- 059a92e876: Fix visitor's query when both email & phone number are empty
- 16dca466ea: fix: "Discussions" filter is prioritized in admin "Rooms" page
- Updated dependencies [4b5a87c88b]
- Updated dependencies [7832a40a6d]
- Updated dependencies [e14ec50816]
- Updated dependencies [74aa677088]
- Updated dependencies [e006013e5f]
- Updated dependencies [e846d873b7]
- Updated dependencies [b837cb9f2a]
- Updated dependencies [eecd9fc99a]
- Updated dependencies [ae39f91085]
- Updated dependencies [9ea8088f06]
- Updated dependencies [ee5993625b]
- Updated dependencies [ebbb608166]
- Updated dependencies [6a474ff952]
- Updated dependencies [e01bbcca54]
- Updated dependencies [37c792161f]
- Updated dependencies [9da856cc67]
- Updated dependencies [baaa38f7f4]
- Updated dependencies [dbdf45b0e5]
- Updated dependencies [0f0b8e17bf]
- Updated dependencies [5e429d9c78]
- Updated dependencies [c31f93ed96]
- Updated dependencies [6938bcd1a2]
- Updated dependencies [b837cb9f2a]
- Updated dependencies [c0fa567246]
- Updated dependencies [40cebcc0f1]
- Updated dependencies [916c0dcaf2]
- Updated dependencies [12d97e16c2]
- Updated dependencies [40cebcc0f1]
- Updated dependencies [0645f42e12]
- Updated dependencies [94477bd9f8]
- Updated dependencies [cde2539619]
- Updated dependencies [16dca466ea]
  - @rocket.chat/web-ui-registration@1.0.0-rc.0
  - @rocket.chat/model-typings@0.0.3-rc.0
  - @rocket.chat/core-typings@6.3.0-rc.0
  - @rocket.chat/rest-typings@6.3.0-rc.0
  - @rocket.chat/ui-client@1.0.0-rc.0
  - @rocket.chat/ui-contexts@1.0.0-rc.0
  - @rocket.chat/api-client@0.1.0-rc.0
  - @rocket.chat/gazzodown@1.0.0-rc.0
  - @rocket.chat/agenda@0.0.2-rc.0
  - @rocket.chat/core-services@0.1.0-rc.0
  - @rocket.chat/fuselage-ui-kit@1.0.0-rc.0
  - @rocket.chat/omnichannel-services@0.0.3-rc.0
  - @rocket.chat/models@0.0.3-rc.0
  - @rocket.chat/pdf-worker@0.0.3-rc.0
  - @rocket.chat/presence@0.0.3-rc.0
  - @rocket.chat/cron@0.0.2-rc.0
  - @rocket.chat/ui-theming@0.0.1
  - @rocket.chat/ui-video-conf@1.0.0-rc.0
  - @rocket.chat/instance-status@0.0.3-rc.0

## 6.2.10

### Patch Changes

- 2a09b648b9: fix: Prevent app's bridges from overriding the lastMsg prop which further was affecting Omni-Visitor abandonment feature for app
- ef4cd97c61: Fix Toggle message box formatting toolbar on click
  - @rocket.chat/core-typings@6.2.10
  - @rocket.chat/rest-typings@6.2.10
  - @rocket.chat/omnichannel-services@0.0.5
  - @rocket.chat/pdf-worker@0.0.5
  - @rocket.chat/presence@0.0.5
  - @rocket.chat/api-client@0.0.5
  - @rocket.chat/core-services@0.0.5
  - @rocket.chat/gazzodown@0.0.1
  - @rocket.chat/model-typings@0.0.5
  - @rocket.chat/ui-contexts@0.0.5
  - @rocket.chat/models@0.0.5
  - @rocket.chat/ui-theming@0.0.1
  - @rocket.chat/fuselage-ui-kit@0.31.16
  - @rocket.chat/ui-client@0.0.1
  - @rocket.chat/ui-video-conf@0.0.1
  - @rocket.chat/web-ui-registration@0.0.1
  - @rocket.chat/instance-status@0.0.5

## 6.2.9

### Patch Changes

- 2f0f67f313: fixed `room-opened` event not dispatching when navigating cached rooms
- 1ffc60dfd6: fixed video message button disabled on iOS browsers
- 1ffc60dfd6: fixed an error on mobile ios browser where if you started recording audio and denied permission, it would look like it is still recording
  - @rocket.chat/core-typings@6.2.9
  - @rocket.chat/rest-typings@6.2.9
  - @rocket.chat/omnichannel-services@0.0.4
  - @rocket.chat/pdf-worker@0.0.4
  - @rocket.chat/presence@0.0.4
  - @rocket.chat/api-client@0.0.4
  - @rocket.chat/core-services@0.0.4
  - @rocket.chat/gazzodown@0.0.1
  - @rocket.chat/model-typings@0.0.4
  - @rocket.chat/ui-contexts@0.0.4
  - @rocket.chat/models@0.0.4
  - @rocket.chat/ui-theming@0.0.1
  - @rocket.chat/fuselage-ui-kit@0.31.16
  - @rocket.chat/ui-client@0.0.1
  - @rocket.chat/ui-video-conf@0.0.1
  - @rocket.chat/web-ui-registration@0.0.1
  - @rocket.chat/instance-status@0.0.4

## 6.2.7

### Patch Changes

- [#29596](https://github.com/RocketChat/Rocket.Chat/pull/29596) [`74983f5b46`](https://github.com/RocketChat/Rocket.Chat/commit/74983f5b46abacbde2afb0838681ef3c5023307d) Thanks [@rocketchat-github-ci](https://github.com/rocketchat-github-ci)! - fix: Wrong IP usage on monolith TCP transporter configuration

- [#29596](https://github.com/RocketChat/Rocket.Chat/pull/29596) [`929f457161`](https://github.com/RocketChat/Rocket.Chat/commit/929f45716141dcc4d49ad2afe8315492c9028f9c) Thanks [@rocketchat-github-ci](https://github.com/rocketchat-github-ci)! - Fixed ENOTFOUND error in k8s deployments

- Updated dependencies []:
  - @rocket.chat/core-typings@6.2.7
  - @rocket.chat/rest-typings@6.2.7
  - @rocket.chat/omnichannel-services@0.0.3
  - @rocket.chat/pdf-worker@0.0.3
  - @rocket.chat/presence@0.0.3
  - @rocket.chat/api-client@0.0.3
  - @rocket.chat/core-services@0.0.3
  - @rocket.chat/gazzodown@0.0.1
  - @rocket.chat/model-typings@0.0.3
  - @rocket.chat/ui-contexts@0.0.3
  - @rocket.chat/models@0.0.3
  - @rocket.chat/ui-theming@0.0.1
  - @rocket.chat/fuselage-ui-kit@0.31.16
  - @rocket.chat/ui-client@0.0.1
  - @rocket.chat/ui-video-conf@0.0.1
  - @rocket.chat/web-ui-registration@0.0.1
  - @rocket.chat/instance-status@0.0.3

## 6.2.6

### Patch Changes

- [#29545](https://github.com/RocketChat/Rocket.Chat/pull/29545) [`8ade880306`](https://github.com/RocketChat/Rocket.Chat/commit/8ade880306a2f4be6fb979c9db32a1ca5bdf4c1f) Thanks [@github-actions](https://github.com/apps/github-actions)! - fix: Frontend crash if IndexedDB is not available, i.e. in Firefox private mode

- Updated dependencies []:
  - @rocket.chat/core-typings@6.2.6
  - @rocket.chat/rest-typings@6.2.6
  - @rocket.chat/omnichannel-services@0.0.2
  - @rocket.chat/pdf-worker@0.0.2
  - @rocket.chat/presence@0.0.2
  - @rocket.chat/api-client@0.0.2
  - @rocket.chat/core-services@0.0.2
  - @rocket.chat/gazzodown@0.0.1
  - @rocket.chat/model-typings@0.0.2
  - @rocket.chat/ui-contexts@0.0.2
  - @rocket.chat/models@0.0.2
  - @rocket.chat/ui-theming@0.0.1
  - @rocket.chat/fuselage-ui-kit@0.31.16
  - @rocket.chat/ui-client@0.0.1
  - @rocket.chat/ui-video-conf@0.0.1
  - @rocket.chat/web-ui-registration@0.0.1
  - @rocket.chat/instance-status@0.0.2<|MERGE_RESOLUTION|>--- conflicted
+++ resolved
@@ -1,16 +1,12 @@
 # @rocket.chat/meteor
 
-<<<<<<< HEAD
-## 6.10.0-rc.3
-=======
+
 ## 6.9.3
->>>>>>> 2e700797
-
-### Patch Changes
-
-- Bump @rocket.chat/meteor version.
-
-<<<<<<< HEAD
+
+### Patch Changes
+
+- Bump @rocket.chat/meteor version.
+
 - <details><summary>Updated dependencies []:</summary>
 
   - @rocket.chat/core-typings@6.10.0-rc.3
@@ -36,6 +32,13 @@
   - @rocket.chat/web-ui-registration@8.0.0-rc.3
   - @rocket.chat/instance-status@0.1.0-rc.3
   </details>
+
+## 6.10.0-rc.3
+
+### Patch Changes
+
+- Bump @rocket.chat/meteor version.
+
 
 ## 6.10.0-rc.2
 
@@ -249,7 +252,6 @@
   - @rocket.chat/apps@0.1.0-rc.0
   - @rocket.chat/cron@0.1.0-rc.0
   - @rocket.chat/server-cloud-communication@0.0.2
-=======
 - Bump @rocket.chat/meteor version.
 
 - ([#32683](https://github.com/RocketChat/Rocket.Chat/pull/32683) by [@dionisio-bot](https://github.com/dionisio-bot)) livechat `setDepartment` livechat api fixes:
@@ -280,7 +282,6 @@
   - @rocket.chat/ui-video-conf@7.0.3
   - @rocket.chat/web-ui-registration@7.0.3
   - @rocket.chat/instance-status@0.0.42
->>>>>>> 2e700797
   </details>
 
 ## 6.9.2
