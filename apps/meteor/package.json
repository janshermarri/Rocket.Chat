--- conflicted
+++ resolved
@@ -1,11 +1,7 @@
 {
 	"name": "@rocket.chat/meteor",
 	"description": "The Ultimate Open Source WebChat Platform",
-<<<<<<< HEAD
 	"version": "6.3.0-develop",
-=======
-	"version": "6.2.0-rc.11",
->>>>>>> 0932931e
 	"private": true,
 	"author": {
 		"name": "Rocket.Chat",
