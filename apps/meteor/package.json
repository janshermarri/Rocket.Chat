{
	"name": "@rocket.chat/meteor",
	"description": "The Ultimate Open Source WebChat Platform",
<<<<<<< HEAD
	"version": "6.6.0-develop",
=======
	"version": "6.5.1",
>>>>>>> e12727ef
	"private": true,
	"author": {
		"name": "Rocket.Chat",
		"url": "https://rocket.chat/"
	},
	"keywords": [
		"rocketchat",
		"rocket",
		"chat"
	],
	"scripts": {
		"start": "meteor",
		"build:ci": "METEOR_DISABLE_OPTIMISTIC_CACHING=1 meteor build --server-only",
		"dev": "meteor --exclude-archs \"web.browser.legacy, web.cordova\"",
		"dsv": "meteor npm run dev",
		"ha": "meteor npm run ha:start",
		"ms": "TRANSPORTER=${TRANSPORTER:-TCP} meteor npm run dev",
		"ha:start": "TS_NODE_COMPILER_OPTIONS='{\"module\": \"commonjs\"}' ts-node .scripts/run-ha.ts main",
		"ha:add": "TS_NODE_COMPILER_OPTIONS='{\"module\": \"commonjs\"}' ts-node .scripts/run-ha.ts instance",
		"migration:add": "ts-node-transpile-only --skip-project .scripts/make-migration.ts",
		"debug": "meteor run --inspect",
		"debug-brk": "meteor run --inspect-brk",
		"lint": "yarn stylelint && yarn eslint",
		"eslint": "NODE_OPTIONS=\"--max-old-space-size=4098\" eslint --ext .js,.jsx,.ts,.tsx .  --cache",
		"eslint:fix": "eslint --ext .js,.jsx,.ts,.tsx . --fix --cache",
		"obj:dev": "TEST_MODE=true yarn dev",
		"stylelint": "stylelint \"app/**/*.css\" \"client/**/*.css\" \"app/**/*.less\" \"client/**/*.less\" \"ee/**/*.less\"",
		"stylelint:fix": "stylelint --fix \"app/**/*.css\" \"client/**/*.css\" \"app/**/*.less\" \"client/**/*.less\" \"ee/**/*.less\"",
		"typecheck": "cross-env NODE_OPTIONS=\"--max-old-space-size=8192\" tsc -p tsconfig.typecheck.json",
		"deploy": "npm run build && pm2 startOrRestart pm2.json",
		"coverage": "TS_NODE_COMPILER_OPTIONS='{\"module\": \"commonjs\"}' nyc -r html mocha --config ./.mocharc.js",
		"test:e2e": "playwright test",
		"test:e2e:federation": "playwright test --config=playwright-federation.config.ts",
		"test:e2e:nyc": "nyc report --reporter=lcov",
		"testapi": "TS_NODE_COMPILER_OPTIONS='{\"module\": \"commonjs\"}' mocha --config ./.mocharc.api.js",
		"testunit": "npm run .testunit:definition && npm run .testunit:client && npm run .testunit:server:cov",
		".testunit:server": "TS_NODE_COMPILER_OPTIONS='{\"module\": \"commonjs\"}' mocha --config ./.mocharc.js",
		".testunit:server:cov": "TS_NODE_COMPILER_OPTIONS='{\"module\": \"commonjs\"}' nyc -r text -r lcov mocha --config ./.mocharc.js",
		".testunit:client": "jest --silent && TS_NODE_COMPILER_OPTIONS='{\"module\": \"commonjs\"}' mocha --config ./.mocharc.client.js --exit",
		".testunit:definition": "TS_NODE_COMPILER_OPTIONS='{\"module\": \"commonjs\"}' mocha --config ./.mocharc.definition.js",
		"testunit-watch": "TS_NODE_COMPILER_OPTIONS='{\"module\": \"commonjs\"}' mocha --watch --config ./.mocharc.js",
		"test": "npm run testapi && npm run testui",
		"translation-diff": "node .scripts/translationDiff.js",
		"translation-check": "node .scripts/check-i18n.js",
		"translation-fix-order": "node .scripts/fix-i18n.js",
		"version": "node .scripts/version.js",
		"set-version": "node .scripts/set-version.js",
		"release": "meteor npm run set-version --silent",
		"storybook": "cross-env NODE_OPTIONS=--max-old-space-size=8192 start-storybook -p 6006 --no-version-updates",
		"prepare": "node playwright.prepare.mjs",
		"docker:start": "docker-compose up"
	},
	"license": "MIT",
	"repository": {
		"type": "git",
		"url": "https://github.com/RocketChat/Rocket.Chat.git"
	},
	"bugs": {
		"url": "https://github.com/RocketChat/Rocket.Chat/issues",
		"email": "support@rocket.chat"
	},
	"devDependencies": {
		"@axe-core/playwright": "^4.7.3",
		"@babel/core": "~7.22.20",
		"@babel/eslint-parser": "~7.23.3",
		"@babel/plugin-proposal-nullish-coalescing-operator": "~7.18.6",
		"@babel/plugin-proposal-optional-chaining": "~7.21.0",
		"@babel/preset-env": "~7.22.20",
		"@babel/preset-react": "~7.22.15",
		"@babel/register": "~7.22.15",
		"@faker-js/faker": "~8.0.2",
		"@playwright/test": "^1.37.1",
		"@rocket.chat/eslint-config": "workspace:^",
		"@rocket.chat/livechat": "workspace:^",
		"@rocket.chat/mock-providers": "workspace:^",
		"@settlin/spacebars-loader": "^1.0.9",
		"@storybook/addon-a11y": "6.5.16",
		"@storybook/addon-essentials": "~6.5.16",
		"@storybook/addon-interactions": "~6.5.16",
		"@storybook/addon-postcss": "~2.0.0",
		"@storybook/addons": "~6.5.16",
		"@storybook/react": "~6.5.16",
		"@storybook/testing-library": "0.0.13",
		"@swc/core": "^1.3.95",
		"@swc/jest": "^0.2.29",
		"@tanstack/react-query-devtools": "^4.19.1",
		"@testing-library/react": "~12.1.5",
		"@testing-library/react-hooks": "^8.0.1",
		"@testing-library/user-event": "~13.5.0",
		"@types/adm-zip": "^0.5.3",
		"@types/archiver": "^5.3.4",
		"@types/bad-words": "^3.0.2",
		"@types/bcrypt": "^5.0.1",
		"@types/body-parser": "^1.19.4",
		"@types/busboy": "^1.5.2",
		"@types/chai": "^4.3.9",
		"@types/chai-as-promised": "^7.1.7",
		"@types/chai-datetime": "0.0.38",
		"@types/chai-dom": "1.11.2",
		"@types/chai-spies": "~1.0.5",
		"@types/codemirror": "^5.60.12",
		"@types/cookie-parser": "^1.4.5",
		"@types/cors": "^2.8.15",
		"@types/cssom": "^0.4.2",
		"@types/dompurify": "^2.3.3",
		"@types/ejson": "^2.2.1",
		"@types/express": "^4.17.20",
		"@types/express-rate-limit": "^5.1.3",
		"@types/fibers": "^3.1.3",
		"@types/google-libphonenumber": "^7.4.29",
		"@types/gravatar": "^1.8.5",
		"@types/he": "^1.1.2",
		"@types/i18next-sprintf-postprocessor": "^0.2.2",
		"@types/imap": "^0.8.39",
		"@types/jsdom": "^16.2.15",
		"@types/jsdom-global": "^3.0.6",
		"@types/jsrsasign": "^10.5.11",
		"@types/later": "^1.2.8",
		"@types/ldapjs": "^2.2.5",
		"@types/less": "~3.0.5",
		"@types/lodash.get": "^4.4.8",
		"@types/mailparser": "^3.4.3",
		"@types/marked": "^4.0.8",
		"@types/meteor-collection-hooks": "^0.8.8",
		"@types/mkdirp": "^1.0.2",
		"@types/mocha": "github:whitecolor/mocha-types",
		"@types/moment-timezone": "^0.5.30",
		"@types/node": "^14.18.63",
		"@types/node-gcm": "^1.0.3",
		"@types/node-rsa": "^1.1.3",
		"@types/nodemailer": "^6.4.13",
		"@types/oauth2-server": "^3.0.15",
		"@types/parseurl": "^1.3.2",
		"@types/prometheus-gc-stats": "^0.6.3",
		"@types/proxyquire": "^1.3.30",
		"@types/psl": "^1.1.2",
		"@types/react": "~17.0.69",
		"@types/react-dom": "~17.0.22",
		"@types/rewire": "^2.5.29",
		"@types/sanitize-html": "^2.9.3",
		"@types/semver": "^7.3.10",
		"@types/sharp": "^0.30.5",
		"@types/sinon": "^10.0.20",
		"@types/strict-uri-encode": "^2.0.1",
		"@types/string-strip-html": "^5.0.1",
		"@types/supertest": "^2.0.15",
		"@types/textarea-caret": "^3.0.2",
		"@types/ua-parser-js": "^0.7.38",
		"@types/use-subscription": "^1.0.1",
		"@types/use-sync-external-store": "^0.0.5",
		"@types/uuid": "^8.3.4",
		"@types/xml-crypto": "~1.4.4",
		"@types/xml-encryption": "~1.2.3",
		"@typescript-eslint/eslint-plugin": "~5.60.1",
		"@typescript-eslint/parser": "~5.60.1",
		"autoprefixer": "^9.8.8",
		"babel-loader": "^8.3.0",
		"babel-plugin-array-includes": "^2.0.3",
		"babel-plugin-istanbul": "^6.1.1",
		"chai": "^4.3.10",
		"chai-as-promised": "^7.1.1",
		"chai-datetime": "^1.8.0",
		"chai-dom": "^1.11.0",
		"chai-spies": "~1.0.0",
		"cross-env": "^7.0.3",
		"emojione-assets": "^4.5.0",
		"eslint": "~8.45.0",
		"eslint-config-prettier": "~8.8.0",
		"eslint-plugin-anti-trojan-source": "~1.1.1",
		"eslint-plugin-import": "~2.26.0",
		"eslint-plugin-no-floating-promise": "~1.0.2",
		"eslint-plugin-playwright": "~0.15.3",
		"eslint-plugin-prettier": "~4.2.1",
		"eslint-plugin-react": "~7.32.2",
		"eslint-plugin-react-hooks": "~4.6.0",
		"eslint-plugin-testing-library": "~5.11.1",
		"eslint-plugin-you-dont-need-lodash-underscore": "~6.12.0",
		"fast-glob": "^3.2.12",
		"i18next": "~23.4.9",
		"jest": "~29.6.4",
		"jsdom-global": "^3.0.2",
		"mocha": "^9.2.2",
		"nyc": "^15.1.0",
		"outdent": "~0.8.0",
		"pino-pretty": "^7.6.1",
		"playwright-qase-reporter": "^1.2.1",
		"postcss": "~8.4.31",
		"postcss-custom-properties": "^11.0.0",
		"postcss-easy-import": "^3.0.0",
		"postcss-load-config": "^3.1.4",
		"postcss-media-minmax": "^5.0.0",
		"postcss-nested": "^5.0.6",
		"postcss-url": "^10.1.3",
		"prettier": "~2.8.8",
		"proxyquire": "^2.1.3",
		"react-docgen-typescript-plugin": "^1.0.5",
		"rewire": "^6.0.0",
		"sinon": "^14.0.2",
		"source-map": "^0.7.4",
		"stylelint": "^14.9.1",
		"stylelint-order": "^5.0.0",
		"supertest": "^6.2.3",
		"template-file": "^6.0.1",
		"ts-node": "^10.9.1",
		"typescript": "~5.3.2"
	},
	"dependencies": {
		"@babel/runtime": "~7.22.15",
		"@bugsnag/js": "~7.20.2",
		"@bugsnag/plugin-react": "~7.19.0",
		"@google-cloud/storage": "^6.11.0",
		"@kaciras/deasync": "^1.0.3",
		"@nivo/bar": "0.80.0",
		"@nivo/core": "0.80.0",
		"@nivo/heatmap": "0.80.0",
		"@nivo/line": "0.80.0",
		"@nivo/pie": "0.80.0",
		"@react-aria/color": "^3.0.0-beta.15",
		"@react-pdf/renderer": "^3.1.14",
		"@rocket.chat/account-utils": "workspace:^",
		"@rocket.chat/agenda": "workspace:^",
		"@rocket.chat/api-client": "workspace:^",
		"@rocket.chat/apps-engine": "1.41.0",
		"@rocket.chat/base64": "workspace:^",
		"@rocket.chat/cas-validate": "workspace:^",
		"@rocket.chat/core-services": "workspace:^",
		"@rocket.chat/core-typings": "workspace:^",
		"@rocket.chat/cron": "workspace:^",
		"@rocket.chat/css-in-js": "~0.31.25",
		"@rocket.chat/emitter": "~0.31.25",
		"@rocket.chat/favicon": "workspace:^",
		"@rocket.chat/forked-matrix-appservice-bridge": "^4.0.2",
		"@rocket.chat/forked-matrix-bot-sdk": "^0.6.0-beta.3",
		"@rocket.chat/fuselage": "0.39.0",
		"@rocket.chat/fuselage-hooks": "~0.32.1",
		"@rocket.chat/fuselage-polyfills": "~0.31.25",
		"@rocket.chat/fuselage-toastbar": "~0.31.25",
		"@rocket.chat/fuselage-tokens": "~0.32.0",
		"@rocket.chat/fuselage-ui-kit": "workspace:^",
		"@rocket.chat/gazzodown": "workspace:^",
		"@rocket.chat/i18n": "workspace:^",
		"@rocket.chat/icons": "~0.32.0",
		"@rocket.chat/instance-status": "workspace:^",
		"@rocket.chat/jwt": "workspace:^",
		"@rocket.chat/layout": "~0.31.26",
		"@rocket.chat/license": "workspace:^",
		"@rocket.chat/log-format": "workspace:^",
		"@rocket.chat/logger": "workspace:^",
		"@rocket.chat/logo": "~0.31.28",
		"@rocket.chat/memo": "~0.31.25",
		"@rocket.chat/message-parser": "~0.31.27",
		"@rocket.chat/model-typings": "workspace:^",
		"@rocket.chat/models": "workspace:^",
		"@rocket.chat/mp3-encoder": "0.24.0",
		"@rocket.chat/omnichannel-services": "workspace:^",
		"@rocket.chat/onboarding-ui": "~0.33.3",
		"@rocket.chat/password-policies": "workspace:^",
		"@rocket.chat/pdf-worker": "workspace:^",
		"@rocket.chat/poplib": "workspace:^",
		"@rocket.chat/presence": "workspace:^",
		"@rocket.chat/random": "workspace:^",
		"@rocket.chat/rest-typings": "workspace:^",
		"@rocket.chat/server-cloud-communication": "workspace:^",
		"@rocket.chat/server-fetch": "workspace:^",
		"@rocket.chat/sha256": "workspace:^",
		"@rocket.chat/string-helpers": "~0.31.25",
		"@rocket.chat/tools": "workspace:^",
		"@rocket.chat/ui-client": "workspace:^",
		"@rocket.chat/ui-composer": "workspace:^",
		"@rocket.chat/ui-contexts": "workspace:^",
		"@rocket.chat/ui-kit": "workspace:~",
		"@rocket.chat/ui-theming": "workspace:^",
		"@rocket.chat/ui-video-conf": "workspace:^",
		"@rocket.chat/web-ui-registration": "workspace:^",
		"@slack/bolt": "^3.14.0",
		"@slack/rtm-api": "^6.0.0",
		"@tanstack/react-query": "^4.16.1",
		"@types/cookie": "^0.5.3",
		"@types/katex": "^0.14.0",
		"@types/lodash": "^4.14.200",
		"@types/lodash.debounce": "^4.0.8",
		"@types/object-path": "^0.11.3",
		"@types/proxy-from-env": "^1.0.3",
		"@types/speakeasy": "^2.0.9",
		"@xmldom/xmldom": "^0.8.10",
		"adm-zip": "0.5.10",
		"ajv": "^8.11.0",
		"ajv-formats": "~2.1.1",
		"apn": "2.2.0",
		"archiver": "^3.1.1",
		"asterisk-manager": "^0.2.0",
		"atlassian-crowd-patched": "^0.5.1",
		"autolinker": "^3.15.0",
		"aws-sdk": "^2.1363.0",
		"bad-words": "^3.0.4",
		"bcrypt": "^5.0.1",
		"body-parser": "1.20.2",
		"bson": "^4.6.4",
		"busboy": "^1.6.0",
		"bytebuffer": "5.0.1",
		"chalk": "^4.0.0",
		"change-case": "^4.1.2",
		"chart.js": "^3.8.0",
		"codemirror": "^5.65.15",
		"colorette": "^2.0.20",
		"colors": "^1.4.0",
		"connect": "^3.7.0",
		"cookie": "^0.5.0",
		"cookie-parser": "^1.4.6",
		"cors": "^2.8.5",
		"cron": "~1.8.2",
		"css-vars-ponyfill": "^2.4.8",
		"csv-parse": "^5.2.0",
		"date-fns": "^2.28.0",
		"date.js": "~0.3.3",
		"debug": "~4.1.1",
		"dompurify": "^2.3.8",
		"ejson": "^2.2.3",
		"emailreplyparser": "^0.0.5",
		"emoji-toolkit": "^7.0.1",
		"emojione": "^4.5.0",
		"eventemitter3": "^4.0.7",
		"exif-be-gone": "^1.3.2",
		"express": "^4.17.3",
		"express-rate-limit": "^5.5.1",
		"fastq": "^1.13.0",
		"fflate": "^0.7.4",
		"fibers": "^5.0.3",
		"file-type": "^16.5.4",
		"filenamify": "^4.3.0",
		"filesize": "9.0.11",
		"generate-password": "^1.7.1",
		"google-libphonenumber": "^3.2.33",
		"googleapis": "^104.0.0",
		"gravatar": "^1.8.2",
		"he": "^1.2.0",
		"highlight.js": "^11.6.0",
		"hljs9": "npm:highlight.js@^9.18.5",
		"http-proxy-agent": "^5.0.0",
		"human-interval": "^2.0.1",
		"i18next-http-backend": "^1.4.5",
		"i18next-sprintf-postprocessor": "^0.2.2",
		"iconv-lite": "^0.6.3",
		"image-size": "^1.0.2",
		"imap": "^0.8.19",
		"ip-range-check": "^0.2.0",
		"is-svg": "^4.3.2",
		"isolated-vm": "4.4.2",
		"jschardet": "^3.0.0",
		"jsdom": "^16.7.0",
		"jsrsasign": "^10.5.24",
		"juice": "^8.0.0",
		"katex": "~0.16.9",
		"ldap-escape": "^2.0.6",
		"ldapjs": "^2.3.3",
		"limax": "^3.0.0",
		"localforage": "^1.10.0",
		"lodash.clonedeep": "^4.5.0",
		"lodash.debounce": "^4.0.8",
		"lodash.get": "^4.4.2",
		"mailparser": "^3.4.0",
		"marked": "^4.2.5",
		"mem": "^8.1.1",
		"meteor-node-stubs": "^1.2.5",
		"mime-db": "^1.52.0",
		"mime-type": "^4.0.0",
		"mkdirp": "^1.0.4",
		"moleculer": "^0.14.31",
		"moment": "^2.29.4",
		"moment-timezone": "^0.5.43",
		"mongo-message-queue": "^1.0.0",
		"mongodb": "^4.17.1",
		"nats": "^2.6.1",
		"node-abort-controller": "^3.1.1",
		"node-dogstatsd": "^0.0.7",
		"node-fetch": "2.3.0",
		"node-gcm": "1.0.5",
		"node-rsa": "^1.1.1",
		"nodemailer": "^6.7.8",
		"oauth2-server": "3.1.1",
		"object-path": "^0.11.8",
		"path": "^0.12.7",
		"path-to-regexp": "^6.2.1",
		"pdfjs-dist": "^2.13.216",
		"pino": "^8.15.0",
		"postis": "^2.2.0",
		"prom-client": "^14.2.0",
		"prometheus-gc-stats": "^0.6.5",
		"proxy-from-env": "^1.1.0",
		"psl": "^1.8.0",
		"query-string": "^7.1.3",
		"queue-fifo": "^0.2.6",
		"rc-scrollbars": "^1.1.6",
		"react": "~17.0.2",
		"react-aria": "~3.23.1",
		"react-dom": "~17.0.2",
		"react-error-boundary": "^3.1.4",
		"react-hook-form": "~7.45.4",
		"react-i18next": "~13.2.2",
		"react-keyed-flatten-children": "^1.3.0",
		"react-virtuoso": "^1.11.1",
		"redis": "^4.0.6",
		"sanitize-html": "^2.7.2",
		"semver": "^7.3.7",
		"sharp": "^0.32.6",
		"sip.js": "^0.20.1",
		"sodium-native": "^3.3.0",
		"sodium-plus": "^0.9.0",
		"speakeasy": "^2.0.0",
		"stream-buffers": "^3.0.2",
		"strict-uri-encode": "^2.0.0",
		"string-strip-html": "^7.0.3",
		"suretype": "~2.4.1",
		"swiper": "^9.3.2",
		"tar-stream": "^1.6.2",
		"textarea-caret": "^3.1.0",
		"tinykeys": "^1.4.0",
		"turndown": "^7.1.2",
		"twilio": "^3.76.1",
		"twit": "^2.2.11",
		"typia": "^5.3.3",
		"ua-parser-js": "^1.0.37",
		"underscore": "^1.13.6",
		"universal-perf-hooks": "^1.0.1",
		"url-polyfill": "^1.1.12",
		"use-subscription": "~1.6.0",
		"use-sync-external-store": "^1.2.0",
		"uuid": "^8.3.2",
		"vm2": "^3.9.19",
		"webdav": "^4.11.3",
		"xml-crypto": "~3.1.0",
		"xml-encryption": "~3.0.2",
		"xml2js": "~0.5.0",
		"yaqrcode": "^0.2.1"
	},
	"meteor": {
		"mainModule": {
			"client": "client/main.ts",
			"server": "server/main.ts"
		}
	},
	"browserslist": [
		"last 2 versions",
		"Firefox ESR"
	],
	"volta": {
		"extends": "../../package.json"
	},
	"installConfig": {
		"hoistingLimits": "workspaces"
	},
	"rocketchat": {
		"minimumClientVersions": {
			"desktop": "3.9.6",
			"mobile": "4.39.0"
		}
	}
}<|MERGE_RESOLUTION|>--- conflicted
+++ resolved
@@ -1,11 +1,7 @@
 {
 	"name": "@rocket.chat/meteor",
 	"description": "The Ultimate Open Source WebChat Platform",
-<<<<<<< HEAD
 	"version": "6.6.0-develop",
-=======
-	"version": "6.5.1",
->>>>>>> e12727ef
 	"private": true,
 	"author": {
 		"name": "Rocket.Chat",
