import type { Locator, Page } from '@playwright/test';

import { expect } from '../../utils/test';

export class HomeSidenav {
	private readonly page: Page;

	constructor(page: Page) {
		this.page = page;
	}

	get checkboxPrivateChannel(): Locator {
		return this.page.locator('label', { has: this.page.getByRole('checkbox', { name: 'Private' }) });
	}

	get checkboxEncryption(): Locator {
		return this.page.locator('role=dialog[name="Create channel"] >> label >> text="Encrypted"');
	}

	get checkboxReadOnly(): Locator {
		return this.page.locator('label', { has: this.page.getByRole('checkbox', { name: 'Read-only' }) });
	}

	get inputChannelName(): Locator {
		return this.page.locator('#modal-root [data-qa="create-channel-modal"] [data-qa-type="channel-name-input"]');
	}

	get inputDirectUsername(): Locator {
		return this.page.locator('#modal-root [data-qa="create-direct-modal"] [data-qa-type="user-auto-complete-input"]');
	}

	get btnCreate(): Locator {
		return this.page.locator('role=button[name="Create"]');
	}

	get userProfileMenu(): Locator {
		return this.page.getByRole('button', { name: 'User menu' });
	}

	get sidebarChannelsList(): Locator {
		return this.page.getByRole('list', { name: 'Channels' });
	}

	get sidebarToolbar(): Locator {
		return this.page.getByRole('toolbar', { name: 'Sidebar actions' });
	}

<<<<<<< HEAD
	get sidebarSearchSection() {
		return this.page.getByRole('navigation', { name: 'sidebar' }).getByRole('searchbox');
	}
	
=======
	// Note: this is different from openChat because queued chats are not searchable
	getQueuedChat(name: string): Locator {
		return this.page.locator('[data-qa="sidebar-item-title"]', { hasText: name }).first();
	}

>>>>>>> 972ba42f
	get accountProfileOption(): Locator {
		return this.page.locator('role=menuitemcheckbox[name="Profile"]');
	}

	getSidebarItemByName(name: string): Locator {
		return this.page.locator(`[data-qa="sidebar-item"][aria-label="${name}"]`);
	}

	async selectPriority(name: string, priority: string) {
		const sidebarItem = this.getSidebarItemByName(name);
		await sidebarItem.focus();
		await sidebarItem.locator('.rcx-sidebar-item__menu').click();
		await this.page.locator(`li[value="${priority}"]`).click();
	}

	async openAdministrationByLabel(text: string): Promise<void> {
		await this.page.locator('role=button[name="Manage"]').click();
		await this.page.locator(`role=menuitem[name="${text}"]`).click();
	}

	async openInstalledApps(): Promise<void> {
		await this.page.locator('role=button[name="Administration"]').click();
		await this.page.locator('//div[contains(text(),"Installed")]').click();
	}

	async openNewByLabel(text: string): Promise<void> {
		await this.page.locator('role=button[name="Create new"]').click();
		await this.page.locator(`role=menuitem[name="${text}"]`).click();
	}

	async typeSearch(text: string): Promise<void> {
		await this.sidebarSearchSection.fill(text);
	}

	async logout(): Promise<void> {
		await this.userProfileMenu.click();
		await this.page.locator('//*[contains(@class, "rcx-option__content") and contains(text(), "Logout")]').click();
	}

	async switchStatus(status: 'offline' | 'online'): Promise<void> {
		await this.userProfileMenu.click();
		await this.page.locator(`role=menuitemcheckbox[name="${status}"]`).click();
	}

	async openChat(name: string): Promise<void> {
		await this.typeSearch(name);
		await this.page.locator(`role=search >> role=listbox >> role=link >> text="${name}"`).click();
		await this.waitForChannel();
	}

	async waitForChannel(): Promise<void> {
		await this.page.locator('role=main').waitFor();
		await this.page.locator('role=main >> role=heading[level=1]').waitFor();

		await expect(this.page.locator('role=main >> .rcx-skeleton')).toHaveCount(0);
		await expect(this.page.locator('role=main >> role=list')).not.toHaveAttribute('aria-busy', 'true');
	}

	async switchOmnichannelStatus(status: 'offline' | 'online') {
		// button has a id of "omnichannel-status-toggle"
		const toggleButton = this.page.locator('#omnichannel-status-toggle');
		await expect(toggleButton).toBeVisible();

		enum StatusTitleMap {
			offline = 'Turn on answer chats',
			online = 'Turn off answer chats',
		}

		const currentStatus = await toggleButton.getAttribute('title');
		if (status === 'offline') {
			if (currentStatus === StatusTitleMap.online) {
				await toggleButton.click();
			}
		} else if (currentStatus === StatusTitleMap.offline) {
			await toggleButton.click();
		}

		await this.page.waitForTimeout(500);

		const newStatus = await this.page.locator('#omnichannel-status-toggle').getAttribute('title');
		expect(newStatus).toBe(status === 'offline' ? StatusTitleMap.offline : StatusTitleMap.online);
	}

	async createPublicChannel(name: string) {
		await this.openNewByLabel('Channel');
		await this.checkboxPrivateChannel.click();
		await this.inputChannelName.type(name);
		await this.btnCreate.click();
	}

	async createEncryptedChannel(name: string) {
		await this.openNewByLabel('Channel');
		await this.inputChannelName.type(name);
		await this.checkboxEncryption.click();
		await this.btnCreate.click();
	}
}<|MERGE_RESOLUTION|>--- conflicted
+++ resolved
@@ -45,18 +45,15 @@
 		return this.page.getByRole('toolbar', { name: 'Sidebar actions' });
 	}
 
-<<<<<<< HEAD
 	get sidebarSearchSection() {
 		return this.page.getByRole('navigation', { name: 'sidebar' }).getByRole('searchbox');
 	}
-	
-=======
+
 	// Note: this is different from openChat because queued chats are not searchable
 	getQueuedChat(name: string): Locator {
 		return this.page.locator('[data-qa="sidebar-item-title"]', { hasText: name }).first();
 	}
 
->>>>>>> 972ba42f
 	get accountProfileOption(): Locator {
 		return this.page.locator('role=menuitemcheckbox[name="Profile"]');
 	}
