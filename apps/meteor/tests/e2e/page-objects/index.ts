--- conflicted
+++ resolved
@@ -14,9 +14,6 @@
 export * from './omnichannel-custom-fields';
 export * from './omnichannel-units';
 export * from './home-omnichannel';
-<<<<<<< HEAD
 export * from './admin-ldap';
-=======
 export * from './omnichannel-monitors';
->>>>>>> cf3f91fa
 export * from './utils';