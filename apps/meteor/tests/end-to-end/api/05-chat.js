import { expect } from 'chai';

import { getCredentials, api, request, credentials, message } from '../../data/api-data.js';
import { password } from '../../data/user';
import { createRoom } from '../../data/rooms.helper.js';
import { sendSimpleMessage, deleteMessage, pinMessage } from '../../data/chat.helper.js';
import { updatePermission, updateSetting } from '../../data/permissions.helper';
import { createUser, login } from '../../data/users.helper';

describe('[Chat]', function () {
	this.retries(0);

	before((done) => getCredentials(done));

	describe('/chat.postMessage', () => {
		it('should throw an error when at least one of required parameters(channel, roomId) is not sent', (done) => {
			request
				.post(api('chat.postMessage'))
				.set(credentials)
				.send({
					text: 'Sample message',
					alias: 'Gruggy',
					emoji: ':smirk:',
					avatar: 'http://res.guggy.com/logo_128.png',
				})
				.expect('Content-Type', 'application/json')
				.expect(400)
				.expect((res) => {
					expect(res.body).to.have.property('success', false);
					expect(res.body).to.have.property('error', '[invalid-channel]');
				})
				.end(done);
		});

		it('should throw an error when it has some properties with the wrong type(attachments.title_link_download, attachments.fields, message_link)', (done) => {
			request
				.post(api('chat.postMessage'))
				.set(credentials)
				.send({
					channel: 'general',
					alias: 'Gruggy',
					text: 'Sample message',
					emoji: ':smirk:',
					avatar: 'http://res.guggy.com/logo_128.png',
					attachments: [
						{
							color: '#ff0000',
							text: 'Yay for gruggy!',
							ts: '2016-12-09T16:53:06.761Z',
							thumb_url: 'http://res.guggy.com/logo_128.png',
							message_link: 12,
							collapsed: false,
							author_name: 'Bradley Hilton',
							author_link: 'https://rocket.chat/',
							author_icon: 'https://avatars.githubusercontent.com/u/850391?v=3',
							title: 'Attachment Example',
							title_link: 'https://youtube.com',
							title_link_download: 'https://youtube.com',
							image_url: 'http://res.guggy.com/logo_128.png',
							audio_url: 'http://www.w3schools.com/tags/horse.mp3',
							video_url: 'http://www.w3schools.com/tags/movie.mp4',
							fields: '',
						},
					],
				})
				.expect('Content-Type', 'application/json')
				.expect(400)
				.expect((res) => {
					expect(res.body).to.have.property('success', false);
					expect(res.body).to.have.property('error');
				})
				.end(done);
		});

		describe('should throw an error when the sensitive properties contain malicious XSS values', () => {
			it('attachment.message_link', () =>
				request
					.post(api('chat.postMessage'))
					.set(credentials)
					.send({
						channel: 'general',
						alias: 'Gruggy',
						text: 'Sample message',
						avatar: 'http://res.guggy.com/logo_128.png',
						emoji: ':smirk:',
						attachments: [
							{
								color: '#ff0000',
								text: 'Yay for gruggy!',
								ts: '2016-12-09T16:53:06.761Z',
								thumb_url: 'http://res.guggy.com/logo_128.png',
								message_link: 'javascript:alert("xss")',
							},
						],
					})
					.expect('Content-Type', 'application/json')
					.expect(400)
					.expect((res) => {
						expect(res.body).to.have.property('success', false);
						expect(res.body).to.have.property('error');
					}));

			it('attachment.author_link', () =>
				request
					.post(api('chat.postMessage'))
					.set(credentials)
					.send({
						channel: 'general',
						text: 'Sample message',
						alias: 'Gruggy',
						emoji: ':smirk:',
						avatar: 'http://res.guggy.com/logo_128.png',
						attachments: [
							{
								color: '#ff0000',
								text: 'Yay for gruggy!',
								ts: '2016-12-09T16:53:06.761Z',
								thumb_url: 'http://res.guggy.com/logo_128.png',
								author_link: 'javascript:alert("xss")',
							},
						],
					})
					.expect('Content-Type', 'application/json')
					.expect(400)
					.expect((res) => {
						expect(res.body).to.have.property('success', false);
						expect(res.body).to.have.property('error');
					}));

			it('attachment.title_link', () =>
				request
					.post(api('chat.postMessage'))
					.set(credentials)
					.send({
						channel: 'general',
						text: 'Sample message',
						alias: 'Gruggy',
						emoji: ':smirk:',
						avatar: 'http://res.guggy.com/logo_128.png',
						attachments: [
							{
								color: '#ff0000',
								text: 'Yay for gruggy!',
								ts: '2016-12-09T16:53:06.761Z',
								title: 'Attachment Example',
								title_link: 'javascript:alert("xss")',
							},
						],
					})
					.expect('Content-Type', 'application/json')
					.expect(400)
					.expect((res) => {
						expect(res.body).to.have.property('success', false);
						expect(res.body).to.have.property('error');
					}));

			it('attachment.action.url', () =>
				request
					.post(api('chat.postMessage'))
					.set(credentials)
					.send({
						channel: 'general',
						text: 'Sample message',
						alias: 'Gruggy',
						emoji: ':smirk:',
						avatar: 'http://res.guggy.com/logo_128.png',
						attachments: [
							{
								color: '#ff0000',
								text: 'Yay for gruggy!',
								ts: '2016-12-09T16:53:06.761Z',
								title: 'Attachment Example',
								title_link: 'https://youtube.com',
								actions: [
									{
										type: 'button',
										text: 'Text',
										url: 'javascript:alert("xss")',
									},
								],
							},
						],
					})
					.expect('Content-Type', 'application/json')
					.expect(400)
					.expect((res) => {
						expect(res.body).to.have.property('success', false);
						expect(res.body).to.have.property('error');
					}));

			it('message.avatar', () =>
				request
					.post(api('chat.postMessage'))
					.set(credentials)
					.send({
						channel: 'general',
						text: 'Sample message',
						emoji: ':smirk:',
						avatar: 'javascript:alert("xss")',
						alias: 'Gruggy',
						attachments: [
							{
								color: '#ff0000',
								text: 'Yay for gruggy!',
								ts: '2016-12-09T16:53:06.761Z',
								title: 'Attachment Example',
								title_link: 'https://youtube.com',
								actions: [
									{
										type: 'button',
										text: 'Text',
										url: 'https://youtube.com',
									},
								],
							},
						],
					})
					.expect('Content-Type', 'application/json')
					.expect(400)
					.expect((res) => {
						expect(res.body).to.have.property('success', false);
						expect(res.body).to.have.property('error');
					}));

			it('attachment.action.image_url', () =>
				request
					.post(api('chat.postMessage'))
					.set(credentials)
					.send({
						channel: 'general',
						text: 'Sample message',
						alias: 'Gruggy',
						emoji: ':smirk:',
						avatar: 'http://res.guggy.com/logo_128.png',
						attachments: [
							{
								color: '#ff0000',
								text: 'Yay for gruggy!',
								ts: '2016-12-09T16:53:06.761Z',
								title: 'Attachment Example',
								title_link: 'https://youtube.com',
								actions: [
									{
										type: 'button',
										text: 'Text',
										url: 'http://res.guggy.com/logo_128.png',
										image_url: 'javascript:alert("xss")',
									},
								],
							},
						],
					})
					.expect('Content-Type', 'application/json')
					.expect(400)
					.expect((res) => {
						expect(res.body).to.have.property('success', false);
						expect(res.body).to.have.property('error');
					}));

			it('attachment.thumb_url', () =>
				request
					.post(api('chat.postMessage'))
					.set(credentials)
					.send({
						channel: 'general',
						text: 'Sample message',
						emoji: ':smirk:',
						alias: 'Gruggy',
						avatar: 'http://res.guggy.com/logo_128.png',
						attachments: [
							{
								color: '#ff0000',
								text: 'Yay for gruggy!',
								ts: '2016-12-09T16:53:06.761Z',
								title: 'Attachment Example',
								thumb_url: 'javascript:alert("xss")',
								title_link: 'http://res.guggy.com/logo_128.png',
							},
						],
					})
					.expect('Content-Type', 'application/json')
					.expect(400)
					.expect((res) => {
						expect(res.body).to.have.property('success', false);
						expect(res.body).to.have.property('error');
					}));

			it('attachment.author_icon', () =>
				request
					.post(api('chat.postMessage'))
					.set(credentials)
					.send({
						channel: 'general',
						text: 'Sample message',
						emoji: ':smirk:',
						alias: 'Gruggy',
						avatar: 'http://res.guggy.com/logo_128.png',
						attachments: [
							{
								color: '#ff0000',
								text: 'Yay for gruggy!',
								ts: '2016-12-09T16:53:06.761Z',
								title: 'Attachment Example',
								author_icon: 'javascript:alert("xss")',
								title_link: 'http://res.guggy.com/logo_128.png',
							},
						],
					})
					.expect('Content-Type', 'application/json')
					.expect(400)
					.expect((res) => {
						expect(res.body).to.have.property('success', false);
						expect(res.body).to.have.property('error');
					}));

			it('attachment.image_url', () =>
				request
					.post(api('chat.postMessage'))
					.set(credentials)
					.send({
						channel: 'general',
						text: 'Sample message',
						alias: 'Gruggy',
						emoji: ':smirk:',
						avatar: 'http://res.guggy.com/logo_128.png',
						attachments: [
							{
								color: '#ff0000',
								text: 'Yay for gruggy!',
								ts: '2016-12-09T16:53:06.761Z',
								title: 'Attachment Example',
								image_url: 'javascript:alert("xss")',
								title_link: 'http://res.guggy.com/logo_128.png',
							},
						],
					})
					.expect('Content-Type', 'application/json')
					.expect(400)
					.expect((res) => {
						expect(res.body).to.have.property('success', false);
						expect(res.body).to.have.property('error');
					}));
			it('attachment.audio_url', () =>
				request
					.post(api('chat.postMessage'))
					.set(credentials)
					.send({
						channel: 'general',
						text: 'Sample message',
						alias: 'Gruggy',
						emoji: ':smirk:',
						avatar: 'http://res.guggy.com/logo_128.png',
						attachments: [
							{
								color: '#ff0000',
								text: 'Yay for gruggy!',
								ts: '2016-12-09T16:53:06.761Z',
								title: 'Attachment Example',
								audio_url: 'javascript:alert("xss")',
								title_link: 'http://res.guggy.com/logo_128.png',
							},
						],
					})
					.expect('Content-Type', 'application/json')
					.expect(400)
					.expect((res) => {
						expect(res.body).to.have.property('success', false);
						expect(res.body).to.have.property('error');
					}));
			it('attachment.video_url', () =>
				request
					.post(api('chat.postMessage'))
					.set(credentials)
					.send({
						channel: 'general',
						alias: 'Gruggy',
						text: 'Sample message',
						emoji: ':smirk:',
						avatar: 'http://res.guggy.com/logo_128.png',
						attachments: [
							{
								color: '#ff0000',
								text: 'Yay for gruggy!',
								ts: '2016-12-09T16:53:06.761Z',
								title: 'Attachment Example',
								video_url: 'javascript:alert("xss")',
								title_link: 'http://res.guggy.com/logo_128.png',
							},
						],
					})
					.expect('Content-Type', 'application/json')
					.expect(400)
					.expect((res) => {
						expect(res.body).to.have.property('success', false);
						expect(res.body).to.have.property('error');
					}));
		});

		it('should throw an error when the properties (attachments.fields.title, attachments.fields.value) are with the wrong type', (done) => {
			request
				.post(api('chat.postMessage'))
				.set(credentials)
				.send({
					channel: 'general',
					text: 'Sample message',
					emoji: ':smirk:',
					alias: 'Gruggy',
					avatar: 'http://res.guggy.com/logo_128.png',
					attachments: [
						{
							color: '#ff0000',
							text: 'Yay for gruggy!',
							ts: '2016-12-09T16:53:06.761Z',
							thumb_url: 'http://res.guggy.com/logo_128.png',
							message_link: 'https://google.com',
							collapsed: false,
							author_name: 'Bradley Hilton',
							author_link: 'https://rocket.chat/',
							author_icon: 'https://avatars.githubusercontent.com/u/850391?v=3',
							title: 'Attachment Example',
							title_link: 'https://youtube.com',
							title_link_download: true,
							image_url: 'http://res.guggy.com/logo_128.png',
							audio_url: 'http://www.w3schools.com/tags/horse.mp3',
							video_url: 'http://www.w3schools.com/tags/movie.mp4',
							fields: [
								{
									short: true,
									title: 12,
									value: false,
								},
							],
						},
					],
				})
				.expect('Content-Type', 'application/json')
				.expect(400)
				.expect((res) => {
					expect(res.body).to.have.property('success', false);
					expect(res.body).to.have.property('error');
				})
				.end(done);
		});

		it('should return statusCode 200 when postMessage successfully', (done) => {
			request
				.post(api('chat.postMessage'))
				.set(credentials)
				.send({
					channel: 'general',
					text: 'Sample message',
					emoji: ':smirk:',
					attachments: [
						{
							color: '#ff0000',
							text: 'Yay for gruggy!',
							ts: '2016-12-09T16:53:06.761Z',
							thumb_url: 'http://res.guggy.com/logo_128.png',
							message_link: 'https://google.com',
							collapsed: false,
							author_name: 'Bradley Hilton',
							author_link: 'https://rocket.chat/',
							author_icon: 'https://avatars.githubusercontent.com/u/850391?v=3',
							title: 'Attachment Example',
							title_link: 'https://youtube.com',
							title_link_download: true,
							image_url: 'http://res.guggy.com/logo_128.png',
							audio_url: 'http://www.w3schools.com/tags/horse.mp3',
							video_url: 'http://www.w3schools.com/tags/movie.mp4',
							fields: [
								{
									short: true,
									title: 'Test',
									value: 'Testing out something or other',
								},
								{
									short: true,
									title: 'Another Test',
									value: '[Link](https://google.com/) something and this and that.',
								},
							],
						},
					],
				})
				.expect('Content-Type', 'application/json')
				.expect(200)
				.expect((res) => {
					expect(res.body).to.have.property('success', true);
					expect(res.body).to.have.nested.property('message.msg', 'Sample message');
					message._id = res.body.message._id;
				})
				.end(done);
		});
	});

	describe('/chat.getMessage', () => {
		it('should retrieve the message successfully', (done) => {
			request
				.get(api('chat.getMessage'))
				.set(credentials)
				.query({
					msgId: message._id,
				})
				.expect('Content-Type', 'application/json')
				.expect(200)
				.expect((res) => {
					expect(res.body).to.have.property('success', true);
					expect(res.body).to.have.nested.property('message._id', message._id);
				})
				.end(done);
		});
	});

	describe('/chat.sendMessage', () => {
		it("should throw an error when the required param 'rid' is not sent", (done) => {
			request
				.post(api('chat.sendMessage'))
				.set(credentials)
				.send({
					message: {
						text: 'Sample message',
						alias: 'Gruggy',
						emoji: ':smirk:',
						avatar: 'http://res.guggy.com/logo_128.png',
					},
				})
				.expect('Content-Type', 'application/json')
				.expect(400)
				.expect((res) => {
					expect(res.body).to.have.property('success', false);
					expect(res.body).to.have.property('error', "The 'rid' property on the message object is missing.");
				})
				.end(done);
		});

		describe('should throw an error when the sensitive properties contain malicious XSS values', () => {
			it('attachment.message_link', () =>
				request
					.post(api('chat.postMessage'))
					.set(credentials)
					.send({
						channel: 'general',
						alias: 'Gruggy',
						text: 'Sample message',
						emoji: ':smirk:',
						avatar: 'http://res.guggy.com/logo_128.png',
						attachments: [
							{
								color: '#ff0000',
								text: 'Yay for gruggy!',
								ts: '2016-12-09T16:53:06.761Z',
								thumb_url: 'http://res.guggy.com/logo_128.png',
								message_link: 'javascript:alert("xss")',
							},
						],
					})
					.expect('Content-Type', 'application/json')
					.expect(400)
					.expect((res) => {
						expect(res.body).to.have.property('success', false);
						expect(res.body).to.have.property('error');
					}));

			it('attachment.author_link', () =>
				request
					.post(api('chat.postMessage'))
					.set(credentials)
					.send({
						channel: 'general',
						text: 'Sample message',
						alias: 'Gruggy',
						emoji: ':smirk:',
						avatar: 'http://res.guggy.com/logo_128.png',
						attachments: [
							{
								color: '#ff0000',
								text: 'Yay for gruggy!',
								ts: '2016-12-09T16:53:06.761Z',
								thumb_url: 'http://res.guggy.com/logo_128.png',
								author_link: 'javascript:alert("xss")',
							},
						],
					})
					.expect('Content-Type', 'application/json')
					.expect(400)
					.expect((res) => {
						expect(res.body).to.have.property('success', false);
						expect(res.body).to.have.property('error');
					}));

			it('attachment.title_link', () =>
				request
					.post(api('chat.postMessage'))
					.set(credentials)
					.send({
						channel: 'general',
						text: 'Sample message',
						alias: 'Gruggy',
						emoji: ':smirk:',
						avatar: 'http://res.guggy.com/logo_128.png',
						attachments: [
							{
								color: '#ff0000',
								text: 'Yay for gruggy!',
								ts: '2016-12-09T16:53:06.761Z',
								title: 'Attachment Example',
								title_link: 'javascript:alert("xss")',
							},
						],
					})
					.expect('Content-Type', 'application/json')
					.expect(400)
					.expect((res) => {
						expect(res.body).to.have.property('success', false);
						expect(res.body).to.have.property('error');
					}));

			it('attachment.action.url', () =>
				request
					.post(api('chat.postMessage'))
					.set(credentials)
					.send({
						channel: 'general',
						text: 'Sample message',
						alias: 'Gruggy',
						emoji: ':smirk:',
						avatar: 'http://res.guggy.com/logo_128.png',
						attachments: [
							{
								color: '#ff0000',
								text: 'Yay for gruggy!',
								ts: '2016-12-09T16:53:06.761Z',
								title: 'Attachment Example',
								title_link: 'https://youtube.com',
								actions: [
									{
										type: 'button',
										text: 'Text',
										url: 'javascript:alert("xss")',
									},
								],
							},
						],
					})
					.expect('Content-Type', 'application/json')
					.expect(400)
					.expect((res) => {
						expect(res.body).to.have.property('success', false);
						expect(res.body).to.have.property('error');
					}));
		});

		it('should throw an error when it has some properties with the wrong type(attachments.title_link_download, attachments.fields, message_link)', (done) => {
			request
				.post(api('chat.sendMessage'))
				.set(credentials)
				.send({
					message: {
						channel: 'general',
						text: 'Sample message',
						alias: 'Gruggy',
						emoji: ':smirk:',
						avatar: 'http://res.guggy.com/logo_128.png',
						attachments: [
							{
								color: '#ff0000',
								text: 'Yay for gruggy!',
								ts: '2016-12-09T16:53:06.761Z',
								thumb_url: 'http://res.guggy.com/logo_128.png',
								message_link: 12,
								collapsed: false,
								author_name: 'Bradley Hilton',
								author_link: 'https://rocket.chat/',
								author_icon: 'https://avatars.githubusercontent.com/u/850391?v=3',
								title: 'Attachment Example',
								title_link: 'https://youtube.com',
								title_link_download: 'https://youtube.com',
								image_url: 'http://res.guggy.com/logo_128.png',
								audio_url: 'http://www.w3schools.com/tags/horse.mp3',
								video_url: 'http://www.w3schools.com/tags/movie.mp4',
								fields: '',
							},
						],
					},
				})
				.expect('Content-Type', 'application/json')
				.expect(400)
				.expect((res) => {
					expect(res.body).to.have.property('success', false);
					expect(res.body).to.have.property('error');
				})
				.end(done);
		});

		it('should send a message successfully', (done) => {
			message._id = `id-${Date.now()}`;
			request
				.post(api('chat.sendMessage'))
				.set(credentials)
				.send({
					message: {
						_id: message._id,
						rid: 'GENERAL',
						msg: 'Sample message',
						emoji: ':smirk:',
						attachments: [
							{
								color: '#ff0000',
								text: 'Yay for gruggy!',
								ts: '2016-12-09T16:53:06.761Z',
								thumb_url: 'http://res.guggy.com/logo_128.png',
								message_link: 'https://google.com',
								collapsed: false,
								author_name: 'Bradley Hilton',
								author_link: 'https://rocket.chat/',
								author_icon: 'https://avatars.githubusercontent.com/u/850391?v=3',
								title: 'Attachment Example',
								title_link: 'https://youtube.com',
								title_link_download: true,
								image_url: 'http://res.guggy.com/logo_128.png',
								audio_url: 'http://www.w3schools.com/tags/horse.mp3',
								video_url: 'http://www.w3schools.com/tags/movie.mp4',
								fields: [
									{
										short: true,
										title: 'Test',
										value: 'Testing out something or other',
									},
									{
										short: true,
										title: 'Another Test',
										value: '[Link](https://google.com/) something and this and that.',
									},
								],
							},
						],
					},
				})
				.expect('Content-Type', 'application/json')
				.expect(200)
				.expect((res) => {
					expect(res.body).to.have.property('success', true);
					expect(res.body).to.have.nested.property('message.msg', 'Sample message');
				})
				.end(done);
		});

		describe('oembed', () => {
			let ytEmbedMsgId;
			let imgUrlMsgId;

			before(async () => {
				await Promise.all([updateSetting('API_EmbedIgnoredHosts', ''), updateSetting('API_EmbedSafePorts', '80, 443, 3000')]);
			});
			after(async () => {
				await Promise.all([
					updateSetting('API_EmbedIgnoredHosts', 'localhost, 127.0.0.1, 10.0.0.0/8, 172.16.0.0/12, 192.168.0.0/16'),
					updateSetting('API_EmbedSafePorts', '80, 443'),
				]);
			});

			before(async () => {
				const ytEmbedMsgPayload = {
					_id: `id-${Date.now()}`,
					rid: 'GENERAL',
					msg: 'https://www.youtube.com/watch?v=T2v29gK8fP4',
					emoji: ':smirk:',
				};
				const ytPostResponse = await request.post(api('chat.sendMessage')).set(credentials).send({ message: ytEmbedMsgPayload });
				ytEmbedMsgId = ytPostResponse.body.message._id;
			});

			before(async () => {
				const imgUrlMsgPayload = {
					_id: `id-${Date.now()}1`,
					rid: 'GENERAL',
<<<<<<< HEAD
					msg: 'https://raw.githubusercontent.com/RocketChat/Rocket.Chat/develop/packages/livechat/.storybook/assets/sample-image.jpg',
=======
					msg: 'http://localhost:3000/images/logo/logo.png',
>>>>>>> 65561f42
					emoji: ':smirk:',
				};

				const imgUrlResponse = await request.post(api('chat.sendMessage')).set(credentials).send({ message: imgUrlMsgPayload });

				imgUrlMsgId = imgUrlResponse.body.message._id;
			});

			it('should have an iframe oembed with style max-width', (done) => {
				setTimeout(() => {
					request
						.get(api('chat.getMessage'))
						.set(credentials)
						.query({
							msgId: ytEmbedMsgId,
						})
						.expect('Content-Type', 'application/json')
						.expect(200)
						.expect((res) => {
							expect(res.body).to.have.property('message').to.have.property('urls').to.be.an('array').that.is.not.empty;

							expect(res.body.message.urls[0])
								.to.have.property('meta')
								.to.have.property('oembedHtml')
								.to.have.string('<iframe style="max-width: 100%;width:400px;height:225px"');
						})
						.end(done);
				}, 1000);
			});

			it('should embed an image preview if message has an image url', (done) => {
				setTimeout(() => {
					request
						.get(api('chat.getMessage'))
						.set(credentials)
						.query({
							msgId: imgUrlMsgId,
						})
						.expect('Content-Type', 'application/json')
						.expect(200)
						.expect((res) => {
							expect(res.body).to.have.property('message').to.have.property('urls').to.be.an('array').that.is.not.empty;

							expect(res.body.message.urls[0]).to.have.property('headers').to.have.property('contentType', 'image/png');
						})
						.end(done);
				}, 200);
			});
		});

		describe('Read only channel', () => {
			let readOnlyChannel;

			const userCredentials = {};
			let user;
			before((done) => {
				const username = `user.test.readonly.${Date.now()}`;
				const email = `${username}@rocket.chat`;
				request
					.post(api('users.create'))
					.set(credentials)
					.send({ email, name: username, username, password })
					.end((err, res) => {
						user = res.body.user;
						request
							.post(api('login'))
							.send({
								user: username,
								password,
							})
							.expect('Content-Type', 'application/json')
							.expect(200)
							.expect((res) => {
								userCredentials['X-Auth-Token'] = res.body.data.authToken;
								userCredentials['X-User-Id'] = res.body.data.userId;
							})
							.end(done);
					});
			});

			it('Creating a read-only channel', (done) => {
				request
					.post(api('channels.create'))
					.set(credentials)
					.send({
						name: `readonlychannel${+new Date()}`,
						readOnly: true,
					})
					.expect('Content-Type', 'application/json')
					.expect(200)
					.expect((res) => {
						expect(res.body).to.have.property('success', true);
						readOnlyChannel = res.body.channel;
					})
					.end(done);
			});
			it('should send a message when the user is the owner of a readonly channel', (done) => {
				request
					.post(api('chat.sendMessage'))
					.set(credentials)
					.send({
						message: {
							rid: readOnlyChannel._id,
							msg: 'Sample message',
						},
					})
					.expect('Content-Type', 'application/json')
					.expect(200)
					.expect((res) => {
						expect(res.body).to.have.property('success', true);
						expect(res.body).to.have.property('message').and.to.be.an('object');
					})
					.end(done);
			});
			it('Inviting regular user to read-only channel', (done) => {
				request
					.post(api('channels.invite'))
					.set(credentials)
					.send({
						roomId: readOnlyChannel._id,
						userId: user._id,
					})
					.expect('Content-Type', 'application/json')
					.expect(200)
					.expect((res) => {
						expect(res.body).to.have.property('success', true);
					})
					.end(() => {
						done();
					});
			});

			it('should fail to send message when the user lacks permission', (done) => {
				request
					.post(api('chat.sendMessage'))
					.set(userCredentials)
					.send({
						message: {
							rid: readOnlyChannel._id,
							msg: 'Sample blocked message',
						},
					})
					.expect('Content-Type', 'application/json')
					.expect(400)
					.expect((res) => {
						expect(res.body).to.have.property('success', false);
						expect(res.body).to.have.property('error');
					})
					.end(done);
			});

			it('should send a message when the user has permission to send messages on readonly channels', async () => {
				await updatePermission('post-readonly', ['user']);

				await request
					.post(api('chat.sendMessage'))
					.set(userCredentials)
					.send({
						message: {
							rid: readOnlyChannel._id,
							msg: 'Sample message overwriting readonly status',
						},
					})
					.expect('Content-Type', 'application/json')
					.expect(200)
					.expect((res) => {
						expect(res.body).to.have.property('success', true);
						expect(res.body).to.have.property('message').and.to.be.an('object');
					});

				await updatePermission('post-readonly', ['admin', 'owner', 'moderator']);
			});
		});

		it('should fail if user does not have the message-impersonate permission and tries to send message with alias param', (done) => {
			request
				.post(api('chat.sendMessage'))
				.set(credentials)
				.send({
					message: {
						rid: 'GENERAL',
						msg: 'Sample message',
						alias: 'Gruggy',
					},
				})
				.expect('Content-Type', 'application/json')
				.expect(400)
				.expect((res) => {
					expect(res.body).to.have.property('success', false);
					expect(res.body).to.have.property('error', 'Not enough permission');
				})
				.end(done);
		});

		it('should fail if user does not have the message-impersonate permission and tries to send message with avatar param', (done) => {
			request
				.post(api('chat.sendMessage'))
				.set(credentials)
				.send({
					message: {
						rid: 'GENERAL',
						msg: 'Sample message',
						avatar: 'http://site.com/logo.png',
					},
				})
				.expect('Content-Type', 'application/json')
				.expect(400)
				.expect((res) => {
					expect(res.body).to.have.property('success', false);
					expect(res.body).to.have.property('error', 'Not enough permission');
				})
				.end(done);
		});
	});

	describe('/chat.update', () => {
		it('should update a message successfully', (done) => {
			request
				.post(api('chat.update'))
				.set(credentials)
				.send({
					roomId: 'GENERAL',
					msgId: message._id,
					text: 'This message was edited via API',
				})
				.expect('Content-Type', 'application/json')
				.expect(200)
				.expect((res) => {
					expect(res.body).to.have.property('success', true);
					expect(res.body).to.have.nested.property('message.msg', 'This message was edited via API');
				})
				.end(done);
		});
	});

	describe('[/chat.delete]', () => {
		let msgId;
		let user;
		let userCredentials;
		before((done) => {
			const username = `user.test.${Date.now()}`;
			const email = `${username}@rocket.chat`;
			request
				.post(api('users.create'))
				.set(credentials)
				.send({ email, name: username, username, password })
				.end((err, res) => {
					user = res.body.user;
					done();
				});
		});
		before((done) => {
			request
				.post(api('login'))
				.send({
					user: user.username,
					password,
				})
				.expect('Content-Type', 'application/json')
				.expect(200)
				.expect((res) => {
					userCredentials = {};
					userCredentials['X-Auth-Token'] = res.body.data.authToken;
					userCredentials['X-User-Id'] = res.body.data.userId;
				})
				.end(done);
		});
		after((done) => {
			request
				.post(api('users.delete'))
				.set(credentials)
				.send({
					userId: user._id,
				})
				.end(() => {
					user = undefined;
					done();
				});
		});
		beforeEach((done) => {
			request
				.post(api('chat.sendMessage'))
				.set(credentials)
				.send({
					message: {
						rid: 'GENERAL',
						msg: 'Sample message',
					},
				})
				.expect('Content-Type', 'application/json')
				.expect(200)
				.expect((res) => {
					expect(res.body).to.have.property('success', true);
					msgId = res.body.message._id;
				})
				.end(done);
		});
		it('should delete a message successfully', (done) => {
			request
				.post(api('chat.delete'))
				.set(credentials)
				.send({
					roomId: 'GENERAL',
					msgId,
				})
				.expect('Content-Type', 'application/json')
				.expect(200)
				.expect((res) => {
					expect(res.body).to.have.property('success', true);
				})
				.end(done);
		});
		it('sending message as another user...', (done) => {
			request
				.post(api('chat.sendMessage'))
				.set(userCredentials)
				.send({
					message: {
						rid: 'GENERAL',
						msg: 'Sample message',
					},
				})
				.expect('Content-Type', 'application/json')
				.expect(200)
				.expect((res) => {
					expect(res.body).to.have.property('success', true);
					msgId = res.body.message._id;
				})
				.end(done);
		});
		it('should delete a message successfully when the user deletes a message send by another user', (done) => {
			request
				.post(api('chat.delete'))
				.set(credentials)
				.send({
					roomId: 'GENERAL',
					msgId,
					asUser: true,
				})
				.expect('Content-Type', 'application/json')
				.expect(200)
				.expect((res) => {
					expect(res.body).to.have.property('success', true);
				})
				.end(done);
		});
	});

	describe('/chat.search', () => {
		before(async () => {
			const sendMessage = (text) =>
				request
					.post(api('chat.sendMessage'))
					.set(credentials)
					.send({
						message: {
							rid: 'GENERAL',
							msg: text,
						},
					});

			await sendMessage('msg1');
			await sendMessage('msg1');
			await sendMessage('msg1');
			await sendMessage('msg1');
			await sendMessage('msg1');
		});

		it('should return a list of messages when execute successfully', (done) => {
			request
				.get(api('chat.search'))
				.set(credentials)
				.query({
					roomId: 'GENERAL',
					searchText: 'msg1',
				})
				.expect('Content-Type', 'application/json')
				.expect(200)
				.expect((res) => {
					expect(res.body).to.have.property('success', true);
					expect(res.body).to.have.property('messages');
				})
				.end(done);
		});
		it('should return a list of messages(length=1) when is provided "count" query parameter execute successfully', (done) => {
			request
				.get(api('chat.search'))
				.set(credentials)
				.query({
					roomId: 'GENERAL',
					searchText: 'msg1',
					count: 1,
				})
				.expect('Content-Type', 'application/json')
				.expect(200)
				.expect((res) => {
					expect(res.body).to.have.property('success', true);
					expect(res.body).to.have.property('messages');
					expect(res.body.messages.length).to.equal(1);
				})
				.end(done);
		});
		it('should return a list of messages(length=3) when is provided "count" and "offset" query parameters are executed successfully', (done) => {
			request
				.get(api('chat.search'))
				.set(credentials)
				.query({
					roomId: 'GENERAL',
					searchText: 'msg1',
					offset: 1,
					count: 3,
				})
				.expect('Content-Type', 'application/json')
				.expect(200)
				.expect((res) => {
					expect(res.body).to.have.property('success', true);
					expect(res.body).to.have.property('messages');
					expect(res.body.messages.length).to.equal(3);
				})
				.end(done);
		});

		it('should return a empty list of messages when is provided a huge offset value', (done) => {
			request
				.get(api('chat.search'))
				.set(credentials)
				.query({
					roomId: 'GENERAL',
					searchText: 'msg1',
					offset: 9999,
					count: 3,
				})
				.expect('Content-Type', 'application/json')
				.expect(200)
				.expect((res) => {
					expect(res.body).to.have.property('success', true);
					expect(res.body).to.have.property('messages');
					expect(res.body.messages.length).to.equal(0);
				})
				.end(done);
		});
	});

	describe('[/chat.react]', () => {
		it("should return statusCode: 200 and success when try unreact a message that's no reacted yet", (done) => {
			request
				.post(api('chat.react'))
				.set(credentials)
				.send({
					emoji: ':squid:',
					messageId: message._id,
					shouldReact: false,
				})
				.expect('Content-Type', 'application/json')
				.expect(200)
				.expect((res) => {
					expect(res.body).to.have.property('success', true);
				})
				.end(done);
		});
		it('should react a message successfully', (done) => {
			request
				.post(api('chat.react'))
				.set(credentials)
				.send({
					emoji: 'smile',
					messageId: message._id,
				})
				.expect('Content-Type', 'application/json')
				.expect(200)
				.expect((res) => {
					expect(res.body).to.have.property('success', true);
				})
				.end(done);
		});

		it('should return statusCode: 200 when the emoji is valid', (done) => {
			request
				.post(api('chat.react'))
				.set(credentials)
				.send({
					emoji: ':squid:',
					messageId: message._id,
				})
				.expect('Content-Type', 'application/json')
				.expect(200)
				.expect((res) => {
					expect(res.body).to.have.property('success', true);
				})
				.end(done);
		});
		it("should return statusCode: 200 and success when try react a message that's already reacted", (done) => {
			request
				.post(api('chat.react'))
				.set(credentials)
				.send({
					emoji: ':squid:',
					messageId: message._id,
					shouldReact: true,
				})
				.expect('Content-Type', 'application/json')
				.expect(200)
				.expect((res) => {
					expect(res.body).to.have.property('success', true);
				})
				.end(done);
		});
		it('should return statusCode: 200 when unreact a message with flag, shouldReact: false', (done) => {
			request
				.post(api('chat.react'))
				.set(credentials)
				.send({
					emoji: ':squid:',
					messageId: message._id,
					shouldReact: false,
				})
				.expect('Content-Type', 'application/json')
				.expect(200)
				.expect((res) => {
					expect(res.body).to.have.property('success', true);
				})
				.end(done);
		});
		it('should return statusCode: 200 when react a message with flag, shouldReact: true', (done) => {
			request
				.post(api('chat.react'))
				.set(credentials)
				.send({
					emoji: ':squid:',
					messageId: message._id,
					shouldReact: true,
				})
				.expect('Content-Type', 'application/json')
				.expect(200)
				.expect((res) => {
					expect(res.body).to.have.property('success', true);
				})
				.end(done);
		});
		it('should return statusCode: 200 when the emoji is valid and has no colons', (done) => {
			request
				.post(api('chat.react'))
				.set(credentials)
				.send({
					emoji: 'bee',
					messageId: message._id,
				})
				.expect('Content-Type', 'application/json')
				.expect(200)
				.expect((res) => {
					expect(res.body).to.have.property('success', true);
				})
				.end(done);
		});
		it('should return statusCode: 200 for reaction property when the emoji is valid', (done) => {
			request
				.post(api('chat.react'))
				.set(credentials)
				.send({
					reaction: 'ant',
					messageId: message._id,
				})
				.expect('Content-Type', 'application/json')
				.expect(200)
				.expect((res) => {
					expect(res.body).to.have.property('success', true);
				})
				.end(done);
		});
	});

	describe('[/chat.getMessageReadReceipts]', () => {
		describe('when execute successfully', () => {
			it("should return the statusCode 200 and 'receipts' property and should be equal an array", (done) => {
				request
					.get(api(`chat.getMessageReadReceipts?messageId=${message._id}`))
					.set(credentials)
					.expect('Content-Type', 'application/json')
					.expect(200)
					.expect((res) => {
						expect(res.body).to.have.property('receipts').and.to.be.an('array');
						expect(res.body).to.have.property('success', true);
					})
					.end(done);
			});
		});

		describe('when an error occurs', () => {
			it('should return statusCode 400 and an error', (done) => {
				request
					.get(api('chat.getMessageReadReceipts'))
					.set(credentials)
					.expect('Content-Type', 'application/json')
					.expect(400)
					.expect((res) => {
						expect(res.body).not.have.property('receipts');
						expect(res.body).to.have.property('success', false);
						expect(res.body).to.have.property('error');
					})
					.end(done);
			});
		});
	});

	describe('[/chat.reportMessage]', () => {
		describe('when execute successfully', () => {
			it('should return the statusCode 200', (done) => {
				request
					.post(api('chat.reportMessage'))
					.set(credentials)
					.send({
						messageId: message._id,
						description: 'test',
					})
					.expect('Content-Type', 'application/json')
					.expect(200)
					.expect((res) => {
						expect(res.body).to.have.property('success', true);
					})
					.end(done);
			});
		});

		describe('when an error occurs', () => {
			it('should return statusCode 400 and an error', (done) => {
				request
					.post(api('chat.reportMessage'))
					.set(credentials)
					.send({
						messageId: message._id,
					})
					.expect('Content-Type', 'application/json')
					.expect(400)
					.expect((res) => {
						expect(res.body).to.have.property('success', false);
						expect(res.body).to.have.property('error');
					})
					.end(done);
			});
		});
	});

	describe('[/chat.getDeletedMessages]', () => {
		let roomId;
		before((done) => {
			createRoom({
				type: 'c',
				name: `channel.test.${Date.now()}`,
			}).end((err, res) => {
				roomId = res.body.channel._id;
				sendSimpleMessage({ roomId }).end((err, res) => {
					const msgId = res.body.message._id;
					deleteMessage({ roomId, msgId }).end(done);
				});
			});
		});

		describe('when execute successfully', () => {
			it('should return a list of deleted messages', (done) => {
				request
					.get(api('chat.getDeletedMessages'))
					.set(credentials)
					.query({
						roomId,
						since: new Date('20 December 2018 17:51 UTC').toISOString(),
					})
					.expect('Content-Type', 'application/json')
					.expect(200)
					.expect((res) => {
						expect(res.body).to.have.property('success', true);
						expect(res.body).to.have.property('messages').and.to.be.an('array');
						expect(res.body.messages.length).to.be.equal(1);
					})
					.end(done);
			});
			it('should return a list of deleted messages when the user sets count query parameter', (done) => {
				request
					.get(api('chat.getDeletedMessages'))
					.set(credentials)
					.query({
						roomId,
						since: new Date('20 December 2018 17:51 UTC').toISOString(),
						count: 1,
					})
					.expect('Content-Type', 'application/json')
					.expect(200)
					.expect((res) => {
						expect(res.body).to.have.property('success', true);
						expect(res.body).to.have.property('messages').and.to.be.an('array');
						expect(res.body.messages.length).to.be.equal(1);
					})
					.end(done);
			});
			it('should return a list of deleted messages when the user sets count and offset query parameters', (done) => {
				request
					.get(api('chat.getDeletedMessages'))
					.set(credentials)
					.query({
						roomId,
						since: new Date('20 December 2018 17:51 UTC').toISOString(),
						count: 1,
						offset: 0,
					})
					.expect('Content-Type', 'application/json')
					.expect(200)
					.expect((res) => {
						expect(res.body).to.have.property('success', true);
						expect(res.body).to.have.property('messages').and.to.be.an('array');
						expect(res.body.messages.length).to.be.equal(1);
					})
					.end(done);
			});
		});

		describe('when an error occurs', () => {
			it('should return statusCode 400 and an error when "roomId" is not provided', (done) => {
				request
					.get(api('chat.getDeletedMessages'))
					.set(credentials)
					.query({
						since: new Date('20 December 2018 17:51 UTC').toISOString(),
						count: 1,
						offset: 0,
					})
					.expect('Content-Type', 'application/json')
					.expect(400)
					.expect((res) => {
						expect(res.body).to.have.property('success', false);
						expect(res.body.errorType).to.be.equal('The required "roomId" query param is missing.');
					})
					.end(done);
			});
			it('should return statusCode 400 and an error when "since" is not provided', (done) => {
				request
					.get(api('chat.getDeletedMessages'))
					.set(credentials)
					.query({
						roomId,
						count: 1,
						offset: 0,
					})
					.expect('Content-Type', 'application/json')
					.expect(400)
					.expect((res) => {
						expect(res.body).to.have.property('success', false);
						expect(res.body.errorType).to.be.equal('The required "since" query param is missing.');
					})
					.end(done);
			});
			it('should return statusCode 400 and an error when "since" is provided but it is invalid ISODate', (done) => {
				request
					.get(api('chat.getDeletedMessages'))
					.set(credentials)
					.query({
						roomId,
						since: 'InvalidaDate',
						count: 1,
						offset: 0,
					})
					.expect('Content-Type', 'application/json')
					.expect(400)
					.expect((res) => {
						expect(res.body).to.have.property('success', false);
						expect(res.body.errorType).to.be.equal('The "since" query parameter must be a valid date.');
					})
					.end(done);
			});
		});
	});

	describe('[/chat.pinMessage]', () => {
		it('should return an error when pinMessage is not allowed in this server', (done) => {
			updateSetting('Message_AllowPinning', false).then(() => {
				request
					.post(api('chat.pinMessage'))
					.set(credentials)
					.send({
						messageId: message._id,
					})
					.expect('Content-Type', 'application/json')
					.expect(400)
					.expect((res) => {
						expect(res.body).to.have.property('success', false);
						expect(res.body).to.have.property('error');
					})
					.end(done);
			});
		});

		it('should return an error when pinMessage is allowed in server but user dont have permission', (done) => {
			updateSetting('Message_AllowPinning', true).then(() => {
				updatePermission('pin-message', []).then(() => {
					request
						.post(api('chat.pinMessage'))
						.set(credentials)
						.send({
							messageId: message._id,
						})
						.expect('Content-Type', 'application/json')
						.expect(400)
						.expect((res) => {
							expect(res.body).to.have.property('success', false);
							expect(res.body).to.have.property('error');
						})
						.end(done);
				});
			});
		});

		it('should pin Message successfully', (done) => {
			updatePermission('pin-message', ['admin']).then(() => {
				request
					.post(api('chat.pinMessage'))
					.set(credentials)
					.send({
						messageId: message._id,
					})
					.expect('Content-Type', 'application/json')
					.expect(200)
					.expect((res) => {
						expect(res.body).to.have.property('success', true);
						expect(res.body).to.not.have.property('error');
					})
					.end(done);
			});
		});
	});

	describe('[/chat.unPinMessage]', () => {
		it('should return an error when pinMessage is not allowed in this server', (done) => {
			updateSetting('Message_AllowPinning', false).then(() => {
				request
					.post(api('chat.unPinMessage'))
					.set(credentials)
					.send({
						messageId: message._id,
					})
					.expect('Content-Type', 'application/json')
					.expect(400)
					.expect((res) => {
						expect(res.body).to.have.property('success', false);
						expect(res.body).to.have.property('error');
					})
					.end(done);
			});
		});

		it('should return an error when pinMessage is allowed in server but users dont have permission', (done) => {
			updateSetting('Message_AllowPinning', true).then(() => {
				updatePermission('pin-message', []).then(() => {
					request
						.post(api('chat.unPinMessage'))
						.set(credentials)
						.send({
							messageId: message._id,
						})
						.expect('Content-Type', 'application/json')
						.expect(400)
						.expect((res) => {
							expect(res.body).to.have.property('success', false);
							expect(res.body).to.have.property('error');
						})
						.end(done);
				});
			});
		});

		it('should unpin Message successfully', (done) => {
			updatePermission('pin-message', ['admin']).then(() => {
				request
					.post(api('chat.unPinMessage'))
					.set(credentials)
					.send({
						messageId: message._id,
					})
					.expect('Content-Type', 'application/json')
					.expect(200)
					.expect((res) => {
						expect(res.body).to.have.property('success', true);
						expect(res.body).to.not.have.property('error');
					})
					.end(done);
			});
		});
	});

	describe('[/chat.unStarMessage]', () => {
		it('should return an error when starMessage is not allowed in this server', (done) => {
			updateSetting('Message_AllowStarring', false).then(() => {
				request
					.post(api('chat.unStarMessage'))
					.set(credentials)
					.send({
						messageId: message._id,
					})
					.expect('Content-Type', 'application/json')
					.expect(400)
					.expect((res) => {
						expect(res.body).to.have.property('success', false);
						expect(res.body).to.have.property('error');
					})
					.end(done);
			});
		});

		it('should unstar Message successfully', (done) => {
			updateSetting('Message_AllowStarring', true).then(() => {
				request
					.post(api('chat.unStarMessage'))
					.set(credentials)
					.send({
						messageId: message._id,
					})
					.expect('Content-Type', 'application/json')
					.expect(200)
					.expect((res) => {
						expect(res.body).to.have.property('success', true);
						expect(res.body).to.not.have.property('error');
					})
					.end(done);
			});
		});
	});

	describe('[/chat.starMessage]', () => {
		it('should return an error when starMessage is not allowed in this server', (done) => {
			updateSetting('Message_AllowStarring', false).then(() => {
				request
					.post(api('chat.starMessage'))
					.set(credentials)
					.send({
						messageId: message._id,
					})
					.expect('Content-Type', 'application/json')
					.expect(400)
					.expect((res) => {
						expect(res.body).to.have.property('success', false);
						expect(res.body).to.have.property('error');
					})
					.end(done);
			});
		});

		it('should star Message successfully', (done) => {
			updateSetting('Message_AllowStarring', true).then(() => {
				request
					.post(api('chat.starMessage'))
					.set(credentials)
					.send({
						messageId: message._id,
					})
					.expect('Content-Type', 'application/json')
					.expect(200)
					.expect((res) => {
						expect(res.body).to.have.property('success', true);
						expect(res.body).to.not.have.property('error');
					})
					.end(done);
			});
		});
	});

	describe('[/chat.ignoreUser]', () => {
		it('should fail if invalid roomId', (done) => {
			request
				.get(api('chat.ignoreUser'))
				.set(credentials)
				.query({
					rid: 'invalid',
					userId: 'rocket.cat',
				})
				.expect('Content-Type', 'application/json')
				.expect(400)
				.expect((res) => {
					expect(res.body).to.have.property('success', false);
					expect(res.body).to.have.property('errorType', 'error-invalid-subscription');
				})
				.end(() => {
					done();
				});
		});
		it('should fail if invalid userId', (done) => {
			request
				.get(api('chat.ignoreUser'))
				.set(credentials)
				.query({
					rid: 'rocket.catrocketchat.internal.admin.test',
					userId: 'invalid',
				})
				.expect('Content-Type', 'application/json')
				.expect(400)
				.expect((res) => {
					expect(res.body).to.have.property('success', false);
					expect(res.body).to.have.property('errorType', 'error-invalid-subscription');
				})
				.end(() => {
					done();
				});
		});
		it('should successfully ignore user', (done) => {
			request
				.get(api('chat.ignoreUser'))
				.set(credentials)
				.query({
					rid: 'rocket.catrocketchat.internal.admin.test',
					userId: 'rocket.cat',
				})
				.expect('Content-Type', 'application/json')
				.expect(200)
				.expect((res) => {
					expect(res.body).to.have.property('success', true);
				})
				.end(() => {
					done();
				});
		});
		it('should successfully unignore user', (done) => {
			request
				.get(api('chat.ignoreUser'))
				.set(credentials)
				.query({
					rid: 'rocket.catrocketchat.internal.admin.test',
					userId: 'rocket.cat',
					ignore: false,
				})
				.expect('Content-Type', 'application/json')
				.expect(200)
				.expect((res) => {
					expect(res.body).to.have.property('success', true);
				})
				.end(() => {
					done();
				});
		});
	});

	describe('[/chat.getPinnedMessages]', () => {
		let roomId;
		before((done) => {
			createRoom({
				type: 'c',
				name: `channel.test.${Date.now()}`,
			}).end((err, res) => {
				roomId = res.body.channel._id;
				sendSimpleMessage({ roomId }).end((err, res) => {
					const msgId = res.body.message._id;
					pinMessage({ msgId }).end(done);
				});
			});
		});

		describe('when execute successfully', () => {
			it('should return a list of pinned messages', (done) => {
				request
					.get(api('chat.getPinnedMessages'))
					.set(credentials)
					.query({
						roomId,
					})
					.expect('Content-Type', 'application/json')
					.expect(200)
					.expect((res) => {
						expect(res.body).to.have.property('success', true);
						expect(res.body).to.have.property('messages').and.to.be.an('array');
						expect(res.body.messages.length).to.be.equal(1);
					})
					.end(done);
			});
			it('should return a list of pinned messages when the user sets count query parameter', (done) => {
				request
					.get(api('chat.getPinnedMessages'))
					.set(credentials)
					.query({
						roomId,
						count: 1,
					})
					.expect('Content-Type', 'application/json')
					.expect(200)
					.expect((res) => {
						expect(res.body).to.have.property('success', true);
						expect(res.body).to.have.property('messages').and.to.be.an('array');
						expect(res.body.messages.length).to.be.equal(1);
					})
					.end(done);
			});
			it('should return a list of pinned messages when the user sets count and offset query parameters', (done) => {
				request
					.get(api('chat.getPinnedMessages'))
					.set(credentials)
					.query({
						roomId,
						count: 1,
						offset: 0,
					})
					.expect('Content-Type', 'application/json')
					.expect(200)
					.expect((res) => {
						expect(res.body).to.have.property('success', true);
						expect(res.body).to.have.property('messages').and.to.be.an('array');
						expect(res.body.messages.length).to.be.equal(1);
					})
					.end(done);
			});
		});

		describe('when an error occurs', () => {
			it('should return statusCode 400 and an error when "roomId" is not provided', (done) => {
				request
					.get(api('chat.getPinnedMessages'))
					.set(credentials)
					.query({
						count: 1,
						offset: 0,
					})
					.expect('Content-Type', 'application/json')
					.expect(400)
					.expect((res) => {
						expect(res.body).to.have.property('success', false);
						expect(res.body.errorType).to.be.equal('error-roomId-param-not-provided');
					})
					.end(done);
			});
		});
	});

	describe('[/chat.getMentionedMessages]', () => {
		it('should return an error when the required "roomId" parameter is not sent', (done) => {
			request
				.get(api('chat.getMentionedMessages'))
				.set(credentials)
				.expect('Content-Type', 'application/json')
				.expect(400)
				.expect((res) => {
					expect(res.body).to.have.property('success', false);
					expect(res.body.errorType).to.be.equal('error-invalid-params');
				})
				.end(done);
		});

		it('should return an error when the roomId is invalid', (done) => {
			request
				.get(api('chat.getMentionedMessages?roomId=invalid-room'))
				.set(credentials)
				.expect('Content-Type', 'application/json')
				.expect(400)
				.expect((res) => {
					expect(res.body).to.have.property('success', false);
					expect(res.body.error).to.be.equal('error-not-allowed');
				})
				.end(done);
		});

		it('should return the mentioned messages', (done) => {
			request
				.get(api('chat.getMentionedMessages?roomId=GENERAL'))
				.set(credentials)
				.expect('Content-Type', 'application/json')
				.expect(200)
				.expect((res) => {
					expect(res.body).to.have.property('success', true);
					expect(res.body.messages).to.be.an('array');
					expect(res.body).to.have.property('offset');
					expect(res.body).to.have.property('total');
					expect(res.body).to.have.property('count');
				})
				.end(done);
		});
	});

	describe('[/chat.getStarredMessages]', () => {
		it('should return an error when the required "roomId" parameter is not sent', (done) => {
			request
				.get(api('chat.getStarredMessages'))
				.set(credentials)
				.expect('Content-Type', 'application/json')
				.expect(400)
				.expect((res) => {
					expect(res.body).to.have.property('success', false);
					expect(res.body.errorType).to.be.equal('error-invalid-params');
				})
				.end(done);
		});

		it('should return an error when the roomId is invalid', (done) => {
			request
				.get(api('chat.getStarredMessages?roomId=invalid-room'))
				.set(credentials)
				.expect('Content-Type', 'application/json')
				.expect(400)
				.expect((res) => {
					expect(res.body).to.have.property('success', false);
					expect(res.body.error).to.be.equal('error-not-allowed');
				})
				.end(done);
		});

		it('should return the starred messages', (done) => {
			request
				.get(api('chat.getStarredMessages?roomId=GENERAL'))
				.set(credentials)
				.expect('Content-Type', 'application/json')
				.expect(200)
				.expect((res) => {
					expect(res.body).to.have.property('success', true);
					expect(res.body.messages).to.be.an('array');
					expect(res.body).to.have.property('offset');
					expect(res.body).to.have.property('total');
					expect(res.body).to.have.property('count');
				})
				.end(done);
		});
	});

	describe('[/chat.getSnippetedMessageById]', () => {
		it('should return an error when the snippeted messages is disabled', (done) => {
			updateSetting('Message_AllowSnippeting', false).then(() => {
				request
					.get(api('chat.getSnippetedMessageById?messageId=invalid-id'))
					.set(credentials)
					.expect('Content-Type', 'application/json')
					.expect(400)
					.expect((res) => {
						expect(res.body).to.have.property('success', false);
						expect(res.body.error).to.be.equal('error-not-allowed');
					})
					.end(done);
			});
		});
		it('should return an error when the required "messageId" parameter is not sent', (done) => {
			updateSetting('Message_AllowSnippeting', true).then(() => {
				request
					.get(api('chat.getSnippetedMessageById'))
					.set(credentials)
					.expect('Content-Type', 'application/json')
					.expect(400)
					.expect((res) => {
						expect(res.body).to.have.property('success', false);
						expect(res.body.errorType).to.be.equal('error-invalid-params');
					})
					.end(done);
			});
		});
	});

	describe('[/chat.getSnippetedMessages]', () => {
		it('should return an error when the required "roomId" parameter is not sent', (done) => {
			request
				.get(api('chat.getSnippetedMessages'))
				.set(credentials)
				.expect('Content-Type', 'application/json')
				.expect(400)
				.expect((res) => {
					expect(res.body).to.have.property('success', false);
					expect(res.body.errorType).to.be.equal('error-invalid-params');
				})
				.end(done);
		});

		it('should return an error when the roomId is invalid', (done) => {
			request
				.get(api('chat.getSnippetedMessages?roomId=invalid-room'))
				.set(credentials)
				.expect('Content-Type', 'application/json')
				.expect(400)
				.expect((res) => {
					expect(res.body).to.have.property('success', false);
					expect(res.body.error).to.be.equal('error-not-allowed');
				})
				.end(done);
		});

		it('should return an error when the snippeted messages is disabled', (done) => {
			updateSetting('Message_AllowSnippeting', false).then(() => {
				request
					.get(api('chat.getSnippetedMessages?roomId=invalid-room'))
					.set(credentials)
					.expect('Content-Type', 'application/json')
					.expect(400)
					.expect((res) => {
						expect(res.body).to.have.property('success', false);
						expect(res.body.error).to.be.equal('error-not-allowed');
					})
					.end(done);
			});
		});

		it('should return the snippeted messages', (done) => {
			updateSetting('Message_AllowSnippeting', true).then(() => {
				request
					.get(api('chat.getSnippetedMessages?roomId=GENERAL'))
					.set(credentials)
					.expect('Content-Type', 'application/json')
					.expect(200)
					.expect((res) => {
						expect(res.body).to.have.property('success', true);
						expect(res.body.messages).to.be.an('array');
						expect(res.body).to.have.property('offset');
						expect(res.body).to.have.property('total');
						expect(res.body).to.have.property('count');
					})
					.end(done);
			});
		});

		it('should return an error when the messageId is invalid', (done) => {
			request
				.get(api('chat.getSnippetedMessageById?messageId=invalid-id'))
				.set(credentials)
				.expect('Content-Type', 'application/json')
				.expect(400)
				.expect((res) => {
					expect(res.body).to.have.property('success', false);
					expect(res.body.error).to.be.equal('invalid-message');
				})
				.end(done);
		});
	});

	describe('[/chat.getDiscussions]', () => {
		const messageText = 'Message to create discussion';
		let testChannel;
		let discussionRoom;
		const messageWords = [
			...messageText.split(' '),
			...messageText.toUpperCase().split(' '),
			...messageText.toLowerCase().split(' '),
			messageText,
			messageText.charAt(0),
			' ',
		];
		before((done) => {
			createRoom({ type: 'c', name: `channel.test.threads.${Date.now()}` }).end((err, room) => {
				testChannel = room.body.channel;
				request
					.post(api('rooms.createDiscussion'))
					.set(credentials)
					.send({
						prid: testChannel._id,
						t_name: 'Message to create discussion',
					})
					.expect('Content-Type', 'application/json')
					.expect(200)
					.end((err, res) => {
						discussionRoom = res.body.discussion;
						done();
					});
			});
		});

		it('should return an error when the required "roomId" parameter is not sent', (done) => {
			request
				.get(api('chat.getDiscussions'))
				.set(credentials)
				.expect('Content-Type', 'application/json')
				.expect(400)
				.expect((res) => {
					expect(res.body).to.have.property('success', false);
					expect(res.body.errorType).to.be.equal('error-invalid-params');
				})
				.end(done);
		});

		it('should return an error when the roomId is invalid', (done) => {
			request
				.get(api('chat.getDiscussions?roomId=invalid-room'))
				.set(credentials)
				.expect('Content-Type', 'application/json')
				.expect(400)
				.expect((res) => {
					expect(res.body).to.have.property('success', false);
					expect(res.body.error).to.be.equal('error-not-allowed');
				})
				.end(done);
		});

		it('should return the discussions of a room', (done) => {
			request
				.get(api('chat.getDiscussions?roomId=GENERAL'))
				.set(credentials)
				.expect('Content-Type', 'application/json')
				.expect(200)
				.expect((res) => {
					expect(res.body).to.have.property('success', true);
					expect(res.body.messages).to.be.an('array');
					expect(res.body).to.have.property('offset');
					expect(res.body).to.have.property('total');
					expect(res.body).to.have.property('count');
				})
				.end(done);
		});
		it('should return the discussions of a room even requested with count and offset params', (done) => {
			request
				.get(api('chat.getDiscussions'))
				.set(credentials)
				.query({
					roomId: 'GENERAL',
					count: 5,
					offset: 0,
				})
				.expect('Content-Type', 'application/json')
				.expect(200)
				.expect((res) => {
					expect(res.body).to.have.property('success', true);
					expect(res.body.messages).to.be.an('array');
					expect(res.body).to.have.property('offset');
					expect(res.body).to.have.property('total');
					expect(res.body).to.have.property('count');
				})
				.end(done);
		});

		function filterDiscussionsByText(text) {
			it(`should return the room's discussion list filtered by the text '${text}'`, (done) => {
				request
					.get(api('chat.getDiscussions'))
					.set(credentials)
					.query({
						roomId: testChannel._id,
						text,
					})
					.expect('Content-Type', 'application/json')
					.expect(200)
					.expect((res) => {
						expect(res.body).to.have.property('success', true);
						expect(res.body).to.have.property('messages').and.to.be.an('array');
						expect(res.body).to.have.property('total');
						expect(res.body).to.have.property('offset');
						expect(res.body).to.have.property('count');
						expect(res.body.messages).to.have.lengthOf(1);
						expect(res.body.messages[0].drid).to.be.equal(discussionRoom.rid);
					})
					.end(done);
			});

			it(`should return the room's discussion list filtered by the text '${text}' even requested with count and offset params`, (done) => {
				request
					.get(api('chat.getDiscussions'))
					.set(credentials)
					.query({
						roomId: testChannel._id,
						text,
						count: 5,
						offset: 0,
					})
					.expect('Content-Type', 'application/json')
					.expect(200)
					.expect((res) => {
						expect(res.body).to.have.property('success', true);
						expect(res.body).to.have.property('messages').and.to.be.an('array');
						expect(res.body).to.have.property('total');
						expect(res.body).to.have.property('offset');
						expect(res.body).to.have.property('count');
						expect(res.body.messages).to.have.lengthOf(1);
						expect(res.body.messages[0].drid).to.be.equal(discussionRoom.rid);
					})
					.end(done);
			});
		}

		messageWords.forEach((text) => {
			filterDiscussionsByText(text);
		});

		it('should return an error when the messageId is invalid', (done) => {
			request
				.get(api('chat.getSnippetedMessageById?messageId=invalid-id'))
				.set(credentials)
				.expect('Content-Type', 'application/json')
				.expect(400)
				.expect((res) => {
					expect(res.body).to.have.property('success', false);
					expect(res.body.error).to.be.equal('invalid-message');
				})
				.end(done);
		});
	});
});

describe('Threads', () => {
	after((done) => {
		updateSetting('API_Upper_Count_Limit', 100)
			.then(() => updatePermission('view-c-room', ['admin', 'user', 'bot']))
			.then(done);
	});

	describe('[/chat.getThreadsList]', () => {
		const messageText = 'Message to create thread';
		let testChannel;
		let threadMessage;
		const messageWords = [
			...messageText.split(' '),
			...messageText.toUpperCase().split(' '),
			...messageText.toLowerCase().split(' '),
			messageText,
			messageText.charAt(0),
			' ',
		];
		before((done) => {
			createRoom({ type: 'c', name: `channel.test.threads.${Date.now()}` }).end((err, room) => {
				testChannel = room.body.channel;
				request
					.post(api('chat.sendMessage'))
					.set(credentials)
					.send({
						message: {
							rid: testChannel._id,
							msg: 'Message to create thread',
						},
					})
					.expect('Content-Type', 'application/json')
					.expect(200)
					.then((response) => {
						request
							.post(api('chat.sendMessage'))
							.set(credentials)
							.send({
								message: {
									rid: testChannel._id,
									msg: 'Thread message',
									tmid: response.body.message._id,
								},
							})
							.expect('Content-Type', 'application/json')
							.expect(200)
							.end((err, res) => {
								threadMessage = res.body.message;
								done();
							});
					});
			});
		});

		it('should return an error for chat.getThreadsList when threads are not allowed in this server', (done) => {
			updateSetting('Threads_enabled', false).then(() => {
				request
					.get(api('chat.getThreadsList'))
					.set(credentials)
					.query({
						rid: testChannel._id,
					})
					.expect('Content-Type', 'application/json')
					.expect(400)
					.expect((res) => {
						expect(res.body).to.have.property('success', false);
						expect(res.body).to.have.property('errorType', 'error-not-allowed');
						expect(res.body).to.have.property('error', 'Threads Disabled [error-not-allowed]');
					})
					.end(done);
			});
		});

		it('should return an error when the user is not allowed access the room', (done) => {
			createUser().then((createdUser) => {
				login(createdUser.username, password).then((userCredentials) => {
					updateSetting('Threads_enabled', true).then(() => {
						updatePermission('view-c-room', []).then(() => {
							request
								.get(api('chat.getThreadsList'))
								.set(userCredentials)
								.query({
									rid: testChannel._id,
								})
								.expect('Content-Type', 'application/json')
								.expect(400)
								.expect((res) => {
									expect(res.body).to.have.property('success', false);
									expect(res.body).to.have.property('errorType', 'error-not-allowed');
									expect(res.body).to.have.property('error', 'Not Allowed [error-not-allowed]');
								})
								.end(done);
						});
					});
				});
			});
		});

		it("should return the room's thread list", (done) => {
			updatePermission('view-c-room', ['admin', 'user']).then(() => {
				request
					.get(api('chat.getThreadsList'))
					.set(credentials)
					.query({
						rid: testChannel._id,
					})
					.expect('Content-Type', 'application/json')
					.expect(200)
					.expect((res) => {
						expect(res.body).to.have.property('success', true);
						expect(res.body).to.have.property('threads').and.to.be.an('array');
						expect(res.body).to.have.property('total');
						expect(res.body).to.have.property('offset');
						expect(res.body).to.have.property('count');
						expect(res.body.threads).to.have.lengthOf(1);
						expect(res.body.threads[0]._id).to.be.equal(threadMessage.tmid);
					})
					.end(done);
			});
		});

		it("should return the room's thread list even requested with count and offset params", (done) => {
			updatePermission('view-c-room', ['admin', 'user']).then(() => {
				request
					.get(api('chat.getThreadsList'))
					.set(credentials)
					.query({
						rid: testChannel._id,
						count: 5,
						offset: 0,
					})
					.expect('Content-Type', 'application/json')
					.expect(200)
					.expect((res) => {
						expect(res.body).to.have.property('success', true);
						expect(res.body).to.have.property('threads').and.to.be.an('array');
						expect(res.body).to.have.property('total');
						expect(res.body).to.have.property('offset');
						expect(res.body).to.have.property('count');
						expect(res.body.threads).to.have.lengthOf(1);
						expect(res.body.threads[0]._id).to.be.equal(threadMessage.tmid);
					})
					.end(done);
			});
		});

		function filterThreadsByText(text) {
			it(`should return the room's thread list filtered by the text '${text}'`, (done) => {
				request
					.get(api('chat.getThreadsList'))
					.set(credentials)
					.query({
						rid: testChannel._id,
						text,
					})
					.expect('Content-Type', 'application/json')
					.expect(200)
					.expect((res) => {
						expect(res.body).to.have.property('success', true);
						expect(res.body).to.have.property('threads').and.to.be.an('array');
						expect(res.body).to.have.property('total');
						expect(res.body).to.have.property('offset');
						expect(res.body).to.have.property('count');
						expect(res.body.threads).to.have.lengthOf(1);
						expect(res.body.threads[0]._id).to.be.equal(threadMessage.tmid);
					})
					.end(done);
			});
			it(`should return the room's thread list filtered by the text '${text}' even requested with count and offset params`, (done) => {
				request
					.get(api('chat.getThreadsList'))
					.set(credentials)
					.query({
						rid: testChannel._id,
						text,
						count: 5,
						offset: 0,
					})
					.expect('Content-Type', 'application/json')
					.expect(200)
					.expect((res) => {
						expect(res.body).to.have.property('success', true);
						expect(res.body).to.have.property('threads').and.to.be.an('array');
						expect(res.body).to.have.property('total');
						expect(res.body).to.have.property('offset');
						expect(res.body).to.have.property('count');
						expect(res.body.threads).to.have.lengthOf(1);
						expect(res.body.threads[0]._id).to.be.equal(threadMessage.tmid);
					})
					.end(done);
			});
		}

		messageWords.forEach((text) => {
			filterThreadsByText(text);
		});

		it('should return an empty thread list', (done) => {
			updatePermission('view-c-room', ['admin', 'user']).then(() => {
				request
					.get(api('chat.getThreadsList'))
					.set(credentials)
					.query({
						rid: testChannel._id,
						text: 'missing',
					})
					.expect('Content-Type', 'application/json')
					.expect(200)
					.expect((res) => {
						expect(res.body).to.have.property('success', true);
						expect(res.body).to.have.property('threads').and.to.be.an('array');
						expect(res.body).to.have.property('total');
						expect(res.body).to.have.property('offset');
						expect(res.body).to.have.property('count');
						expect(res.body.threads).to.have.lengthOf(0);
					})
					.end(done);
			});
		});
	});

	describe('[/chat.syncThreadsList]', () => {
		let testChannel;
		let threadMessage;
		before((done) => {
			createRoom({ type: 'c', name: `.threads.sync.${Date.now()}` }).end((err, channel) => {
				testChannel = channel.body.channel;
				sendSimpleMessage({
					roomId: testChannel._id,
					text: 'Message to create thread',
				}).end((err, message) => {
					sendSimpleMessage({
						roomId: testChannel._id,
						text: 'Thread Message',
						tmid: message.body.message._id,
					}).end((err, res) => {
						threadMessage = res.body.message;
						done();
					});
				});
			});
		});

		it('should return an error for chat.getThreadsList when threads are not allowed in this server', (done) => {
			updateSetting('Threads_enabled', false).then(() => {
				request
					.get(api('chat.getThreadsList'))
					.set(credentials)
					.query({
						rid: testChannel._id,
					})
					.expect('Content-Type', 'application/json')
					.expect(400)
					.expect((res) => {
						expect(res.body).to.have.property('success', false);
						expect(res.body).to.have.property('errorType', 'error-not-allowed');
						expect(res.body).to.have.property('error', 'Threads Disabled [error-not-allowed]');
					})
					.end(done);
			});
		});

		it('should return an error when the required param "rid" is missing', (done) => {
			updateSetting('Threads_enabled', true).then(() => {
				request
					.get(api('chat.syncThreadsList'))
					.set(credentials)
					.query({})
					.expect('Content-Type', 'application/json')
					.expect(400)
					.expect((res) => {
						expect(res.body).to.have.property('success', false);
						expect(res.body).to.have.property('errorType', 'error-room-id-param-not-provided');
						expect(res.body).to.have.property('error', 'The required "rid" query param is missing. [error-room-id-param-not-provided]');
					})
					.end(done);
			});
		});

		it('should return an error when the required param "updatedSince" is missing', (done) => {
			updateSetting('Threads_enabled', true).then(() => {
				request
					.get(api('chat.syncThreadsList'))
					.set(credentials)
					.query({
						rid: testChannel._id,
					})
					.expect('Content-Type', 'application/json')
					.expect(400)
					.expect((res) => {
						expect(res.body).to.have.property('success', false);
						expect(res.body).to.have.property('errorType', 'error-updatedSince-param-invalid');
						expect(res.body).to.have.property('error', 'The required param "updatedSince" is missing. [error-updatedSince-param-invalid]');
					})
					.end(done);
			});
		});

		it('should return an error when the param "updatedSince" is an invalid date', (done) => {
			updateSetting('Threads_enabled', true).then(() => {
				request
					.get(api('chat.syncThreadsList'))
					.set(credentials)
					.query({
						rid: testChannel._id,
						updatedSince: 'invalid-date',
					})
					.expect('Content-Type', 'application/json')
					.expect(400)
					.expect((res) => {
						expect(res.body).to.have.property('success', false);
						expect(res.body).to.have.property('errorType', 'error-updatedSince-param-invalid');
						expect(res.body).to.have.property(
							'error',
							'The "updatedSince" query parameter must be a valid date. [error-updatedSince-param-invalid]',
						);
					})
					.end(done);
			});
		});

		it('should return an error when the user is not allowed access the room', (done) => {
			createUser().then((createdUser) => {
				login(createdUser.username, password).then((userCredentials) => {
					updatePermission('view-c-room', []).then(() => {
						request
							.get(api('chat.syncThreadsList'))
							.set(userCredentials)
							.query({
								rid: testChannel._id,
								updatedSince: new Date().toISOString(),
							})
							.expect('Content-Type', 'application/json')
							.expect(400)
							.expect((res) => {
								expect(res.body).to.have.property('success', false);
								expect(res.body).to.have.property('errorType', 'error-not-allowed');
								expect(res.body).to.have.property('error', 'Not Allowed [error-not-allowed]');
							})
							.end(done);
					});
				});
			});
		});

		it("should return the room's thread synced list", (done) => {
			updatePermission('view-c-room', ['admin', 'user']).then(() => {
				request
					.get(api('chat.syncThreadsList'))
					.set(credentials)
					.query({
						rid: testChannel._id,
						updatedSince: new Date('2019-04-01').toISOString(),
					})
					.expect('Content-Type', 'application/json')
					.expect(200)
					.expect((res) => {
						expect(res.body).to.have.property('success', true);
						expect(res.body).to.have.property('threads').and.to.be.an('object');
						expect(res.body.threads).to.have.property('update').and.to.be.an('array');
						expect(res.body.threads).to.have.property('remove').and.to.be.an('array');
						expect(res.body.threads.update).to.have.lengthOf(1);
						expect(res.body.threads.remove).to.have.lengthOf(0);
						expect(res.body.threads.update[0]._id).to.be.equal(threadMessage.tmid);
					})
					.end(done);
			});
		});
	});

	describe('[/chat.getThreadMessages]', () => {
		let testChannel;
		let threadMessage;
		let createdThreadMessage;
		before((done) => {
			createRoom({ type: 'c', name: `channel.test.threads.${Date.now()}` }).end((err, res) => {
				testChannel = res.body.channel;
				sendSimpleMessage({
					roomId: testChannel._id,
					text: 'Message to create thread',
				}).end((err, message) => {
					createdThreadMessage = message.body.message;
					sendSimpleMessage({
						roomId: testChannel._id,
						text: 'Thread Message',
						tmid: createdThreadMessage._id,
					}).end((err, res) => {
						threadMessage = res.body.message;
						done();
					});
				});
			});
		});

		it('should return an error for chat.getThreadMessages when threads are not allowed in this server', (done) => {
			updateSetting('Threads_enabled', false).then(() => {
				request
					.get(api('chat.getThreadMessages'))
					.set(credentials)
					.query({
						tmid: threadMessage.tmid,
					})
					.expect('Content-Type', 'application/json')
					.expect(400)
					.expect((res) => {
						expect(res.body).to.have.property('success', false);
						expect(res.body).to.have.property('errorType', 'error-not-allowed');
						expect(res.body).to.have.property('error', 'Threads Disabled [error-not-allowed]');
					})
					.end(done);
			});
		});

		it('should return an error when the user is not allowed access the room', (done) => {
			createUser().then((createdUser) => {
				login(createdUser.username, password).then((userCredentials) => {
					updateSetting('Threads_enabled', true).then(() => {
						updatePermission('view-c-room', []).then(() => {
							request
								.get(api('chat.getThreadMessages'))
								.set(userCredentials)
								.query({
									tmid: threadMessage.tmid,
								})
								.expect('Content-Type', 'application/json')
								.expect(400)
								.expect((res) => {
									expect(res.body).to.have.property('success', false);
									expect(res.body).to.have.property('errorType', 'error-not-allowed');
									expect(res.body).to.have.property('error', 'Not Allowed [error-not-allowed]');
								})
								.end(done);
						});
					});
				});
			});
		});

		it("should return the thread's message list", (done) => {
			updatePermission('view-c-room', ['admin', 'user']).then(() => {
				request
					.get(api('chat.getThreadMessages'))
					.set(credentials)
					.query({
						tmid: threadMessage.tmid,
					})
					.expect('Content-Type', 'application/json')
					.expect(200)
					.expect((res) => {
						expect(res.body).to.have.property('success', true);
						expect(res.body).to.have.property('messages').and.to.be.an('array');
						expect(res.body).to.have.property('total').and.to.be.equal(1);
						expect(res.body).to.have.property('offset');
						expect(res.body).to.have.property('count');
						expect(res.body.messages).to.have.lengthOf(1);
						expect(res.body.messages[0].tmid).to.be.equal(createdThreadMessage._id);
					})
					.end(done);
			});
		});
	});

	describe('[/chat.syncThreadMessages]', () => {
		let testChannel;
		let threadMessage;
		let createdThreadMessage;
		before((done) => {
			createRoom({ type: 'c', name: `message.threads.${Date.now()}` }).end((err, res) => {
				testChannel = res.body.channel;
				sendSimpleMessage({
					roomId: testChannel._id,
					text: 'Message to create thread',
				}).end((err, message) => {
					createdThreadMessage = message.body.message;
					sendSimpleMessage({
						roomId: testChannel._id,
						text: 'Thread Message',
						tmid: createdThreadMessage._id,
					}).end((err, res) => {
						threadMessage = res.body.message;
						done();
					});
				});
			});
		});

		it('should return an error for chat.syncThreadMessages when threads are not allowed in this server', (done) => {
			updateSetting('Threads_enabled', false).then(() => {
				request
					.get(api('chat.syncThreadMessages'))
					.set(credentials)
					.query({
						tmid: threadMessage.tmid,
					})
					.expect('Content-Type', 'application/json')
					.expect(400)
					.expect((res) => {
						expect(res.body).to.have.property('success', false);
						expect(res.body).to.have.property('errorType', 'error-not-allowed');
						expect(res.body).to.have.property('error', 'Threads Disabled [error-not-allowed]');
					})
					.end(done);
			});
		});

		it('should return an error when the required param "tmid" is missing', (done) => {
			updateSetting('Threads_enabled', true).then(() => {
				request
					.get(api('chat.syncThreadMessages'))
					.set(credentials)
					.query({})
					.expect('Content-Type', 'application/json')
					.expect(400)
					.expect((res) => {
						expect(res.body).to.have.property('success', false);
						expect(res.body).to.have.property('errorType', 'error-invalid-params');
						expect(res.body).to.have.property('error', 'The required "tmid" query param is missing. [error-invalid-params]');
					})
					.end(done);
			});
		});

		it('should return an error when the required param "updatedSince" is missing', (done) => {
			updateSetting('Threads_enabled', true).then(() => {
				request
					.get(api('chat.syncThreadMessages'))
					.set(credentials)
					.query({
						tmid: threadMessage.tmid,
					})
					.expect('Content-Type', 'application/json')
					.expect(400)
					.expect((res) => {
						expect(res.body).to.have.property('success', false);
						expect(res.body).to.have.property('errorType', 'error-updatedSince-param-invalid');
						expect(res.body).to.have.property('error', 'The required param "updatedSince" is missing. [error-updatedSince-param-invalid]');
					})
					.end(done);
			});
		});

		it('should return an error when the param "updatedSince" is an invalid date', (done) => {
			updateSetting('Threads_enabled', true).then(() => {
				request
					.get(api('chat.syncThreadMessages'))
					.set(credentials)
					.query({
						tmid: threadMessage.tmid,
						updatedSince: 'invalid-date',
					})
					.expect('Content-Type', 'application/json')
					.expect(400)
					.expect((res) => {
						expect(res.body).to.have.property('success', false);
						expect(res.body).to.have.property('errorType', 'error-updatedSince-param-invalid');
						expect(res.body).to.have.property(
							'error',
							'The "updatedSince" query parameter must be a valid date. [error-updatedSince-param-invalid]',
						);
					})
					.end(done);
			});
		});

		it('should return an error when the user is not allowed access the room', (done) => {
			createUser().then((createdUser) => {
				login(createdUser.username, password).then((userCredentials) => {
					updatePermission('view-c-room', []).then(() => {
						request
							.get(api('chat.syncThreadMessages'))
							.set(userCredentials)
							.query({
								tmid: threadMessage.tmid,
								updatedSince: new Date().toISOString(),
							})
							.expect('Content-Type', 'application/json')
							.expect(400)
							.expect((res) => {
								expect(res.body).to.have.property('success', false);
								expect(res.body).to.have.property('errorType', 'error-not-allowed');
								expect(res.body).to.have.property('error', 'Not Allowed [error-not-allowed]');
							})
							.end(done);
					});
				});
			});
		});

		it("should return the thread's message list", (done) => {
			updatePermission('view-c-room', ['admin', 'user']).then(() => {
				request
					.get(api('chat.syncThreadMessages'))
					.set(credentials)
					.query({
						tmid: threadMessage.tmid,
						updatedSince: new Date('2019-04-01').toISOString(),
					})
					.expect('Content-Type', 'application/json')
					.expect(200)
					.expect((res) => {
						expect(res.body).to.have.property('success', true);
						expect(res.body).to.have.property('messages').and.to.be.an('object');
						expect(res.body.messages).to.have.property('update').and.to.be.an('array');
						expect(res.body.messages).to.have.property('remove').and.to.be.an('array');
						expect(res.body.messages.update).to.have.lengthOf(1);
						expect(res.body.messages.remove).to.have.lengthOf(0);
						expect(res.body.messages.update[0].id).to.be.equal(createdThreadMessage.tmid);
					})
					.end(done);
			});
		});
	});

	describe('[/chat.followMessage]', () => {
		let testChannel;
		let threadMessage;
		before((done) => {
			createRoom({ type: 'c', name: `channel.test.threads.follow.${Date.now()}` }).end((err, res) => {
				testChannel = res.body.channel;
				sendSimpleMessage({
					roomId: testChannel._id,
					text: 'Message to create thread',
				}).end((err, message) => {
					sendSimpleMessage({
						roomId: testChannel._id,
						text: 'Thread Message',
						tmid: message.body.message._id,
					}).end((err, res) => {
						threadMessage = res.body.message;
						done();
					});
				});
			});
		});

		it('should return an error for chat.followMessage when threads are not allowed in this server', (done) => {
			updateSetting('Threads_enabled', false).then(() => {
				request
					.post(api('chat.followMessage'))
					.set(credentials)
					.send({
						mid: threadMessage.tmid,
					})
					.expect('Content-Type', 'application/json')
					.expect(400)
					.expect((res) => {
						expect(res.body).to.have.property('success', false);
						expect(res.body).to.have.property('errorType', 'error-not-allowed');
						expect(res.body).to.have.property('error', 'not-allowed [error-not-allowed]');
					})
					.end(done);
			});
		});

		it('should return an error when the message does not exist', (done) => {
			updateSetting('Threads_enabled', true).then(() => {
				request
					.post(api('chat.followMessage'))
					.set(credentials)
					.send({
						mid: 'invalid-message-id',
					})
					.expect('Content-Type', 'application/json')
					.expect(400)
					.expect((res) => {
						expect(res.body).to.have.property('success', false);
						expect(res.body).to.have.property('errorType', 'error-invalid-message');
						expect(res.body).to.have.property('error', 'Invalid message [error-invalid-message]');
					})
					.end(done);
			});
		});

		it('should return an error when the user is not allowed access the room', (done) => {
			createUser().then((createdUser) => {
				login(createdUser.username, password).then((userCredentials) => {
					updatePermission('view-c-room', []).then(() => {
						request
							.post(api('chat.followMessage'))
							.set(userCredentials)
							.send({
								mid: threadMessage.tmid,
							})
							.expect('Content-Type', 'application/json')
							.expect(400)
							.expect((res) => {
								expect(res.body).to.have.property('success', false);
								expect(res.body).to.have.property('errorType', 'error-not-allowed');
								expect(res.body).to.have.property('error', 'not-allowed [error-not-allowed]');
							})
							.end(done);
					});
				});
			});
		});

		it('should return success: true when it execute successfully', (done) => {
			updatePermission('view-c-room', ['admin', 'user']).then(() => {
				request
					.post(api('chat.followMessage'))
					.set(credentials)
					.send({
						mid: threadMessage.tmid,
					})
					.expect('Content-Type', 'application/json')
					.expect(200)
					.expect((res) => {
						expect(res.body).to.have.property('success', true);
					})
					.end(done);
			});
		});
	});

	describe('[/chat.unfollowMessage]', () => {
		let testChannel;
		let threadMessage;
		before((done) => {
			createRoom({ type: 'c', name: `channel.test.threads.unfollow.${Date.now()}` }).end((err, res) => {
				testChannel = res.body.channel;
				sendSimpleMessage({
					roomId: testChannel._id,
					text: 'Message to create thread',
				}).end((err, message) => {
					sendSimpleMessage({
						roomId: testChannel._id,
						text: 'Thread Message',
						tmid: message.body.message._id,
					}).end((err, res) => {
						threadMessage = res.body.message;
						done();
					});
				});
			});
		});

		it('should return an error for chat.unfollowMessage when threads are not allowed in this server', (done) => {
			updateSetting('Threads_enabled', false).then(() => {
				request
					.post(api('chat.unfollowMessage'))
					.set(credentials)
					.send({
						mid: threadMessage.tmid,
					})
					.expect('Content-Type', 'application/json')
					.expect(400)
					.expect((res) => {
						expect(res.body).to.have.property('success', false);
						expect(res.body).to.have.property('errorType', 'error-not-allowed');
						expect(res.body).to.have.property('error', 'not-allowed [error-not-allowed]');
					})
					.end(done);
			});
		});

		it('should return an error when the message does not exist', (done) => {
			updateSetting('Threads_enabled', true).then(() => {
				request
					.post(api('chat.unfollowMessage'))
					.set(credentials)
					.send({
						mid: 'invalid-message-id',
					})
					.expect('Content-Type', 'application/json')
					.expect(400)
					.expect((res) => {
						expect(res.body).to.have.property('success', false);
						expect(res.body).to.have.property('errorType', 'error-invalid-message');
						expect(res.body).to.have.property('error', 'Invalid message [error-invalid-message]');
					})
					.end(done);
			});
		});

		it('should return an error when the user is not allowed access the room', (done) => {
			createUser().then((createdUser) => {
				login(createdUser.username, password).then((userCredentials) => {
					updatePermission('view-c-room', []).then(() => {
						request
							.post(api('chat.unfollowMessage'))
							.set(userCredentials)
							.send({
								mid: threadMessage.tmid,
							})
							.expect('Content-Type', 'application/json')
							.expect(400)
							.expect((res) => {
								expect(res.body).to.have.property('success', false);
								expect(res.body).to.have.property('errorType', 'error-not-allowed');
								expect(res.body).to.have.property('error', 'not-allowed [error-not-allowed]');
							})
							.end(done);
					});
				});
			});
		});

		it('should return success: true when it execute successfully', (done) => {
			updatePermission('view-c-room', ['admin', 'user']).then(() => {
				request
					.post(api('chat.unfollowMessage'))
					.set(credentials)
					.send({
						mid: threadMessage.tmid,
					})
					.expect('Content-Type', 'application/json')
					.expect(200)
					.expect((res) => {
						expect(res.body).to.have.property('success', true);
					})
					.end(done);
			});
		});
	});
});<|MERGE_RESOLUTION|>--- conflicted
+++ resolved
@@ -774,11 +774,7 @@
 				const imgUrlMsgPayload = {
 					_id: `id-${Date.now()}1`,
 					rid: 'GENERAL',
-<<<<<<< HEAD
-					msg: 'https://raw.githubusercontent.com/RocketChat/Rocket.Chat/develop/packages/livechat/.storybook/assets/sample-image.jpg',
-=======
 					msg: 'http://localhost:3000/images/logo/logo.png',
->>>>>>> 65561f42
 					emoji: ':smirk:',
 				};
 
