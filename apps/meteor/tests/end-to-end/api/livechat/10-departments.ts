/* eslint-env mocha */
import { expect } from 'chai';
import type { ILivechatDepartment } from '@rocket.chat/core-typings';
import type { Response } from 'supertest';

import { getCredentials, api, request, credentials } from '../../../data/api-data';
import { updatePermission, updateSetting } from '../../../data/permissions.helper';
import { makeAgentAvailable, createAgent, createDepartment, deleteDepartment } from '../../../data/livechat/rooms';
import { IS_EE } from '../../../e2e/config/constants';

(IS_EE ? describe : describe.skip)('LIVECHAT - Departments', function () {
	before((done) => getCredentials(done));

	before((done) => {
		updateSetting('Livechat_enabled', true).then(() =>
			updatePermission('view-livechat-manager', ['admin'])
				.then(() => createAgent())
				.then(() => makeAgentAvailable())
				.then(() => updateSetting('Omnichannel_enable_department_removal', true))
				.then(() => done()),
		);
	});

	describe('GET livechat/department', () => {
		it('should return unauthorized error when the user does not have the necessary permission', (done) => {
			updatePermission('view-livechat-departments', [])
				.then(() => updatePermission('view-l-room', []))
				.then(() => {
					request.get(api('livechat/department')).set(credentials).expect('Content-Type', 'application/json').expect(403).end(done);
				});
		});

		it('should return a list of departments', (done) => {
			updatePermission('view-livechat-departments', ['admin']).then(() => {
				request
					.get(api('livechat/department'))
					.set(credentials)
					.expect('Content-Type', 'application/json')
					.expect(200)
					.expect((res: Response) => {
						expect(res.body).to.have.property('success', true);
						expect(res.body).to.have.property('departments');
						expect(res.body.departments).to.be.an('array');
						expect(res.body.departments).to.have.length.of.at.least(0);
					})
					.end(done);
			});
		});
	});

	describe('POST livechat/departments', () => {
		it('should return unauthorized error when the user does not have the necessary permission', async () => {
			await updatePermission('manage-livechat-departments', []);
			await request
				.post(api('livechat/department'))
				.set(credentials)
				.send({
					department: { name: 'TestUnauthorized', enabled: true, showOnOfflineForm: true, showOnRegistration: true, email: 'bla@bla' },
				})
				.expect('Content-Type', 'application/json')
				.expect(403);
		});

		it('should return an error when no keys are provided', async () => {
			await updatePermission('manage-livechat-departments', ['admin']);
			await request
				.post(api('livechat/department'))
				.set(credentials)
				.send({ department: {} })
				.expect('Content-Type', 'application/json')
				.expect(400);
		});

		it('should create a new department', async () => {
			await updatePermission('manage-livechat-departments', ['admin']);
			const { body } = await request
				.post(api('livechat/department'))
				.set(credentials)
				.send({ department: { name: 'Test', enabled: true, showOnOfflineForm: true, showOnRegistration: true, email: 'bla@bla' } })
				.expect('Content-Type', 'application/json')
				.expect(200);
			expect(body).to.have.property('success', true);
			expect(body).to.have.property('department');
			expect(body.department).to.have.property('_id');
			expect(body.department).to.have.property('name', 'Test');
			expect(body.department).to.have.property('enabled', true);
			expect(body.department).to.have.property('showOnOfflineForm', true);
			expect(body.department).to.have.property('showOnRegistration', true);
			await deleteDepartment(body.department._id);
		});
	});

	describe('GET livechat/department/:_id', () => {
		it('should return unauthorized error when the user does not have the necessary permission', (done) => {
			updatePermission('view-livechat-departments', []).then(() => {
				request
					.get(api('livechat/department/testetetetstetete'))
					.set(credentials)
					.expect('Content-Type', 'application/json')
					.expect(403)
					.end(done);
			});
		}).timeout(5000);

		it('should return an error when the department does not exist', (done) => {
			updatePermission('view-livechat-departments', ['admin']).then(() => {
				request
					.get(api('livechat/department/testesteteste'))
					.set(credentials)
					.expect('Content-Type', 'application/json')
					.expect(200)
					.expect((res: Response) => {
						expect(res.body).to.have.property('success', true);
						expect(res.body).to.have.property('department');
						expect(res.body.department).to.be.null;
					})
					.end(done);
			});
		}).timeout(5000);

		it('should return the department', async () => {
			await updatePermission('view-livechat-departments', ['admin']);
			const department = await createDepartment();
			const { body } = await request
				.get(api(`livechat/department/${department._id}`))
				.set(credentials)
				.expect('Content-Type', 'application/json')
				.expect(200);
			expect(body).to.have.property('success', true);
			expect(body).to.have.property('department');
			expect(body.department).to.have.property('_id');
			expect(body.department).to.have.property('name', department.name);
			expect(body.department).to.have.property('enabled', department.enabled);
			expect(body.department).to.have.property('showOnOfflineForm', department.showOnOfflineForm);
			expect(body.department).to.have.property('showOnRegistration', department.showOnRegistration);
			expect(body.department).to.have.property('email', department.email);
			await deleteDepartment(body.department._id);
		});
	});

	describe('GET livechat/department.autocomplete', () => {
		it('should return an error when the user does not have the necessary permission', (done) => {
			updatePermission('view-livechat-departments', [])
				.then(() => updatePermission('view-l-room', []))
				.then(() => {
					request
						.get(api('livechat/department.autocomplete'))
						.set(credentials)
						.expect('Content-Type', 'application/json')
						.expect(403)
						.end(done);
				});
		});
		it('should return an error when the query is not provided', (done) => {
			updatePermission('view-livechat-departments', ['admin'])
				.then(() => updatePermission('view-l-room', ['admin']))
				.then(() => {
					request
						.get(api('livechat/department.autocomplete'))
						.set(credentials)
						.expect('Content-Type', 'application/json')
						.expect(400)
						.expect((res: Response) => {
							expect(res.body).to.have.property('success', false);
							expect(res.body).to.have.property('error');
						})
						.end(done);
				});
		});

		it('should return an error when the query is empty', (done) => {
			updatePermission('view-livechat-departments', ['admin'])
				.then(() => updatePermission('view-l-room', ['admin']))
				.then(() => {
					request
						.get(api('livechat/department.autocomplete'))
						.set(credentials)
						.query({ selector: '' })
						.expect('Content-Type', 'application/json')
						.expect(400)
						.expect((res: Response) => {
							expect(res.body).to.have.property('success', false);
							expect(res.body).to.have.property('error');
						})
						.end(done);
				});
		});

		it('should return an error when the query is not a string', (done) => {
			updatePermission('view-livechat-departments', ['admin'])
				.then(() => updatePermission('view-l-room', ['admin']))
				.then(() => {
					request
						.get(api('livechat/department.autocomplete'))
						.set(credentials)
						.query({ selector: { name: 'test' } })
						.expect('Content-Type', 'application/json')
						.expect(400)
						.expect((res: Response) => {
							expect(res.body).to.have.property('success', false);
							expect(res.body).to.have.property('error');
						})
						.end(done);
				});
		});

		it('should return an error when selector is not valid JSON', (done) => {
			updatePermission('view-livechat-departments', ['admin'])
				.then(() => updatePermission('view-l-room', ['admin']))
				.then(() => {
					request
						.get(api('livechat/department.autocomplete'))
						.set(credentials)
						.query({ selector: '{name: "test"' })
						.expect('Content-Type', 'application/json')
						.expect(400)
						.expect((res: Response) => {
							expect(res.body).to.have.property('success', false);
							expect(res.body).to.have.property('error');
						})
						.end(done);
				});
		});

		it('should return a list of departments that match selector.term', async () => {
			// Convert to async/await
			await updatePermission('view-livechat-departments', ['admin']);
			await updatePermission('view-l-room', ['admin']);
			const department = await createDepartment(undefined, 'test');
			const response = await request
				.get(api('livechat/department.autocomplete'))
				.set(credentials)
				.query({ selector: '{"term":"test"}' })
				.expect('Content-Type', 'application/json')
				.expect(200);
			expect(response.body).to.have.property('success', true);
			expect(response.body).to.have.property('items');
			expect(response.body.items).to.be.an('array');
			expect(response.body.items).to.have.length.of.at.least(1);
			expect(response.body.items[0]).to.have.property('_id');
			expect(response.body.items[0]).to.have.property('name');
			await deleteDepartment(department._id);
		});
<<<<<<< HEAD
		it('should return a list of departments excluding the ids on selector.exceptions', (done) => {
=======
		it('should return a list of departments excluding the ids on selector.exceptions', function (done) {
			if (!IS_EE) {
				this.skip();
			}
>>>>>>> 56be13dd
			let dep1: ILivechatDepartment;

			updatePermission('view-livechat-departments', ['admin'])
				.then(() => updatePermission('view-l-room', ['admin']))
				.then(() => createDepartment())
				.then((department: ILivechatDepartment) => {
					dep1 = department;
				})
				.then(() => createDepartment())
				.then(() => {
					request
						.get(api('livechat/department.autocomplete'))
						.set(credentials)
						.query({ selector: `{"exceptions":["${dep1._id}"]}` })
						.expect('Content-Type', 'application/json')
						.expect(200)
						.expect((res: Response) => {
							expect(res.body).to.have.property('success', true);
							expect(res.body).to.have.property('items');
							expect(res.body.items).to.be.an('array');
							expect(res.body.items).to.have.length.of.at.least(1);
							expect(res.body.items[0]).to.have.property('_id');
							expect(res.body.items[0]).to.have.property('name');
							expect(res.body.items.every((department: ILivechatDepartment) => department._id !== dep1._id)).to.be.true;
						})
						.end(done);
				});
		});
	});

	describe('GET livechat/departments.listByIds', () => {
		it('should throw an error if the user doesnt have the permission to view the departments', (done) => {
			updatePermission('view-livechat-departments', [])
				.then(() => updatePermission('view-l-room', []))
				.then(() => {
					request
						.get(api('livechat/department.listByIds'))
						.set(credentials)
						.expect('Content-Type', 'application/json')
						.expect(403)
						.end(done);
				});
		});

		it('should return an error when the query is not present', (done) => {
			updatePermission('view-livechat-departments', ['admin'])
				.then(() => updatePermission('view-l-room', ['admin']))
				.then(() => {
					request
						.get(api('livechat/department.listByIds'))
						.set(credentials)
						.expect('Content-Type', 'application/json')
						.expect(400)
						.expect((res: Response) => {
							expect(res.body).to.have.property('success', false);
							expect(res.body).to.have.property('error');
						})
						.end(done);
				});
		});

		it('should return an error when the query is not an array', (done) => {
			updatePermission('view-livechat-departments', ['admin'])
				.then(() => updatePermission('view-l-room', ['admin']))
				.then(() => {
					request
						.get(api('livechat/department.listByIds'))
						.set(credentials)
						.query({ ids: 'test' })
						.expect('Content-Type', 'application/json')
						.expect(400)
						.expect((res: Response) => {
							expect(res.body).to.have.property('success', false);
							expect(res.body).to.have.property('error');
						})
						.end(done);
				});
		});
	});

	describe('GET livechat/department/:departmentId/agents', () => {
		it('should throw an error if the user doesnt have the permission to view the departments', (done) => {
			updatePermission('view-livechat-departments', [])
				.then(() => updatePermission('view-l-room', []))
				.then(() => {
					request
						.get(api('livechat/department/test/agents'))
						.set(credentials)
						.expect('Content-Type', 'application/json')
						.expect(403)
						.end(done);
				});
		});

		it('should return an empty array when the departmentId is not valid', (done) => {
			updatePermission('view-livechat-departments', ['admin'])
				.then(() => updatePermission('view-l-room', ['admin', 'livechat-agent']))
				.then(() => {
					request
						.get(api('livechat/department/test/agents'))
						.set(credentials)
						.expect('Content-Type', 'application/json')
						.expect(200)
						.expect((res: Response) => {
							expect(res.body).to.have.property('success', true);
							expect(res.body).to.have.property('agents');
							expect(res.body.agents).to.be.an('array');
							expect(res.body.agents).to.have.lengthOf(0);
							expect(res.body.total).to.be.equal(0);
						})
						.end(done);
				});
		});

		it('should return an emtpy array for a department without agents', async () => {
			await updatePermission('view-livechat-departments', ['admin']);
			await updatePermission('view-l-room', ['admin', 'livechat-agent']);
			const dep = await createDepartment();
			const res = await request
				.get(api(`livechat/department/${dep._id}/agents`))
				.set(credentials)
				.expect(200);
			expect(res.body).to.have.property('success', true);
			expect(res.body).to.have.property('agents');
			expect(res.body.agents).to.be.an('array');
			expect(res.body.agents).to.have.lengthOf(0);
			expect(res.body.total).to.be.equal(0);
			await deleteDepartment(dep._id);
		});

		it('should return the agents of the department', async () => {
			// convert to async await
			await updatePermission('view-livechat-departments', ['admin']);
			await updatePermission('view-l-room', ['admin', 'livechat-agent']);
			const agent = await createAgent();
			const dep = await createDepartment([{ agentId: agent._id }]);
			const res = await request
				.get(api(`livechat/department/${dep._id}/agents`))
				.set(credentials)
				.expect(200);
			expect(res.body).to.have.property('success', true);
			expect(res.body).to.have.property('agents');
			expect(res.body.agents).to.be.an('array');
			expect(res.body.agents).to.have.lengthOf(1);
			expect(res.body.agents[0]).to.have.property('_id');
			expect(res.body.agents[0]).to.have.property('departmentId', dep._id);
			expect(res.body.agents[0]).to.have.property('departmentEnabled', true);
			expect(res.body.count).to.be.equal(1);
			await deleteDepartment(dep._id);
		});
	});

	describe('POST livechat/department/:departmentId/agents', () => {
		it('should throw an error if the user doesnt have the permission to manage the departments', (done) => {
			updatePermission('manage-livechat-departments', [])
				.then(() => updatePermission('add-livechat-department-agents', []))
				.then(() => {
					request
						.post(api('livechat/department/test/agents'))
						.set(credentials)
						.expect('Content-Type', 'application/json')
						.expect(403)
						.end(done);
				});
		});

		it('should throw an error if the departmentId is not valid', (done) => {
			updatePermission('manage-livechat-departments', ['admin'])
				.then(() => updatePermission('add-livechat-department-agents', ['admin', 'livechat-manager']))
				.then(() => {
					request
						.post(api('livechat/department/test/agents'))
						.set(credentials)
						.send({ upsert: [], remove: [] })
						.expect('Content-Type', 'application/json')
						.expect(400)
						.expect((res: Response) => {
							expect(res.body).to.have.property('success', false);
							expect(res.body).to.have.property('error', 'Department not found [error-department-not-found]');
						})
						.end(done);
				});
		});

		it('should throw an error if body doesnt contain { upsert: [], remove: [] }', async () => {
			await updatePermission('manage-livechat-departments', ['admin']);
			await updatePermission('add-livechat-department-agents', ['admin', 'livechat-manager']);
			const dep = await createDepartment();
			const res = await request
				.post(api(`livechat/department/${dep._id}/agents`))
				.set(credentials)
				.expect(400);
			expect(res.body).to.have.property('success', false);
			expect(res.body).to.have.property('error', "Match error: Missing key 'upsert'");
			await deleteDepartment(dep._id);
		});

		it('should throw an error if upsert or remove in body doesnt contain agentId and username', async () => {
			await updatePermission('manage-livechat-departments', ['admin']);
			await updatePermission('add-livechat-department-agents', ['admin', 'livechat-manager']);
			const dep = await createDepartment();
			const res = await request
				.post(api(`livechat/department/${dep._id}/agents`))
				.set(credentials)
				.send({ upsert: [{}], remove: [] })
				.expect(400);
			expect(res.body).to.have.property('success', false);
			expect(res.body).to.have.property('error', "Match error: Missing key 'agentId' in field upsert[0]");
			await deleteDepartment(dep._id);
		});

		it('should sucessfully add an agent to a department', async () => {
			await updatePermission('manage-livechat-departments', ['admin']);
			await updatePermission('add-livechat-department-agents', ['admin', 'livechat-manager']);
			const [dep, agent] = await Promise.all([createDepartment(), createAgent()]);
			const res = await request
				.post(api(`livechat/department/${dep._id}/agents`))
				.set(credentials)
				.send({ upsert: [{ agentId: agent._id, username: agent.username }], remove: [] })
				.expect(200);
			expect(res.body).to.have.property('success', true);
			await deleteDepartment(dep._id);
		});
	});

	describe('Department archivation', () => {
		let departmentForTest: ILivechatDepartment;
		it('should fail if user is not logged in', async () => {
			await request.post(api('livechat/department/123/archive')).expect(401);
		});
		it('should fail if user doesnt have manage-livechat-departments permission', async () => {
			await updatePermission('manage-livechat-departments', []);
			await request.post(api('livechat/department/123/archive')).set(credentials).expect(403);
		});
		it('should fail if departmentId is not valid', async () => {
			await updatePermission('manage-livechat-departments', ['admin']);
			await request.post(api('livechat/department/123/archive')).set(credentials).expect(400);
		});
		it('should archive a department', async () => {
			await updatePermission('manage-livechat-departments', ['admin']);
			const department = await createDepartment();
			await request
				.post(api(`livechat/department/${department._id}/archive`))
				.set(credentials)
				.expect(200);
			departmentForTest = department;
		});
		it('should return a list of archived departments', async () => {
			const { body } = await request.get(api('livechat/departments/archived')).set(credentials).expect(200);
			expect(body).to.have.property('success', true);
			expect(body).to.have.property('departments');
			expect(body.departments).to.be.an('array');
			expect(body.departments[0]).to.have.property('_id', departmentForTest._id);
			expect(body.departments.length).to.be.equal(1);
		});
		it('should unarchive a department', async () => {
			await request
				.post(api(`livechat/department/${departmentForTest._id}/unarchive`))
				.set(credentials)
				.expect(200);
		});
	});
});<|MERGE_RESOLUTION|>--- conflicted
+++ resolved
@@ -241,14 +241,12 @@
 			expect(response.body.items[0]).to.have.property('name');
 			await deleteDepartment(department._id);
 		});
-<<<<<<< HEAD
-		it('should return a list of departments excluding the ids on selector.exceptions', (done) => {
-=======
+    
 		it('should return a list of departments excluding the ids on selector.exceptions', function (done) {
 			if (!IS_EE) {
 				this.skip();
 			}
->>>>>>> 56be13dd
+
 			let dep1: ILivechatDepartment;
 
 			updatePermission('view-livechat-departments', ['admin'])
