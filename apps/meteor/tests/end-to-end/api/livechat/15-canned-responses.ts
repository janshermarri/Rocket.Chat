--- conflicted
+++ resolved
@@ -1,19 +1,18 @@
 /* eslint-env mocha */
 
-import { expect } from 'chai';
 import { faker } from '@faker-js/faker';
 import type { IOmnichannelCannedResponse } from '@rocket.chat/core-typings';
+import { expect } from 'chai';
 
 import { getCredentials, api, request, credentials } from '../../../data/api-data';
 import { createCannedResponse } from '../../../data/livechat/canned-responses';
+import { createAgent, createDepartment } from '../../../data/livechat/rooms';
 import { removeTag, saveTags } from '../../../data/livechat/tags';
+import { createMonitor, createUnit } from '../../../data/livechat/units';
 import { updatePermission, updateSetting } from '../../../data/permissions.helper';
+import { password } from '../../../data/user';
+import { createUser, login } from '../../../data/users.helper';
 import { IS_EE } from '../../../e2e/config/constants';
-import { removeTag, saveTags } from '../../../data/livechat/tags';
-import { createUser, login } from '../../../data/users.helper';
-import { createMonitor, createUnit } from '../../../data/livechat/units';
-import { createAgent, createDepartment } from '../../../data/livechat/rooms';
-import { password } from '../../../data/user';
 
 (IS_EE ? describe : describe.skip)('[EE] LIVECHAT - Canned responses', function () {
 	this.retries(0);
@@ -218,20 +217,12 @@
 			const { body } = await request
 				.post(api('canned-responses'))
 				.set(credentials)
-<<<<<<< HEAD
-				.send({ shortcut: 'shortcutxxx', scope: 'user', tags: [tag._id], text: 'text' })
-=======
 				.send({ shortcut: 'shortcutxxx', scope: 'user', tags: [tag.name], text: 'text' })
->>>>>>> d3c4ef1e
-				.expect(200);
-
-			expect(body).to.have.property('success', true);
-
-<<<<<<< HEAD
-			const { body: getResult } = await request.get(api('canned-responses')).set(credentials).query({ 'tags[]': tag._id }).expect(200);
-=======
+				.expect(200);
+
+			expect(body).to.have.property('success', true);
+
 			const { body: getResult } = await request.get(api('canned-responses')).set(credentials).query({ 'tags[]': tag.name }).expect(200);
->>>>>>> d3c4ef1e
 
 			expect(getResult).to.have.property('success', true);
 			expect(getResult.cannedResponses).to.be.an('array').with.lengthOf(1);
@@ -244,22 +235,14 @@
 			const { body } = await request
 				.post(api('canned-responses'))
 				.set(credentials)
-<<<<<<< HEAD
-				.send({ shortcut: 'shortcutxxxx', scope: 'user', tags: [tag._id], text: 'text' })
-=======
 				.send({ shortcut: 'shortcutxxxx', scope: 'user', tags: [tag.name], text: 'text' })
->>>>>>> d3c4ef1e
 				.expect(200);
 
 			expect(body).to.have.property('success', true);
 
 			await removeTag(tag._id);
 
-<<<<<<< HEAD
-			const { body: getResult } = await request.get(api('canned-responses')).set(credentials).query({ 'tags[]': tag._id }).expect(200);
-=======
 			const { body: getResult } = await request.get(api('canned-responses')).set(credentials).query({ 'tags[]': tag.name }).expect(200);
->>>>>>> d3c4ef1e
 
 			expect(getResult).to.have.property('success', true);
 			expect(getResult.cannedResponses).to.be.an('array').with.lengthOf(0);
