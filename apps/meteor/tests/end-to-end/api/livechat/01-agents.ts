--- conflicted
+++ resolved
@@ -1,8 +1,4 @@
-<<<<<<< HEAD
-import type { IRoom } from '@rocket.chat/core-typings';
-=======
->>>>>>> edb6cae7
-import { UserStatus, type ILivechatAgent, type ILivechatDepartment, type IUser } from '@rocket.chat/core-typings';
+import { UserStatus, type ILivechatAgent, type ILivechatDepartment, type IRoom, type IUser } from '@rocket.chat/core-typings';
 import { expect } from 'chai';
 import { after, before, describe, it } from 'mocha';
 import type { Response } from 'supertest';
