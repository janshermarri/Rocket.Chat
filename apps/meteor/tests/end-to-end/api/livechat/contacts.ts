--- conflicted
+++ resolved
@@ -20,13 +20,9 @@
 	});
 
 	after(async () => {
-<<<<<<< HEAD
-		await updateSetting('Livechat_enabled', false);
 		await removeAgent(livechatAgent._id);
-=======
 		await restorePermissionToRoles('create-livechat-contact');
 		await updateSetting('Livechat_enabled', true);
->>>>>>> 716162ca
 	});
 
 	describe('[POST] omnichannel/contacts', () => {
@@ -108,12 +104,9 @@
 		});
 
 		it('should be able to create a new contact with a contact manager', async () => {
-<<<<<<< HEAD
-=======
 			const user = await createUser();
 			const livechatAgent = await createAgent(user.username);
 
->>>>>>> 716162ca
 			const res = await request
 				.post(api('omnichannel/contacts'))
 				.set(credentials)
