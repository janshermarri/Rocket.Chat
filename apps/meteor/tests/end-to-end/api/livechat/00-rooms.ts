--- conflicted
+++ resolved
@@ -35,11 +35,8 @@
 import { sleep } from '../../../data/livechat/utils';
 import { IS_EE } from '../../../e2e/config/constants';
 import { createCustomField } from '../../../data/livechat/custom-fields';
-<<<<<<< HEAD
 import { createSLA, getRandomPriority } from '../../../data/livechat/priorities';
-=======
 import { getSubscriptionForRoom } from '../../../data/subscriptions';
->>>>>>> 5f3f001d
 
 describe('LIVECHAT - rooms', function () {
 	this.retries(0);
