import { License } from '@rocket.chat/license';
import { Settings, Users } from '@rocket.chat/models';
import { isLicensesInfoProps } from '@rocket.chat/rest-typings';
import { check } from 'meteor/check';

import { API } from '../../../app/api/server/api';
import { hasPermissionAsync } from '../../../app/authorization/server/functions/hasPermission';

API.v1.addRoute(
	'licenses.get',
<<<<<<< HEAD
	{ authRequired: true, permissionsRequired: ['view-privileged-setting'] },
	{
		async get() {
			apiDeprecationLogger.endpoint(this.request.route, '7.0.0', this.response, ' Use licenses.info instead.');
=======
	{ authRequired: true, deprecation: { version: '7.0.0', alternatives: ['licenses.info'] } },
	{
		async get() {
			if (!(await hasPermissionAsync(this.userId, 'view-privileged-setting'))) {
				return API.v1.unauthorized();
			}
>>>>>>> 105a1ebd

			const license = License.getUnmodifiedLicenseAndModules();
			const licenses = license ? [license] : [];

			return API.v1.success({ licenses });
		},
	},
);

API.v1.addRoute(
	'licenses.info',
	{ authRequired: true, validateParams: isLicensesInfoProps },
	{
		async get() {
			const unrestrictedAccess = await hasPermissionAsync(this.userId, 'view-privileged-setting');
			const loadCurrentValues = unrestrictedAccess && Boolean(this.queryParams.loadValues);

			const license = await License.getInfo({ limits: unrestrictedAccess, license: unrestrictedAccess, currentValues: loadCurrentValues });

			return API.v1.success({ license });
		},
	},
);

API.v1.addRoute(
	'licenses.add',
	{ authRequired: true, permissionsRequired: ['edit-privileged-setting'] },
	{
		async post() {
			check(this.bodyParams, {
				license: String,
			});

			const { license } = this.bodyParams;
			if (!(await License.validateFormat(license))) {
				return API.v1.failure('Invalid license');
			}

			await Settings.updateValueById('Enterprise_License', license);

			return API.v1.success();
		},
	},
);

API.v1.addRoute(
	'licenses.maxActiveUsers',
	{ authRequired: true },
	{
		async get() {
			const maxActiveUsers = License.getMaxActiveUsers();
			const activeUsers = await Users.getActiveLocalUserCount();

			return API.v1.success({ maxActiveUsers: maxActiveUsers > 0 ? maxActiveUsers : null, activeUsers });
		},
	},
);

API.v1.addRoute(
	'licenses.isEnterprise',
	{ authOrAnonRequired: true, deprecation: { version: '7.0.0', alternatives: ['licenses.info'] } },
	{
		get() {
			const isEnterpriseEdition = License.hasValidLicense();
			return API.v1.success({ isEnterprise: isEnterpriseEdition });
		},
	},
);<|MERGE_RESOLUTION|>--- conflicted
+++ resolved
@@ -8,20 +8,13 @@
 
 API.v1.addRoute(
 	'licenses.get',
-<<<<<<< HEAD
-	{ authRequired: true, permissionsRequired: ['view-privileged-setting'] },
+	{
+		authRequired: true,
+		permissionsRequired: ['view-privileged-setting'],
+		deprecation: { version: '7.0.0', alternatives: ['licenses.info'] },
+	},
 	{
 		async get() {
-			apiDeprecationLogger.endpoint(this.request.route, '7.0.0', this.response, ' Use licenses.info instead.');
-=======
-	{ authRequired: true, deprecation: { version: '7.0.0', alternatives: ['licenses.info'] } },
-	{
-		async get() {
-			if (!(await hasPermissionAsync(this.userId, 'view-privileged-setting'))) {
-				return API.v1.unauthorized();
-			}
->>>>>>> 105a1ebd
-
 			const license = License.getUnmodifiedLicenseAndModules();
 			const licenses = license ? [license] : [];
 
