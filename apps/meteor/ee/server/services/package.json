--- conflicted
+++ resolved
@@ -1,11 +1,7 @@
 {
 	"name": "rocketchat-services",
 	"private": true,
-<<<<<<< HEAD
-	"version": "2.0.5-rc.0",
-=======
-	"version": "2.0.6",
->>>>>>> c21de7b7
+	"version": "2.0.7-rc.0",
 	"description": "Rocket.Chat Authorization service",
 	"main": "index.js",
 	"scripts": {
