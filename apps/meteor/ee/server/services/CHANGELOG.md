# rocketchat-services

<<<<<<< HEAD
## 1.0.2-rc.0
=======
## 1.0.4

### Patch Changes

- @rocket.chat/core-typings@6.2.10
- @rocket.chat/rest-typings@6.2.10
- @rocket.chat/core-services@0.0.5
- @rocket.chat/model-typings@0.0.5
- @rocket.chat/models@0.0.5

## 1.0.3
>>>>>>> 09a4d49e

### Patch Changes

- Updated dependencies [7832a40a6d]
- Updated dependencies [e14ec50816]
- Updated dependencies [74aa677088]
- Updated dependencies [e006013e5f]
- Updated dependencies [e846d873b7]
- Updated dependencies [b837cb9f2a]
- Updated dependencies [eecd9fc99a]
- Updated dependencies [ee5993625b]
- Updated dependencies [6a474ff952]
- Updated dependencies [9da856cc67]
- Updated dependencies [0f0b8e17bf]
- Updated dependencies [5e429d9c78]
- Updated dependencies [c31f93ed96]
- Updated dependencies [b837cb9f2a]
- Updated dependencies [916c0dcaf2]
- Updated dependencies [12d97e16c2]
- Updated dependencies [0645f42e12]
- Updated dependencies [94477bd9f8]
- Updated dependencies [16dca466ea]
  - @rocket.chat/model-typings@0.0.3-rc.0
  - @rocket.chat/core-typings@6.3.0-rc.0
  - @rocket.chat/rest-typings@6.3.0-rc.0
  - @rocket.chat/core-services@0.1.0-rc.0
  - @rocket.chat/models@0.0.3-rc.0

## 1.0.1

### Patch Changes

- Updated dependencies []:
  - @rocket.chat/core-typings@6.2.6
  - @rocket.chat/rest-typings@6.2.6
  - @rocket.chat/core-services@0.0.2
  - @rocket.chat/model-typings@0.0.2
  - @rocket.chat/models@0.0.2<|MERGE_RESOLUTION|>--- conflicted
+++ resolved
@@ -1,8 +1,5 @@
 # rocketchat-services
 
-<<<<<<< HEAD
-## 1.0.2-rc.0
-=======
 ## 1.0.4
 
 ### Patch Changes
@@ -14,7 +11,8 @@
 - @rocket.chat/models@0.0.5
 
 ## 1.0.3
->>>>>>> 09a4d49e
+
+## 1.0.2-rc.0
 
 ### Patch Changes
 
