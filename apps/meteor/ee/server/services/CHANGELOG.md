--- conflicted
+++ resolved
@@ -1,7 +1,6 @@
 # rocketchat-services
 
-<<<<<<< HEAD
-## 1.3.4-rc.0
+## 1.3.5-rc.0
 
 ### Patch Changes
 
@@ -13,7 +12,7 @@
   - @rocket.chat/core-services@0.7.0-rc.0
   - @rocket.chat/message-parser@0.31.30-rc.0
   - @rocket.chat/models@0.3.0-rc.0
-=======
+  </details>
 ## 1.3.4
 
 ### Patch Changes
@@ -26,7 +25,6 @@
   - @rocket.chat/rest-typings@6.12.1
   - @rocket.chat/model-typings@0.7.1
   - @rocket.chat/models@0.2.4
->>>>>>> e22ea8f1
   </details>
 
 ## 1.3.3
