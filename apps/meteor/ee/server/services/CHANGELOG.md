# rocketchat-services

<<<<<<< HEAD
## 2.0.5-rc.0

### Patch Changes

- ([#35181](https://github.com/RocketChat/Rocket.Chat/pull/35181)) Bump meteor to 3.1.2 and Node version to 20.13.1

- <details><summary>Updated dependencies [eba8e364e4bef7ed71ebb527738515e8f7914ec7, d5175eeb5be81bab061e5ff8c6991c589bfeb0f4, 0df16c4ca50a6ad8613cfdc11a8ef6cb216fb6a4, 89964144e042c8d9282b51efd89e1e684077fdd7, 2921a6aa6f7c971a29c8209574cfb66432bc9f47, f80ac66b006080313f4aa5a04706ff9c8790622b, 083fc49cf718e460dd6e8fcd72b98b42aeb6fc86, dee90e0791de41997e6df6149c4fe07d3a12c003, f85da08765a9d3f8c5aabd9291fd08be6dfdeb85, 271894fb3942d5d0ce3d669325d07fbbbc4bf112, 697a38d23590ac799f0f3c14a676fb6bea7e86ea, be5031a21bdcda31270d53d319f7d183e77d84d7]:</summary>

  - @rocket.chat/rest-typings@7.4.0-rc.0
  - @rocket.chat/models@1.3.0-rc.0
  - @rocket.chat/model-typings@1.4.0-rc.0
  - @rocket.chat/network-broker@0.1.6-rc.0
  - @rocket.chat/core-typings@7.4.0-rc.0
  - @rocket.chat/apps-engine@1.49.0-rc.0
  - @rocket.chat/core-services@0.7.6-rc.0
=======
## 2.0.6

### Patch Changes

- <details><summary>Updated dependencies []:</summary>

  - @rocket.chat/core-typings@7.3.2
  - @rocket.chat/rest-typings@7.3.2
  - @rocket.chat/core-services@0.7.7
  - @rocket.chat/model-typings@1.3.2
  - @rocket.chat/models@1.2.2
  - @rocket.chat/network-broker@0.1.7
  </details>

## 2.0.5

### Patch Changes

- <details><summary>Updated dependencies [b7905dfebe48d27d0d774fb23cc579ea9dfd01f4]:</summary>

  - @rocket.chat/model-typings@1.3.1
  - @rocket.chat/models@1.2.1
  - @rocket.chat/core-services@0.7.6
  - @rocket.chat/network-broker@0.1.6
  - @rocket.chat/core-typings@7.3.1
  - @rocket.chat/rest-typings@7.3.1
>>>>>>> c21de7b7
  </details>

## 2.0.4

### Patch Changes

- <details><summary>Updated dependencies [79cba772bd8ae0a1e084687b47e05f312e85078a, 5506c406f4a22145ece065ad2b797225e94423ca, c75d771c410579d3d7eaabb379871456ded1b111, 8942b0032af976738a7c602fa389803dda30c0dc, 1f54b733eaa91e602baaff74f113c7ef16ddaa89, bfa92f4dba1a16973d7da5a9c0f5d0df998bf944, c0fa1c884cccab47f4e68dd81457c424cf176f11, b4ce5797b7fc52e851aa4afc54c4617fc12cbf72, c8e8518011b8b7d318a2bb2f26b897b196421d76]:</summary>

  - @rocket.chat/model-typings@1.3.0
  - @rocket.chat/apps-engine@1.48.2
  - @rocket.chat/models@1.2.0
  - @rocket.chat/rest-typings@7.3.0
  - @rocket.chat/core-typings@7.3.0
  - @rocket.chat/core-services@0.7.5
  - @rocket.chat/network-broker@0.1.5
  </details>

## 2.0.4-rc.5

### Patch Changes

- <details><summary>Updated dependencies []:</summary>

  - @rocket.chat/core-typings@7.3.0-rc.5
  - @rocket.chat/rest-typings@7.3.0-rc.5
  - @rocket.chat/core-services@0.7.5-rc.5
  - @rocket.chat/model-typings@1.3.0-rc.5
  - @rocket.chat/models@1.2.0-rc.5
  - @rocket.chat/network-broker@0.1.5-rc.5
  </details>

## 2.0.4-rc.4

### Patch Changes

- <details><summary>Updated dependencies []:</summary>

  - @rocket.chat/core-typings@7.3.0-rc.4
  - @rocket.chat/rest-typings@7.3.0-rc.4
  - @rocket.chat/core-services@0.7.5-rc.4
  - @rocket.chat/model-typings@1.3.0-rc.4
  - @rocket.chat/models@1.2.0-rc.4
  - @rocket.chat/network-broker@0.1.5-rc.4
  </details>

## 2.0.4-rc.3

### Patch Changes

- <details><summary>Updated dependencies []:</summary>

  - @rocket.chat/core-typings@7.3.0-rc.3
  - @rocket.chat/rest-typings@7.3.0-rc.3
  - @rocket.chat/core-services@0.7.5-rc.3
  - @rocket.chat/model-typings@1.3.0-rc.3
  - @rocket.chat/models@1.2.0-rc.3
  - @rocket.chat/network-broker@0.1.5-rc.3
  </details>

## 2.0.4-rc.2

### Patch Changes

- <details><summary>Updated dependencies []:</summary>

  - @rocket.chat/core-typings@7.3.0-rc.2
  - @rocket.chat/rest-typings@7.3.0-rc.2
  - @rocket.chat/core-services@0.7.5-rc.2
  - @rocket.chat/model-typings@1.3.0-rc.2
  - @rocket.chat/models@1.2.0-rc.2
  - @rocket.chat/network-broker@0.1.5-rc.2
  </details>

## 2.0.4-rc.1

### Patch Changes

- <details><summary>Updated dependencies []:</summary>

  - @rocket.chat/core-typings@7.3.0-rc.1
  - @rocket.chat/rest-typings@7.3.0-rc.1
  - @rocket.chat/core-services@0.7.5-rc.1
  - @rocket.chat/model-typings@1.3.0-rc.1
  - @rocket.chat/models@1.2.0-rc.1
  - @rocket.chat/network-broker@0.1.5-rc.1
  </details>

## 2.0.4-rc.0

### Patch Changes

- <details><summary>Updated dependencies [79cba772bd8ae0a1e084687b47e05f312e85078a, 5506c406f4a22145ece065ad2b797225e94423ca, c75d771c410579d3d7eaabb379871456ded1b111, 8942b0032af976738a7c602fa389803dda30c0dc, 1f54b733eaa91e602baaff74f113c7ef16ddaa89, bfa92f4dba1a16973d7da5a9c0f5d0df998bf944, b4ce5797b7fc52e851aa4afc54c4617fc12cbf72, c8e8518011b8b7d318a2bb2f26b897b196421d76]:</summary>

  - @rocket.chat/model-typings@1.3.0-rc.0
  - @rocket.chat/apps-engine@1.48.2-rc.0
  - @rocket.chat/models@1.2.0-rc.0
  - @rocket.chat/rest-typings@7.3.0-rc.0
  - @rocket.chat/core-typings@7.3.0-rc.0
  - @rocket.chat/core-services@0.7.5-rc.0
  - @rocket.chat/network-broker@0.1.5-rc.0
  </details>

## 2.0.3

### Patch Changes

- <details><summary>Updated dependencies []:</summary>

  - @rocket.chat/core-typings@7.2.1
  - @rocket.chat/rest-typings@7.2.1
  - @rocket.chat/core-services@0.7.4
  - @rocket.chat/model-typings@1.2.1
  - @rocket.chat/network-broker@0.1.4
  - @rocket.chat/models@1.1.1
  </details>

## 2.0.2

### Patch Changes

- <details><summary>Updated dependencies [b845fc0093cfaf59093d1e99ccaae77ab741354a, 76f6239ff1a9f34f163c03c140c4ceba62563b4e, f11efb4011db4efcdbf978d4b76671028daeed6e, eb794b7fd6bf3ff5a37a38bccaba247ed36db744, c43220dcd8c1df86a6143d6553964ad2173903b3, 47f24c2fb795eee33cb021d56508298b8a548eec, f62326080d5e6ba36351cb0b6965a09f23856ac8, 76f6239ff1a9f34f163c03c140c4ceba62563b4e, f62326080d5e6ba36351cb0b6965a09f23856ac8, 475120dc19fb8cc400fd8af21559cd6f3cc17eb8, 2e4af86f6463166ba4d0b37b153b89ab246e112a, 76f6239ff1a9f34f163c03c140c4ceba62563b4e, f62326080d5e6ba36351cb0b6965a09f23856ac8, 75a14b2e013aca7361cac56316f2b7e8c07d9dc8, f62326080d5e6ba36351cb0b6965a09f23856ac8]:</summary>

  - @rocket.chat/rest-typings@7.2.0
  - @rocket.chat/model-typings@1.2.0
  - @rocket.chat/core-typings@7.2.0
  - @rocket.chat/apps-engine@1.48.1
  - @rocket.chat/models@1.1.0
  - @rocket.chat/core-services@0.7.3
  - @rocket.chat/network-broker@0.1.3
  </details>

## 2.0.2-rc.3

### Patch Changes

- <details><summary>Updated dependencies []:</summary>

  - @rocket.chat/core-typings@7.2.0-rc.3
  - @rocket.chat/rest-typings@7.2.0-rc.3
  - @rocket.chat/core-services@0.7.3-rc.3
  - @rocket.chat/model-typings@1.2.0-rc.3
  - @rocket.chat/network-broker@0.1.3-rc.3
  - @rocket.chat/models@1.1.0-rc.3
  </details>

## 2.0.2-rc.2

### Patch Changes

- <details><summary>Updated dependencies [c43220dcd8c1df86a6143d6553964ad2173903b3]:</summary>

  - @rocket.chat/apps-engine@1.48.1-rc.1
  - @rocket.chat/models@1.1.0-rc.2
  - @rocket.chat/core-services@0.7.3-rc.2
  - @rocket.chat/core-typings@7.2.0-rc.2
  - @rocket.chat/rest-typings@7.2.0-rc.2
  - @rocket.chat/network-broker@0.1.3-rc.2
  - @rocket.chat/model-typings@1.2.0-rc.2
  </details>

## 2.0.2-rc.1

### Patch Changes

- <details><summary>Updated dependencies []:</summary>

  - @rocket.chat/core-typings@7.2.0-rc.1
  - @rocket.chat/rest-typings@7.2.0-rc.1
  - @rocket.chat/core-services@0.7.3-rc.1
  - @rocket.chat/model-typings@1.2.0-rc.1
  - @rocket.chat/network-broker@0.1.3-rc.1
  - @rocket.chat/models@1.1.0-rc.1
  </details>

## 2.0.2-rc.0

### Patch Changes

- <details><summary>Updated dependencies [b845fc0093cfaf59093d1e99ccaae77ab741354a, 76f6239ff1a9f34f163c03c140c4ceba62563b4e, f11efb4011db4efcdbf978d4b76671028daeed6e, eb794b7fd6bf3ff5a37a38bccaba247ed36db744, 47f24c2fb795eee33cb021d56508298b8a548eec, f62326080d5e6ba36351cb0b6965a09f23856ac8, 76f6239ff1a9f34f163c03c140c4ceba62563b4e, f62326080d5e6ba36351cb0b6965a09f23856ac8, 475120dc19fb8cc400fd8af21559cd6f3cc17eb8, 2e4af86f6463166ba4d0b37b153b89ab246e112a, 76f6239ff1a9f34f163c03c140c4ceba62563b4e, f62326080d5e6ba36351cb0b6965a09f23856ac8, 75a14b2e013aca7361cac56316f2b7e8c07d9dc8, f62326080d5e6ba36351cb0b6965a09f23856ac8]:</summary>

  - @rocket.chat/rest-typings@7.2.0-rc.0
  - @rocket.chat/model-typings@1.2.0-rc.0
  - @rocket.chat/core-typings@7.2.0-rc.0
  - @rocket.chat/apps-engine@1.48.1-rc.0
  - @rocket.chat/models@1.1.0-rc.0
  - @rocket.chat/core-services@0.7.3-rc.0
  - @rocket.chat/network-broker@0.1.3-rc.0
  </details>

## 2.0.1

### Patch Changes

- ([#33596](https://github.com/RocketChat/Rocket.Chat/pull/33596)) Bump meteor to 3.0.4 and Node version to 20.18.0

- <details><summary>Updated dependencies [82767d8fd8a52ac348e8aded1d238e688d36129b, 80e36bfc3938775eb26aa5576f1b9b98896e1cc4, e7edeac3bdd22da0a04b8e873d5a008e249fb4be, 3569b0a9c48f8b94ebaef2f8b607c52fdb8e570a, b4841cb7206d855d7a1bc7604683a5b4a48b7176, 32d93a0666fa1cbe857d02889e93d9bbf45bd4f0, 63ccadc012499e004445ad6bc6cd2ff777aecbd1, ce7024af36fcde97b1da5b2731f6edc4a4c236b8, d398866dba725918017e3609807f9d0ab9b89b72, d398866dba725918017e3609807f9d0ab9b89b72]:</summary>

  - @rocket.chat/apps-engine@1.48.0
  - @rocket.chat/model-typings@1.1.0
  - @rocket.chat/core-typings@7.1.0
  - @rocket.chat/rest-typings@7.1.0
  - @rocket.chat/core-services@0.7.2
  - @rocket.chat/models@1.0.1
  - @rocket.chat/network-broker@0.1.2
  </details>

## 2.0.1-rc.3

### Patch Changes

- <details><summary>Updated dependencies []:</summary>

  - @rocket.chat/core-typings@7.1.0-rc.3
  - @rocket.chat/rest-typings@7.1.0-rc.3
  - @rocket.chat/core-services@0.7.2-rc.3
  - @rocket.chat/model-typings@1.1.0-rc.3
  - @rocket.chat/network-broker@0.1.2-rc.3
  - @rocket.chat/models@1.0.1-rc.3
  </details>

## 2.0.1-rc.2

### Patch Changes

- <details><summary>Updated dependencies []:</summary>

  - @rocket.chat/core-typings@7.1.0-rc.2
  - @rocket.chat/rest-typings@7.1.0-rc.2
  - @rocket.chat/core-services@0.7.2-rc.2
  - @rocket.chat/model-typings@1.1.0-rc.2
  - @rocket.chat/network-broker@0.1.2-rc.2
  - @rocket.chat/models@1.0.1-rc.2
  </details>

## 2.0.1-rc.1

### Patch Changes

- <details><summary>Updated dependencies []:</summary>

  - @rocket.chat/core-typings@7.1.0-rc.1
  - @rocket.chat/rest-typings@7.1.0-rc.1
  - @rocket.chat/core-services@0.7.2-rc.1
  - @rocket.chat/model-typings@1.1.0-rc.1
  - @rocket.chat/network-broker@0.1.2-rc.1
  - @rocket.chat/models@1.0.1-rc.1
  </details>

## 2.0.1-rc.0

### Patch Changes

- ([#33596](https://github.com/RocketChat/Rocket.Chat/pull/33596)) Bump meteor to 3.0.4 and Node version to 20.18.0

- <details><summary>Updated dependencies [82767d8fd8a52ac348e8aded1d238e688d36129b, 80e36bfc3938775eb26aa5576f1b9b98896e1cc4, e7edeac3bdd22da0a04b8e873d5a008e249fb4be, 3569b0a9c48f8b94ebaef2f8b607c52fdb8e570a, b4841cb7206d855d7a1bc7604683a5b4a48b7176, 32d93a0666fa1cbe857d02889e93d9bbf45bd4f0, 63ccadc012499e004445ad6bc6cd2ff777aecbd1, ce7024af36fcde97b1da5b2731f6edc4a4c236b8, d398866dba725918017e3609807f9d0ab9b89b72, d398866dba725918017e3609807f9d0ab9b89b72]:</summary>

  - @rocket.chat/apps-engine@1.48.0-rc.0
  - @rocket.chat/model-typings@1.1.0-rc.0
  - @rocket.chat/core-typings@7.1.0-rc.0
  - @rocket.chat/rest-typings@7.1.0-rc.0
  - @rocket.chat/core-services@0.7.2-rc.0
  - @rocket.chat/models@1.0.1-rc.0
  - @rocket.chat/network-broker@0.1.2-rc.0
  </details>

## 2.0.0

### Major Changes

- ([#31438](https://github.com/RocketChat/Rocket.Chat/pull/31438)) Upgrades the version of the Meteor framework to 3.0

  The main reason behind this is the upgrade of the Node.js version, where version 14 will be removed and version 20 will be used instead.

  Internally, significant changes have been made, mostly due to the removal of fibers.

  As a result, it was necessary to adapt our code to work with the new version.

  No functionality should have been affected by this, but if you are running Rocket.Chat in unconventional ways, please note that you need to upgrade your Node.js version.

- ([#31438](https://github.com/RocketChat/Rocket.Chat/pull/31438)) Node.js 20.x support

### Patch Changes

- <details><summary>Updated dependencies [3395c8290b, 6b5b91fd14, d1e14a0a85, 687f1efd5f, bcacbb1cee, b167db0b37, f4365b7dd4, d9fe5bbe0b, b338807d76, 5f9826bed6, bf05700542, debd3ffa22, a5f25e73b5, 1bdfd201b1, 3ea02d3cc1, e3629e065b, b19ae4dbc7, 03d148524b, 3f9c3f1f52, 81998f3450, 2bc9692de0, 50943a02e8, 509143d6dd, fa501ecb53]:</summary>

  - @rocket.chat/rest-typings@7.0.0
  - @rocket.chat/ui-kit@0.37.0
  - @rocket.chat/core-services@0.7.1
  - @rocket.chat/model-typings@1.0.0
  - @rocket.chat/core-typings@7.0.0
  - @rocket.chat/models@1.0.0
  - @rocket.chat/apps-engine@1.47.0
  - @rocket.chat/network-broker@0.1.1
  </details>

## 2.0.0-rc.6

### Patch Changes

- <details><summary>Updated dependencies []:</summary>

  - @rocket.chat/core-typings@7.0.0-rc.6
  - @rocket.chat/rest-typings@7.0.0-rc.6
  - @rocket.chat/core-services@0.7.1-rc.6
  - @rocket.chat/model-typings@1.0.0-rc.6
  - @rocket.chat/network-broker@0.1.1-rc.6
  - @rocket.chat/models@1.0.0-rc.6
  </details>

## 2.0.0-rc.5

### Patch Changes

- <details><summary>Updated dependencies [d1e14a0a85, bf05700542, 1bdfd201b1, 2bc9692de0]:</summary>

  - @rocket.chat/rest-typings@7.0.0-rc.5
  - @rocket.chat/core-services@0.7.1-rc.5
  - @rocket.chat/network-broker@0.1.1-rc.5
  - @rocket.chat/core-typings@7.0.0-rc.5
  - @rocket.chat/model-typings@1.0.0-rc.5
  - @rocket.chat/models@1.0.0-rc.5
  </details>

## 2.0.0-rc.4

### Patch Changes

- <details><summary>Updated dependencies []:</summary>

  - @rocket.chat/core-typings@7.0.0-rc.4
  - @rocket.chat/rest-typings@7.0.0-rc.4
  - @rocket.chat/core-services@0.7.1-rc.4
  - @rocket.chat/model-typings@1.0.0-rc.4
  - @rocket.chat/network-broker@0.1.1-rc.4
  - @rocket.chat/models@1.0.0-rc.4
  </details>

## 2.0.0-rc.3

### Patch Changes

- <details><summary>Updated dependencies []:</summary>

  - @rocket.chat/core-typings@7.0.0-rc.3
  - @rocket.chat/rest-typings@7.0.0-rc.3
  - @rocket.chat/core-services@0.7.1-rc.3
  - @rocket.chat/model-typings@1.0.0-rc.3
  - @rocket.chat/network-broker@0.1.1-rc.3
  - @rocket.chat/models@1.0.0-rc.3
  </details>

## 2.0.0-rc.2

### Patch Changes

- <details><summary>Updated dependencies []:</summary>

  - @rocket.chat/core-typings@7.0.0-rc.2
  - @rocket.chat/rest-typings@7.0.0-rc.2
  - @rocket.chat/core-services@0.7.1-rc.2
  - @rocket.chat/model-typings@1.0.0-rc.2
  - @rocket.chat/network-broker@0.1.1-rc.2
  - @rocket.chat/models@1.0.0-rc.2
  </details>

## 2.0.0-rc.1

### Patch Changes

- <details><summary>Updated dependencies []:</summary>

  - @rocket.chat/core-typings@7.0.0-rc.1
  - @rocket.chat/rest-typings@7.0.0-rc.1
  - @rocket.chat/core-services@0.7.1-rc.1
  - @rocket.chat/model-typings@1.0.0-rc.1
  - @rocket.chat/network-broker@0.1.1-rc.1
  - @rocket.chat/models@1.0.0-rc.1
  </details>

## 2.0.0-rc.0

### Major Changes

- ([#31438](https://github.com/RocketChat/Rocket.Chat/pull/31438)) Upgrades the version of the Meteor framework to 3.0

  The main reason behind this is the upgrade of the Node.js version, where version 14 will be removed and version 20 will be used instead.

  Internally, significant changes have been made, mostly due to the removal of fibers.

  As a result, it was necessary to adapt our code to work with the new version.

  No functionality should have been affected by this, but if you are running Rocket.Chat in unconventional ways, please note that you need to upgrade your Node.js version.

- ([#31438](https://github.com/RocketChat/Rocket.Chat/pull/31438)) Node.js 20.x support

### Patch Changes

- <details><summary>Updated dependencies [3395c8290b, 6b5b91fd14, 7726d68374, 687f1efd5f, bcacbb1cee, b167db0b37, f4365b7dd4, d9fe5bbe0b, b338807d76, 5f9826bed6, debd3ffa22, a5f25e73b5, 3ea02d3cc1, e3629e065b, b19ae4dbc7, 03d148524b, 3f9c3f1f52, 81998f3450, 50943a02e8, 509143d6dd, fa501ecb53]:</summary>

  - @rocket.chat/rest-typings@7.0.0-rc.0
  - @rocket.chat/core-typings@7.0.0-rc.0
  - @rocket.chat/model-typings@1.0.0-rc.0
  - @rocket.chat/ui-kit@0.37.0-rc.0
  - @rocket.chat/core-services@0.7.1-rc.0
  - @rocket.chat/models@1.0.0-rc.0
  - @rocket.chat/apps-engine@1.47.0-rc.0
  - @rocket.chat/network-broker@0.1.1-rc.0
  </details>

## 1.3.5

### Patch Changes

- <details><summary>Updated dependencies [9a38c8e13f, 9eaefdc892, 274f4f5881, 532f08819e, 79c16d315a, 927710d778, 3a161c4310, 12d6307998]:</summary>

  - @rocket.chat/model-typings@0.8.0
  - @rocket.chat/rest-typings@6.13.0
  - @rocket.chat/core-typings@6.13.0
  - @rocket.chat/core-services@0.7.0
  - @rocket.chat/message-parser@0.31.31
  - @rocket.chat/models@0.3.0
  </details>

## 1.3.5-rc.6

### Patch Changes

- <details><summary>Updated dependencies []:</summary>

  - @rocket.chat/core-typings@6.13.0-rc.6
  - @rocket.chat/rest-typings@6.13.0-rc.6
  - @rocket.chat/core-services@0.7.0-rc.6
  - @rocket.chat/model-typings@0.8.0-rc.6
  - @rocket.chat/models@0.3.0-rc.6
  </details>

## 1.3.5-rc.5

### Patch Changes

- <details><summary>Updated dependencies []:</summary>

  - @rocket.chat/core-typings@6.13.0-rc.5
  - @rocket.chat/rest-typings@6.13.0-rc.5
  - @rocket.chat/core-services@0.7.0-rc.5
  - @rocket.chat/model-typings@0.8.0-rc.5
  - @rocket.chat/models@0.3.0-rc.5
  </details>

## 1.3.5-rc.4

### Patch Changes

- <details><summary>Updated dependencies []:</summary>

  - @rocket.chat/core-typings@6.13.0-rc.4
  - @rocket.chat/rest-typings@6.13.0-rc.4
  - @rocket.chat/core-services@0.7.0-rc.4
  - @rocket.chat/model-typings@0.8.0-rc.4
  - @rocket.chat/models@0.3.0-rc.4
  </details>

## 1.3.5-rc.3

### Patch Changes

- <details><summary>Updated dependencies []:</summary>

  - @rocket.chat/core-typings@6.13.0-rc.3
  - @rocket.chat/rest-typings@6.13.0-rc.3
  - @rocket.chat/core-services@0.7.0-rc.3
  - @rocket.chat/model-typings@0.8.0-rc.3
  - @rocket.chat/models@0.3.0-rc.3
  </details>

## 1.3.5-rc.2

### Patch Changes

- <details><summary>Updated dependencies []:</summary>

  - @rocket.chat/core-typings@6.13.0-rc.2
  - @rocket.chat/rest-typings@6.13.0-rc.2
  - @rocket.chat/core-services@0.7.0-rc.2
  - @rocket.chat/model-typings@0.8.0-rc.2
  - @rocket.chat/models@0.3.0-rc.2
  </details>

## 1.3.5-rc.1

### Patch Changes

- <details><summary>Updated dependencies []:</summary>

  - @rocket.chat/core-typings@6.13.0-rc.1
  - @rocket.chat/rest-typings@6.13.0-rc.1
  - @rocket.chat/core-services@0.7.0-rc.1
  - @rocket.chat/model-typings@0.8.0-rc.1
  - @rocket.chat/models@0.3.0-rc.1
  </details>

## 1.3.5-rc.0

### Patch Changes

- <details><summary>Updated dependencies [9a38c8e13f, 9eaefdc892, 274f4f5881, 532f08819e, 79c16d315a, 927710d778, 3a161c4310, 12d6307998]:</summary>

  - @rocket.chat/model-typings@0.8.0-rc.0
  - @rocket.chat/rest-typings@6.13.0-rc.0
  - @rocket.chat/core-typings@6.13.0-rc.0
  - @rocket.chat/core-services@0.7.0-rc.0
  - @rocket.chat/message-parser@0.31.30-rc.0
  - @rocket.chat/models@0.3.0-rc.0
  </details>

## 1.3.4

### Patch Changes

- <details><summary>Updated dependencies [3cbb9f6252]:</summary>

  - @rocket.chat/message-parser@0.31.30
  - @rocket.chat/core-services@0.6.1
  - @rocket.chat/core-typings@6.12.1
  - @rocket.chat/rest-typings@6.12.1
  - @rocket.chat/model-typings@0.7.1
  - @rocket.chat/models@0.2.4
  </details>

## 1.3.3

### Patch Changes

- <details><summary>Updated dependencies [c11f3722df, 7f88158036, b764c415dc, 7937ff741a, a14c0678bb, 58c0efc732, e28be46db7, 58c0efc732]:</summary>

  - @rocket.chat/ui-kit@0.36.1
  - @rocket.chat/model-typings@0.7.0
  - @rocket.chat/rest-typings@6.12.0
  - @rocket.chat/core-typings@6.12.0
  - @rocket.chat/core-services@0.6.0
  - @rocket.chat/models@0.2.3
  </details>

## 1.3.3-rc.6

### Patch Changes

- <details><summary>Updated dependencies []:</summary>

  - @rocket.chat/core-typings@6.12.0-rc.6
  - @rocket.chat/rest-typings@6.12.0-rc.6
  - @rocket.chat/core-services@0.6.0-rc.6
  - @rocket.chat/model-typings@0.7.0-rc.6
  - @rocket.chat/models@0.2.3-rc.6
  </details>

## 1.3.3-rc.5

### Patch Changes

- <details><summary>Updated dependencies []:</summary>

  - @rocket.chat/core-typings@6.12.0-rc.5
  - @rocket.chat/rest-typings@6.12.0-rc.5
  - @rocket.chat/core-services@0.6.0-rc.5
  - @rocket.chat/model-typings@0.7.0-rc.5
  - @rocket.chat/models@0.2.3-rc.5
  </details>

## 1.3.3-rc.4

### Patch Changes

- <details><summary>Updated dependencies []:</summary>

  - @rocket.chat/core-typings@6.12.0-rc.4
  - @rocket.chat/rest-typings@6.12.0-rc.4
  - @rocket.chat/core-services@0.6.0-rc.4
  - @rocket.chat/model-typings@0.7.0-rc.4
  - @rocket.chat/models@0.2.3-rc.4
  </details>

## 1.3.2

### Patch Changes

- <details><summary>Updated dependencies []:</summary>

## 1.3.3-rc.3

### Patch Changes

- <details><summary>Updated dependencies []:</summary>

  - @rocket.chat/core-typings@6.12.0-rc.3
  - @rocket.chat/rest-typings@6.12.0-rc.3
  - @rocket.chat/core-services@0.6.0-rc.3
  - @rocket.chat/model-typings@0.7.0-rc.3
  - @rocket.chat/models@0.2.2-rc.3
  </details>

## 1.3.3-rc.2

### Patch Changes

- <details><summary>Updated dependencies []:</summary>

  - @rocket.chat/core-typings@6.12.0-rc.2
  - @rocket.chat/rest-typings@6.12.0-rc.2
  - @rocket.chat/core-services@0.6.0-rc.2
  - @rocket.chat/model-typings@0.7.0-rc.2
  - @rocket.chat/models@0.2.2-rc.2
  </details>

## 1.3.3-rc.1

### Patch Changes

- <details><summary>Updated dependencies []:</summary>

  - @rocket.chat/core-typings@6.12.0-rc.1
  - @rocket.chat/rest-typings@6.12.0-rc.1
  - @rocket.chat/core-services@0.6.0-rc.1
  - @rocket.chat/model-typings@0.7.0-rc.1
  - @rocket.chat/models@0.2.2-rc.1
  </details>

## 1.3.3-rc.0

### Patch Changes

- <details><summary>Updated dependencies [c11f3722df, 7f88158036, b764c415dc, 7937ff741a, a14c0678bb, 58c0efc732, e28be46db7, 58c0efc732]:</summary>

  - @rocket.chat/ui-kit@0.36.1-rc.0
  - @rocket.chat/model-typings@0.7.0-rc.0
  - @rocket.chat/rest-typings@6.12.0-rc.0
  - @rocket.chat/core-typings@6.12.0-rc.0
  - @rocket.chat/core-services@0.6.0-rc.0
  - @rocket.chat/models@0.2.1-rc.0
  </details>
  - @rocket.chat/core-typings@6.11.2
  - @rocket.chat/rest-typings@6.11.2
  - @rocket.chat/core-services@0.5.2
  - @rocket.chat/model-typings@0.6.2
  - @rocket.chat/models@0.2.2
  </details>

## 1.3.1

### Patch Changes

- <details><summary>Updated dependencies []:</summary>

  - @rocket.chat/core-typings@6.11.1
  - @rocket.chat/rest-typings@6.11.1
  - @rocket.chat/core-services@0.5.1
  - @rocket.chat/model-typings@0.6.1
  - @rocket.chat/models@0.2.1
  </details>

## 1.3.0

### Minor Changes

- ([#32793](https://github.com/RocketChat/Rocket.Chat/pull/32793)) New Feature: Video Conference Persistent Chat.
  This feature provides a discussion id for conference provider apps to store the chat messages exchanged during the conferences, so that those users may then access those messages again at any time through Rocket.Chat.

### Patch Changes

- ([#32719](https://github.com/RocketChat/Rocket.Chat/pull/32719)) Added the `user` param to apps-engine update method call, allowing apps' new `onUpdate` hook to know who triggered the update.

- <details><summary>Updated dependencies [439faa87d3, 03c8b066f9, 2d89a0c448, 439faa87d3, 24f7df4894, 03c8b066f9, 264d7d5496, b8e5887fb9]:</summary>

  - @rocket.chat/model-typings@0.6.0
  - @rocket.chat/core-services@0.5.0
  - @rocket.chat/core-typings@6.11.0
  - @rocket.chat/models@0.2.0
  - @rocket.chat/ui-kit@0.36.0
  - @rocket.chat/rest-typings@6.11.0
  </details>

## 1.3.0-rc.6

### Patch Changes

- <details><summary>Updated dependencies []:</summary>

  - @rocket.chat/core-typings@6.11.0-rc.6
  - @rocket.chat/rest-typings@6.11.0-rc.6
  - @rocket.chat/core-services@0.5.0-rc.6
  - @rocket.chat/model-typings@0.6.0-rc.6
  - @rocket.chat/models@0.2.0-rc.6
  </details>

## 1.3.0-rc.5

### Patch Changes

- <details><summary>Updated dependencies []:</summary>

  - @rocket.chat/core-typings@6.11.0-rc.5
  - @rocket.chat/rest-typings@6.11.0-rc.5
  - @rocket.chat/core-services@0.5.0-rc.5
  - @rocket.chat/model-typings@0.6.0-rc.5
  - @rocket.chat/models@0.2.0-rc.5
  </details>

## 1.3.0-rc.4

### Patch Changes

- <details><summary>Updated dependencies []:</summary>

  - @rocket.chat/core-typings@6.11.0-rc.4
  - @rocket.chat/rest-typings@6.11.0-rc.4
  - @rocket.chat/core-services@0.5.0-rc.4
  - @rocket.chat/model-typings@0.6.0-rc.4
  - @rocket.chat/models@0.2.0-rc.4
  </details>

## 1.3.0-rc.3

### Patch Changes

- <details><summary>Updated dependencies []:</summary>

  - @rocket.chat/core-typings@6.11.0-rc.3
  - @rocket.chat/rest-typings@6.11.0-rc.3
  - @rocket.chat/core-services@0.5.0-rc.3
  - @rocket.chat/model-typings@0.6.0-rc.3
  - @rocket.chat/models@0.2.0-rc.3
  </details>

## 1.3.0-rc.2

### Patch Changes

- <details><summary>Updated dependencies []:</summary>

  - @rocket.chat/core-typings@6.11.0-rc.2
  - @rocket.chat/rest-typings@6.11.0-rc.2
  - @rocket.chat/core-services@0.5.0-rc.2
  - @rocket.chat/model-typings@0.6.0-rc.2
  - @rocket.chat/models@0.2.0-rc.2
  </details>

## 1.3.0-rc.1

### Patch Changes

- <details><summary>Updated dependencies []:</summary>

  - @rocket.chat/core-typings@6.11.0-rc.1
  - @rocket.chat/rest-typings@6.11.0-rc.1
  - @rocket.chat/core-services@0.5.0-rc.1
  - @rocket.chat/model-typings@0.6.0-rc.1
  - @rocket.chat/models@0.2.0-rc.1
  </details>

## 1.3.0-rc.0

### Minor Changes

- ([#32793](https://github.com/RocketChat/Rocket.Chat/pull/32793)) New Feature: Video Conference Persistent Chat.
  This feature provides a discussion id for conference provider apps to store the chat messages exchanged during the conferences, so that those users may then access those messages again at any time through Rocket.Chat.

### Patch Changes

- ([#32719](https://github.com/RocketChat/Rocket.Chat/pull/32719)) Added the `user` param to apps-engine update method call, allowing apps' new `onUpdate` hook to know who triggered the update.

- <details><summary>Updated dependencies [439faa87d3, 03c8b066f9, 2d89a0c448, 439faa87d3, 24f7df4894, 03c8b066f9, 264d7d5496, b8e5887fb9]:</summary>

  - @rocket.chat/model-typings@0.6.0-rc.0
  - @rocket.chat/core-services@0.5.0-rc.0
  - @rocket.chat/core-typings@6.11.0-rc.0
  - @rocket.chat/models@0.2.0-rc.0
  - @rocket.chat/ui-kit@0.36.0-rc.0
  - @rocket.chat/rest-typings@6.11.0-rc.0

## 1.2.2

### Patch Changes

- ([#32935](https://github.com/RocketChat/Rocket.Chat/pull/32935)) Fixed an issue that prevented apps from being updated or uninstalled in some cases

- ([#32935](https://github.com/RocketChat/Rocket.Chat/pull/32935)) Fixed an issue that prevented apps from handling errors during execution in some cases

- ([#32935](https://github.com/RocketChat/Rocket.Chat/pull/32935)) Improved Apps-Engine installation to prevent start up errors on manual installation setups

- ([#32935](https://github.com/RocketChat/Rocket.Chat/pull/32935)) Fixed an issue that caused the video conference button on rooms to not recognize a video conference provider app in some cases

- <details><summary>Updated dependencies [ca6a9d8de8, ca6a9d8de8, ca6a9d8de8, ca6a9d8de8]:</summary>

  - @rocket.chat/core-services@0.4.2
  - @rocket.chat/core-typings@6.10.2
  - @rocket.chat/rest-typings@6.10.2
  - @rocket.chat/model-typings@0.5.2
  - @rocket.chat/models@0.1.2
  </details>

## 1.2.1

### Patch Changes

- <details><summary>Updated dependencies []:</summary>

  - @rocket.chat/core-typings@6.10.1
  - @rocket.chat/rest-typings@6.10.1
  - @rocket.chat/core-services@0.4.1
  - @rocket.chat/model-typings@0.5.1
  - @rocket.chat/models@0.1.1
  </details>

## 1.2.0

### Minor Changes

- ([#31821](https://github.com/RocketChat/Rocket.Chat/pull/31821)) New runtime for apps in the Apps-Engine based on the Deno platform

### Patch Changes

- <details><summary>Updated dependencies [a565999ae0, 1240c874a5, eaf2f11a6c, 5f95c4ec6b, 495628bce0, f75a2cb4bb, 07c4ca0621, 4f72d62aa7, dfa49bdbb2]:</summary>

  - @rocket.chat/ui-kit@0.35.0
  - @rocket.chat/core-typings@6.10.0
  - @rocket.chat/model-typings@0.5.0
  - @rocket.chat/rest-typings@6.10.0
  - @rocket.chat/core-services@0.4.0
  - @rocket.chat/models@0.1.0
  </details>

## 1.2.0-rc.7

### Patch Changes

- <details><summary>Updated dependencies []:</summary>

  - @rocket.chat/core-typings@6.10.0-rc.7
  - @rocket.chat/rest-typings@6.10.0-rc.7
  - @rocket.chat/core-services@0.4.0-rc.7
  - @rocket.chat/model-typings@0.5.0-rc.7
  - @rocket.chat/models@0.1.0-rc.7
  </details>

## 1.2.0-rc.6

### Patch Changes

- <details><summary>Updated dependencies []:</summary>

  - @rocket.chat/core-typings@6.10.0-rc.6
  - @rocket.chat/rest-typings@6.10.0-rc.6
  - @rocket.chat/core-services@0.4.0-rc.6
  - @rocket.chat/model-typings@0.5.0-rc.6
  - @rocket.chat/models@0.1.0-rc.6
  </details>

## 1.2.0-rc.5

### Patch Changes

- <details><summary>Updated dependencies []:</summary>

  - @rocket.chat/core-typings@6.10.0-rc.5
  - @rocket.chat/rest-typings@6.10.0-rc.5
  - @rocket.chat/core-services@0.4.0-rc.5
  - @rocket.chat/model-typings@0.5.0-rc.5
  - @rocket.chat/models@0.1.0-rc.5
  </details>

## 1.2.0-rc.4

### Patch Changes

- <details><summary>Updated dependencies []:</summary>

  - @rocket.chat/core-typings@6.10.0-rc.4
  - @rocket.chat/rest-typings@6.10.0-rc.4
  - @rocket.chat/core-services@0.4.0-rc.4
  - @rocket.chat/model-typings@0.5.0-rc.4
  - @rocket.chat/models@0.1.0-rc.4
  </details>

## 1.1.36

### Patch Changes

- <details><summary>Updated dependencies []:</summary>

  - @rocket.chat/core-typings@6.10.0-rc.3
  - @rocket.chat/rest-typings@6.10.0-rc.3
  - @rocket.chat/core-services@0.4.0-rc.3
  - @rocket.chat/model-typings@0.5.0-rc.3
  - @rocket.chat/models@0.1.0-rc.3
  </details>

## 1.2.0-rc.3

### Patch Changes

- <details><summary>Updated dependencies []:</summary>

## 1.2.0-rc.2

### Patch Changes

- <details><summary>Updated dependencies []:</summary>

  - @rocket.chat/core-typings@6.10.0-rc.2
  - @rocket.chat/rest-typings@6.10.0-rc.2
  - @rocket.chat/core-services@0.4.0-rc.2
  - @rocket.chat/model-typings@0.5.0-rc.2
  - @rocket.chat/models@0.1.0-rc.2
  </details>

## 1.2.0-rc.1

### Patch Changes

- <details><summary>Updated dependencies []:</summary>

  - @rocket.chat/core-typings@6.10.0-rc.1
  - @rocket.chat/rest-typings@6.10.0-rc.1
  - @rocket.chat/core-services@0.4.0-rc.1
  - @rocket.chat/model-typings@0.5.0-rc.1
  - @rocket.chat/models@0.1.0-rc.1
  </details>

## 1.2.0-rc.0

### Minor Changes

- ([#31821](https://github.com/RocketChat/Rocket.Chat/pull/31821)) New runtime for apps in the Apps-Engine based on the Deno platform

### Patch Changes

- <details><summary>Updated dependencies [a565999ae0, 1240c874a5, eaf2f11a6c, 5f95c4ec6b, 495628bce0, f75a2cb4bb, 07c4ca0621, 4f72d62aa7, dfa49bdbb2]:</summary>

  - @rocket.chat/ui-kit@0.35.0-rc.0
  - @rocket.chat/core-typings@6.10.0-rc.0
  - @rocket.chat/model-typings@0.5.0-rc.0
  - @rocket.chat/rest-typings@6.10.0-rc.0
  - @rocket.chat/core-services@0.4.0-rc.0
  - @rocket.chat/models@0.1.0-rc.0
  - @rocket.chat/core-typings@6.9.3
  - @rocket.chat/rest-typings@6.9.3
  - @rocket.chat/core-services@0.3.18
  - @rocket.chat/model-typings@0.4.4
  - @rocket.chat/models@0.0.42
  </details>

## 1.1.35

### Patch Changes

- <details><summary>Updated dependencies []:</summary>

  - @rocket.chat/core-typings@6.9.2
  - @rocket.chat/rest-typings@6.9.2
  - @rocket.chat/core-services@0.3.17
  - @rocket.chat/model-typings@0.4.3
  - @rocket.chat/models@0.0.41
  </details>

## 1.1.34

### Patch Changes

- <details><summary>Updated dependencies []:</summary>

  - @rocket.chat/core-typings@6.9.1
  - @rocket.chat/rest-typings@6.9.1
  - @rocket.chat/core-services@0.3.16
  - @rocket.chat/model-typings@0.4.2
  - @rocket.chat/models@0.0.40
  </details>

## 1.1.33

### Patch Changes

- <details><summary>Updated dependencies [ff4e396416, ad86761209, f83bd56cc5, 724ba3a729, ee5cdfc367, 70ab2a7b7b]:</summary>

  - @rocket.chat/core-typings@6.9.0
  - @rocket.chat/core-services@0.3.15
  - @rocket.chat/rest-typings@6.9.0
  - @rocket.chat/ui-kit@0.34.0
  - @rocket.chat/model-typings@0.4.1
  - @rocket.chat/models@0.0.39
  </details>

## 1.1.33-rc.2

### Patch Changes

- <details><summary>Updated dependencies []:</summary>

  - @rocket.chat/core-typings@6.9.0-rc.2
  - @rocket.chat/rest-typings@6.9.0-rc.2
  - @rocket.chat/core-services@0.3.15-rc.2
  - @rocket.chat/model-typings@0.4.1-rc.2
  - @rocket.chat/models@0.0.39-rc.2
  </details>

## 1.1.33-rc.1

### Patch Changes

- <details><summary>Updated dependencies []:</summary>

  - @rocket.chat/core-typings@6.9.0-rc.1
  - @rocket.chat/rest-typings@6.9.0-rc.1
  - @rocket.chat/core-services@0.3.15-rc.1
  - @rocket.chat/model-typings@0.4.1-rc.1
  - @rocket.chat/models@0.0.39-rc.1
  </details>

## 1.1.33-rc.0

### Patch Changes

- <details><summary>Updated dependencies [ff4e396416, ad86761209, f83bd56cc5, 724ba3a729, ee5cdfc367, 70ab2a7b7b]:</summary>

  - @rocket.chat/core-typings@6.9.0-rc.0
  - @rocket.chat/core-services@0.3.15-rc.0
  - @rocket.chat/rest-typings@6.9.0-rc.0
  - @rocket.chat/ui-kit@0.34.0-rc.0
  - @rocket.chat/model-typings@0.4.1-rc.0
  - @rocket.chat/models@0.0.39-rc.0
  </details>

## 1.1.32

### Patch Changes

- ([#32374](https://github.com/RocketChat/Rocket.Chat/pull/32374)) Fixed an issue with some apps that didn't implement executeViewCloseHandler. This causes opened modals to be open forever on UI (unless Esc was clicked). This is because when the UI attempts to close it, it calls the aforementioned handler, and since it didn't exist, apps engine errored out.

  This returned an empty response to the UI, which ignored the response and continued to show the view.

- <details><summary>Updated dependencies [845fd64f45, c47a8e3514, 9a6a7d0a40, da45cb6998, 845fd64f45, b94ca7c30b, 9902554388, 8b0986d15a, 4aba7c8a26]:</summary>

  - @rocket.chat/rest-typings@6.8.0
  - @rocket.chat/core-typings@6.8.0
  - @rocket.chat/model-typings@0.4.0
  - @rocket.chat/core-services@0.3.14
  - @rocket.chat/models@0.0.38
  - @rocket.chat/message-parser@0.31.29
  - @rocket.chat/ui-kit@0.33.0
  </details>

## 1.1.32-rc.2

### Patch Changes

- ([#32374](https://github.com/RocketChat/Rocket.Chat/pull/32374)) Fixed an issue with some apps that didn't implement executeViewCloseHandler. This causes opened modals to be open forever on UI (unless Esc was clicked). This is because when the UI attempts to close it, it calls the aforementioned handler, and since it didn't exist, apps engine errored out.

  This returned an empty response to the UI, which ignored the response and continued to show the view.

- <details><summary>Updated dependencies [b94ca7c30b]:</summary>

  - @rocket.chat/core-services@0.3.14-rc.2
  - @rocket.chat/core-typings@6.8.0-rc.2
  - @rocket.chat/rest-typings@6.8.0-rc.2
  - @rocket.chat/model-typings@0.4.0-rc.2
  - @rocket.chat/models@0.0.38-rc.2
  </details>

## 1.1.32-rc.1

- <details><summary>Updated dependencies []:</summary>

  - @rocket.chat/core-typings@6.8.0-rc.1
  - @rocket.chat/rest-typings@6.8.0-rc.1
  - @rocket.chat/core-services@0.3.13-rc.1
  - @rocket.chat/model-typings@0.4.0-rc.1
  - @rocket.chat/models@0.0.37-rc.1
  </details>

## 1.1.32-rc.0

### Patch Changes

- <details><summary>Updated dependencies [845fd64f45, c47a8e3514, 9a6a7d0a40, da45cb6998, 845fd64f45, 9902554388, 8b0986d15a, 4aba7c8a26]:</summary>

  - @rocket.chat/rest-typings@6.8.0-rc.0
  - @rocket.chat/core-typings@6.8.0-rc.0
  - @rocket.chat/model-typings@0.4.0-rc.0
  - @rocket.chat/core-services@0.3.12-rc.0
  - @rocket.chat/models@0.0.36-rc.0
  - @rocket.chat/message-parser@0.31.29
  - @rocket.chat/ui-kit@0.33.0

## 1.1.31

### Patch Changes

- <details><summary>Updated dependencies []:</summary>

  - @rocket.chat/core-typings@6.7.2
  - @rocket.chat/rest-typings@6.7.2
  - @rocket.chat/core-services@0.3.13
  - @rocket.chat/model-typings@0.3.9
  - @rocket.chat/models@0.0.37
  </details>

## 1.1.30

### Patch Changes

- <details><summary>Updated dependencies []:</summary>

  - @rocket.chat/core-typings@6.7.1
  - @rocket.chat/rest-typings@6.7.1
  - @rocket.chat/core-services@0.3.12
  - @rocket.chat/model-typings@0.3.8
  - @rocket.chat/models@0.0.36
  </details>

## 1.1.29

### Patch Changes

- <details><summary>Updated dependencies [b9ef630816, 3eb4dd7f50, d1b1ffe9e5, 0570f6740a, b9e897a8f5, b876e4e0fc, 5ad65ff3da, e203c40471]:</summary>

  - @rocket.chat/core-typings@6.7.0
  - @rocket.chat/rest-typings@6.7.0
  - @rocket.chat/model-typings@0.3.7
  - @rocket.chat/core-services@0.3.11
  - @rocket.chat/message-parser@0.31.29
  - @rocket.chat/models@0.0.35
  - @rocket.chat/ui-kit@0.33.0
  </details>

## 1.1.29-rc.4

### Patch Changes

- <details><summary>Updated dependencies []:</summary>

  - @rocket.chat/core-typings@6.7.0-rc.4
  - @rocket.chat/rest-typings@6.7.0-rc.4
  - @rocket.chat/core-services@0.3.11-rc.4
  - @rocket.chat/model-typings@0.3.7-rc.4
  - @rocket.chat/models@0.0.35-rc.4
  </details>

## 1.1.29-rc.3

### Patch Changes

- <details><summary>Updated dependencies []:</summary>

  - @rocket.chat/core-typings@6.7.0-rc.3
  - @rocket.chat/rest-typings@6.7.0-rc.3
  - @rocket.chat/core-services@0.3.11-rc.3
  - @rocket.chat/model-typings@0.3.7-rc.3
  - @rocket.chat/models@0.0.35-rc.3
  </details>

## 1.1.29-rc.2

### Patch Changes

- <details><summary>Updated dependencies []:</summary>

  - @rocket.chat/core-typings@6.7.0-rc.2
  - @rocket.chat/rest-typings@6.7.0-rc.2
  - @rocket.chat/core-services@0.3.11-rc.2
  - @rocket.chat/model-typings@0.3.7-rc.2
  - @rocket.chat/models@0.0.35-rc.2
  </details>

## 1.1.29-rc.1

### Patch Changes

- <details><summary>Updated dependencies []:</summary>

  - @rocket.chat/core-typings@6.7.0-rc.1
  - @rocket.chat/rest-typings@6.7.0-rc.1
  - @rocket.chat/core-services@0.3.11-rc.1
  - @rocket.chat/model-typings@0.3.7-rc.1
  - @rocket.chat/models@0.0.35-rc.1
  </details>

## 1.1.29-rc.0

### Patch Changes

- <details><summary>Updated dependencies [b9ef630816, 3eb4dd7f50, d1b1ffe9e5, 0570f6740a, b9e897a8f5, b876e4e0fc, 5ad65ff3da, e203c40471]:</summary>

  - @rocket.chat/core-typings@6.7.0-rc.0
  - @rocket.chat/rest-typings@6.7.0-rc.0
  - @rocket.chat/model-typings@0.3.7-rc.0
  - @rocket.chat/core-services@0.3.11-rc.0
  - @rocket.chat/message-parser@0.31.29-rc.0
  - @rocket.chat/models@0.0.35-rc.0
  - @rocket.chat/ui-kit@0.33.0
  </details>

## 1.1.28

### Patch Changes

- <details><summary>Updated dependencies [ada096901a]:</summary>

  - @rocket.chat/models@0.0.34
  - @rocket.chat/core-services@0.3.10
  - @rocket.chat/core-typings@6.6.6
  - @rocket.chat/rest-typings@6.6.6
  - @rocket.chat/model-typings@0.3.6
  </details>

## 1.1.27

### Patch Changes

- <details><summary>Updated dependencies []:</summary>

  - @rocket.chat/core-typings@6.6.5
  - @rocket.chat/rest-typings@6.6.5
  - @rocket.chat/core-services@0.3.9
  - @rocket.chat/model-typings@0.3.5
  - @rocket.chat/models@0.0.33
  </details>

## 1.1.26

### Patch Changes

- <details><summary>Updated dependencies [c2872a93f2]:</summary>

  - @rocket.chat/core-services@0.3.8
  - @rocket.chat/core-typings@6.6.4
  - @rocket.chat/rest-typings@6.6.4
  - @rocket.chat/model-typings@0.3.4
  - @rocket.chat/models@0.0.32
  </details>

## 1.1.25

### Patch Changes

- <details><summary>Updated dependencies []:</summary>

  - @rocket.chat/core-typings@6.6.3
  - @rocket.chat/rest-typings@6.6.3
  - @rocket.chat/core-services@0.3.7
  - @rocket.chat/model-typings@0.3.3
  - @rocket.chat/models@0.0.31
  </details>

## 1.1.24

### Patch Changes

- <details><summary>Updated dependencies []:</summary>

  - @rocket.chat/core-typings@6.6.2
  - @rocket.chat/rest-typings@6.6.2
  - @rocket.chat/core-services@0.3.6
  - @rocket.chat/model-typings@0.3.2
  - @rocket.chat/models@0.0.30
  </details>

## 1.1.23

### Patch Changes

- <details><summary>Updated dependencies []:</summary>

  - @rocket.chat/core-typings@6.6.1
  - @rocket.chat/rest-typings@6.6.1
  - @rocket.chat/core-services@0.3.5
  - @rocket.chat/model-typings@0.3.1
  - @rocket.chat/models@0.0.29
  </details>

## 1.1.22

### Patch Changes

- ([#31138](https://github.com/RocketChat/Rocket.Chat/pull/31138)) feat(uikit): Move `@rocket.chat/ui-kit` package to the main monorepo

- ([#31349](https://github.com/RocketChat/Rocket.Chat/pull/31349) by [@Subhojit-Dey1234](https://github.com/Subhojit-Dey1234)) feat: Implemented InlineCode handling in Bold, Italic and Strike

- <details><summary>Updated dependencies [b223cbde14, dbb08ef948, fae558bd5d, 748e57984d, 7c6198f49f, 9a6e9b4e28, fdd9852079, 2260c04ec6, c8ab6583dc, e7d3cdeef0, b4b2cd20a8]:</summary>

  - @rocket.chat/ui-kit@0.33.0
  - @rocket.chat/core-services@0.3.4
  - @rocket.chat/model-typings@0.3.0
  - @rocket.chat/core-typings@6.6.0
  - @rocket.chat/rest-typings@6.6.0
  - @rocket.chat/models@0.0.28
  </details>

## 1.1.22-rc.7

### Patch Changes

- <details><summary>Updated dependencies []:</summary>

  - @rocket.chat/core-typings@6.6.0-rc.7
  - @rocket.chat/rest-typings@6.6.0-rc.7
  - @rocket.chat/core-services@0.3.4-rc.7
  - @rocket.chat/model-typings@0.3.0-rc.7
  - @rocket.chat/models@0.0.28-rc.7
  </details>

## 1.1.22-rc.6

### Patch Changes

- <details><summary>Updated dependencies []:</summary>

  - @rocket.chat/core-typings@6.6.0-rc.6
  - @rocket.chat/rest-typings@6.6.0-rc.6
  - @rocket.chat/core-services@0.3.4-rc.6
  - @rocket.chat/model-typings@0.3.0-rc.6
  - @rocket.chat/models@0.0.28-rc.6
  </details>

## 1.1.22-rc.5

### Patch Changes

- <details><summary>Updated dependencies []:</summary>

  - @rocket.chat/core-typings@6.6.0-rc.5
  - @rocket.chat/rest-typings@6.6.0-rc.5
  - @rocket.chat/core-services@0.3.4-rc.5
  - @rocket.chat/model-typings@0.3.0-rc.5
  - @rocket.chat/models@0.0.28-rc.5
  </details>

## 1.1.22-rc.4

### Patch Changes

- @rocket.chat/core-typings@6.6.0-rc.4
- @rocket.chat/rest-typings@6.6.0-rc.4
- @rocket.chat/core-services@0.3.4-rc.4
- @rocket.chat/model-typings@0.3.0-rc.4
- @rocket.chat/models@0.0.28-rc.4

## 1.1.22-rc.3

### Patch Changes

- @rocket.chat/core-typings@6.6.0-rc.3
- @rocket.chat/rest-typings@6.6.0-rc.3
- @rocket.chat/core-services@0.3.4-rc.3
- @rocket.chat/model-typings@0.3.0-rc.3
- @rocket.chat/models@0.0.28-rc.3

## 1.1.22-rc.2

### Patch Changes

- @rocket.chat/core-typings@6.6.0-rc.2
- @rocket.chat/rest-typings@6.6.0-rc.2
- @rocket.chat/core-services@0.3.4-rc.2
- @rocket.chat/model-typings@0.3.0-rc.2
- @rocket.chat/models@0.0.28-rc.2

## 1.1.22-rc.1

### Patch Changes

- @rocket.chat/core-typings@6.6.0-rc.1
- @rocket.chat/rest-typings@6.6.0-rc.1
- @rocket.chat/core-services@0.3.4-rc.1
- @rocket.chat/model-typings@0.3.0-rc.1
- @rocket.chat/models@0.0.28-rc.1

## 1.1.22-rc.0

### Patch Changes

- b223cbde14: feat(uikit): Move `@rocket.chat/ui-kit` package to the main monorepo
- dbb08ef948: feat: Implemented InlineCode handling in Bold, Italic and Strike
- Updated dependencies [b223cbde14]
- Updated dependencies [dbb08ef948]
- Updated dependencies [fae558bd5d]
- Updated dependencies [748e57984d]
- Updated dependencies [7c6198f49f]
- Updated dependencies [9a6e9b4e28]
- Updated dependencies [fdd9852079]
- Updated dependencies [2260c04ec6]
- Updated dependencies [c8ab6583dc]
- Updated dependencies [e7d3cdeef0]
- Updated dependencies [b4b2cd20a8]
  - @rocket.chat/ui-kit@0.33.0-rc.0
  - @rocket.chat/core-services@0.3.4-rc.0
  - @rocket.chat/model-typings@0.3.0-rc.0
  - @rocket.chat/core-typings@6.6.0-rc.0
  - @rocket.chat/rest-typings@6.6.0-rc.0
  - @rocket.chat/models@0.0.28-rc.0

## 1.1.21

### Patch Changes

- @rocket.chat/core-typings@6.5.3
- @rocket.chat/rest-typings@6.5.3
- @rocket.chat/core-services@0.3.3
- @rocket.chat/model-typings@0.2.3
- @rocket.chat/models@0.0.27

## 1.1.20

### Patch Changes

- @rocket.chat/core-typings@6.5.2
- @rocket.chat/rest-typings@6.5.2
- @rocket.chat/core-services@0.3.2
- @rocket.chat/model-typings@0.2.2
- @rocket.chat/models@0.0.26

## 1.1.19

### Patch Changes

- Updated dependencies [c2b224fd82]
- Updated dependencies [c2b224fd82]
  - @rocket.chat/rest-typings@6.5.1
  - @rocket.chat/core-typings@6.5.1
  - @rocket.chat/core-services@0.3.1
  - @rocket.chat/model-typings@0.2.1
  - @rocket.chat/models@0.0.25

## 1.1.18

### Patch Changes

- Updated dependencies [dea1fe9191]
- Updated dependencies [c0ef13a0bf]
- Updated dependencies [223dce18a3]
- Updated dependencies [5b9d6883bf]
- Updated dependencies [92613680b7]
- Updated dependencies [ec1b2b9846]
- Updated dependencies [a98f3ff303]
- Updated dependencies [5f81a0f3cb]
- Updated dependencies [dea1fe9191]
  - @rocket.chat/core-typings@6.5.0
  - @rocket.chat/model-typings@0.2.0
  - @rocket.chat/core-services@0.3.0
  - @rocket.chat/rest-typings@6.5.0
  - @rocket.chat/models@0.0.24

## 1.1.18-rc.12

### Patch Changes

- @rocket.chat/core-typings@6.5.0-rc.19
- @rocket.chat/rest-typings@6.5.0-rc.19
- @rocket.chat/core-services@0.3.0-rc.19
- @rocket.chat/model-typings@0.2.0-rc.19
- @rocket.chat/models@0.0.24-rc.12

## 1.1.18-rc.11

### Patch Changes

- @rocket.chat/core-typings@6.5.0-rc.18
- @rocket.chat/rest-typings@6.5.0-rc.18
- @rocket.chat/core-services@0.3.0-rc.18
- @rocket.chat/model-typings@0.2.0-rc.18
- @rocket.chat/models@0.0.24-rc.11

## 1.1.18-rc.10

### Patch Changes

- @rocket.chat/core-typings@6.5.0-rc.17
- @rocket.chat/rest-typings@6.5.0-rc.17
- @rocket.chat/core-services@0.3.0-rc.17
- @rocket.chat/model-typings@0.2.0-rc.17
- @rocket.chat/models@0.0.24-rc.10

## 1.1.18-rc.9

### Patch Changes

- @rocket.chat/core-typings@6.5.0-rc.16
- @rocket.chat/rest-typings@6.5.0-rc.16
- @rocket.chat/core-services@0.3.0-rc.16
- @rocket.chat/model-typings@0.2.0-rc.16
- @rocket.chat/models@0.0.24-rc.9

## 1.1.18-rc.8

### Patch Changes

- @rocket.chat/core-typings@6.5.0-rc.15
- @rocket.chat/rest-typings@6.5.0-rc.15
- @rocket.chat/core-services@0.3.0-rc.15
- @rocket.chat/model-typings@0.2.0-rc.15
- @rocket.chat/models@0.0.24-rc.8

## 1.1.18-rc.7

### Patch Changes

- @rocket.chat/core-typings@6.5.0-rc.14
- @rocket.chat/rest-typings@6.5.0-rc.14
- @rocket.chat/core-services@0.3.0-rc.14
- @rocket.chat/model-typings@0.2.0-rc.14
- @rocket.chat/models@0.0.24-rc.7

## 1.1.18-rc.6

### Patch Changes

- @rocket.chat/core-typings@6.5.0-rc.13
- @rocket.chat/rest-typings@6.5.0-rc.13
- @rocket.chat/core-services@0.3.0-rc.13
- @rocket.chat/model-typings@0.2.0-rc.13
- @rocket.chat/models@0.0.24-rc.6

## 1.1.18-rc.5

### Patch Changes

- @rocket.chat/core-typings@6.5.0-rc.12
- @rocket.chat/rest-typings@6.5.0-rc.12
- @rocket.chat/core-services@0.3.0-rc.12
- @rocket.chat/model-typings@0.2.0-rc.12
- @rocket.chat/models@0.0.24-rc.5

## 1.1.18-rc.4

### Patch Changes

- @rocket.chat/core-typings@6.5.0-rc.11
- @rocket.chat/rest-typings@6.5.0-rc.11
- @rocket.chat/core-services@0.3.0-rc.11
- @rocket.chat/model-typings@0.2.0-rc.11
- @rocket.chat/models@0.0.24-rc.4

## 1.1.18-rc.3

### Patch Changes

- @rocket.chat/core-typings@6.5.0-rc.10
- @rocket.chat/rest-typings@6.5.0-rc.10
- @rocket.chat/core-services@0.3.0-rc.10
- @rocket.chat/model-typings@0.2.0-rc.10
- @rocket.chat/models@0.0.24-rc.3

## 1.1.18-rc.2

### Patch Changes

- @rocket.chat/core-typings@6.5.0-rc.9
- @rocket.chat/rest-typings@6.5.0-rc.9
- @rocket.chat/core-services@0.3.0-rc.9
- @rocket.chat/model-typings@0.2.0-rc.9
- @rocket.chat/models@0.0.24-rc.2

## 1.1.18-rc.1

### Patch Changes

- @rocket.chat/core-typings@6.5.0-rc.8
- @rocket.chat/rest-typings@6.5.0-rc.8
- @rocket.chat/core-services@0.3.0-rc.8
- @rocket.chat/model-typings@0.2.0-rc.8
- @rocket.chat/models@0.0.24-rc.1

## 1.1.15-rc.7

### Patch Changes

- @rocket.chat/core-typings@6.5.0-rc.7
- @rocket.chat/rest-typings@6.5.0-rc.7
- @rocket.chat/core-services@0.3.0-rc.7
- @rocket.chat/model-typings@0.2.0-rc.7
- @rocket.chat/models@0.0.21-rc.7

## 1.1.15-rc.6

### Patch Changes

- @rocket.chat/core-typings@6.5.0-rc.6
- @rocket.chat/rest-typings@6.5.0-rc.6
- @rocket.chat/core-services@0.3.0-rc.6
- @rocket.chat/model-typings@0.2.0-rc.6
- @rocket.chat/models@0.0.21-rc.6

## 1.1.15-rc.5

### Patch Changes

- @rocket.chat/core-typings@6.5.0-rc.5
- @rocket.chat/rest-typings@6.5.0-rc.5
- @rocket.chat/core-services@0.3.0-rc.5
- @rocket.chat/model-typings@0.2.0-rc.5
- @rocket.chat/models@0.0.21-rc.5

## 1.1.15-rc.4

### Patch Changes

- @rocket.chat/core-typings@6.5.0-rc.4
- @rocket.chat/rest-typings@6.5.0-rc.4
- @rocket.chat/core-services@0.3.0-rc.4
- @rocket.chat/model-typings@0.2.0-rc.4
- @rocket.chat/models@0.0.21-rc.4

## 1.1.15-rc.3

### Patch Changes

- @rocket.chat/core-typings@6.5.0-rc.3
- @rocket.chat/rest-typings@6.5.0-rc.3
- @rocket.chat/core-services@0.3.0-rc.3
- @rocket.chat/model-typings@0.2.0-rc.3
- @rocket.chat/models@0.0.21-rc.3

## 1.1.15-rc.2

### Patch Changes

- @rocket.chat/core-typings@6.5.0-rc.2
- @rocket.chat/rest-typings@6.5.0-rc.2
- @rocket.chat/core-services@0.3.0-rc.2
- @rocket.chat/model-typings@0.2.0-rc.2
- @rocket.chat/models@0.0.21-rc.2

## 1.1.15-rc.1

### Patch Changes

- @rocket.chat/core-typings@6.5.0-rc.1
- @rocket.chat/rest-typings@6.5.0-rc.1
- @rocket.chat/core-services@0.3.0-rc.1
- @rocket.chat/model-typings@0.2.0-rc.1
- @rocket.chat/models@0.0.21-rc.1

## 1.1.15-rc.0

### Patch Changes

- Updated dependencies [dea1fe9191]
- Updated dependencies [c0ef13a0bf]
- Updated dependencies [223dce18a3]
- Updated dependencies [5b9d6883bf]
- Updated dependencies [92613680b7]
- Updated dependencies [ec1b2b9846]
- Updated dependencies [a98f3ff303]
- Updated dependencies [5f81a0f3cb]
- Updated dependencies [dea1fe9191]
  - @rocket.chat/core-typings@6.5.0-rc.0
  - @rocket.chat/model-typings@0.2.0-rc.0
  - @rocket.chat/core-services@0.3.0-rc.0
  - @rocket.chat/rest-typings@6.5.0-rc.0
  - @rocket.chat/models@0.0.21-rc.0

## 1.1.17

### Patch Changes

- @rocket.chat/core-typings@6.4.8
- @rocket.chat/rest-typings@6.4.8
- @rocket.chat/core-services@0.2.8
- @rocket.chat/model-typings@0.1.8
- @rocket.chat/models@0.0.23

## 1.1.16

### Patch Changes

- @rocket.chat/core-typings@6.4.7
- @rocket.chat/rest-typings@6.4.7
- @rocket.chat/core-services@0.2.7
- @rocket.chat/model-typings@0.1.7
- @rocket.chat/models@0.0.22

## 1.1.15

### Patch Changes

- @rocket.chat/core-typings@6.4.6
- @rocket.chat/rest-typings@6.4.6
- @rocket.chat/core-services@0.2.6
- @rocket.chat/model-typings@0.1.6
- @rocket.chat/models@0.0.21

## 1.1.14

### Patch Changes

- @rocket.chat/core-typings@6.4.5
- @rocket.chat/rest-typings@6.4.5
- @rocket.chat/core-services@0.2.5
- @rocket.chat/model-typings@0.1.5
- @rocket.chat/models@0.0.20

## 1.1.13

### Patch Changes

- @rocket.chat/core-typings@6.4.4
- @rocket.chat/rest-typings@6.4.4
- @rocket.chat/core-services@0.2.4
- @rocket.chat/model-typings@0.1.4
- @rocket.chat/models@0.0.19

## 1.1.12

### Patch Changes

- @rocket.chat/core-typings@6.4.3
- @rocket.chat/rest-typings@6.4.3
- @rocket.chat/core-services@0.2.3
- @rocket.chat/model-typings@0.1.3
- @rocket.chat/models@0.0.18

## 1.1.11

### Patch Changes

- @rocket.chat/core-typings@6.4.2
- @rocket.chat/rest-typings@6.4.2
- @rocket.chat/core-services@0.2.2
- @rocket.chat/model-typings@0.1.2
- @rocket.chat/models@0.0.17

## 1.1.10

### Patch Changes

- @rocket.chat/core-typings@6.4.1
- @rocket.chat/rest-typings@6.4.1
- @rocket.chat/core-services@0.2.1
- @rocket.chat/model-typings@0.1.1
- @rocket.chat/models@0.0.16

## 1.1.9

### Patch Changes

- Updated dependencies [239a34e877]
- Updated dependencies [203304782f]
- Updated dependencies [4186eecf05]
- Updated dependencies [8a59855fcf]
- Updated dependencies [5cee21468e]
- Updated dependencies [2db32f0d4a]
- Updated dependencies [982ef6f459]
- Updated dependencies [ba24f3c21f]
- Updated dependencies [19aec23cda]
- Updated dependencies [ebab8c4dd8]
- Updated dependencies [aaefe865a7]
- Updated dependencies [357a3a50fa]
- Updated dependencies [f556518fa1]
- Updated dependencies [ead7c7bef2]
- Updated dependencies [1041d4d361]
- Updated dependencies [61128364d6]
- Updated dependencies [9496f1eb97]
- Updated dependencies [d45365436e]
- Updated dependencies [93d4912e17]
  - @rocket.chat/core-typings@6.4.0
  - @rocket.chat/rest-typings@6.4.0
  - @rocket.chat/model-typings@0.1.0
  - @rocket.chat/core-services@0.2.0
  - @rocket.chat/models@0.0.15

## 1.1.9-rc.5

### Patch Changes

- Updated dependencies [1041d4d361]
  - @rocket.chat/core-typings@6.4.0-rc.5
  - @rocket.chat/rest-typings@6.4.0-rc.5
  - @rocket.chat/core-services@0.2.0-rc.5
  - @rocket.chat/model-typings@0.1.0-rc.5
  - @rocket.chat/models@0.0.15-rc.5

## 1.1.8-rc.4

### Patch Changes

- @rocket.chat/core-typings@6.4.0-rc.4
- @rocket.chat/rest-typings@6.4.0-rc.4
- @rocket.chat/core-services@0.2.0-rc.4
- @rocket.chat/model-typings@0.1.0-rc.4
- @rocket.chat/models@0.0.14-rc.4

## 1.1.8-rc.3

### Patch Changes

- @rocket.chat/core-typings@6.4.0-rc.3
- @rocket.chat/rest-typings@6.4.0-rc.3
- @rocket.chat/core-services@0.2.0-rc.3
- @rocket.chat/model-typings@0.1.0-rc.3
- @rocket.chat/models@0.0.13-rc.3

## 1.1.8-rc.2

### Patch Changes

- @rocket.chat/core-typings@6.4.0-rc.2
- @rocket.chat/rest-typings@6.4.0-rc.2
- @rocket.chat/core-services@0.2.0-rc.2
- @rocket.chat/model-typings@0.1.0-rc.2
- @rocket.chat/models@0.0.13-rc.2

## 1.1.8-rc.1

### Patch Changes

- @rocket.chat/core-typings@6.4.0-rc.1
- @rocket.chat/rest-typings@6.4.0-rc.1
- @rocket.chat/core-services@0.2.0-rc.1
- @rocket.chat/model-typings@0.1.0-rc.1
- @rocket.chat/models@0.0.11-rc.1

## 1.1.8-rc.0

### Patch Changes

- Updated dependencies [239a34e877]
- Updated dependencies [203304782f]
- Updated dependencies [4186eecf05]
- Updated dependencies [8a59855fcf]
- Updated dependencies [5cee21468e]
- Updated dependencies [2db32f0d4a]
- Updated dependencies [982ef6f459]
- Updated dependencies [ba24f3c21f]
- Updated dependencies [19aec23cda]
- Updated dependencies [ebab8c4dd8]
- Updated dependencies [aaefe865a7]
- Updated dependencies [357a3a50fa]
- Updated dependencies [f556518fa1]
- Updated dependencies [ead7c7bef2]
- Updated dependencies [61128364d6]
- Updated dependencies [9496f1eb97]
- Updated dependencies [d45365436e]
- Updated dependencies [93d4912e17]
  - @rocket.chat/core-typings@6.4.0-rc.0
  - @rocket.chat/rest-typings@6.4.0-rc.0
  - @rocket.chat/model-typings@0.1.0-rc.0
  - @rocket.chat/core-services@0.2.0-rc.0
  - @rocket.chat/models@0.0.11-rc.0

## 1.1.7

### Patch Changes

- @rocket.chat/core-typings@6.3.7
- @rocket.chat/rest-typings@6.3.7
- @rocket.chat/core-services@0.1.7
- @rocket.chat/model-typings@0.0.13
- @rocket.chat/models@0.0.13

## 1.1.6

### Patch Changes

- @rocket.chat/core-typings@6.3.6
- @rocket.chat/rest-typings@6.3.6
- @rocket.chat/core-services@0.1.6
- @rocket.chat/model-typings@0.0.12
- @rocket.chat/models@0.0.12

## 1.1.5

### Patch Changes

- Updated dependencies [92d25b9c7a]
  - @rocket.chat/model-typings@0.0.11
  - @rocket.chat/models@0.0.11
  - @rocket.chat/core-services@0.1.5
  - @rocket.chat/core-typings@6.3.5
  - @rocket.chat/rest-typings@6.3.5

## 1.1.4

### Patch Changes

- Updated dependencies [8a7d5d3898]
  - @rocket.chat/model-typings@0.0.10
  - @rocket.chat/models@0.0.10
  - @rocket.chat/core-services@0.1.4
  - @rocket.chat/core-typings@6.3.4
  - @rocket.chat/rest-typings@6.3.4

## 1.1.3

### Patch Changes

- @rocket.chat/core-typings@6.3.3
- @rocket.chat/rest-typings@6.3.3
- @rocket.chat/core-services@0.1.3
- @rocket.chat/model-typings@0.0.9
- @rocket.chat/models@0.0.9

## 1.1.2

### Patch Changes

- @rocket.chat/core-typings@6.3.2
- @rocket.chat/rest-typings@6.3.2
- @rocket.chat/core-services@0.1.2
- @rocket.chat/model-typings@0.0.8
- @rocket.chat/models@0.0.8

## 1.1.1

### Patch Changes

- @rocket.chat/core-typings@6.3.1
- @rocket.chat/rest-typings@6.3.1
- @rocket.chat/core-services@0.1.1
- @rocket.chat/model-typings@0.0.7
- @rocket.chat/models@0.0.7

## 1.1.0

### Minor Changes

- 48ac55f4ea: Created new endpoints for creating users in bulk

### Patch Changes

- Updated dependencies [7832a40a6d]
- Updated dependencies [e14ec50816]
- Updated dependencies [74aa677088]
- Updated dependencies [e006013e5f]
- Updated dependencies [e846d873b7]
- Updated dependencies [b837cb9f2a]
- Updated dependencies [eecd9fc99a]
- Updated dependencies [ee5993625b]
- Updated dependencies [6a474ff952]
- Updated dependencies [9da856cc67]
- Updated dependencies [f76d514341]
- Updated dependencies [0f0b8e17bf]
- Updated dependencies [5e429d9c78]
- Updated dependencies [c31f93ed96]
- Updated dependencies [f379336951]
- Updated dependencies [b837cb9f2a]
- Updated dependencies [916c0dcaf2]
- Updated dependencies [12d97e16c2]
- Updated dependencies [0645f42e12]
- Updated dependencies [48ac55f4ea]
- Updated dependencies [94477bd9f8]
- Updated dependencies [16dca466ea]
  - @rocket.chat/model-typings@0.0.6
  - @rocket.chat/core-typings@6.3.0
  - @rocket.chat/rest-typings@6.3.0
  - @rocket.chat/core-services@0.1.0
  - @rocket.chat/models@0.0.6

## 1.1.0-rc.10

### Patch Changes

- Updated dependencies [f379336951]
  - @rocket.chat/core-services@0.1.0-rc.10
  - @rocket.chat/core-typings@6.3.0-rc.10
  - @rocket.chat/rest-typings@6.3.0-rc.10
  - @rocket.chat/model-typings@0.0.6-rc.10
  - @rocket.chat/models@0.0.6-rc.10

## 1.1.0-rc.9

### Minor Changes

- 48ac55f4ea: Created new endpoints for creating users in bulk

### Patch Changes

- Updated dependencies [48ac55f4ea]
  - @rocket.chat/core-services@0.1.0-rc.9
  - @rocket.chat/core-typings@6.3.0-rc.9
  - @rocket.chat/rest-typings@6.3.0-rc.9
  - @rocket.chat/model-typings@0.0.6-rc.9
  - @rocket.chat/models@0.0.6-rc.9

## 1.0.5-rc.8

### Patch Changes

- @rocket.chat/core-typings@6.3.0-rc.8
- @rocket.chat/rest-typings@6.3.0-rc.8
- @rocket.chat/core-services@0.1.0-rc.8
- @rocket.chat/model-typings@0.0.6-rc.8
- @rocket.chat/models@0.0.6-rc.8

## 1.0.5-rc.7

### Patch Changes

- @rocket.chat/core-typings@6.3.0-rc.7
- @rocket.chat/rest-typings@6.3.0-rc.7
- @rocket.chat/core-services@0.1.0-rc.7
- @rocket.chat/model-typings@0.0.6-rc.7
- @rocket.chat/models@0.0.6-rc.7

## 1.0.5-rc.6

### Patch Changes

- @rocket.chat/core-typings@6.3.0-rc.6
- @rocket.chat/rest-typings@6.3.0-rc.6
- @rocket.chat/core-services@0.1.0-rc.6
- @rocket.chat/model-typings@0.0.6-rc.6
- @rocket.chat/models@0.0.6-rc.6

## 1.0.5-rc.5

### Patch Changes

- @rocket.chat/core-typings@6.3.0-rc.5
- @rocket.chat/rest-typings@6.3.0-rc.5
- @rocket.chat/core-services@0.1.0-rc.5
- @rocket.chat/model-typings@0.0.6-rc.5
- @rocket.chat/models@0.0.6-rc.5

## 1.0.5-rc.4

### Patch Changes

- @rocket.chat/core-typings@6.3.0-rc.4
- @rocket.chat/rest-typings@6.3.0-rc.4
- @rocket.chat/core-services@0.1.0-rc.4
- @rocket.chat/model-typings@0.0.6-rc.4
- @rocket.chat/models@0.0.6-rc.4

## 1.0.5-rc.3

### Patch Changes

- @rocket.chat/core-typings@6.3.0-rc.3
- @rocket.chat/rest-typings@6.3.0-rc.3
- @rocket.chat/core-services@0.1.0-rc.3
- @rocket.chat/model-typings@0.0.6-rc.3
- @rocket.chat/models@0.0.6-rc.3

## 1.0.5-rc.2

### Patch Changes

- Updated dependencies [f76d514341]
  - @rocket.chat/rest-typings@6.3.0-rc.2
  - @rocket.chat/core-services@0.1.0-rc.2
  - @rocket.chat/core-typings@6.3.0-rc.2
  - @rocket.chat/model-typings@0.0.6-rc.2
  - @rocket.chat/models@0.0.6-rc.2

## 1.0.5-rc.1

### Patch Changes

- @rocket.chat/core-typings@6.3.0-rc.1
- @rocket.chat/rest-typings@6.3.0-rc.1
- @rocket.chat/core-services@0.1.0-rc.1
- @rocket.chat/model-typings@0.0.6-rc.1
- @rocket.chat/models@0.0.6-rc.1

## 1.0.4

### Patch Changes

- @rocket.chat/core-typings@6.2.10
- @rocket.chat/rest-typings@6.2.10
- @rocket.chat/core-services@0.0.5
- @rocket.chat/model-typings@0.0.5
- @rocket.chat/models@0.0.5

## 1.0.3

## 1.0.2-rc.0

### Patch Changes

- Updated dependencies [7832a40a6d]
- Updated dependencies [e14ec50816]
- Updated dependencies [74aa677088]
- Updated dependencies [e006013e5f]
- Updated dependencies [e846d873b7]
- Updated dependencies [b837cb9f2a]
- Updated dependencies [eecd9fc99a]
- Updated dependencies [ee5993625b]
- Updated dependencies [6a474ff952]
- Updated dependencies [9da856cc67]
- Updated dependencies [0f0b8e17bf]
- Updated dependencies [5e429d9c78]
- Updated dependencies [c31f93ed96]
- Updated dependencies [b837cb9f2a]
- Updated dependencies [916c0dcaf2]
- Updated dependencies [12d97e16c2]
- Updated dependencies [0645f42e12]
- Updated dependencies [94477bd9f8]
- Updated dependencies [16dca466ea]
  - @rocket.chat/model-typings@0.0.3-rc.0
  - @rocket.chat/core-typings@6.3.0-rc.0
  - @rocket.chat/rest-typings@6.3.0-rc.0
  - @rocket.chat/core-services@0.1.0-rc.0
  - @rocket.chat/models@0.0.3-rc.0

## 1.0.1

### Patch Changes

- Updated dependencies []:
  - @rocket.chat/core-typings@6.2.6
  - @rocket.chat/rest-typings@6.2.6
  - @rocket.chat/core-services@0.0.2
  - @rocket.chat/model-typings@0.0.2
  - @rocket.chat/models@0.0.2<|MERGE_RESOLUTION|>--- conflicted
+++ resolved
@@ -1,7 +1,6 @@
 # rocketchat-services
 
-<<<<<<< HEAD
-## 2.0.5-rc.0
+## 2.0.7-rc.0
 
 ### Patch Changes
 
@@ -16,7 +15,8 @@
   - @rocket.chat/core-typings@7.4.0-rc.0
   - @rocket.chat/apps-engine@1.49.0-rc.0
   - @rocket.chat/core-services@0.7.6-rc.0
-=======
+  </details>
+
 ## 2.0.6
 
 ### Patch Changes
@@ -43,7 +43,6 @@
   - @rocket.chat/network-broker@0.1.6
   - @rocket.chat/core-typings@7.3.1
   - @rocket.chat/rest-typings@7.3.1
->>>>>>> c21de7b7
   </details>
 
 ## 2.0.4
