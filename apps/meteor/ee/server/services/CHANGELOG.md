--- conflicted
+++ resolved
@@ -1,22 +1,25 @@
 # rocketchat-services
 
-<<<<<<< HEAD
-## 1.2.0-rc.3
-=======
+
 ## 1.1.36
->>>>>>> 2e700797
-
-### Patch Changes
-
-- <details><summary>Updated dependencies []:</summary>
-
-<<<<<<< HEAD
+
+### Patch Changes
+
+- <details><summary>Updated dependencies []:</summary>
+
   - @rocket.chat/core-typings@6.10.0-rc.3
   - @rocket.chat/rest-typings@6.10.0-rc.3
   - @rocket.chat/core-services@0.4.0-rc.3
   - @rocket.chat/model-typings@0.5.0-rc.3
   - @rocket.chat/models@0.1.0-rc.3
   </details>
+
+
+## 1.2.0-rc.3
+
+### Patch Changes
+
+- <details><summary>Updated dependencies []:</summary>
 
 ## 1.2.0-rc.2
 
@@ -60,13 +63,11 @@
   - @rocket.chat/rest-typings@6.10.0-rc.0
   - @rocket.chat/core-services@0.4.0-rc.0
   - @rocket.chat/models@0.1.0-rc.0
-=======
   - @rocket.chat/core-typings@6.9.3
   - @rocket.chat/rest-typings@6.9.3
   - @rocket.chat/core-services@0.3.18
   - @rocket.chat/model-typings@0.4.4
   - @rocket.chat/models@0.0.42
->>>>>>> 2e700797
   </details>
 
 ## 1.1.35
