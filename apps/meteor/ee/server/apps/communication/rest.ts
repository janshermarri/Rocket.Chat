import { Meteor } from 'meteor/meteor';
import { Settings, Users } from '@rocket.chat/models';
import { TAPi18n } from 'meteor/rocketchat:tap-i18n';
import { Apps, AppsConverter, AppsManager } from '@rocket.chat/core-services';
import { AppStatus, AppStatusUtils } from '@rocket.chat/apps-engine/definition/AppStatus';
import type { IUser, IMessage } from '@rocket.chat/core-typings';
import type { IAppInfo } from '@rocket.chat/apps-engine/definition/metadata';
<<<<<<< HEAD
import type { ISetting } from '@rocket.chat/apps-engine/definition/settings';
import type { ProxiedApp } from '@rocket.chat/apps-engine/server/ProxiedApp';
=======
import { serverFetch as fetch } from '@rocket.chat/server-fetch';
>>>>>>> b058a362

import { settings } from '../../../../app/settings/server';
import { Info } from '../../../../app/utils/server';
import { formatAppInstanceForRest } from '../../../lib/misc/formatAppInstanceForRest';
import { getUploadFormData } from '../../../../app/api/server/lib/getUploadFormData';
import { actionButtonsHandler } from './endpoints/actionButtonsHandler';
import { apiDeprecationLogger } from '../../../../app/lib/server/lib/deprecationWarningLogger';
import { notifyAppInstall } from '../marketplace/appInstall';
import { canEnableApp } from '../../../app/license/server/license';
import { appsCountHandler } from './endpoints/appsCountHandler';
import { sendMessagesToAdmins } from '../../../../server/lib/sendMessagesToAdmins';
import { getPaginationItems } from '../../../../app/api/server/helpers/getPaginationItems';
import type { APIClass } from '../../../../app/api/server';
import { API } from '../../../../app/api/server';
import { getWorkspaceAccessToken, getWorkspaceAccessTokenWithScope } from '../../../../app/cloud/server';

const rocketChatVersion = Info.version;
const appsEngineVersionForMarketplace = Info.marketplaceApiVersion.replace(/-.*/g, '');
const getDefaultHeaders = (): Record<string, any> => ({
	'X-Apps-Engine-Version': appsEngineVersionForMarketplace,
});

const purchaseTypes = new Set(['buy', 'subscription']);

export class AppsRestApi {
	public api: APIClass<'/apps'>;

	constructor() {
		void this.loadAPI();
	}

	async loadAPI() {
		this.api = new API.ApiClass({
			version: 'apps',
			useDefaultAuth: true,
			prettyJson: false,
			enableCors: false,
			auth: API.getUserAuth(),
		});
		await this.addManagementRoutes();
	}

	async addManagementRoutes() {
		const handleError = async (message: string, e: any) => {
			// when there is no `response` field in the error, it means the request
			// couldn't even make it to the server
			if (!e.hasOwnProperty('response')) {
				await Apps.rocketChatLoggerWarn(message, e.message);
				return API.v1.internalError('Could not reach the Marketplace');
			}

			await Apps.rocketChatLoggerError(message, e.response.data);

			if (e.response.statusCode >= 500 && e.response.statusCode <= 599) {
				return API.v1.internalError();
			}

			if (e.response.statusCode === 404) {
				return API.v1.notFound();
			}

			return API.v1.failure();
		};

		this.api.addRoute('actionButtons', ...actionButtonsHandler());
		this.api.addRoute('count', ...appsCountHandler());

		this.api.addRoute(
			'incompatibleModal',
			{ authRequired: true },
			{
				async get() {
					const baseUrl = await Apps.getMarketplaceUrl();
					const workspaceId = settings.get('Cloud_Workspace_Id');
					const { action, appId, appVersion } = this.queryParams;

					return API.v1.success({
						url: `${baseUrl}/apps/${appId}/incompatible/${appVersion}/${action}?workspaceId=${workspaceId}&rocketChatVersion=${rocketChatVersion}`,
					});
				},
			},
		);

		this.api.addRoute(
			'marketplace',
			{ authRequired: true },
			{
				async get() {
					const baseUrl = await Apps.getMarketplaceUrl();

					// Gets the Apps from the marketplace
					const headers = getDefaultHeaders();
					const token = await getWorkspaceAccessToken();
					if (token) {
						headers.Authorization = `Bearer ${token}`;
					}

					let result;
					try {
						const request = await fetch(`${baseUrl}/v1/apps`, {
							headers,
							params: {
								...(this.queryParams.isAdminUser === 'false' && { endUserID: this.user._id }),
							},
						});
						if (request.status !== 200) {
							orchestrator.getRocketChatLogger().error('Error getting the Apps:', await request.json());
							return API.v1.failure();
						}
						result = await request.json();

						if (!request.ok) {
							throw new Error(result.error);
						}
					} catch (e) {
						return handleError('Unable to access Marketplace. Does the server has access to the internet?', e);
					}

<<<<<<< HEAD
					if (!result || result.statusCode !== 200) {
						await Apps.rocketChatLoggerError('Error getting the Apps:', result.data);
						return API.v1.failure();
					}

					return API.v1.success(result.data);
=======
					return API.v1.success(result);
>>>>>>> b058a362
				},
			},
		);

		this.api.addRoute(
			'categories',
			{ authRequired: true },
			{
				async get() {
					const baseUrl = await Apps.getMarketplaceUrl();

					const headers = getDefaultHeaders();
					const token = await getWorkspaceAccessToken();
					if (token) {
						headers.Authorization = `Bearer ${token}`;
					}

					let result;
					try {
						const request = await fetch(`${baseUrl}/v1/categories`, { headers });
						if (request.status !== 200) {
							orchestrator.getRocketChatLogger().error('Error getting the Apps:', await request.json());
							return API.v1.failure();
						}
						result = await request.json();
					} catch (e: any) {
						await Apps.rocketChatLoggerError('Error getting the categories from the Marketplace:', e.response.data);
						return API.v1.internalError();
					}

<<<<<<< HEAD
					if (!result || result.statusCode !== 200) {
						await Apps.rocketChatLoggerError('Error getting the categories from the Marketplace:', result.data);
						return API.v1.failure();
					}

					return API.v1.success(result.data);
=======
					return API.v1.success(result);
>>>>>>> b058a362
				},
			},
		);

		this.api.addRoute(
			'buildExternalUrl',
			{ authRequired: true },
			{
				async get() {
					const baseUrl = await Apps.getMarketplaceUrl();

					const workspaceId = settings.get('Cloud_Workspace_Id');

					if (!this.queryParams.purchaseType || !purchaseTypes.has(this.queryParams.purchaseType)) {
						return API.v1.failure({ error: 'Invalid purchase type' });
					}

					const response = await getWorkspaceAccessTokenWithScope('marketplace:purchase');
					if (!response.token) {
						return API.v1.failure({ error: 'Unauthorized' });
					}

					const subscribeRoute = this.queryParams.details === 'true' ? 'subscribe/details' : 'subscribe';

					const seats = await Users.getActiveLocalUserCount();

					return API.v1.success({
						url: `${baseUrl}/apps/${this.queryParams.appId}/${
							this.queryParams.purchaseType === 'buy' ? this.queryParams.purchaseType : subscribeRoute
						}?workspaceId=${workspaceId}&token=${response.token}&seats=${seats}`,
					});
				},
			},
		);

		this.api.addRoute(
			'installed',
			{ authRequired: true },
			{
				async get() {
					const apps = (await AppsManager.get()).map((proxiedApp) => {
						if (!proxiedApp) return;
						return formatAppInstanceForRest(proxiedApp);
					});
					return API.v1.success({ apps });
				},
			},
		);

		// WE NEED TO MOVE EACH ENDPOINT HANDLER TO IT'S OWN FILE
		this.api.addRoute(
			'',
			{ authRequired: true, permissionsRequired: ['manage-apps'] },
			{
				async get() {
					const baseUrl = await Apps.getMarketplaceUrl();

					// Gets the Apps from the marketplace
					if ('marketplace' in this.queryParams && this.queryParams.marketplace) {
						apiDeprecationLogger.warn(
							'This endpoint has been deprecated and will be removed in the future. Use /apps/marketplace to get the apps list.',
						);

						const headers = getDefaultHeaders();
						const token = await getWorkspaceAccessToken();
						if (token) {
							headers.Authorization = `Bearer ${token}`;
						}

						let result;
						try {
							const request = await fetch(`${baseUrl}/v1/apps`, { headers });
							if (request.status !== 200) {
								orchestrator.getRocketChatLogger().error('Error getting the Apps:', await request.json());
								return API.v1.failure();
							}
							result = await request.json();
						} catch (e) {
							return handleError('Unable to access Marketplace. Does the server has access to the internet?', e);
						}

<<<<<<< HEAD
						if (!result || result.statusCode !== 200) {
							await Apps.rocketChatLoggerError('Error getting the Apps:', result.data);
							return API.v1.failure();
						}

						return API.v1.success(result.data);
=======
						return API.v1.success(result);
>>>>>>> b058a362
					}

					if ('categories' in this.queryParams && this.queryParams.categories) {
						apiDeprecationLogger.warn(
							'This endpoint has been deprecated and will be removed in the future. Use /apps/categories to get the categories list.',
						);
						const headers = getDefaultHeaders();
						const token = await getWorkspaceAccessToken();
						if (token) {
							headers.Authorization = `Bearer ${token}`;
						}

						let result;
						try {
							const request = await fetch(`${baseUrl}/v1/categories`, { headers });
							if (request.status !== 200) {
								orchestrator.getRocketChatLogger().error('Error getting the Apps:', await request.json());
								return API.v1.failure();
							}
							result = await request.json();
						} catch (e: any) {
<<<<<<< HEAD
							await Apps.rocketChatLoggerError('Error getting the categories from the Marketplace:', e.response.data);
							return API.v1.internalError();
						}

						if (!result || result.statusCode !== 200) {
							await Apps.rocketChatLoggerError('Error getting the categories from the Marketplace:', result.data);
							return API.v1.failure();
						}

						return API.v1.success(result.data);
=======
							orchestrator.getRocketChatLogger().error('Error getting the categories from the Marketplace:', e);
							return API.v1.internalError();
						}

						return API.v1.success(result);
>>>>>>> b058a362
					}

					if (
						'buildExternalUrl' in this.queryParams &&
						'appId' in this.queryParams &&
						this.queryParams.buildExternalUrl &&
						this.queryParams.appId
					) {
						apiDeprecationLogger.warn(
							'This endpoint has been deprecated and will be removed in the future. Use /apps/buildExternalUrl to get the modal URLs.',
						);
						const workspaceId = settings.get('Cloud_Workspace_Id');

						if (!this.queryParams.purchaseType || !purchaseTypes.has(this.queryParams.purchaseType)) {
							return API.v1.failure({ error: 'Invalid purchase type' });
						}

						const token = await getWorkspaceAccessTokenWithScope('marketplace:purchase');
						if (!token) {
							return API.v1.failure({ error: 'Unauthorized' });
						}

						const subscribeRoute = this.queryParams.details === 'true' ? 'subscribe/details' : 'subscribe';

						const seats = await Users.getActiveLocalUserCount();

						return API.v1.success({
							url: `${baseUrl}/apps/${this.queryParams.appId}/${
								this.queryParams.purchaseType === 'buy' ? this.queryParams.purchaseType : subscribeRoute
							}?workspaceId=${workspaceId}&token=${token.token}&seats=${seats}`,
						});
					}

					const apps = (await AppsManager.get()).map((proxiedApp) => {
						if (!proxiedApp) return;
						return formatAppInstanceForRest(proxiedApp);
					});

					return API.v1.success({ apps });
				},
				async post() {
					let buff;
					let marketplaceInfo;
					let permissionsGranted;

					if (this.bodyParams.url) {
						try {
							const response = await fetch(this.bodyParams.url);

							if (response.status !== 200 || response.headers.get('content-type') !== 'application/zip') {
								return API.v1.failure({
									error: 'Invalid url. It doesn\'t exist or is not "application/zip".',
								});
							}

							buff = Buffer.from(await response.arrayBuffer());
						} catch (e: any) {
							await Apps.rocketChatLoggerError('Error getting the app from url:', e.response.data);
							return API.v1.internalError();
						}

						if (this.bodyParams.downloadOnly) {
							return API.v1.success({ buff });
						}
					} else if (this.bodyParams.appId && this.bodyParams.marketplace && this.bodyParams.version) {
						const baseUrl = await Apps.getMarketplaceUrl();

						const headers = getDefaultHeaders();
						try {
							const downloadToken = await getWorkspaceAccessToken(true, 'marketplace:download', false);
							const marketplaceToken = await getWorkspaceAccessToken();

							const [downloadResponse, marketplaceResponse] = await Promise.all([
								fetch(`${baseUrl}/v2/apps/${this.bodyParams.appId}/download/${this.bodyParams.version}?token=${downloadToken}`, {
									headers,
								}),
								fetch(`${baseUrl}/v1/apps/${this.bodyParams.appId}?appVersion=${this.bodyParams.version}`, {
									headers: {
										Authorization: `Bearer ${marketplaceToken}`,
										...headers,
									},
								}),
							]);

							if (downloadResponse.headers.get('content-type') !== 'application/zip') {
								throw new Error('Invalid url. It doesn\'t exist or is not "application/zip".');
							}

							buff = Buffer.from(await downloadResponse.arrayBuffer());
							marketplaceInfo = (await marketplaceResponse.json()) as any;
							permissionsGranted = this.bodyParams.permissionsGranted;
						} catch (err: any) {
							return API.v1.failure(err.message);
						}
					} else {
						const app = await getUploadFormData(
							{
								request: this.request,
							},
							{ field: 'app', sizeLimit: settings.get('FileUpload_MaxFileSize') },
						);

						const { fields: formData } = app;

						buff = app.fileBuffer;
						permissionsGranted = (() => {
							try {
								const permissions = JSON.parse(formData?.permissions || '');
								return permissions.length ? permissions : undefined;
							} catch {
								return undefined;
							}
						})();
					}

					if (!buff) {
						return API.v1.failure({ error: 'Failed to get a file to install for the App. ' });
					}

					const user = await AppsConverter.convertUserToApp(Meteor.user());

					const aff = await AppsManager.add(buff, { marketplaceInfo, permissionsGranted, enable: true, user });
					if (!aff) {
						return API.v1.failure({ error: 'Failed to install the App. ' });
					}

					const info: IAppInfo & { status?: AppStatus } = aff.getAppInfo();

					if (aff.hasStorageError()) {
						return API.v1.failure({ status: 'storage_error', messages: [aff.getStorageError()] });
					}

					if (aff.hasAppUserError()) {
						return API.v1.failure({
							status: 'app_user_error',
							messages: [(aff.getAppUserError() as Record<string, any>).message],
							payload: { username: (aff.getAppUserError() as Record<string, any>).username },
						});
					}

					info.status = aff.getApp().getStatus();

					const marketplaceURL = await Apps.getMarketplaceUrl();
					void notifyAppInstall(marketplaceURL, 'install', info);

					if (await canEnableApp(aff.getApp().getStorageItem())) {
						const success = await AppsManager.enable(info.id);
						info.status = success ? AppStatus.AUTO_ENABLED : info.status;
					}

					return API.v1.success({
						app: info,
						implemented: aff.getImplementedInferfaces(),
						licenseValidation: aff.getLicenseValidationResult(),
					});
				},
			},
		);

		this.api.addRoute(
			'buildExternalAppRequest',
			{ authRequired: true },
			{
				async get() {
					if (!this.queryParams.appId) {
						return API.v1.failure({ error: 'Invalid request. Please ensure an appId is attached to the request.' });
					}

					const baseUrl = await Apps.getMarketplaceUrl();
					const workspaceId = settings.get<string>('Cloud_Workspace_Id');

					const requester = {
						id: this.user._id,
						username: this.user.username,
						name: this.user.name,
						nickname: this.user.nickname,
						emails: this.user?.emails?.map((e) => e.address),
					};

					let admins: {
						id: string;
						username?: string;
						name?: string;
						nickname?: string;
					}[] = [];
					try {
						const adminsRaw = await Users.findUsersInRoles(['admin'], undefined, {
							projection: {
								username: 1,
								name: 1,
								nickname: 1,
							},
						}).toArray();

						admins = adminsRaw.map((a) => {
							return {
								id: a._id,
								username: a.username,
								name: a.name,
								nickname: a.nickname,
							};
						});
					} catch (e: any) {
						await Apps.rocketChatLoggerError('Error getting the admins to request an app be installed:', e);
					}

					const queryParams = new URLSearchParams();
					queryParams.set('workspaceId', workspaceId);
					queryParams.set('frameworkVersion', appsEngineVersionForMarketplace);
					queryParams.set('requester', Buffer.from(JSON.stringify(requester)).toString('base64'));
					queryParams.set('admins', Buffer.from(JSON.stringify(admins)).toString('base64'));

					return API.v1.success({
						url: `${baseUrl}/apps/${this.queryParams.appId}/requestAccess?${queryParams.toString()}`,
					});
				},
			},
		);

		this.api.addRoute(
			'externalComponents',
			{ authRequired: false },
			{
				async get() {
					const externalComponents = await Apps.getProvidedComponents();

					return API.v1.success({ externalComponents });
				},
			},
		);

		this.api.addRoute(
			'languages',
			{ authRequired: false },
			{
				async get() {
					const apps = (await AppsManager.get()).map((proxiedApp) => {
						if (!proxiedApp) return;
						return {
							id: proxiedApp.getID(),
							languages: proxiedApp.getStorageItem().languageContent,
						};
					});

					return API.v1.success({ apps });
				},
			},
		);

		this.api.addRoute(
			'externalComponentEvent',
			{ authRequired: true },
			{
				async post() {
					if (
						!this.bodyParams.externalComponent ||
						!this.bodyParams.event ||
						!['IPostExternalComponentOpened', 'IPostExternalComponentClosed'].includes(this.bodyParams.event)
					) {
						return API.v1.failure({ error: 'Event and externalComponent must be provided.' });
					}

					try {
						const { event, externalComponent } = this.bodyParams;
						const result = await Apps.triggerEvent(event, externalComponent);

						return API.v1.success({ result });
					} catch (e: any) {
						await Apps.rocketChatLoggerError(`Error triggering external components' events`, e.response.data);
						return API.v1.internalError();
					}
				},
			},
		);

		this.api.addRoute(
			'bundles/:id/apps',
			{ authRequired: true, permissionsRequired: ['manage-apps'] },
			{
				async get() {
					const baseUrl = await Apps.getMarketplaceUrl();

					const headers: Record<string, any> = {};
					const token = await getWorkspaceAccessToken();
					if (token) {
						headers.Authorization = `Bearer ${token}`;
					}

					let result;
					try {
						const request = await fetch(`${baseUrl}/v1/bundles/${this.urlParams.id}/apps`, { headers });
						if (request.status !== 200) {
							orchestrator.getRocketChatLogger().error("Error getting the Bundle's Apps from the Marketplace:", await request.json());
							return API.v1.failure();
						}
						result = await request.json();
					} catch (e: any) {
						await Apps.rocketChatLoggerError("Error getting the Bundle's Apps from the Marketplace:", e.response.data);
						return API.v1.internalError();
					}

<<<<<<< HEAD
					if (!result || result.statusCode !== 200 || result.data.length === 0) {
						await Apps.rocketChatLoggerError("Error getting the Bundle's Apps from the Marketplace:", result.data);
						return API.v1.failure();
					}

					return API.v1.success({ apps: result.data });
=======
					return API.v1.success({ apps: result });
>>>>>>> b058a362
				},
			},
		);

		this.api.addRoute(
			'featured-apps',
			{ authRequired: true },
			{
				async get() {
					const baseUrl = await Apps.getMarketplaceUrl();

					const headers = getDefaultHeaders();
					const token = await getWorkspaceAccessToken();
					if (token) {
						headers.Authorization = `Bearer ${token}`;
					}

					let result;
					try {
						const request = await fetch(`${baseUrl}/v1/featured-apps`, { headers });
						if (request.status !== 200) {
							orchestrator.getRocketChatLogger().error('Error getting the Featured Apps from the Marketplace:', await request.json());
							return API.v1.failure();
						}
						result = await request.json();
					} catch (e) {
						return handleError('Unable to access Marketplace. Does the server has access to the internet?', e);
					}

<<<<<<< HEAD
					if (!result || result.statusCode !== 200) {
						await Apps.rocketChatLoggerError('Error getting the Featured Apps from the Marketplace:', result.data);
						return API.v1.failure();
					}

					return API.v1.success(result.data);
=======
					return API.v1.success(result);
>>>>>>> b058a362
				},
			},
		);

		this.api.addRoute(
			':id',
			{ authRequired: true, permissionsRequired: ['manage-apps'] },
			{
				async get() {
					if (this.queryParams.marketplace && this.queryParams.version) {
						const baseUrl = await Apps.getMarketplaceUrl();

						const headers: Record<string, any> = {}; // DO NOT ATTACH THE FRAMEWORK/ENGINE VERSION HERE.
						const token = await getWorkspaceAccessToken();
						if (token) {
							headers.Authorization = `Bearer ${token}`;
						}

						let result: any;
						try {
							const request = await fetch(`${baseUrl}/v1/apps/${this.urlParams.id}?appVersion=${this.queryParams.version}`, { headers });
							if (request.status !== 200) {
								orchestrator.getRocketChatLogger().error('Error getting the App information from the Marketplace:', await request.json());
								return API.v1.failure();
							}
							result = await request.json();
						} catch (e) {
							return handleError('Unable to access Marketplace. Does the server has access to the internet?', e);
						}

<<<<<<< HEAD
						if (!result || result.statusCode !== 200 || result.data.length === 0) {
							await Apps.rocketChatLoggerError('Error getting the App information from the Marketplace:', result.data);
							return API.v1.failure();
						}

						return API.v1.success({ app: result.data[0] });
=======
						return API.v1.success({ app: result[0] });
>>>>>>> b058a362
					}

					if (this.queryParams.marketplace && this.queryParams.update && this.queryParams.appVersion) {
						const baseUrl = await Apps.getMarketplaceUrl();

						const headers = getDefaultHeaders();
						const token = await getWorkspaceAccessToken();
						if (token) {
							headers.Authorization = `Bearer ${token}`;
						}

						let result;
						try {
							const request = await fetch(`${baseUrl}/v1/apps/${this.urlParams.id}/latest?appVersion=${this.queryParams.appVersion}`, {
								headers,
							});
							if (request.status !== 200) {
								orchestrator.getRocketChatLogger().error('Error getting the App update info from the Marketplace:', await request.json());
								return API.v1.failure();
							}
							result = await request.json();
						} catch (e) {
							return handleError('Unable to access Marketplace. Does the server has access to the internet?', e);
						}

<<<<<<< HEAD
						if (result.statusCode !== 200 || result.data.length === 0) {
							await Apps.rocketChatLoggerError('Error getting the App update info from the Marketplace:', result.data);
							return API.v1.failure();
						}

						return API.v1.success({ app: result.data });
=======
						return API.v1.success({ app: result });
>>>>>>> b058a362
					}
					const app = await AppsManager.getOneById(this.urlParams.id);
					if (!app) {
						return API.v1.notFound(`No App found by the id of: ${this.urlParams.id}`);
					}

					return API.v1.success({
						app: formatAppInstanceForRest(app),
					});
				},
				async post() {
					let buff;
					let permissionsGranted;

					if (this.bodyParams.url) {
						const response = await fetch(this.bodyParams.url);

						if (response.status !== 200 || response.headers.get('content-type') !== 'application/zip') {
							return API.v1.failure({
								error: 'Invalid url. It doesn\'t exist or is not "application/zip".',
							});
						}

						buff = Buffer.from(await response.arrayBuffer());
					} else if (this.bodyParams.appId && this.bodyParams.marketplace && this.bodyParams.version) {
						const baseUrl = await Apps.getMarketplaceUrl();

						const headers = getDefaultHeaders();
						const token = await getWorkspaceAccessToken(true, 'marketplace:download', false);

						try {
							const response = await fetch(
								`${baseUrl}/v2/apps/${this.bodyParams.appId}/download/${this.bodyParams.version}?token=${token}`,
								{
									headers,
								},
							);

							if (response.status !== 200) {
								await Apps.rocketChatLoggerError('Error getting the App from the Marketplace:', await response.text());
								return API.v1.failure();
							}

							if (response.headers.get('content-type') !== 'application/zip') {
								return API.v1.failure({
									error: 'Invalid url. It doesn\'t exist or is not "application/zip".',
								});
							}

							buff = Buffer.from(await response.arrayBuffer());
						} catch (e: any) {
							await Apps.rocketChatLoggerError('Error getting the App from the Marketplace:', e.response.data);
							return API.v1.internalError();
						}
					} else {
						const app = await getUploadFormData(
							{
								request: this.request,
							},
							{ field: 'app', sizeLimit: settings.get('FileUpload_MaxFileSize') },
						);

						const { fields: formData } = app;

						buff = app.fileBuffer;
						permissionsGranted = (() => {
							try {
								const permissions = JSON.parse(formData?.permissions || '');
								return permissions.length ? permissions : undefined;
							} catch {
								return undefined;
							}
						})();
					}

					if (!buff) {
						return API.v1.failure({ error: 'Failed to get a file to install for the App. ' });
					}

					const aff = await AppsManager.update(buff, permissionsGranted);
					if (!aff) {
						return API.v1.failure({ error: 'Failed to update the App. ' });
					}

					const info: IAppInfo & { status?: AppStatus } = aff.getAppInfo();

					if (aff.hasStorageError()) {
						return API.v1.failure({ status: 'storage_error', messages: [aff.getStorageError()] });
					}

					if (aff.hasAppUserError()) {
						return API.v1.failure({
							status: 'app_user_error',
							messages: [(aff.getAppUserError() as Record<string, any>).message],
							payload: { username: (aff.getAppUserError() as Record<string, any>).username },
						});
					}

					info.status = aff.getApp().getStatus();

					const marketplaceURL = await Apps.getMarketplaceUrl();
					void notifyAppInstall(marketplaceURL, 'update', info);

					return API.v1.success({
						app: info,
						implemented: aff.getImplementedInferfaces(),
						licenseValidation: aff.getLicenseValidationResult(),
					});
				},
				async delete() {
					const prl = await AppsManager.getOneById(this.urlParams.id);

					if (!prl) {
						return API.v1.notFound(`No App found by the id of: ${this.urlParams.id}`);
					}

					const user = await AppsConverter.convertUserToApp(Meteor.user());

					await AppsManager.remove(prl.getID(), { user });

					const info: IAppInfo & { status?: AppStatus } = prl.getInfo();
					info.status = prl.getStatus();

					const marketplaceURL = await Apps.getMarketplaceUrl();
					void notifyAppInstall(marketplaceURL, 'uninstall', info);

					return API.v1.success({ app: info });
				},
			},
		);

		this.api.addRoute(
			':id/versions',
			{ authRequired: true },
			{
				async get() {
					const baseUrl = await Apps.getMarketplaceUrl();

					const headers: Record<string, any> = {}; // DO NOT ATTACH THE FRAMEWORK/ENGINE VERSION HERE.
					const token = await getWorkspaceAccessToken();
					if (token) {
						headers.Authorization = `Bearer ${token}`;
					}

					let result;
					let statusCode;
					try {
						const request = await fetch(`${baseUrl}/v1/apps/${this.urlParams.id}/versions`, { headers });
						statusCode = request.status;
						result = await request.json();

						if (!request.ok) {
							throw new Error(result.error);
						}
					} catch (e) {
						return handleError('Unable to access Marketplace. Does the server has access to the internet?', e);
					}

<<<<<<< HEAD
					if (!result || result.statusCode !== 200) {
						await Apps.rocketChatLoggerError('Error getting the App versions from the Marketplace:', result.data);
=======
					if (!result || statusCode !== 200) {
						orchestrator.getRocketChatLogger().error('Error getting the App versions from the Marketplace:', result);
>>>>>>> b058a362
						return API.v1.failure();
					}

					return API.v1.success({ apps: result });
				},
			},
		);

		this.api.addRoute(
			'notify-admins',
			{ authRequired: true },
			{
				async post() {
					const { appId, appName, appVersion, message } = this.bodyParams;
					const workspaceUrl = settings.get<string>('Site_Url');

					const regex = new RegExp('\\/$', 'gm');
					const safeWorkspaceUrl = workspaceUrl.replace(regex, '');
					const learnMore = `${safeWorkspaceUrl}/marketplace/explore/info/${appId}/${appVersion}/requests`;

					try {
						const msgs: (params: { adminUser: IUser }) => Promise<Partial<IMessage>> = async ({ adminUser }) => {
							return {
								msg: TAPi18n.__('App_Request_Admin_Message', {
									admin_name: adminUser.name || '',
									app_name: appName || '',
									user_name: `@${this.user.username}`,
									message: message || '',
									learn_more: learnMore,
								}),
							};
						};

						await sendMessagesToAdmins({ msgs });

						return API.v1.success();
					} catch (e) {
						await Apps.rocketChatLoggerError('Error when notifying admins that an user requested an app:', e);
						return API.v1.failure();
					}
				},
			},
		);

		this.api.addRoute(
			':id/sync',
			{ authRequired: true, permissionsRequired: ['manage-apps'] },
			{
				async post() {
					const baseUrl = await Apps.getMarketplaceUrl();

					const headers = getDefaultHeaders();
					const token = await getWorkspaceAccessToken();
					if (token) {
						headers.Authorization = `Bearer ${token}`;
					}

					const workspaceIdSetting = await Settings.findOneById('Cloud_Workspace_Id');
					if (!workspaceIdSetting) {
						return API.v1.failure('No workspace id found');
					}

					let result;
					let statusCode;
					try {
						const request = await fetch(`${baseUrl}/v1/workspaces/${workspaceIdSetting.value}/apps/${this.urlParams.id}`, { headers });
						statusCode = request.status;
						result = await request.json();

						if (!request.ok) {
							throw new Error(result.error);
						}
					} catch (e: any) {
<<<<<<< HEAD
						await Apps.rocketChatLoggerError('Error syncing the App from the Marketplace:', e.response.data);
						return API.v1.internalError();
					}

					if (result.statusCode !== 200) {
						await Apps.rocketChatLoggerError('Error syncing the App from the Marketplace:', result.data);
=======
						orchestrator.getRocketChatLogger().error('Error syncing the App from the Marketplace:', e);
						return API.v1.internalError();
					}

					if (statusCode !== 200) {
						orchestrator.getRocketChatLogger().error('Error syncing the App from the Marketplace:', result);
>>>>>>> b058a362
						return API.v1.failure();
					}

					await Apps.updateAppsMarketplaceInfo([result]);

					return API.v1.success({ app: result });
				},
			},
		);

		this.api.addRoute(
			':id/icon',
			{ authRequired: false },
			{
				async get() {
					const prl = await AppsManager.getOneById(this.urlParams.id);
					if (!prl) {
						return API.v1.notFound(`No App found by the id of: ${this.urlParams.id}`);
					}

					const info = prl.getInfo();
					if (!info?.iconFileContent) {
						return API.v1.notFound(`No App found by the id of: ${this.urlParams.id}`);
					}

					const imageData = info.iconFileContent.split(';base64,');

					const buf = Buffer.from(imageData[1], 'base64');

					return {
						statusCode: 200,
						headers: {
							'Content-Length': buf.length,
							'Content-Type': imageData[0].replace('data:', ''),
						},
						body: buf,
					};
				},
			},
		);

		this.api.addRoute(
			':id/screenshots',
			{ authRequired: false },
			{
				async get() {
<<<<<<< HEAD
					const baseUrl = await Apps.getMarketplaceUrl();
=======
					const baseUrl = orchestrator.getMarketplaceUrl();
>>>>>>> b058a362
					const appId = this.urlParams.id;
					const headers = getDefaultHeaders();

					try {
						const request = await fetch(`${baseUrl}/v1/apps/${appId}/screenshots`, { headers });
						const data = await request.json();

						return API.v1.success({
							screenshots: data,
						});
					} catch (e: any) {
						await Apps.rocketChatLoggerError('Error getting the screenshots from the Marketplace:', e.message);
						return API.v1.failure(e.message);
					}
				},
			},
		);

		this.api.addRoute(
			':id/languages',
			{ authRequired: false },
			{
				async get() {
					const prl = await AppsManager.getOneById(this.urlParams.id);

					if (prl) {
						const languages = prl.getStorageItem().languageContent || {};

						return API.v1.success({ languages });
					}
					return API.v1.notFound(`No App found by the id of: ${this.urlParams.id}`);
				},
			},
		);

		this.api.addRoute(
			':id/logs',
			{ authRequired: true, permissionsRequired: ['manage-apps'] },
			{
				async get() {
					const prl = await AppsManager.getOneById(this.urlParams.id);

					if (prl) {
						const { offset, count } = await getPaginationItems(this.queryParams);
						const { sort, fields, query } = await this.parseJsonQuery();

						const ourQuery = Object.assign({}, query, { appId: prl.getID() });
						const options = {
							sort: sort || { _updatedAt: -1 },
							skip: offset,
							limit: count,
							fields,
						};

						const logs = await AppsManager.findLogs(ourQuery, options);

						return API.v1.success({ logs });
					}
					return API.v1.notFound(`No App found by the id of: ${this.urlParams.id}`);
				},
			},
		);

		this.api.addRoute(
			':id/settings',
			{ authRequired: true, permissionsRequired: ['manage-apps'] },
			{
				async get() {
					const prl = await AppsManager.getOneById(this.urlParams.id);

					if (prl) {
						const settings = Object.assign({}, prl.getStorageItem().settings);

						Object.keys(settings).forEach((k) => {
							if (settings[k].hidden) {
								delete settings[k];
							}
						});

						return API.v1.success({ settings });
					}
					return API.v1.notFound(`No App found by the id of: ${this.urlParams.id}`);
				},
				async post() {
					if (!this.bodyParams?.settings) {
						return API.v1.failure('The settings to update must be present.');
					}

					const prl = await AppsManager.getOneById(this.urlParams.id);

					if (!prl) {
						return API.v1.notFound(`No App found by the id of: ${this.urlParams.id}`);
					}

					const { settings } = prl.getStorageItem();

					const updated: Array<ISetting> = [];

					for await (const s of this.bodyParams.settings) {
						if (settings[s.id] && settings[s.id].value !== s.value) {
							await AppsManager.updateAppSetting(this.urlParams.id, s);
							// Updating?
							updated.push(s);
						}
					}

					return API.v1.success({ updated });
				},
			},
		);

		this.api.addRoute(
			':id/settings/:settingId',
			{ authRequired: true, permissionsRequired: ['manage-apps'] },
			{
				async get() {
					try {
						const setting = await AppsManager.getAppSetting(this.urlParams.id, this.urlParams.settingId);

						return API.v1.success({ setting });
					} catch (e: any) {
						if (e.message.includes('No setting found')) {
							return API.v1.notFound(`No Setting found on the App by the id of: "${this.urlParams.settingId}"`);
						}
						if (e.message.includes('No App found')) {
							return API.v1.notFound(`No App found by the id of: ${this.urlParams.id}`);
						}
						return API.v1.failure(e.message);
					}
				},
				async post() {
					if (!this.bodyParams.setting) {
						return API.v1.failure('Setting to update to must be present on the posted body.');
					}

					try {
						await AppsManager.updateAppSetting(this.urlParams.id, this.bodyParams.setting);

						return API.v1.success();
					} catch (e: any) {
						if (e.message.includes('No setting found')) {
							return API.v1.notFound(`No Setting found on the App by the id of: "${this.urlParams.settingId}"`);
						}
						if (e.message.includes('No App found')) {
							return API.v1.notFound(`No App found by the id of: ${this.urlParams.id}`);
						}
						return API.v1.failure(e.message);
					}
				},
			},
		);

		this.api.addRoute(
			':id/apis',
			{ authRequired: true, permissionsRequired: ['manage-apps'] },
			{
				async get() {
					const prl = await AppsManager.getOneById(this.urlParams.id);

					if (prl) {
						return API.v1.success({
							apis: await AppsManager.listApis(this.urlParams.id),
						});
					}
					return API.v1.notFound(`No App found by the id of: ${this.urlParams.id}`);
				},
			},
		);

		this.api.addRoute(
			':id/status',
			{ authRequired: true, permissionsRequired: ['manage-apps'] },
			{
				async get() {
					const prl = await AppsManager.getOneById(this.urlParams.id);

					if (prl) {
						return API.v1.success({ status: prl.getStatus() });
					}
					return API.v1.notFound(`No App found by the id of: ${this.urlParams.id}`);
				},
				async post() {
					if (!this.bodyParams.status || typeof this.bodyParams.status !== 'string') {
						return API.v1.failure('Invalid status provided, it must be "status" field and a string.');
					}

					const prl = await AppsManager.getOneById(this.urlParams.id);

					if (!prl) {
						return API.v1.notFound(`No App found by the id of: ${this.urlParams.id}`);
					}

					if (AppStatusUtils.isEnabled(this.bodyParams.status)) {
						if (!(await canEnableApp(prl.getStorageItem()))) {
							return API.v1.failure('Enabled apps have been maxed out');
						}
					}

					const result = (await AppsManager.changeStatus(prl.getID(), this.bodyParams.status)) as ProxiedApp;

					return API.v1.success({ status: result.getStatus() });
				},
			},
		);

		this.api.addRoute(
			'app-request',
			{ authRequired: true },
			{
				async get() {
					const baseUrl = await Apps.getMarketplaceUrl();
					const { appId, q = '', sort = '', limit = 25, offset = 0 } = this.queryParams;
					const headers = getDefaultHeaders();

					const token = await getWorkspaceAccessToken();
					if (token) {
						headers.Authorization = `Bearer ${token}`;
					}

					try {
						const request = await fetch(`${baseUrl}/v1/app-request?appId=${appId}&q=${q}&sort=${sort}&limit=${limit}&offset=${offset}`, {
							headers,
						});
						const result = await request.json();

						if (!request.ok) {
							throw new Error(result.error);
						}
						return API.v1.success(result);
					} catch (e: any) {
						await Apps.rocketChatLoggerError('Error getting all non sent app requests from the Marketplace:', e.message);

						return API.v1.failure(e.message);
					}
				},
			},
		);

		this.api.addRoute(
			'app-request/stats',
			{ authRequired: true },
			{
				async get() {
					const baseUrl = await Apps.getMarketplaceUrl();
					const headers = getDefaultHeaders();

					const token = await getWorkspaceAccessToken();
					if (token) {
						headers.Authorization = `Bearer ${token}`;
					}

					try {
						const request = await fetch(`${baseUrl}/v1/app-request/stats`, { headers });
						const result = await request.json();
						if (!request.ok) {
							throw new Error(result.error);
						}
						return API.v1.success(result);
					} catch (e: any) {
						await Apps.rocketChatLoggerError('Error getting the app requests stats from marketplace', e.message);

						return API.v1.failure(e.message);
					}
				},
			},
		);

		this.api.addRoute(
			'app-request/markAsSeen',
			{ authRequired: true },
			{
				async post() {
					const baseUrl = await Apps.getMarketplaceUrl();
					const headers = getDefaultHeaders();

					const token = await getWorkspaceAccessToken();
					if (token) {
						headers.Authorization = `Bearer ${token}`;
					}

					const { unseenRequests } = this.bodyParams;

					try {
						const request = await fetch(`${baseUrl}/v1/app-request/markAsSeen`, {
							method: 'POST',
							headers,
							body: { ids: unseenRequests },
						});
						const result = await request.json();

						if (!request.ok) {
							throw new Error(result.error);
						}

						return API.v1.success(result);
					} catch (e: any) {
						await Apps.rocketChatLoggerError('Error marking app requests as seen', e.message);

						return API.v1.failure(e.message);
					}
				},
			},
		);
	}
}<|MERGE_RESOLUTION|>--- conflicted
+++ resolved
@@ -5,12 +5,9 @@
 import { AppStatus, AppStatusUtils } from '@rocket.chat/apps-engine/definition/AppStatus';
 import type { IUser, IMessage } from '@rocket.chat/core-typings';
 import type { IAppInfo } from '@rocket.chat/apps-engine/definition/metadata';
-<<<<<<< HEAD
 import type { ISetting } from '@rocket.chat/apps-engine/definition/settings';
 import type { ProxiedApp } from '@rocket.chat/apps-engine/server/ProxiedApp';
-=======
 import { serverFetch as fetch } from '@rocket.chat/server-fetch';
->>>>>>> b058a362
 
 import { settings } from '../../../../app/settings/server';
 import { Info } from '../../../../app/utils/server';
@@ -117,7 +114,7 @@
 							},
 						});
 						if (request.status !== 200) {
-							orchestrator.getRocketChatLogger().error('Error getting the Apps:', await request.json());
+							await Apps.rocketChatLoggerError('Error getting the Apps:', await request.json());
 							return API.v1.failure();
 						}
 						result = await request.json();
@@ -129,16 +126,7 @@
 						return handleError('Unable to access Marketplace. Does the server has access to the internet?', e);
 					}
 
-<<<<<<< HEAD
-					if (!result || result.statusCode !== 200) {
-						await Apps.rocketChatLoggerError('Error getting the Apps:', result.data);
-						return API.v1.failure();
-					}
-
-					return API.v1.success(result.data);
-=======
 					return API.v1.success(result);
->>>>>>> b058a362
 				},
 			},
 		);
@@ -160,7 +148,7 @@
 					try {
 						const request = await fetch(`${baseUrl}/v1/categories`, { headers });
 						if (request.status !== 200) {
-							orchestrator.getRocketChatLogger().error('Error getting the Apps:', await request.json());
+							await Apps.rocketChatLoggerError('Error getting the Apps:', await request.json());
 							return API.v1.failure();
 						}
 						result = await request.json();
@@ -169,16 +157,7 @@
 						return API.v1.internalError();
 					}
 
-<<<<<<< HEAD
-					if (!result || result.statusCode !== 200) {
-						await Apps.rocketChatLoggerError('Error getting the categories from the Marketplace:', result.data);
-						return API.v1.failure();
-					}
-
-					return API.v1.success(result.data);
-=======
 					return API.v1.success(result);
->>>>>>> b058a362
 				},
 			},
 		);
@@ -252,7 +231,7 @@
 						try {
 							const request = await fetch(`${baseUrl}/v1/apps`, { headers });
 							if (request.status !== 200) {
-								orchestrator.getRocketChatLogger().error('Error getting the Apps:', await request.json());
+								await Apps.rocketChatLoggerError('Error getting the Apps:', await request.json());
 								return API.v1.failure();
 							}
 							result = await request.json();
@@ -260,16 +239,7 @@
 							return handleError('Unable to access Marketplace. Does the server has access to the internet?', e);
 						}
 
-<<<<<<< HEAD
-						if (!result || result.statusCode !== 200) {
-							await Apps.rocketChatLoggerError('Error getting the Apps:', result.data);
-							return API.v1.failure();
-						}
-
-						return API.v1.success(result.data);
-=======
 						return API.v1.success(result);
->>>>>>> b058a362
 					}
 
 					if ('categories' in this.queryParams && this.queryParams.categories) {
@@ -286,29 +256,16 @@
 						try {
 							const request = await fetch(`${baseUrl}/v1/categories`, { headers });
 							if (request.status !== 200) {
-								orchestrator.getRocketChatLogger().error('Error getting the Apps:', await request.json());
+								await Apps.rocketChatLoggerError('Error getting the Apps:', await request.json());
 								return API.v1.failure();
 							}
 							result = await request.json();
 						} catch (e: any) {
-<<<<<<< HEAD
-							await Apps.rocketChatLoggerError('Error getting the categories from the Marketplace:', e.response.data);
+							await Apps.rocketChatLoggerError('Error getting the categories from the Marketplace:', e);
 							return API.v1.internalError();
 						}
 
-						if (!result || result.statusCode !== 200) {
-							await Apps.rocketChatLoggerError('Error getting the categories from the Marketplace:', result.data);
-							return API.v1.failure();
-						}
-
-						return API.v1.success(result.data);
-=======
-							orchestrator.getRocketChatLogger().error('Error getting the categories from the Marketplace:', e);
-							return API.v1.internalError();
-						}
-
 						return API.v1.success(result);
->>>>>>> b058a362
 					}
 
 					if (
@@ -601,7 +558,7 @@
 					try {
 						const request = await fetch(`${baseUrl}/v1/bundles/${this.urlParams.id}/apps`, { headers });
 						if (request.status !== 200) {
-							orchestrator.getRocketChatLogger().error("Error getting the Bundle's Apps from the Marketplace:", await request.json());
+							await Apps.rocketChatLoggerError("Error getting the Bundle's Apps from the Marketplace:", await request.json());
 							return API.v1.failure();
 						}
 						result = await request.json();
@@ -610,16 +567,7 @@
 						return API.v1.internalError();
 					}
 
-<<<<<<< HEAD
-					if (!result || result.statusCode !== 200 || result.data.length === 0) {
-						await Apps.rocketChatLoggerError("Error getting the Bundle's Apps from the Marketplace:", result.data);
-						return API.v1.failure();
-					}
-
-					return API.v1.success({ apps: result.data });
-=======
 					return API.v1.success({ apps: result });
->>>>>>> b058a362
 				},
 			},
 		);
@@ -641,7 +589,7 @@
 					try {
 						const request = await fetch(`${baseUrl}/v1/featured-apps`, { headers });
 						if (request.status !== 200) {
-							orchestrator.getRocketChatLogger().error('Error getting the Featured Apps from the Marketplace:', await request.json());
+							await Apps.rocketChatLoggerError('Error getting the Featured Apps from the Marketplace:', await request.json());
 							return API.v1.failure();
 						}
 						result = await request.json();
@@ -649,16 +597,7 @@
 						return handleError('Unable to access Marketplace. Does the server has access to the internet?', e);
 					}
 
-<<<<<<< HEAD
-					if (!result || result.statusCode !== 200) {
-						await Apps.rocketChatLoggerError('Error getting the Featured Apps from the Marketplace:', result.data);
-						return API.v1.failure();
-					}
-
-					return API.v1.success(result.data);
-=======
 					return API.v1.success(result);
->>>>>>> b058a362
 				},
 			},
 		);
@@ -681,7 +620,7 @@
 						try {
 							const request = await fetch(`${baseUrl}/v1/apps/${this.urlParams.id}?appVersion=${this.queryParams.version}`, { headers });
 							if (request.status !== 200) {
-								orchestrator.getRocketChatLogger().error('Error getting the App information from the Marketplace:', await request.json());
+								await Apps.rocketChatLoggerError('Error getting the App information from the Marketplace:', await request.json());
 								return API.v1.failure();
 							}
 							result = await request.json();
@@ -689,16 +628,7 @@
 							return handleError('Unable to access Marketplace. Does the server has access to the internet?', e);
 						}
 
-<<<<<<< HEAD
-						if (!result || result.statusCode !== 200 || result.data.length === 0) {
-							await Apps.rocketChatLoggerError('Error getting the App information from the Marketplace:', result.data);
-							return API.v1.failure();
-						}
-
-						return API.v1.success({ app: result.data[0] });
-=======
 						return API.v1.success({ app: result[0] });
->>>>>>> b058a362
 					}
 
 					if (this.queryParams.marketplace && this.queryParams.update && this.queryParams.appVersion) {
@@ -716,7 +646,7 @@
 								headers,
 							});
 							if (request.status !== 200) {
-								orchestrator.getRocketChatLogger().error('Error getting the App update info from the Marketplace:', await request.json());
+								await Apps.rocketChatLoggerError('Error getting the App update info from the Marketplace:', await request.json());
 								return API.v1.failure();
 							}
 							result = await request.json();
@@ -724,16 +654,7 @@
 							return handleError('Unable to access Marketplace. Does the server has access to the internet?', e);
 						}
 
-<<<<<<< HEAD
-						if (result.statusCode !== 200 || result.data.length === 0) {
-							await Apps.rocketChatLoggerError('Error getting the App update info from the Marketplace:', result.data);
-							return API.v1.failure();
-						}
-
-						return API.v1.success({ app: result.data });
-=======
 						return API.v1.success({ app: result });
->>>>>>> b058a362
 					}
 					const app = await AppsManager.getOneById(this.urlParams.id);
 					if (!app) {
@@ -892,13 +813,8 @@
 						return handleError('Unable to access Marketplace. Does the server has access to the internet?', e);
 					}
 
-<<<<<<< HEAD
-					if (!result || result.statusCode !== 200) {
-						await Apps.rocketChatLoggerError('Error getting the App versions from the Marketplace:', result.data);
-=======
 					if (!result || statusCode !== 200) {
-						orchestrator.getRocketChatLogger().error('Error getting the App versions from the Marketplace:', result);
->>>>>>> b058a362
+						await Apps.rocketChatLoggerError('Error getting the App versions from the Marketplace:', result);
 						return API.v1.failure();
 					}
 
@@ -972,21 +888,12 @@
 							throw new Error(result.error);
 						}
 					} catch (e: any) {
-<<<<<<< HEAD
-						await Apps.rocketChatLoggerError('Error syncing the App from the Marketplace:', e.response.data);
+						await Apps.rocketChatLoggerError('Error syncing the App from the Marketplace:', e);
 						return API.v1.internalError();
 					}
 
-					if (result.statusCode !== 200) {
-						await Apps.rocketChatLoggerError('Error syncing the App from the Marketplace:', result.data);
-=======
-						orchestrator.getRocketChatLogger().error('Error syncing the App from the Marketplace:', e);
-						return API.v1.internalError();
-					}
-
 					if (statusCode !== 200) {
-						orchestrator.getRocketChatLogger().error('Error syncing the App from the Marketplace:', result);
->>>>>>> b058a362
+						await Apps.rocketChatLoggerError('Error syncing the App from the Marketplace:', result);
 						return API.v1.failure();
 					}
 
@@ -1033,11 +940,7 @@
 			{ authRequired: false },
 			{
 				async get() {
-<<<<<<< HEAD
-					const baseUrl = await Apps.getMarketplaceUrl();
-=======
-					const baseUrl = orchestrator.getMarketplaceUrl();
->>>>>>> b058a362
+					const baseUrl = await Apps.getMarketplaceUrl();
 					const appId = this.urlParams.id;
 					const headers = getDefaultHeaders();
 
