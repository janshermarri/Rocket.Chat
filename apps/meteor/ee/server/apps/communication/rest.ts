import { AppStatus, AppStatusUtils } from '@rocket.chat/apps-engine/definition/AppStatus';
import type { IAppInfo } from '@rocket.chat/apps-engine/definition/metadata';
import type { AppManager } from '@rocket.chat/apps-engine/server/AppManager';
import type { IMarketplaceInfo } from '@rocket.chat/apps-engine/server/marketplace';
import type { IUser, IMessage } from '@rocket.chat/core-typings';
import { License } from '@rocket.chat/license';
import { Settings, Users } from '@rocket.chat/models';
import { serverFetch as fetch } from '@rocket.chat/server-fetch';
import type express from 'express';
import { Meteor } from 'meteor/meteor';
import { WebApp } from 'meteor/webapp';
import { ZodError } from 'zod';

import { actionButtonsHandler } from './endpoints/actionButtonsHandler';
import { appsCountHandler } from './endpoints/appsCountHandler';
import type { APIClass } from '../../../../app/api/server';
import { API } from '../../../../app/api/server';
import { getPaginationItems } from '../../../../app/api/server/helpers/getPaginationItems';
import { getUploadFormData } from '../../../../app/api/server/lib/getUploadFormData';
import { getWorkspaceAccessToken, getWorkspaceAccessTokenWithScope } from '../../../../app/cloud/server';
import { apiDeprecationLogger } from '../../../../app/lib/server/lib/deprecationWarningLogger';
import { settings } from '../../../../app/settings/server';
import { Info } from '../../../../app/utils/rocketchat.info';
import { i18n } from '../../../../server/lib/i18n';
import { sendMessagesToAdmins } from '../../../../server/lib/sendMessagesToAdmins';
import { canEnableApp } from '../../../app/license/server/canEnableApp';
import { formatAppInstanceForRest } from '../../../lib/misc/formatAppInstanceForRest';
import { notifyAppInstall } from '../marketplace/appInstall';
import { fetchMarketplaceApps } from '../marketplace/fetchMarketplaceApps';
<<<<<<< HEAD
import { fetchMarketplaceFeaturedApps } from '../marketplace/fetchMarketplaceFeaturedApps';
=======
import { fetchMarketplaceCategories } from '../marketplace/fetchMarketplaceCategories';
>>>>>>> 3d1cbf5c
import { MarketplaceConnectionError, MarketplaceAppsError } from '../marketplace/marketplaceErrors';
import type { AppServerOrchestrator } from '../orchestrator';
import { Apps } from '../orchestrator';

const rocketChatVersion = Info.version;
const appsEngineVersionForMarketplace = Info.marketplaceApiVersion.replace(/-.*/g, '');
const getDefaultHeaders = (): Record<string, any> => ({
	'X-Apps-Engine-Version': appsEngineVersionForMarketplace,
});

const purchaseTypes = new Set(['buy', 'subscription']);

export class AppsRestApi {
	public api: APIClass<'/apps'>;

	public _orch: AppServerOrchestrator;

	public _manager: AppManager;

	constructor(orch: AppServerOrchestrator, manager: AppManager) {
		this._orch = orch;
		this._manager = manager;
		void this.loadAPI();
	}

	async loadAPI() {
		this.api = new API.ApiClass({
			version: 'apps',
			apiPath: '/api',
			useDefaultAuth: true,
			prettyJson: false,
			enableCors: false,
		});
		await this.addManagementRoutes();
		(WebApp.connectHandlers as unknown as ReturnType<typeof express>).use(this.api.router.router);
	}

	addManagementRoutes() {
		const orchestrator = this._orch;
		const manager = this._manager;

		const handleError = (message: string, e: any) => {
			// when there is no `response` field in the error, it means the request
			// couldn't even make it to the server
			if (!e.hasOwnProperty('response')) {
				orchestrator.getRocketChatLogger().warn(message, e.message);
				return API.v1.internalError('Could not reach the Marketplace');
			}

			orchestrator.getRocketChatLogger().error(message, e.response.data);

			if (e.response.statusCode >= 500 && e.response.statusCode <= 599) {
				return API.v1.internalError();
			}

			if (e.response.statusCode === 404) {
				return API.v1.notFound();
			}

			return API.v1.failure();
		};

		this.api.addRoute('actionButtons', ...actionButtonsHandler(this));
		this.api.addRoute('count', ...appsCountHandler(this));

		this.api.addRoute(
			'incompatibleModal',
			{ authRequired: true },
			{
				async get() {
					const baseUrl = orchestrator.getMarketplaceUrl();
					const workspaceId = settings.get('Cloud_Workspace_Id');
					const { action, appId, appVersion } = this.queryParams;

					return API.v1.success({
						url: `${baseUrl}/apps/${appId}/incompatible/${appVersion}/${action}?workspaceId=${workspaceId}&rocketChatVersion=${rocketChatVersion}`,
					});
				},
			},
		);

		this.api.addRoute(
			'marketplace',
			{ authRequired: true },
			{
				async get() {
					try {
						const apps = await fetchMarketplaceApps({ ...(this.queryParams.isAdminUser === 'false' && { endUserID: this.user._id }) });
						return API.v1.success(apps);
					} catch (err) {
						if (err instanceof MarketplaceConnectionError) {
							return handleError('Unable to access Marketplace. Does the server has access to the internet?', err);
						}

						if (err instanceof MarketplaceAppsError) {
							return API.v1.failure({ error: err.message });
						}

<<<<<<< HEAD
=======
						if (err instanceof ZodError) {
							orchestrator.getRocketChatLogger().error('Error parsing the Marketplace Apps:', err.issues);
							return API.v1.failure({ error: i18n.t('Marketplace_Failed_To_Fetch_Apps') });
						}

>>>>>>> 3d1cbf5c
						return API.v1.internalError();
					}
				},
			},
		);

		this.api.addRoute(
			'categories',
			{ authRequired: true },
			{
				async get() {
					try {
						const categories = await fetchMarketplaceCategories();
						return API.v1.success(categories);
					} catch (err) {
						orchestrator.getRocketChatLogger().error('Error getting the categories from the Marketplace:', err);
						if (err instanceof MarketplaceConnectionError) {
							return handleError('Unable to access Marketplace. Does the server has access to the internet?', err);
						}

						if (err instanceof MarketplaceAppsError) {
							return API.v1.failure({ error: err.message });
						}

						if (err instanceof ZodError) {
							orchestrator.getRocketChatLogger().error('Error validating the response from the Marketplace:', err.issues);
							return API.v1.failure({ error: i18n.t('Marketplace_Failed_To_Fetch_Categories') });
						}

						return API.v1.internalError();
					}
				},
			},
		);

		this.api.addRoute(
			'buildExternalUrl',
			{ authRequired: true },
			{
				async get() {
					const baseUrl = orchestrator.getMarketplaceUrl();

					const workspaceId = settings.get('Cloud_Workspace_Id');

					if (!this.queryParams.purchaseType || !purchaseTypes.has(this.queryParams.purchaseType)) {
						return API.v1.failure({ error: 'Invalid purchase type' });
					}

					const response = await getWorkspaceAccessTokenWithScope({ scope: 'marketplace:purchase' });
					if (!response.token) {
						return API.v1.failure({ error: 'Unauthorized' });
					}

					const subscribeRoute = this.queryParams.details === 'true' ? 'subscribe/details' : 'subscribe';

					const seats = await Users.getActiveLocalUserCount();

					return API.v1.success({
						url: `${baseUrl}/apps/${this.queryParams.appId}/${
							this.queryParams.purchaseType === 'buy' ? this.queryParams.purchaseType : subscribeRoute
						}?workspaceId=${workspaceId}&token=${response.token}&seats=${seats}`,
					});
				},
			},
		);

		this.api.addRoute(
			'installed',
			{ authRequired: true },
			{
				async get() {
					const apps = await manager.get();
					const formatted = await Promise.all(apps.map(formatAppInstanceForRest));
					return API.v1.success({ apps: formatted });
				},
			},
		);

		// WE NEED TO MOVE EACH ENDPOINT HANDLER TO IT'S OWN FILE
		this.api.addRoute(
			'',
			{ authRequired: true, permissionsRequired: ['manage-apps'] },
			{
				async get() {
					const baseUrl = orchestrator.getMarketplaceUrl();

					// Gets the Apps from the marketplace
					if ('marketplace' in this.queryParams && this.queryParams.marketplace) {
						apiDeprecationLogger.endpoint(this.request.route, '7.0.0', this.response, 'Use /apps/marketplace to get the apps list.');

						try {
							const apps = await fetchMarketplaceApps();
							return API.v1.success(apps);
						} catch (e) {
							if (e instanceof MarketplaceConnectionError) {
								return handleError('Unable to access Marketplace. Does the server has access to the internet?', e);
							}

							if (e instanceof MarketplaceAppsError) {
								return API.v1.failure({ error: e.message });
							}

<<<<<<< HEAD
=======
							if (e instanceof ZodError) {
								orchestrator.getRocketChatLogger().error('Error parsing the Marketplace Apps:', e.issues);
								return API.v1.failure({ error: i18n.t('Marketplace_Failed_To_Fetch_Apps') });
							}

>>>>>>> 3d1cbf5c
							return API.v1.internalError();
						}
					}

					if ('categories' in this.queryParams && this.queryParams.categories) {
						apiDeprecationLogger.endpoint(this.request.route, '7.0.0', this.response, 'Use /apps/categories to get the categories list.');
						try {
							const categories = await fetchMarketplaceCategories();
							return API.v1.success(categories);
						} catch (err) {
							orchestrator.getRocketChatLogger().error('Error getting the categories from the Marketplace:', err);
							if (err instanceof MarketplaceConnectionError) {
								return handleError('Unable to access Marketplace. Does the server has access to the internet?', err);
							}

							if (err instanceof MarketplaceAppsError) {
								return API.v1.failure({ error: err.message });
							}

							if (err instanceof ZodError) {
								orchestrator.getRocketChatLogger().error('Error validating the response from the Marketplace:', err.issues);
								return API.v1.failure({ error: i18n.t('Marketplace_Failed_To_Fetch_Categories') });
							}

							return API.v1.internalError();
						}
					}

					if (
						'buildExternalUrl' in this.queryParams &&
						'appId' in this.queryParams &&
						this.queryParams.buildExternalUrl &&
						this.queryParams.appId
					) {
						apiDeprecationLogger.endpoint(this.request.route, '7.0.0', this.response, 'Use /apps/buildExternalUrl to get the modal URLs.');
						const workspaceId = settings.get('Cloud_Workspace_Id');

						if (!this.queryParams.purchaseType || !purchaseTypes.has(this.queryParams.purchaseType)) {
							return API.v1.failure({ error: 'Invalid purchase type' });
						}

						const token = await getWorkspaceAccessTokenWithScope({ scope: 'marketplace:purchase' });
						if (!token) {
							return API.v1.failure({ error: 'Unauthorized' });
						}

						const subscribeRoute = this.queryParams.details === 'true' ? 'subscribe/details' : 'subscribe';

						const seats = await Users.getActiveLocalUserCount();

						return API.v1.success({
							url: `${baseUrl}/apps/${this.queryParams.appId}/${
								this.queryParams.purchaseType === 'buy' ? this.queryParams.purchaseType : subscribeRoute
							}?workspaceId=${workspaceId}&token=${token.token}&seats=${seats}`,
						});
					}
					apiDeprecationLogger.endpoint(this.request.route, '7.0.0', this.response, 'Use /apps/installed to get the installed apps list.');

					const proxiedApps = await manager.get();
					const apps = await Promise.all(proxiedApps.map(formatAppInstanceForRest));

					return API.v1.success({ apps });
				},
				async post() {
					let buff;
					let marketplaceInfo: IMarketplaceInfo[] | undefined;
					let permissionsGranted;

					if (this.bodyParams.url) {
						try {
							const response = await fetch(this.bodyParams.url);

							if (response.status !== 200 || response.headers.get('content-type') !== 'application/zip') {
								return API.v1.failure({
									error: 'Invalid url. It doesn\'t exist or is not "application/zip".',
								});
							}

							buff = await response.buffer();
						} catch (e: any) {
							orchestrator.getRocketChatLogger().error('Error getting the app from url:', e.response.data);
							return API.v1.internalError();
						}
					} else if ('appId' in this.bodyParams && this.bodyParams.appId && this.bodyParams.marketplace && this.bodyParams.version) {
						const baseUrl = orchestrator.getMarketplaceUrl();

						const headers = getDefaultHeaders();
						try {
							const downloadToken = await getWorkspaceAccessToken(true, 'marketplace:download', false);
							const marketplaceToken = await getWorkspaceAccessToken();

							const [downloadResponse, marketplaceResponse] = await Promise.all([
								fetch(`${baseUrl}/v2/apps/${this.bodyParams.appId}/download/${this.bodyParams.version}?token=${downloadToken}`, {
									headers,
								}).catch((cause) => {
									throw new Error('App package download failed', { cause });
								}),
								fetch(`${baseUrl}/v1/apps/${this.bodyParams.appId}?appVersion=${this.bodyParams.version}`, {
									headers: {
										Authorization: `Bearer ${marketplaceToken}`,
										...headers,
									},
								}).catch((cause) => {
									throw new Error('App metadata download failed', { cause });
								}),
							]);

							if (downloadResponse.headers.get('content-type') !== 'application/zip') {
								throw new Error('Invalid url. It doesn\'t exist or is not "application/zip".');
							}

							buff = Buffer.from(await downloadResponse.arrayBuffer());
							marketplaceInfo = await marketplaceResponse.json();

							// Note: marketplace responds with an array of the marketplace info on the app, but it is expected
							// to always have one element since we are fetching a specific app version.
							if (!Array.isArray(marketplaceInfo) || marketplaceInfo?.length !== 1) {
								orchestrator.getRocketChatLogger().error('Error getting the App information from the Marketplace:', marketplaceInfo);
								throw new Error('Invalid response from the Marketplace');
							}

							permissionsGranted = this.bodyParams.permissionsGranted;
						} catch (err: unknown) {
							let message;

							if (err instanceof Error) {
								orchestrator.getRocketChatLogger().error('Error installing app from marketplace: ', err.message, err.cause);
								message = err.message;
							} else {
								message = err;
							}

							return API.v1.failure({ error: message });
						}
					} else {
						const app = await getUploadFormData(
							{
								request: this.request,
							},
							{ field: 'app', sizeLimit: settings.get('FileUpload_MaxFileSize') },
						);

						const { fields: formData } = app;

						buff = app.fileBuffer;
						permissionsGranted = (() => {
							try {
								const permissions = JSON.parse(formData?.permissions || '');
								return permissions.length ? permissions : undefined;
							} catch {
								return undefined;
							}
						})();
					}

					if (!buff) {
						return API.v1.failure({ error: 'app_file_error', message: 'Failed to get a file to install for the App. ' });
					}

					// Used mostly in Cloud hosting for security reasons
					if (!marketplaceInfo && orchestrator.shouldDisablePrivateAppInstallation()) {
						return API.v1.internalError('private_app_install_disabled');
					}

					const user = orchestrator
						?.getConverters()
						?.get('users')
						?.convertToApp(await Meteor.userAsync());

					const aff = await manager.add(buff, { marketplaceInfo, permissionsGranted, enable: false, user });
					const info: IAppInfo & { status?: AppStatus } = aff.getAppInfo();

					if (aff.hasStorageError()) {
						return API.v1.failure({ error: 'app_storage_error', status: 'storage_error', messages: [aff.getStorageError()] });
					}

					if (aff.hasAppUserError()) {
						return API.v1.failure({
							error: 'app_user_error',
							status: 'app_user_error',
							messages: [(aff.getAppUserError() as Record<string, any>).message],
							payload: { username: (aff.getAppUserError() as Record<string, any>).username },
						});
					}

					info.status = await aff.getApp().getStatus();

					void notifyAppInstall(orchestrator.getMarketplaceUrl() as string, 'install', info);

					try {
						await canEnableApp(aff.getApp().getStorageItem());

						const success = await manager.enable(info.id);
						info.status = success ? AppStatus.AUTO_ENABLED : info.status;
					} catch (error) {
						orchestrator.getRocketChatLogger().warn(`App "${info.id}" was installed but could not be enabled: `, error);
					}

					void orchestrator.getNotifier().appAdded(info.id);

					return API.v1.success({
						app: info,
						implemented: aff.getImplementedInferfaces(),
						licenseValidation: aff.getLicenseValidationResult(),
					});
				},
			},
		);

		this.api.addRoute(
			'buildExternalAppRequest',
			{ authRequired: true },
			{
				async get() {
					if (!this.queryParams.appId) {
						return API.v1.failure({ error: 'Invalid request. Please ensure an appId is attached to the request.' });
					}

					const baseUrl = orchestrator.getMarketplaceUrl();
					const workspaceId = settings.get<string>('Cloud_Workspace_Id');

					const requester = {
						id: this.user._id,
						username: this.user.username,
						name: this.user.name,
						nickname: this.user.nickname,
						emails: this.user?.emails?.map((e) => e.address),
					};

					let admins: {
						id: string;
						username?: string;
						name?: string;
						nickname?: string;
					}[] = [];
					try {
						const adminsRaw = await Users.findUsersInRoles(['admin'], undefined, {
							projection: {
								username: 1,
								name: 1,
								nickname: 1,
							},
						}).toArray();

						admins = adminsRaw.map((a) => {
							return {
								id: a._id,
								username: a.username,
								name: a.name,
								nickname: a.nickname,
							};
						});
					} catch (e) {
						orchestrator.getRocketChatLogger().error('Error getting the admins to request an app be installed:', e);
					}

					const queryParams = new URLSearchParams();
					queryParams.set('workspaceId', workspaceId);
					queryParams.set('frameworkVersion', appsEngineVersionForMarketplace);
					queryParams.set('requester', Buffer.from(JSON.stringify(requester)).toString('base64'));
					queryParams.set('admins', Buffer.from(JSON.stringify(admins)).toString('base64'));

					return API.v1.success({
						url: `${baseUrl}/apps/${this.queryParams.appId}/requestAccess?${queryParams.toString()}`,
					});
				},
			},
		);

		this.api.addRoute(
			'externalComponents',
			{ authRequired: false },
			{
				get() {
					const externalComponents = orchestrator.getProvidedComponents();

					return API.v1.success({ externalComponents });
				},
			},
		);

		this.api.addRoute(
			'languages',
			{ authRequired: false },
			{
				async get() {
					const apps = (await manager.get()).map((prl) => ({
						id: prl.getID(),
						languages: prl.getStorageItem().languageContent,
					}));

					return API.v1.success({ apps });
				},
			},
		);

		this.api.addRoute(
			'externalComponentEvent',
			{ authRequired: true },
			{
				post() {
					if (
						!this.bodyParams.externalComponent ||
						!this.bodyParams.event ||
						!['IPostExternalComponentOpened', 'IPostExternalComponentClosed'].includes(this.bodyParams.event)
					) {
						return API.v1.failure({ error: 'Event and externalComponent must be provided.' });
					}

					try {
						const { event, externalComponent } = this.bodyParams;
						const result = (Apps.getBridges()?.getListenerBridge() as Record<string, any>).externalComponentEvent(event, externalComponent);

						return API.v1.success({ result });
					} catch (e: any) {
						orchestrator.getRocketChatLogger().error(`Error triggering external components' events ${e.response.data}`);
						return API.v1.internalError();
					}
				},
			},
		);

		this.api.addRoute(
			'bundles/:id/apps',
			{ authRequired: true, permissionsRequired: ['manage-apps'] },
			{
				async get() {
					const baseUrl = orchestrator.getMarketplaceUrl();

					const headers: Record<string, any> = {};
					const token = await getWorkspaceAccessToken();
					if (token) {
						headers.Authorization = `Bearer ${token}`;
					}

					let result;
					try {
						const request = await fetch(`${baseUrl}/v1/bundles/${this.urlParams.id}/apps`, { headers });
						if (request.status !== 200) {
							orchestrator.getRocketChatLogger().error("Error getting the Bundle's Apps from the Marketplace:", await request.json());
							return API.v1.failure();
						}
						result = await request.json();
					} catch (e: any) {
						orchestrator.getRocketChatLogger().error("Error getting the Bundle's Apps from the Marketplace:", e.response.data);
						return API.v1.internalError();
					}

					return API.v1.success({ apps: result });
				},
			},
		);

		this.api.addRoute(
			'featured-apps',
			{ authRequired: true },
			{
				async get() {
					try {
						const result = await fetchMarketplaceFeaturedApps();
						return API.v1.success(result);
					} catch (err) {
						if (err instanceof MarketplaceConnectionError) {
							return handleError('Unable to access Marketplace. Does the server has access to the internet?', err);
						}

						if (err instanceof MarketplaceAppsError) {
							return API.v1.failure({ error: err.message });
						}

						return API.v1.internalError();
					}
				},
			},
		);

		this.api.addRoute(
			'app-request',
			{ authRequired: true },
			{
				async get() {
					const baseUrl = orchestrator.getMarketplaceUrl();
					const { appId, q = '', sort = '', limit = 25, offset = 0 } = this.queryParams;
					const headers = getDefaultHeaders();

					const token = await getWorkspaceAccessToken();
					if (token) {
						headers.Authorization = `Bearer ${token}`;
					}

					try {
						const request = await fetch(`${baseUrl}/v1/app-request?appId=${appId}&q=${q}&sort=${sort}&limit=${limit}&offset=${offset}`, {
							headers,
						});
						const result = await request.json();

						if (!request.ok) {
							throw new Error(result.error);
						}
						return API.v1.success(result);
					} catch (e: any) {
						orchestrator.getRocketChatLogger().error('Error getting all non sent app requests from the Marketplace:', e.message);

						return API.v1.failure(e.message);
					}
				},
			},
		);

		this.api.addRoute(
			'app-request/stats',
			{ authRequired: true },
			{
				async get() {
					const baseUrl = orchestrator.getMarketplaceUrl();
					const headers = getDefaultHeaders();

					const token = await getWorkspaceAccessToken();
					if (token) {
						headers.Authorization = `Bearer ${token}`;
					}

					try {
						const request = await fetch(`${baseUrl}/v1/app-request/stats`, { headers });
						const result = await request.json();
						if (!request.ok) {
							throw new Error(result.error);
						}
						return API.v1.success(result);
					} catch (e: any) {
						orchestrator.getRocketChatLogger().error('Error getting the app requests stats from marketplace', e.message);

						return API.v1.failure(e.message);
					}
				},
			},
		);

		this.api.addRoute(
			'app-request/markAsSeen',
			{ authRequired: true },
			{
				async post() {
					const baseUrl = orchestrator.getMarketplaceUrl();
					const headers = getDefaultHeaders();

					const token = await getWorkspaceAccessToken();
					if (token) {
						headers.Authorization = `Bearer ${token}`;
					}

					const { unseenRequests } = this.bodyParams;

					try {
						const request = await fetch(`${baseUrl}/v1/app-request/markAsSeen`, {
							method: 'POST',
							headers,
							body: { ids: unseenRequests },
						});
						const result = await request.json();

						if (!request.ok) {
							throw new Error(result.error);
						}

						return API.v1.success(result);
					} catch (e: any) {
						orchestrator.getRocketChatLogger().error('Error marking app requests as seen', e.message);

						return API.v1.failure(e.message);
					}
				},
			},
		);

		this.api.addRoute(
			'notify-admins',
			{ authRequired: true },
			{
				async post() {
					const { appId, appName, appVersion, message } = this.bodyParams;
					const workspaceUrl = settings.get<string>('Site_Url');

					const regex = new RegExp('\\/$', 'gm');
					const safeWorkspaceUrl = workspaceUrl.replace(regex, '');
					const learnMore = `${safeWorkspaceUrl}/marketplace/explore/info/${appId}/${appVersion}/requests`;

					try {
						const msgs: (params: { adminUser: IUser }) => Promise<Partial<IMessage>> = async ({ adminUser }) => {
							return {
								msg: i18n.t('App_Request_Admin_Message', {
									admin_name: adminUser.name || '',
									app_name: appName || '',
									user_name: `@${this.user.username}`,
									message: message || '',
									learn_more: learnMore,
									interpolation: { escapeValue: false },
								}),
							};
						};

						await sendMessagesToAdmins({ msgs });

						return API.v1.success();
					} catch (e) {
						orchestrator.getRocketChatLogger().error('Error when notifying admins that an user requested an app:', e);
						return API.v1.failure();
					}
				},
			},
		);

		this.api.addRoute(
			':id',
			{ authRequired: true, permissionsRequired: ['manage-apps'] },
			{
				async get() {
					if (this.queryParams.marketplace && this.queryParams.version) {
						const baseUrl = orchestrator.getMarketplaceUrl();

						const headers: Record<string, any> = {}; // DO NOT ATTACH THE FRAMEWORK/ENGINE VERSION HERE.
						const token = await getWorkspaceAccessToken();
						if (token) {
							headers.Authorization = `Bearer ${token}`;
						}

						let result: any;
						try {
							const request = await fetch(`${baseUrl}/v1/apps/${this.urlParams.id}?appVersion=${this.queryParams.version}`, { headers });
							if (request.status !== 200) {
								orchestrator.getRocketChatLogger().error('Error getting the App information from the Marketplace:', await request.json());
								return API.v1.failure();
							}
							result = await request.json();
						} catch (e) {
							return handleError('Unable to access Marketplace. Does the server has access to the internet?', e);
						}

						return API.v1.success({ app: result[0] });
					}

					if (this.queryParams.marketplace && this.queryParams.update && this.queryParams.appVersion) {
						const baseUrl = orchestrator.getMarketplaceUrl();

						const headers = getDefaultHeaders();
						const token = await getWorkspaceAccessToken();
						if (token) {
							headers.Authorization = `Bearer ${token}`;
						}

						let result;
						try {
							const request = await fetch(`${baseUrl}/v1/apps/${this.urlParams.id}/latest?appVersion=${this.queryParams.appVersion}`, {
								headers,
							});
							if (request.status !== 200) {
								orchestrator.getRocketChatLogger().error('Error getting the App update info from the Marketplace:', await request.json());
								return API.v1.failure();
							}
							result = await request.json();
						} catch (e) {
							return handleError('Unable to access Marketplace. Does the server has access to the internet?', e);
						}

						return API.v1.success({ app: result });
					}
					const app = manager.getOneById(this.urlParams.id);
					if (!app) {
						return API.v1.notFound(`No App found by the id of: ${this.urlParams.id}`);
					}

					return API.v1.success({
						app: formatAppInstanceForRest(app),
					});
				},
				async post() {
					let buff;
					let permissionsGranted;
					let isPrivateAppUpload = false;

					if (this.bodyParams.url) {
						const response = await fetch(this.bodyParams.url);

						if (response.status !== 200 || response.headers.get('content-type') !== 'application/zip') {
							return API.v1.failure({
								error: 'Invalid url. It doesn\'t exist or is not "application/zip".',
							});
						}

						buff = Buffer.from(await response.arrayBuffer());
					} else if (this.bodyParams.appId && this.bodyParams.marketplace && this.bodyParams.version) {
						const baseUrl = orchestrator.getMarketplaceUrl();

						const headers = getDefaultHeaders();
						const token = await getWorkspaceAccessToken(true, 'marketplace:download', false);

						try {
							const response = await fetch(
								`${baseUrl}/v2/apps/${this.bodyParams.appId}/download/${this.bodyParams.version}?token=${token}`,
								{
									headers,
								},
							);

							if (response.status !== 200) {
								orchestrator.getRocketChatLogger().error('Error getting the App from the Marketplace:', await response.text());
								return API.v1.failure();
							}

							if (response.headers.get('content-type') !== 'application/zip') {
								return API.v1.failure({
									error: 'Invalid url. It doesn\'t exist or is not "application/zip".',
								});
							}

							buff = Buffer.from(await response.arrayBuffer());
						} catch (e: any) {
							orchestrator.getRocketChatLogger().error('Error getting the App from the Marketplace:', e.response.data);
							return API.v1.internalError();
						}

						permissionsGranted = this.bodyParams.permissionsGranted;
					} else {
						isPrivateAppUpload = true;

						const app = await getUploadFormData(
							{
								request: this.request,
							},
							{ field: 'app', sizeLimit: settings.get('FileUpload_MaxFileSize') },
						);

						const { fields: formData } = app;

						buff = app.fileBuffer;
						permissionsGranted = (() => {
							try {
								const permissions = JSON.parse(formData?.permissions || '');
								return permissions.length ? permissions : undefined;
							} catch {
								return undefined;
							}
						})();
					}

					if (!buff) {
						return API.v1.failure({ error: 'Failed to get a file to install for the App. ' });
					}

					if (isPrivateAppUpload && orchestrator.shouldDisablePrivateAppInstallation()) {
						return API.v1.internalError('private_app_install_disabled');
					}

					const isCommunityWorkspace = !License.hasValidLicense();

					// Note: exempt apps happen when a private app was uploaded to a community workspace before
					//       the private app restriction was enforced. We still allow the users to use their
					//       exempt apps, but they can't update them, since they could just upload a new version
					//       containing a totally different app under the same id :(
					const isExemptApp = isPrivateAppUpload && isCommunityWorkspace;
					if (isExemptApp) {
						return API.v1.failure({ error: 'Cannot_Update_Exempt_App' });
					}

					const user = orchestrator
						?.getConverters()
						?.get('users')
						?.convertToApp(await Meteor.userAsync());

					const aff = await manager.update(buff, permissionsGranted, { user, loadApp: true });
					const info: IAppInfo & { status?: AppStatus } = aff.getAppInfo();

					if (aff.hasStorageError()) {
						return API.v1.failure({ status: 'storage_error', messages: [aff.getStorageError()] });
					}

					if (aff.hasAppUserError()) {
						return API.v1.failure({
							status: 'app_user_error',
							messages: [(aff.getAppUserError() as Record<string, any>).message],
							payload: { username: (aff.getAppUserError() as Record<string, any>).username },
						});
					}

					info.status = await aff.getApp().getStatus();

					void notifyAppInstall(orchestrator.getMarketplaceUrl() as string, 'update', info);

					void orchestrator.getNotifier().appUpdated(info.id);

					return API.v1.success({
						app: info,
						implemented: aff.getImplementedInferfaces(),
						licenseValidation: aff.getLicenseValidationResult(),
					});
				},
				async delete() {
					const prl = manager.getOneById(this.urlParams.id);

					if (!prl) {
						return API.v1.notFound(`No App found by the id of: ${this.urlParams.id}`);
					}

					const user = orchestrator
						?.getConverters()
						?.get('users')
						.convertToApp(await Meteor.userAsync());

					const info: IAppInfo & { status?: AppStatus } = prl.getInfo();
					try {
						await manager.remove(prl.getID(), { user });
						info.status = AppStatus.DISABLED;
					} catch (e) {
						info.status = await prl.getStatus();
						return API.v1.failure({ app: info });
					}

					void notifyAppInstall(orchestrator.getMarketplaceUrl() as string, 'uninstall', info);

					return API.v1.success({ app: info });
				},
			},
		);

		this.api.addRoute(
			':id/versions',
			{ authRequired: true },
			{
				async get() {
					const baseUrl = orchestrator.getMarketplaceUrl();

					const headers: Record<string, any> = {}; // DO NOT ATTACH THE FRAMEWORK/ENGINE VERSION HERE.
					const token = await getWorkspaceAccessToken();
					if (token) {
						headers.Authorization = `Bearer ${token}`;
					}

					let result;
					let statusCode;
					try {
						const request = await fetch(`${baseUrl}/v1/apps/${this.urlParams.id}`, { headers });
						statusCode = request.status;
						result = await request.json();

						if (!request.ok) {
							throw new Error(result.error);
						}
					} catch (e) {
						return handleError('Unable to access Marketplace. Does the server has access to the internet?', e);
					}

					if (!result || statusCode !== 200) {
						orchestrator.getRocketChatLogger().error('Error getting the App versions from the Marketplace:', result);
						return API.v1.failure();
					}

					return API.v1.success({ apps: result });
				},
			},
		);

		this.api.addRoute(
			':id/sync',
			{ authRequired: true, permissionsRequired: ['manage-apps'] },
			{
				async post() {
					const baseUrl = orchestrator.getMarketplaceUrl();

					const headers = getDefaultHeaders();
					const token = await getWorkspaceAccessToken();
					if (token) {
						headers.Authorization = `Bearer ${token}`;
					}

					const workspaceIdSetting = await Settings.findOneById('Cloud_Workspace_Id');
					if (!workspaceIdSetting) {
						return API.v1.failure('No workspace id found');
					}

					let result;
					let statusCode;
					try {
						const request = await fetch(`${baseUrl}/v1/workspaces/${workspaceIdSetting.value}/apps/${this.urlParams.id}`, { headers });
						statusCode = request.status;
						result = await request.json();

						if (!request.ok) {
							throw new Error(result.error);
						}
					} catch (e: any) {
						orchestrator.getRocketChatLogger().error('Error syncing the App from the Marketplace:', e);
						return API.v1.internalError();
					}

					if (statusCode !== 200) {
						orchestrator.getRocketChatLogger().error('Error syncing the App from the Marketplace:', result);
						return API.v1.failure();
					}

					await Apps.updateAppsMarketplaceInfo([result]);

					return API.v1.success({ app: result });
				},
			},
		);

		this.api.addRoute(
			':id/icon',
			{ authRequired: false },
			{
				get() {
					const prl = manager.getOneById(this.urlParams.id);
					if (!prl) {
						return API.v1.notFound(`No App found by the id of: ${this.urlParams.id}`);
					}

					const info = prl.getInfo();
					if (!info?.iconFileContent) {
						return API.v1.notFound(`No App found by the id of: ${this.urlParams.id}`);
					}

					const imageData = info.iconFileContent.split(';base64,');

					const buf = Buffer.from(imageData[1], 'base64');

					return {
						statusCode: 200,
						headers: {
							'Content-Length': buf.length,
							'Content-Type': imageData[0].replace('data:', ''),
						},
						body: buf,
					};
				},
			},
		);

		this.api.addRoute(
			':id/screenshots',
			{ authRequired: false },
			{
				async get() {
					const baseUrl = orchestrator.getMarketplaceUrl();
					const appId = this.urlParams.id;
					const headers = getDefaultHeaders();

					try {
						const request = await fetch(`${baseUrl}/v1/apps/${appId}/screenshots`, { headers });
						const data = await request.json();

						return API.v1.success({
							screenshots: data,
						});
					} catch (e: any) {
						orchestrator.getRocketChatLogger().error('Error getting the screenshots from the Marketplace:', e.message);
						return API.v1.failure(e.message);
					}
				},
			},
		);

		this.api.addRoute(
			':id/languages',
			{ authRequired: false },
			{
				get() {
					const prl = manager.getOneById(this.urlParams.id);

					if (prl) {
						const languages = prl.getStorageItem().languageContent || {};

						return API.v1.success({ languages });
					}
					return API.v1.notFound(`No App found by the id of: ${this.urlParams.id}`);
				},
			},
		);

		this.api.addRoute(
			':id/logs',
			{ authRequired: true, permissionsRequired: ['manage-apps'] },
			{
				async get() {
					const prl = manager.getOneById(this.urlParams.id);

					if (prl) {
						const { offset, count } = await getPaginationItems(this.queryParams);
						const { sort, fields, query } = await this.parseJsonQuery();

						const ourQuery = Object.assign({}, query, { appId: prl.getID() });
						const options = {
							sort: sort || { _updatedAt: -1 },
							skip: offset,
							limit: count,
							fields,
						};

						const logs = await orchestrator?.getLogStorage()?.find(ourQuery, options);

						return API.v1.success({ logs });
					}
					return API.v1.notFound(`No App found by the id of: ${this.urlParams.id}`);
				},
			},
		);

		this.api.addRoute(
			':id/settings',
			{ authRequired: true, permissionsRequired: ['manage-apps'] },
			{
				get() {
					const prl = manager.getOneById(this.urlParams.id);

					if (prl) {
						const settings = Object.assign({}, prl.getStorageItem().settings);

						Object.keys(settings).forEach((k) => {
							if (settings[k].hidden) {
								delete settings[k];
							}
						});

						return API.v1.success({ settings });
					}
					return API.v1.notFound(`No App found by the id of: ${this.urlParams.id}`);
				},
				async post() {
					if (!this.bodyParams?.settings) {
						return API.v1.failure('The settings to update must be present.');
					}

					const prl = manager.getOneById(this.urlParams.id);

					if (!prl) {
						return API.v1.notFound(`No App found by the id of: ${this.urlParams.id}`);
					}

					const { settings } = prl.getStorageItem();

					const updated = [];

					for await (const s of this.bodyParams.settings) {
						if (settings[s.id] && settings[s.id].value !== s.value) {
							await manager.getSettingsManager().updateAppSetting(this.urlParams.id, s);
							// Updating?
							updated.push(s);
						}
					}

					return API.v1.success({ updated });
				},
			},
		);

		this.api.addRoute(
			':id/settings/:settingId',
			{ authRequired: true, permissionsRequired: ['manage-apps'] },
			{
				get() {
					try {
						const setting = manager.getSettingsManager().getAppSetting(this.urlParams.id, this.urlParams.settingId);

						return API.v1.success({ setting });
					} catch (e: any) {
						if (e.message.includes('No setting found')) {
							return API.v1.notFound(`No Setting found on the App by the id of: "${this.urlParams.settingId}"`);
						}
						if (e.message.includes('No App found')) {
							return API.v1.notFound(`No App found by the id of: ${this.urlParams.id}`);
						}
						return API.v1.failure(e.message);
					}
				},
				async post() {
					if (!this.bodyParams.setting) {
						return API.v1.failure('Setting to update to must be present on the posted body.');
					}

					try {
						await manager.getSettingsManager().updateAppSetting(this.urlParams.id, this.bodyParams.setting);

						return API.v1.success();
					} catch (e: any) {
						if (e.message.includes('No setting found')) {
							return API.v1.notFound(`No Setting found on the App by the id of: "${this.urlParams.settingId}"`);
						}
						if (e.message.includes('No App found')) {
							return API.v1.notFound(`No App found by the id of: ${this.urlParams.id}`);
						}
						return API.v1.failure(e.message);
					}
				},
			},
		);

		this.api.addRoute(
			':id/apis',
			{ authRequired: true, permissionsRequired: ['manage-apps'] },
			{
				get() {
					const prl = manager.getOneById(this.urlParams.id);

					if (prl) {
						return API.v1.success({
							apis: (manager as Record<string, any>).apiManager.listApis(this.urlParams.id), // TODO: this is accessing a private property from the manager, we should expose a method to get the list of APIs
						});
					}
					return API.v1.notFound(`No App found by the id of: ${this.urlParams.id}`);
				},
			},
		);

		this.api.addRoute(
			':id/status',
			{ authRequired: true, permissionsRequired: ['manage-apps'] },
			{
				get() {
					const prl = manager.getOneById(this.urlParams.id);

					if (prl) {
						return API.v1.success({ status: prl.getStatus() });
					}
					return API.v1.notFound(`No App found by the id of: ${this.urlParams.id}`);
				},
				async post() {
					const { id: appId } = this.urlParams;
					const { status } = this.bodyParams;

					if (!status || typeof status !== 'string') {
						return API.v1.failure('Invalid status provided, it must be "status" field and a string.');
					}

					const prl = manager.getOneById(appId);
					if (!prl) {
						return API.v1.notFound(`No App found by the id of: ${appId}`);
					}

					if (AppStatusUtils.isEnabled(status)) {
						try {
							await canEnableApp(prl.getStorageItem());
						} catch (error: unknown) {
							return API.v1.failure((error as Error).message);
						}
					}

					const result = await manager.changeStatus(prl.getID(), status);
					return API.v1.success({ status: result.getStatus() });
				},
			},
		);
	}
}<|MERGE_RESOLUTION|>--- conflicted
+++ resolved
@@ -27,11 +27,8 @@
 import { formatAppInstanceForRest } from '../../../lib/misc/formatAppInstanceForRest';
 import { notifyAppInstall } from '../marketplace/appInstall';
 import { fetchMarketplaceApps } from '../marketplace/fetchMarketplaceApps';
-<<<<<<< HEAD
+import { fetchMarketplaceCategories } from '../marketplace/fetchMarketplaceCategories';
 import { fetchMarketplaceFeaturedApps } from '../marketplace/fetchMarketplaceFeaturedApps';
-=======
-import { fetchMarketplaceCategories } from '../marketplace/fetchMarketplaceCategories';
->>>>>>> 3d1cbf5c
 import { MarketplaceConnectionError, MarketplaceAppsError } from '../marketplace/marketplaceErrors';
 import type { AppServerOrchestrator } from '../orchestrator';
 import { Apps } from '../orchestrator';
@@ -130,14 +127,11 @@
 							return API.v1.failure({ error: err.message });
 						}
 
-<<<<<<< HEAD
-=======
 						if (err instanceof ZodError) {
 							orchestrator.getRocketChatLogger().error('Error parsing the Marketplace Apps:', err.issues);
 							return API.v1.failure({ error: i18n.t('Marketplace_Failed_To_Fetch_Apps') });
 						}
 
->>>>>>> 3d1cbf5c
 						return API.v1.internalError();
 					}
 				},
@@ -240,14 +234,11 @@
 								return API.v1.failure({ error: e.message });
 							}
 
-<<<<<<< HEAD
-=======
 							if (e instanceof ZodError) {
 								orchestrator.getRocketChatLogger().error('Error parsing the Marketplace Apps:', e.issues);
 								return API.v1.failure({ error: i18n.t('Marketplace_Failed_To_Fetch_Apps') });
 							}
 
->>>>>>> 3d1cbf5c
 							return API.v1.internalError();
 						}
 					}
