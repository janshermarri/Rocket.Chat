--- conflicted
+++ resolved
@@ -27,11 +27,8 @@
 import { formatAppInstanceForRest } from '../../../lib/misc/formatAppInstanceForRest';
 import { notifyAppInstall } from '../marketplace/appInstall';
 import { fetchMarketplaceApps } from '../marketplace/fetchMarketplaceApps';
-<<<<<<< HEAD
+import { fetchMarketplaceCategories } from '../marketplace/fetchMarketplaceCategories';
 import { markAppRequestAsSeen } from '../marketplace/markAppRequestAsSeen';
-=======
-import { fetchMarketplaceCategories } from '../marketplace/fetchMarketplaceCategories';
->>>>>>> a2460efa
 import { MarketplaceConnectionError, MarketplaceAppsError } from '../marketplace/marketplaceErrors';
 import type { AppServerOrchestrator } from '../orchestrator';
 import { Apps } from '../orchestrator';
@@ -130,14 +127,11 @@
 							return API.v1.failure({ error: err.message });
 						}
 
-<<<<<<< HEAD
-=======
 						if (err instanceof ZodError) {
 							orchestrator.getRocketChatLogger().error('Error parsing the Marketplace Apps:', err.issues);
 							return API.v1.failure({ error: i18n.t('Marketplace_Failed_To_Fetch_Apps') });
 						}
 
->>>>>>> a2460efa
 						return API.v1.internalError();
 					}
 				},
@@ -240,14 +234,11 @@
 								return API.v1.failure({ error: e.message });
 							}
 
-<<<<<<< HEAD
-=======
 							if (e instanceof ZodError) {
 								orchestrator.getRocketChatLogger().error('Error parsing the Marketplace Apps:', e.issues);
 								return API.v1.failure({ error: i18n.t('Marketplace_Failed_To_Fetch_Apps') });
 							}
 
->>>>>>> a2460efa
 							return API.v1.internalError();
 						}
 					}
@@ -698,33 +689,23 @@
 			{ authRequired: true },
 			{
 				async post() {
-					const baseUrl = orchestrator.getMarketplaceUrl();
-					const headers = getDefaultHeaders();
-
-					const token = await getWorkspaceAccessToken();
-					if (token) {
-						headers.Authorization = `Bearer ${token}`;
-					}
-
 					const { unseenRequests } = this.bodyParams;
-
-					try {
-						const request = await fetch(`${baseUrl}/v1/app-request/markAsSeen`, {
-							method: 'POST',
-							headers,
-							body: { ids: unseenRequests },
-						});
-						const result = await request.json();
-
-						if (!request.ok) {
-							throw new Error(result.error);
-						}
-
-						return API.v1.success(result);
-					} catch (e: any) {
-						orchestrator.getRocketChatLogger().error('Error marking app requests as seen', e.message);
-
-						return API.v1.failure(e.message);
+					if (!unseenRequests || !Array.isArray(unseenRequests)) {
+						return API.v1.failure('Marketplace_App_Request_MarkAsSeen_Invalid_Request');
+					}
+					try {
+						await markAppRequestAsSeen({ appIds: unseenRequests });
+						return API.v1.success({ success: true });
+					} catch (err) {
+						if (err instanceof MarketplaceConnectionError) {
+							return handleError('Unable to access Marketplace. Does the server has access to the internet?', err);
+						}
+
+						if (err instanceof MarketplaceAppsError) {
+							return API.v1.failure(err.message);
+						}
+
+						return API.v1.failure({ success: false });
 					}
 				},
 			},
@@ -1305,97 +1286,5 @@
 				},
 			},
 		);
-<<<<<<< HEAD
-
-		this.api.addRoute(
-			'app-request',
-			{ authRequired: true },
-			{
-				async get() {
-					const baseUrl = orchestrator.getMarketplaceUrl();
-					const { appId, q = '', sort = '', limit = 25, offset = 0 } = this.queryParams;
-					const headers = getDefaultHeaders();
-
-					const token = await getWorkspaceAccessToken();
-					if (token) {
-						headers.Authorization = `Bearer ${token}`;
-					}
-
-					try {
-						const request = await fetch(`${baseUrl}/v1/app-request?appId=${appId}&q=${q}&sort=${sort}&limit=${limit}&offset=${offset}`, {
-							headers,
-						});
-						const result = await request.json();
-
-						if (!request.ok) {
-							throw new Error(result.error);
-						}
-						return API.v1.success(result);
-					} catch (e: any) {
-						orchestrator.getRocketChatLogger().error('Error getting all non sent app requests from the Marketplace:', e.message);
-
-						return API.v1.failure(e.message);
-					}
-				},
-			},
-		);
-
-		this.api.addRoute(
-			'app-request/stats',
-			{ authRequired: true },
-			{
-				async get() {
-					const baseUrl = orchestrator.getMarketplaceUrl();
-					const headers = getDefaultHeaders();
-
-					const token = await getWorkspaceAccessToken();
-					if (token) {
-						headers.Authorization = `Bearer ${token}`;
-					}
-
-					try {
-						const request = await fetch(`${baseUrl}/v1/app-request/stats`, { headers });
-						const result = await request.json();
-						if (!request.ok) {
-							throw new Error(result.error);
-						}
-						return API.v1.success(result);
-					} catch (e: any) {
-						orchestrator.getRocketChatLogger().error('Error getting the app requests stats from marketplace', e.message);
-
-						return API.v1.failure(e.message);
-					}
-				},
-			},
-		);
-
-		this.api.addRoute(
-			'app-request/markAsSeen',
-			{ authRequired: true },
-			{
-				async post() {
-					const { unseenRequests } = this.bodyParams;
-					if (!unseenRequests || !Array.isArray(unseenRequests)) {
-						return API.v1.failure('Marketplace_App_Request_MarkAsSeen_Invalid_Request');
-					}
-					try {
-						await markAppRequestAsSeen({ appIds: unseenRequests });
-						return API.v1.success({ success: true });
-					} catch (err) {
-						if (err instanceof MarketplaceConnectionError) {
-							return handleError('Unable to access Marketplace. Does the server has access to the internet?', err);
-						}
-
-						if (err instanceof MarketplaceAppsError) {
-							return API.v1.failure(err.message);
-						}
-
-						return API.v1.failure({ success: false });
-					}
-				},
-			},
-		);
-=======
->>>>>>> a2460efa
 	}
 }