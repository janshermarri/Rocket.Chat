import { License } from '@rocket.chat/license';

import { Apps } from './orchestrator';
import { settings, settingsRegistry } from '../../../app/settings/server';
import { disableAppsWithAddonsCallback } from '../lib/apps/disableAppsWithAddonsCallback';

<<<<<<< HEAD
Meteor.startup(async function _appServerOrchestrator() {
	console.log('_appServerOrchestrator step 1')
=======
export const startupApp = async function startupApp() {
>>>>>>> 701e1181
	await settingsRegistry.addGroup('General', async function () {
		await this.section('Apps', async function () {
			await this.add('Apps_Logs_TTL', '30_days', {
				type: 'select',
				values: [
					{
						key: '7_days',
						i18nLabel: 'Apps_Logs_TTL_7days',
					},
					{
						key: '14_days',
						i18nLabel: 'Apps_Logs_TTL_14days',
					},
					{
						key: '30_days',
						i18nLabel: 'Apps_Logs_TTL_30days',
					},
				],
				public: true,
				hidden: true,
				alert: 'Apps_Logs_TTL_Alert',
			});

			await this.add('Apps_Framework_Source_Package_Storage_Type', 'gridfs', {
				type: 'select',
				values: [
					{
						key: 'gridfs',
						i18nLabel: 'GridFS',
					},
					{
						key: 'filesystem',
						i18nLabel: 'FileSystem',
					},
				],
				public: true,
				hidden: false,
				alert: 'Apps_Framework_Source_Package_Storage_Type_Alert',
			});

			await this.add('Apps_Framework_Source_Package_Storage_FileSystem_Path', '', {
				type: 'string',
				public: true,
				enableQuery: {
					_id: 'Apps_Framework_Source_Package_Storage_Type',
					value: 'filesystem',
				},
				alert: 'Apps_Framework_Source_Package_Storage_FileSystem_Alert',
			});
		});
	});

	async function migratePrivateAppsCallback() {
		void Apps.migratePrivateApps();
		void Apps.disablePrivateApps();
		void Apps.disableMarketplaceApps();
	}

	License.onInvalidateLicense(migratePrivateAppsCallback);
	License.onRemoveLicense(migratePrivateAppsCallback);

	// Disable apps that depend on add-ons (external modules) if they are invalidated
	License.onModule(disableAppsWithAddonsCallback);

	Apps.initialize();
	console.log('_appServerOrchestrator step 2')

	void Apps.load();

	settings.change<'filesystem' | 'gridfs'>('Apps_Framework_Source_Package_Storage_Type', (value) =>
		Apps.getAppSourceStorage()?.setStorage(value),
	);

	settings.change<string>('Apps_Framework_Source_Package_Storage_FileSystem_Path', (value) =>
		Apps.getAppSourceStorage()?.setFileSystemStoragePath(value),
	);
};<|MERGE_RESOLUTION|>--- conflicted
+++ resolved
@@ -4,12 +4,7 @@
 import { settings, settingsRegistry } from '../../../app/settings/server';
 import { disableAppsWithAddonsCallback } from '../lib/apps/disableAppsWithAddonsCallback';
 
-<<<<<<< HEAD
-Meteor.startup(async function _appServerOrchestrator() {
-	console.log('_appServerOrchestrator step 1')
-=======
 export const startupApp = async function startupApp() {
->>>>>>> 701e1181
 	await settingsRegistry.addGroup('General', async function () {
 		await this.section('Apps', async function () {
 			await this.add('Apps_Logs_TTL', '30_days', {
