import { log } from 'console';

<<<<<<< HEAD
import { CannedResponse, LivechatPriority, LivechatRooms, LivechatTag, LivechatUnit } from '@rocket.chat/models';
=======
import { CannedResponse, OmnichannelServiceLevelAgreements, LivechatTag, LivechatUnit } from '@rocket.chat/models';
>>>>>>> d81539f6
import { Analytics } from '@rocket.chat/core-services';

import { getModules, getTags, hasLicense } from './license';

type ENTERPRISE_STATISTICS = GenericStats & Partial<EEOnlyStats>;

type GenericStats = {
	modules: string[];
	tags: string[];
	seatRequests: number;
};

type EEOnlyStats = {
	livechatTags: number;
	cannedResponses: number;
	priorities: number;
	slas: number;
	businessUnits: number;
	omnichannelPdfTranscriptRequested: number;
	omnichannelPdfTranscriptSucceeded: number;
};

export async function getStatistics(): Promise<ENTERPRISE_STATISTICS> {
	const genericStats: GenericStats = {
		modules: getModules(),
		tags: getTags().map(({ name }) => name),
		seatRequests: await Analytics.getSeatRequestCount(),
	};

	const eeModelsStats = await getEEStatistics();

	const statistics = {
		...genericStats,
		...eeModelsStats,
	};

	return statistics;
}

// These models are only available on EE license so don't import them inside CE license as it will break the build
async function getEEStatistics(): Promise<EEOnlyStats | undefined> {
	if (!hasLicense('livechat-enterprise')) {
		return;
	}

	const statsPms: Array<Promise<any>> = [];

	const statistics: Partial<EEOnlyStats> = {};

	// Number of livechat tags
	statsPms.push(
		LivechatTag.col.count().then((count) => {
			statistics.livechatTags = count;
			return true;
		}),
	);

	// Number of canned responses
	statsPms.push(
		CannedResponse.col.count().then((count) => {
			statistics.cannedResponses = count;
			return true;
		}),
	);

	// Number of Service Level Agreements
	statsPms.push(
		OmnichannelServiceLevelAgreements.col.count().then((count) => {
			statistics.slas = count;
			return true;
		}),
	);

	// Number of business units
	statsPms.push(
		LivechatUnit.find({ type: 'u' })
			.count()
			.then((count) => {
				statistics.businessUnits = count;
				return true;
			}),
	);

	// Number of PDF transcript requested
	statsPms.push(
		LivechatRooms.find({ pdfTranscriptRequested: { $exists: true } })
			.count()
			.then((count) => {
				statistics.omnichannelPdfTranscriptRequested = count;
			}),
	);

	// Number of PDF transcript that succeeded
	statsPms.push(
		LivechatRooms.find({ pdfFileId: { $exists: true } })
			.count()
			.then((count) => {
				statistics.omnichannelPdfTranscriptSucceeded = count;
			}),
	);

	await Promise.all(statsPms).catch(log);

	return statistics as EEOnlyStats;
}<|MERGE_RESOLUTION|>--- conflicted
+++ resolved
@@ -1,10 +1,6 @@
 import { log } from 'console';
 
-<<<<<<< HEAD
-import { CannedResponse, LivechatPriority, LivechatRooms, LivechatTag, LivechatUnit } from '@rocket.chat/models';
-=======
-import { CannedResponse, OmnichannelServiceLevelAgreements, LivechatTag, LivechatUnit } from '@rocket.chat/models';
->>>>>>> d81539f6
+import { CannedResponse, OmnichannelServiceLevelAgreements, LivechatRooms, LivechatTag, LivechatUnit } from '@rocket.chat/models';
 import { Analytics } from '@rocket.chat/core-services';
 
 import { getModules, getTags, hasLicense } from './license';
