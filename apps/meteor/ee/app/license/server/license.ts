import { EventEmitter } from 'events';

import type { IAppStorageItem } from '@rocket.chat/apps-engine/server/storage';
import { Apps } from '@rocket.chat/core-services';
import { Users } from '@rocket.chat/models';

import { getInstallationSourceFromAppStorageItem } from '../../../../lib/apps/getInstallationSourceFromAppStorageItem';
import type { ILicense } from '../definition/ILicense';
import type { ILicenseTag } from '../definition/ILicenseTag';
import type { BundleFeature } from './bundles';
import { getBundleModules, isBundle, getBundleFromModule } from './bundles';
import decrypt from './decrypt';
import { getTagColor } from './getTagColor';
import { isUnderAppLimits } from './lib/isUnderAppLimits';

const EnterpriseLicenses = new EventEmitter();

interface IValidLicense {
	valid?: boolean;
	license: ILicense;
}

let maxGuestUsers = 0;
let maxRoomsPerGuest = 0;
let maxActiveUsers = 0;

class LicenseClass {
	private url: string | null = null;

	private licenses: IValidLicense[] = [];

	private encryptedLicenses = new Set<string>();

	private tags = new Set<ILicenseTag>();

	private modules = new Set<string>();

	private appsConfig: NonNullable<ILicense['apps']> = {
		maxPrivateApps: 3,
		maxMarketplaceApps: 5,
	};

	private _validateExpiration(expiration: string): boolean {
		return new Date() > new Date(expiration);
	}

	private _validateURL(licenseURL: string, url: string): boolean {
		licenseURL = licenseURL
			.replace(/\./g, '\\.') // convert dots to literal
			.replace(/\*/g, '.*'); // convert * to .*
		const regex = new RegExp(`^${licenseURL}$`, 'i');

		return !!regex.exec(url);
	}

	private _setAppsConfig(license: ILicense): void {
		// If the license is valid, no limit is going to be applied to apps installation for now
		// This guarantees that upgraded workspaces won't be affected by the new limit right away
		// and gives us time to propagate the new limit schema to all licenses
		const { maxPrivateApps = -1, maxMarketplaceApps = -1 } = license.apps || {};

		if (maxPrivateApps === -1 || maxPrivateApps > this.appsConfig.maxPrivateApps) {
			this.appsConfig.maxPrivateApps = maxPrivateApps;
		}

		if (maxMarketplaceApps === -1 || maxMarketplaceApps > this.appsConfig.maxMarketplaceApps) {
			this.appsConfig.maxMarketplaceApps = maxMarketplaceApps;
		}
	}

	private _validModules(licenseModules: string[]): void {
		licenseModules.forEach((licenseModule) => {
			const modules = isBundle(licenseModule) ? getBundleModules(licenseModule) : [licenseModule];

			modules.forEach((module) => {
				this.modules.add(module);
				EnterpriseLicenses.emit('module', { module, valid: true });
				EnterpriseLicenses.emit(`valid:${module}`);
			});
		});
	}

	private _invalidModules(licenseModules: string[]): void {
		licenseModules.forEach((licenseModule) => {
			const modules = isBundle(licenseModule) ? getBundleModules(licenseModule) : [licenseModule];

			modules.forEach((module) => {
				EnterpriseLicenses.emit('module', { module, valid: false });
				EnterpriseLicenses.emit(`invalid:${module}`);
			});
		});
	}

	private _addTags(license: ILicense): void {
		// if no tag present, it means it is an old license, so try check for bundles and use them as tags
		if (typeof license.tag === 'undefined') {
			license.modules
				.filter(isBundle)
				.map(getBundleFromModule)
				.forEach((tag) => tag && this._addTag({ name: tag, color: getTagColor(tag) }));
			return;
		}

		this._addTag(license.tag);
	}

	private _addTag(tag: ILicenseTag): void {
		// make sure to not add duplicated tag names
		for (const addedTag of this.tags) {
			if (addedTag.name.toLowerCase() === tag.name.toLowerCase()) {
				return;
			}
		}

		this.tags.add(tag);
	}

	addLicense(license: ILicense): void {
		this.licenses.push({
			valid: undefined,
			license,
		});

		this.validate();
	}

	lockLicense(encryptedLicense: string): void {
		this.encryptedLicenses.add(encryptedLicense);
	}

	isLicenseDuplicate(encryptedLicense: string): boolean {
		if (this.encryptedLicenses.has(encryptedLicense)) {
			return true;
		}

		return false;
	}

	hasModule(module: string): boolean {
		return this.modules.has(module);
	}

	hasAnyValidLicense(): boolean {
		return this.licenses.some((item) => item.valid);
	}

	getLicenses(): IValidLicense[] {
		return this.licenses;
	}

	getModules(): string[] {
		return [...this.modules];
	}

	getTags(): ILicenseTag[] {
		return [...this.tags];
	}

	getAppsConfig(): NonNullable<ILicense['apps']> {
		return this.appsConfig;
	}

	setURL(url: string): void {
		this.url = url.replace(/\/$/, '').replace(/^https?:\/\/(.*)$/, '$1');

		this.validate();
	}

	validate(): void {
		this.licenses = this.licenses.map((item) => {
			const { license } = item;

			if (license.url) {
				if (!this.url) {
					return item;
				}
				if (!this._validateURL(license.url, this.url)) {
					this.invalidate(item);
					console.error(`#### License error: invalid url, licensed to ${license.url}, used on ${this.url}`);
					this._invalidModules(license.modules);
					return item;
				}
			}

			if (license.expiry && this._validateExpiration(license.expiry)) {
				this.invalidate(item);
				console.error(`#### License error: expired, valid until ${license.expiry}`);
				this._invalidModules(license.modules);
				return item;
			}

			if (license.maxGuestUsers > maxGuestUsers) {
				maxGuestUsers = license.maxGuestUsers;
			}

			if (license.maxRoomsPerGuest > maxRoomsPerGuest) {
				maxRoomsPerGuest = license.maxRoomsPerGuest;
			}

			if (license.maxActiveUsers > maxActiveUsers) {
				maxActiveUsers = license.maxActiveUsers;
			}

			this._setAppsConfig(license);

			this._validModules(license.modules);

			this._addTags(license);

			console.log('#### License validated:', license.modules.join(', '));

			item.valid = true;
			return item;
		});

		EnterpriseLicenses.emit('validate');
		this.showLicenses();
	}

	invalidate(item: IValidLicense): void {
		item.valid = false;

		EnterpriseLicenses.emit('invalidate');
	}

<<<<<<< HEAD
	async canAddNewUser(): Promise<boolean> {
=======
	async canAddNewUser(userCount = 1): Promise<boolean> {
>>>>>>> d3c4ef1e
		if (!maxActiveUsers) {
			return true;
		}

		return maxActiveUsers > (await Users.getActiveLocalUserCount()) + userCount;
	}

	async canEnableApp(app: IAppStorageItem): Promise<boolean> {
		if (!(await Apps.isInitialized())) {
			return false;
		}

		// Migrated apps were installed before the validation was implemented
		// so they're always allowed to be enabled
		if (app.migrated) {
			return true;
		}

		return isUnderAppLimits(this.appsConfig, getInstallationSourceFromAppStorageItem(app));
	}

	showLicenses(): void {
		if (!process.env.LICENSE_DEBUG || process.env.LICENSE_DEBUG === 'false') {
			return;
		}

		this.licenses
			.filter((item) => item.valid)
			.forEach((item) => {
				const { license } = item;

				console.log('---- License enabled ----');
				console.log('              url ->', license.url);
				console.log('           expiry ->', license.expiry);
				console.log('   maxActiveUsers ->', license.maxActiveUsers);
				console.log('    maxGuestUsers ->', license.maxGuestUsers);
				console.log(' maxRoomsPerGuest ->', license.maxRoomsPerGuest);
				console.log('          modules ->', license.modules.join(', '));
				console.log('-------------------------');
			});
	}
}

const License = new LicenseClass();

export function addLicense(encryptedLicense: string): boolean {
	if (!encryptedLicense || String(encryptedLicense).trim() === '' || License.isLicenseDuplicate(encryptedLicense)) {
		return false;
	}

	console.log('### New Enterprise License');

	try {
		const decrypted = decrypt(encryptedLicense);
		if (!decrypted) {
			return false;
		}

		if (process.env.LICENSE_DEBUG && process.env.LICENSE_DEBUG !== 'false') {
			console.log('##### Raw license ->', decrypted);
		}

		License.addLicense(JSON.parse(decrypted));
		License.lockLicense(encryptedLicense);

		return true;
	} catch (e) {
		console.error('##### Invalid license');
		if (process.env.LICENSE_DEBUG && process.env.LICENSE_DEBUG !== 'false') {
			console.error('##### Invalid raw license ->', encryptedLicense, e);
		}
		return false;
	}
}

export function validateFormat(encryptedLicense: string): boolean {
	if (!encryptedLicense || String(encryptedLicense).trim() === '') {
		return false;
	}

	const decrypted = decrypt(encryptedLicense);
	if (!decrypted) {
		return false;
	}

	return true;
}

export function setURL(url: string): void {
	License.setURL(url);
}

export function hasLicense(feature: string): boolean {
	return License.hasModule(feature);
}

export function isEnterprise(): boolean {
	return License.hasAnyValidLicense();
}

export function getMaxGuestUsers(): number {
	return maxGuestUsers;
}

export function getMaxRoomsPerGuest(): number {
	return maxRoomsPerGuest;
}

export function getMaxActiveUsers(): number {
	return maxActiveUsers;
}

export function getLicenses(): IValidLicense[] {
	return License.getLicenses();
}

export function getModules(): string[] {
	return License.getModules();
}

export function getTags(): ILicenseTag[] {
	return License.getTags();
}

export function getAppsConfig(): NonNullable<ILicense['apps']> {
	return License.getAppsConfig();
}

export async function canAddNewUser(userCount = 1): Promise<boolean> {
	return License.canAddNewUser(userCount);
}

export async function canEnableApp(app: IAppStorageItem): Promise<boolean> {
	return License.canEnableApp(app);
}

export function onLicense(feature: BundleFeature, cb: (...args: any[]) => void): void | Promise<void> {
	if (hasLicense(feature)) {
		return cb();
	}

	EnterpriseLicenses.once(`valid:${feature}`, cb);
}

function onValidFeature(feature: BundleFeature, cb: () => void): () => void {
	EnterpriseLicenses.on(`valid:${feature}`, cb);

	if (hasLicense(feature)) {
		cb();
	}

	return (): void => {
		EnterpriseLicenses.off(`valid:${feature}`, cb);
	};
}

function onInvalidFeature(feature: BundleFeature, cb: () => void): () => void {
	EnterpriseLicenses.on(`invalid:${feature}`, cb);

	if (!hasLicense(feature)) {
		cb();
	}

	return (): void => {
		EnterpriseLicenses.off(`invalid:${feature}`, cb);
	};
}

export function onToggledFeature(
	feature: BundleFeature,
	{
		up,
		down,
	}: {
		up?: () => Promise<void> | void;
		down?: () => Promise<void> | void;
	},
): () => void {
	let enabled = hasLicense(feature);

	const offValidFeature = onValidFeature(feature, () => {
		if (!enabled) {
			void up?.();
			enabled = true;
		}
	});

	const offInvalidFeature = onInvalidFeature(feature, () => {
		if (enabled) {
			void down?.();
			enabled = false;
		}
	});

	if (enabled) {
		void up?.();
	}

	return (): void => {
		offValidFeature();
		offInvalidFeature();
	};
}

export function onModule(cb: (...args: any[]) => void): void {
	EnterpriseLicenses.on('module', cb);
}

export function onValidateLicenses(cb: (...args: any[]) => void): void {
	EnterpriseLicenses.on('validate', cb);
}

export function onInvalidateLicense(cb: (...args: any[]) => void): void {
	EnterpriseLicenses.on('invalidate', cb);
}

export function flatModules(modulesAndBundles: string[]): string[] {
	const bundles = modulesAndBundles.filter(isBundle);
	const modules = modulesAndBundles.filter((x) => !isBundle(x));

	const modulesFromBundles = bundles.map(getBundleModules).flat();

	return modules.concat(modulesFromBundles);
}

interface IOverrideClassProperties {
	[key: string]: (...args: any[]) => any;
}

type Class = { new (...args: any[]): any };

export async function overwriteClassOnLicense(license: BundleFeature, original: Class, overwrite: IOverrideClassProperties): Promise<void> {
	await onLicense(license, () => {
		Object.entries(overwrite).forEach(([key, value]) => {
			const originalFn = original.prototype[key];
			original.prototype[key] = function (...args: any[]): any {
				return value.call(this, originalFn, ...args);
			};
		});
	});
}<|MERGE_RESOLUTION|>--- conflicted
+++ resolved
@@ -223,11 +223,7 @@
 		EnterpriseLicenses.emit('invalidate');
 	}
 
-<<<<<<< HEAD
-	async canAddNewUser(): Promise<boolean> {
-=======
 	async canAddNewUser(userCount = 1): Promise<boolean> {
->>>>>>> d3c4ef1e
 		if (!maxActiveUsers) {
 			return true;
 		}
