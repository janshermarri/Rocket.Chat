--- conflicted
+++ resolved
@@ -194,7 +194,6 @@
 		modules: ['livechat-enterprise'],
 	});
 
-<<<<<<< HEAD
 	await settingsRegistry.add('Livechat_hide_watermark', false, {
 		type: 'boolean',
 		group: 'Omnichannel',
@@ -227,8 +226,6 @@
 		},
 	);
 
-=======
->>>>>>> 6238b6e8
 	await settingsRegistry.add('Livechat_widget_position', 'right', {
 		type: 'select',
 		group: 'Omnichannel',
@@ -249,11 +246,8 @@
 		type: 'string',
 		group: 'Omnichannel',
 		section: 'Livechat',
-<<<<<<< HEAD
-=======
 		i18nDescription: 'Livechat_background_description',
 		placeholder: '#FFFFFF',
->>>>>>> 6238b6e8
 		public: true,
 		enterprise: true,
 		invalidValue: '',
