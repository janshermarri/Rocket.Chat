import type { IOmnichannelRoom, IUser } from '@rocket.chat/core-typings';
import { LivechatVisitors, LivechatRooms, LivechatDepartment, Users } from '@rocket.chat/models';
import { OmnichannelEEService } from '@rocket.chat/core-services';
import { cronJobs } from '@rocket.chat/cron';

import { settings } from '../../../../../app/settings/server';
import { Livechat } from '../../../../../app/livechat/server/lib/LivechatTyped';
<<<<<<< HEAD
import { logger } from './logger';
=======
import { LivechatEnterprise } from './LivechatEnterprise';
>>>>>>> d5a58932
import { i18n } from '../../../../../server/lib/i18n';
import { schedulerLogger } from './logger';
import type { MainLogger } from '../../../../../server/lib/logger/getPino';

const isPromiseRejectedResult = (result: any): result is PromiseRejectedResult => result && result.status === 'rejected';

export class VisitorInactivityMonitor {
	_started: boolean;

	_name: string;

	messageCache: Map<string, string>;

	user: IUser;

	logger: MainLogger;

	private scheduler = cronJobs;

	constructor() {
		this._started = false;
		this._name = 'Omnichannel Visitor Inactivity Monitor';
		this.messageCache = new Map();
		this.logger = schedulerLogger.section(this._name);
	}

	async start() {
		this.logger.debug('Starting');
		await this._startMonitoring();
		this._initializeMessageCache();
		const cat = await Users.findOneById('rocket.cat');
		if (cat) {
			this.user = cat;
		}
	}

	private async _startMonitoring() {
		if (this.isRunning()) {
			this.logger.debug('Already running');
			return;
		}
		const everyMinute = '* * * * *';
		await this.scheduler.add(this._name, everyMinute, async () => this.handleAbandonedRooms());
		this._started = true;
		this.logger.debug('Started');
	}

	async stop() {
		if (!this.isRunning()) {
			this.logger.debug('Not running');
			return;
		}
		await this.scheduler.remove(this._name);

		this._started = false;
		this.logger.debug('Stopped');
	}

	isRunning() {
		return this._started;
	}

	_initializeMessageCache() {
		this.messageCache.clear();
		this.messageCache.set('default', settings.get('Livechat_abandoned_rooms_closed_custom_message') || i18n.t('Closed_automatically'));
	}

	async _getDepartmentAbandonedCustomMessage(departmentId: string) {
		this.logger.debug(`Getting department abandoned custom message for department ${departmentId}`);
		if (this.messageCache.has('departmentId')) {
			this.logger.debug(`Using cached department abandoned custom message for department ${departmentId}`);
			return this.messageCache.get('departmentId');
		}
		const department = await LivechatDepartment.findOneById(departmentId);
		if (!department) {
			this.logger.debug(`Department ${departmentId} not found`);
			return;
		}
		this.logger.debug(`Setting department abandoned custom message for department ${departmentId}`);
		this.messageCache.set(department._id, department.abandonedRoomsCloseCustomMessage);
		return department.abandonedRoomsCloseCustomMessage;
	}

	async closeRooms(room: IOmnichannelRoom) {
		this.logger.debug(`Closing room ${room._id}`);
		let comment = this.messageCache.get('default');
		if (room.departmentId) {
			comment = (await this._getDepartmentAbandonedCustomMessage(room.departmentId)) || comment;
		}
		await Livechat.closeRoom({
			comment,
			room,
			user: this.user,
		});
		this.logger.debug(`Room ${room._id} closed`);
	}

	async placeRoomOnHold(room: IOmnichannelRoom) {
		this.logger.debug(`Placing room ${room._id} on hold`);
		const timeout = settings.get<number>('Livechat_visitor_inactivity_timeout');

		const { v: { _id: visitorId } = {} } = room;
		if (!visitorId) {
			this.logger.debug(`Room ${room._id} does not have a visitor`);
			throw new Error('error-invalid_visitor');
		}

		const visitor = await LivechatVisitors.findOneById(visitorId);
		if (!visitor) {
			this.logger.debug(`Room ${room._id} does not have a visitor`);
			throw new Error('error-invalid_visitor');
		}

		const guest = visitor.name || visitor.username;
		const comment = i18n.t('Omnichannel_On_Hold_due_to_inactivity', { guest, timeout });

		const result = await Promise.allSettled([
			OmnichannelEEService.placeRoomOnHold(room, comment, this.user),
			LivechatRooms.unsetPredictedVisitorAbandonmentByRoomId(room._id),
		]);
		this.logger.debug(`Room ${room._id} placed on hold`);
		const rejected = result.filter(isPromiseRejectedResult).map((r) => r.reason);
		if (rejected.length) {
			this.logger.error({ msg: 'Error placing room on hold', error: rejected });

			throw new Error('Error placing room on hold. Please check logs for more details.');
		}
	}

	async handleAbandonedRooms() {
		this.logger.debug('Handling abandoned rooms');
		const action = settings.get<string>('Livechat_abandoned_rooms_action');
		if (!action || action === 'none') {
			return;
		}

		const promises: Promise<void>[] = [];
		await LivechatRooms.findAbandonedOpenRooms(new Date()).forEach((room) => {
			switch (action) {
				case 'close': {
					this.logger.debug(`Closing room ${room._id}`);
					promises.push(this.closeRooms(room));
					break;
				}
				case 'on-hold': {
					this.logger.debug(`Placing room ${room._id} on hold`);
					promises.push(this.placeRoomOnHold(room));
					break;
				}
			}
		});

		const result = await Promise.allSettled(promises);

		const errors = result.filter(isPromiseRejectedResult).map((r) => r.reason);

		if (errors.length) {
			this.logger.error({ msg: `Error while removing priority from ${errors.length} rooms`, reason: errors[0] });
			this.logger.debug({ msg: 'Rejection results', errors });
		}

		this._initializeMessageCache();
	}
}<|MERGE_RESOLUTION|>--- conflicted
+++ resolved
@@ -5,13 +5,8 @@
 
 import { settings } from '../../../../../app/settings/server';
 import { Livechat } from '../../../../../app/livechat/server/lib/LivechatTyped';
-<<<<<<< HEAD
-import { logger } from './logger';
-=======
-import { LivechatEnterprise } from './LivechatEnterprise';
->>>>>>> d5a58932
+import { schedulerLogger } from './logger';
 import { i18n } from '../../../../../server/lib/i18n';
-import { schedulerLogger } from './logger';
 import type { MainLogger } from '../../../../../server/lib/logger/getPino';
 
 const isPromiseRejectedResult = (result: any): result is PromiseRejectedResult => result && result.status === 'rejected';
