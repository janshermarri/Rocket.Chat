import { Agenda } from '@rocket.chat/agenda';
import { MongoInternals } from 'meteor/mongo';
import { Meteor } from 'meteor/meteor';
import { LivechatRooms, Users } from '@rocket.chat/models';
import type { IUser } from '@rocket.chat/core-typings';

import { Livechat } from '../../../../../app/livechat/server';
import { RoutingManager } from '../../../../../app/livechat/server/lib/RoutingManager';
import { forwardRoomToAgent } from '../../../../../app/livechat/server/lib/Helper';
import { settings } from '../../../../../app/settings/server';
<<<<<<< HEAD
import { logger } from './logger';
=======
import { schedulerLogger } from './logger';
import type { MainLogger } from '../../../../../server/lib/logger/getPino';
>>>>>>> d5a58932

const SCHEDULER_NAME = 'omnichannel_scheduler';

class AutoTransferChatSchedulerClass {
	scheduler: Agenda;

	running: boolean;

	user: IUser;

	logger: MainLogger;

	constructor() {
		this.logger = schedulerLogger.section('AutoTransferChatScheduler');
	}

	public async init(): Promise<void> {
		if (this.running) {
			this.logger.debug('Already running');
			return;
		}

		this.scheduler = new Agenda({
			mongo: (MongoInternals.defaultRemoteCollectionDriver().mongo as any).client.db(),
			db: { collection: SCHEDULER_NAME },
			defaultConcurrency: 1,
		});

		await this.scheduler.start();
		this.running = true;
		this.logger.debug('Started');
	}

	private async getSchedulerUser(): Promise<IUser | null> {
		return Users.findOneById('rocket.cat');
	}

	public async scheduleRoom(roomId: string, timeout: number): Promise<void> {
		this.logger.debug(`Scheduling room ${roomId} to be transferred in ${timeout} seconds`);
		await this.unscheduleRoom(roomId);

		const jobName = `${SCHEDULER_NAME}-${roomId}`;
		const when = new Date();
		when.setSeconds(when.getSeconds() + timeout);

		this.scheduler.define(jobName, this.executeJob.bind(this));
		await this.scheduler.schedule(when, jobName, { roomId });
		await LivechatRooms.setAutoTransferOngoingById(roomId);
		this.logger.debug(`Scheduled room ${roomId} to be transferred in ${timeout} seconds`);
	}

	public async unscheduleRoom(roomId: string): Promise<void> {
		this.logger.debug(`Unscheduling room ${roomId}`);
		const jobName = `${SCHEDULER_NAME}-${roomId}`;

		await LivechatRooms.unsetAutoTransferOngoingById(roomId);
		await this.scheduler.cancel({ name: jobName });
	}

<<<<<<< HEAD
	private async transferRoom(roomId: string): Promise<void> {
=======
	private async transferRoom(roomId: string): Promise<boolean> {
		this.logger.debug(`Transferring room ${roomId}`);
>>>>>>> d5a58932
		const room = await LivechatRooms.findOneById(roomId, {
			_id: 1,
			v: 1,
			servedBy: 1,
			open: 1,
			departmentId: 1,
		});
		if (!room?.open || !room?.servedBy?._id) {
			throw new Error('Room is not open or is not being served by an agent');
		}

		const {
			departmentId,
			servedBy: { _id: ignoreAgentId },
		} = room;

		const timeoutDuration = settings.get<number>('Livechat_auto_transfer_chat_timeout').toString();

		if (!RoutingManager.getConfig().autoAssignAgent) {
<<<<<<< HEAD
			await Livechat.returnRoomAsInquiry(room._id, departmentId, {
=======
			this.logger.debug(`Auto-assign agent is disabled, returning room ${roomId} as inquiry`);
			return Livechat.returnRoomAsInquiry(room._id, departmentId, {
>>>>>>> d5a58932
				scope: 'autoTransferUnansweredChatsToQueue',
				comment: timeoutDuration,
				transferredBy: await this.getSchedulerUser(),
			});
			return;
		}

		const agent = await RoutingManager.getNextAgent(departmentId, ignoreAgentId);
<<<<<<< HEAD
		if (!agent) {
			logger.error(`No agent found to transfer room ${room._id} which hasn't been answered in ${timeoutDuration} seconds`);
			return;
		}

		await forwardRoomToAgent(room, {
			userId: agent.agentId,
			transferredBy: await this.getSchedulerUser(),
			transferredTo: agent,
			scope: 'autoTransferUnansweredChatsToAgent',
			comment: timeoutDuration,
		});
=======
		if (agent) {
			this.logger.debug(`Transferring room ${roomId} to agent ${agent.agentId}`);
			return forwardRoomToAgent(room, {
				userId: agent.agentId,
				transferredBy: await this.getSchedulerUser(),
				transferredTo: agent,
				scope: 'autoTransferUnansweredChatsToAgent',
				comment: timeoutDuration,
			});
		}

		this.logger.debug(`No agent found to transfer room ${roomId}`);
		return false;
>>>>>>> d5a58932
	}

	private async executeJob({ attrs: { data } }: any = {}): Promise<void> {
		const { roomId } = data;

		try {
			await this.transferRoom(roomId);

			await Promise.all([LivechatRooms.setAutoTransferredAtById(roomId), this.unscheduleRoom(roomId)]);
		} catch (error) {
			logger.error(`Error while executing job ${SCHEDULER_NAME} for room ${roomId}:`, error);
		}
	}
}

export const AutoTransferChatScheduler = new AutoTransferChatSchedulerClass();

Meteor.startup(() => {
	void AutoTransferChatScheduler.init();
});<|MERGE_RESOLUTION|>--- conflicted
+++ resolved
@@ -8,12 +8,8 @@
 import { RoutingManager } from '../../../../../app/livechat/server/lib/RoutingManager';
 import { forwardRoomToAgent } from '../../../../../app/livechat/server/lib/Helper';
 import { settings } from '../../../../../app/settings/server';
-<<<<<<< HEAD
-import { logger } from './logger';
-=======
 import { schedulerLogger } from './logger';
 import type { MainLogger } from '../../../../../server/lib/logger/getPino';
->>>>>>> d5a58932
 
 const SCHEDULER_NAME = 'omnichannel_scheduler';
 
@@ -73,12 +69,8 @@
 		await this.scheduler.cancel({ name: jobName });
 	}
 
-<<<<<<< HEAD
 	private async transferRoom(roomId: string): Promise<void> {
-=======
-	private async transferRoom(roomId: string): Promise<boolean> {
 		this.logger.debug(`Transferring room ${roomId}`);
->>>>>>> d5a58932
 		const room = await LivechatRooms.findOneById(roomId, {
 			_id: 1,
 			v: 1,
@@ -98,12 +90,9 @@
 		const timeoutDuration = settings.get<number>('Livechat_auto_transfer_chat_timeout').toString();
 
 		if (!RoutingManager.getConfig().autoAssignAgent) {
-<<<<<<< HEAD
+			this.logger.debug(`Auto-assign agent is disabled, returning room ${roomId} as inquiry`);
+
 			await Livechat.returnRoomAsInquiry(room._id, departmentId, {
-=======
-			this.logger.debug(`Auto-assign agent is disabled, returning room ${roomId} as inquiry`);
-			return Livechat.returnRoomAsInquiry(room._id, departmentId, {
->>>>>>> d5a58932
 				scope: 'autoTransferUnansweredChatsToQueue',
 				comment: timeoutDuration,
 				transferredBy: await this.getSchedulerUser(),
@@ -112,11 +101,12 @@
 		}
 
 		const agent = await RoutingManager.getNextAgent(departmentId, ignoreAgentId);
-<<<<<<< HEAD
 		if (!agent) {
-			logger.error(`No agent found to transfer room ${room._id} which hasn't been answered in ${timeoutDuration} seconds`);
+			this.logger.error(`No agent found to transfer room ${room._id} which hasn't been answered in ${timeoutDuration} seconds`);
 			return;
 		}
+
+		this.logger.debug(`Transferring room ${roomId} to agent ${agent.agentId}`);
 
 		await forwardRoomToAgent(room, {
 			userId: agent.agentId,
@@ -125,21 +115,6 @@
 			scope: 'autoTransferUnansweredChatsToAgent',
 			comment: timeoutDuration,
 		});
-=======
-		if (agent) {
-			this.logger.debug(`Transferring room ${roomId} to agent ${agent.agentId}`);
-			return forwardRoomToAgent(room, {
-				userId: agent.agentId,
-				transferredBy: await this.getSchedulerUser(),
-				transferredTo: agent,
-				scope: 'autoTransferUnansweredChatsToAgent',
-				comment: timeoutDuration,
-			});
-		}
-
-		this.logger.debug(`No agent found to transfer room ${roomId}`);
-		return false;
->>>>>>> d5a58932
 	}
 
 	private async executeJob({ attrs: { data } }: any = {}): Promise<void> {
@@ -150,7 +125,7 @@
 
 			await Promise.all([LivechatRooms.setAutoTransferredAtById(roomId), this.unscheduleRoom(roomId)]);
 		} catch (error) {
-			logger.error(`Error while executing job ${SCHEDULER_NAME} for room ${roomId}:`, error);
+			this.logger.error(`Error while executing job ${SCHEDULER_NAME} for room ${roomId}:`, error);
 		}
 	}
 }
