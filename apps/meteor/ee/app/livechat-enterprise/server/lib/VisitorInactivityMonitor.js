--- conflicted
+++ resolved
@@ -28,8 +28,8 @@
 		SyncedCron.add({
 			name: this._name,
 			schedule: (parser) => parser.cron(everyMinute),
-			job: () => {
-				this.handleAbandonedRooms();
+			job: async () => {
+				await this.handleAbandonedRooms();
 			},
 		});
 		this._started = true;
@@ -96,13 +96,12 @@
 		]);
 	}
 
-	handleAbandonedRooms() {
+	async handleAbandonedRooms() {
 		const action = settings.get('Livechat_abandoned_rooms_action');
 		if (!action || action === 'none') {
 			return;
 		}
-<<<<<<< HEAD
-		Promise.all(
+		await Promise.all(
 			LivechatRooms.findAbandonedOpenRooms(new Date()).forEach((room) => {
 				switch (action) {
 					case 'close': {
@@ -113,14 +112,6 @@
 						Promise.await(this.placeRoomOnHold(room));
 						break;
 					}
-=======
-		// TODO: change this to an async map or reduce
-		Promise.await(LivechatRooms.findAbandonedOpenRooms(new Date())).forEach((room) => {
-			switch (action) {
-				case 'close': {
-					Promise.await(this.closeRooms(room));
-					break;
->>>>>>> ff732f98
 				}
 			}),
 		);
