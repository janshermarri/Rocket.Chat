<<<<<<< HEAD
import { TAPi18n } from 'meteor/rocketchat:tap-i18n';
import { isLivechatRoomOnHoldProps, isLivechatRoomResumeOnHoldProps, isPOSTLivechatRoomPriorityParams } from '@rocket.chat/rest-typings';
=======
import { Meteor } from 'meteor/meteor';
import { isPOSTLivechatRoomPriorityParams } from '@rocket.chat/rest-typings';
>>>>>>> 1f62c740
import { LivechatRooms, Subscriptions } from '@rocket.chat/models';
import type { IOmnichannelRoom } from '@rocket.chat/core-typings';
import { OmnichannelEEService } from '@rocket.chat/core-services';

import { API } from '../../../../../app/api/server';
import { hasPermissionAsync } from '../../../../../app/authorization/server/functions/hasPermission';
import { removePriorityFromRoom, updateRoomPriority } from './lib/priorities';
import { i18n } from '../../../../../server/lib/i18n';

API.v1.addRoute(
	'livechat/room.onHold',
	{ authRequired: true, permissionsRequired: ['on-hold-livechat-room'], validateParams: isLivechatRoomOnHoldProps },
	{
		async post() {
			const { roomId } = this.bodyParams;
			if (roomId.trim() === '') {
				throw new Error('error-invalid-room');
			}

			type Room = Pick<IOmnichannelRoom, '_id' | 't' | 'open' | 'onHold' | 'lastMessage' | 'servedBy'>;

			const room = await LivechatRooms.findOneById<Room>(roomId, {
				projection: { _id: 1, t: 1, open: 1, onHold: 1, lastMessage: 1, servedBy: 1 },
			});
			if (!room) {
				throw new Error('error-invalid-room');
			}

			const subscription = await Subscriptions.findOneByRoomIdAndUserId(roomId, this.userId, { projection: { _id: 1 } });
			if (!subscription && !(await hasPermissionAsync(this.userId, 'on-hold-others-livechat-room'))) {
				throw new Error('Not_authorized');
			}

			const onHoldBy = { _id: this.userId, username: this.user.username, name: this.user.name };
			const comment = TAPi18n.__('Omnichannel_On_Hold_manually', {
				user: onHoldBy.name || `@${onHoldBy.username}`,
			});

			await OmnichannelEEService.placeRoomOnHold(room, comment, this.user);

			return API.v1.success();
		},
	},
);

API.v1.addRoute(
	'livechat/room.resumeOnHold',
	{ authRequired: true, permissionsRequired: ['view-l-room'], validateParams: isLivechatRoomResumeOnHoldProps },
	{
		async post() {
			const { roomId } = this.bodyParams;
			if (!roomId || roomId.trim() === '') {
				throw new Error('invalid-param');
			}

			type Room = Pick<IOmnichannelRoom, '_id' | 't' | 'open' | 'onHold' | 'servedBy'>;

			const room = await LivechatRooms.findOneById<Room>(roomId, {
				projection: { t: 1, open: 1, onHold: 1, servedBy: 1 },
			});
			if (!room) {
				throw new Error('error-invalid-room');
			}

			const subscription = await Subscriptions.findOneByRoomIdAndUserId(roomId, this.userId, { projection: { _id: 1 } });
			if (!subscription && !(await hasPermissionAsync(this.userId, 'on-hold-others-livechat-room'))) {
				throw new Error('Not_authorized');
			}

<<<<<<< HEAD
			const { name, username, _id: userId } = this.user;
			const onHoldBy = { _id: userId, username, name };
			const comment = TAPi18n.__('Omnichannel_on_hold_chat_resumed_manually', {
=======
			const onHoldBy = { _id: user._id, username: user.username, name: (user as any).name };
			const comment = i18n.t('Omnichannel_On_Hold_manually', {
>>>>>>> 1f62c740
				user: onHoldBy.name || `@${onHoldBy.username}`,
			});

			await OmnichannelEEService.resumeRoomOnHold(room, comment, this.user, true);

			return API.v1.success();
		},
	},
);

API.v1.addRoute(
	'livechat/room/:rid/priority',
	{
		authRequired: true,
		validateParams: { POST: isPOSTLivechatRoomPriorityParams },
		permissionsRequired: {
			POST: { permissions: ['view-l-room'], operation: 'hasAny' },
			DELETE: { permissions: ['view-l-room'], operation: 'hasAny' },
		},
	},
	{
		async post() {
			const { rid } = this.urlParams;
			const { priorityId } = this.bodyParams;

			if (!this.user.username) {
				return API.v1.failure('Invalid user');
			}

			await updateRoomPriority(
				rid,
				{
					_id: this.user._id,
					name: this.user.name || '',
					username: this.user.username,
				},
				priorityId,
			);

			return API.v1.success();
		},
		async delete() {
			const { rid } = this.urlParams;

			if (!this.user.username) {
				return API.v1.failure('Invalid user');
			}

			await removePriorityFromRoom(rid, {
				_id: this.user._id,
				name: this.user.name || '',
				username: this.user.username,
			});

			return API.v1.success();
		},
	},
);<|MERGE_RESOLUTION|>--- conflicted
+++ resolved
@@ -1,10 +1,4 @@
-<<<<<<< HEAD
-import { TAPi18n } from 'meteor/rocketchat:tap-i18n';
 import { isLivechatRoomOnHoldProps, isLivechatRoomResumeOnHoldProps, isPOSTLivechatRoomPriorityParams } from '@rocket.chat/rest-typings';
-=======
-import { Meteor } from 'meteor/meteor';
-import { isPOSTLivechatRoomPriorityParams } from '@rocket.chat/rest-typings';
->>>>>>> 1f62c740
 import { LivechatRooms, Subscriptions } from '@rocket.chat/models';
 import type { IOmnichannelRoom } from '@rocket.chat/core-typings';
 import { OmnichannelEEService } from '@rocket.chat/core-services';
@@ -39,7 +33,7 @@
 			}
 
 			const onHoldBy = { _id: this.userId, username: this.user.username, name: this.user.name };
-			const comment = TAPi18n.__('Omnichannel_On_Hold_manually', {
+			const comment = i18n.t('Omnichannel_On_Hold_manually', {
 				user: onHoldBy.name || `@${onHoldBy.username}`,
 			});
 
@@ -74,14 +68,9 @@
 				throw new Error('Not_authorized');
 			}
 
-<<<<<<< HEAD
 			const { name, username, _id: userId } = this.user;
 			const onHoldBy = { _id: userId, username, name };
-			const comment = TAPi18n.__('Omnichannel_on_hold_chat_resumed_manually', {
-=======
-			const onHoldBy = { _id: user._id, username: user.username, name: (user as any).name };
 			const comment = i18n.t('Omnichannel_On_Hold_manually', {
->>>>>>> 1f62c740
 				user: onHoldBy.name || `@${onHoldBy.username}`,
 			});
 
