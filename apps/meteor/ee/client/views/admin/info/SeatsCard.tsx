--- conflicted
+++ resolved
@@ -46,19 +46,10 @@
 				</Card.Col>
 			</Card.Body>
 			<Card.Footer>
-<<<<<<< HEAD
-				<ButtonGroup>
-					<ExternalLink to={requestSeatsLink}>
-						<Button small primary>
-							{t('Request_seats')}
-						</Button>
-					</ExternalLink>
-=======
 				<ButtonGroup align='end'>
 					<Button small primary onClick={() => handleExternalLink(requestSeatsLink)}>
 						{t('Request_seats')}
 					</Button>
->>>>>>> d3c4ef1e
 				</ButtonGroup>
 			</Card.Footer>
 		</Card>
