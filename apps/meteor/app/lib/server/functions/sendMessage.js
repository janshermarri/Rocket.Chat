<<<<<<< HEAD
import { api } from '@rocket.chat/core-services';
=======
import { Message } from '@rocket.chat/core-services';
>>>>>>> 4bb7e72d
import { Messages } from '@rocket.chat/models';
import { Match, check } from 'meteor/check';

import { Apps } from '../../../../ee/server/apps';
import { callbacks } from '../../../../lib/callbacks';
import { isRelativeURL } from '../../../../lib/utils/isRelativeURL';
import { isURL } from '../../../../lib/utils/isURL';
import { hasPermissionAsync } from '../../../authorization/server/functions/hasPermission';
import { FileUpload } from '../../../file-upload/server';
import notifications from '../../../notifications/server/lib/Notifications';
import { settings } from '../../../settings/server';
import { parseUrlsInMessage } from './parseUrlsInMessage';

/**
 * IMPORTANT
 *
 * This validator prevents malicious href values
 * intending to run arbitrary js code in anchor tags.
 * You should use it whenever the value you're checking
 * is going to be rendered in the href attribute of a
 * link.
 */
const validFullURLParam = Match.Where((value) => {
	check(value, String);

	if (!isURL(value) && !value.startsWith(FileUpload.getPath())) {
		throw new Error('Invalid href value provided');
	}

	if (/^javascript:/i.test(value)) {
		throw new Error('Invalid href value provided');
	}

	return true;
});

const validPartialURLParam = Match.Where((value) => {
	check(value, String);

	if (!isRelativeURL(value) && !isURL(value) && !value.startsWith(FileUpload.getPath())) {
		throw new Error('Invalid href value provided');
	}

	if (/^javascript:/i.test(value)) {
		throw new Error('Invalid href value provided');
	}

	return true;
});

const objectMaybeIncluding = (types) =>
	Match.Where((value) => {
		Object.keys(types).forEach((field) => {
			if (value[field] != null) {
				try {
					check(value[field], types[field]);
				} catch (error) {
					error.path = field;
					throw error;
				}
			}
		});

		return true;
	});

const validateAttachmentsFields = (attachmentField) => {
	check(
		attachmentField,
		objectMaybeIncluding({
			short: Boolean,
			title: String,
			value: Match.OneOf(String, Number, Boolean),
		}),
	);

	if (typeof attachmentField.value !== 'undefined') {
		attachmentField.value = String(attachmentField.value);
	}
};

const validateAttachmentsActions = (attachmentActions) => {
	check(
		attachmentActions,
		objectMaybeIncluding({
			type: String,
			text: String,
			url: validFullURLParam,
			image_url: validFullURLParam,
			is_webview: Boolean,
			webview_height_ratio: String,
			msg: String,
			msg_in_chat_window: Boolean,
		}),
	);
};

const validateAttachment = (attachment) => {
	check(
		attachment,
		objectMaybeIncluding({
			color: String,
			text: String,
			ts: Match.OneOf(String, Number),
			thumb_url: validFullURLParam,
			button_alignment: String,
			actions: [Match.Any],
			message_link: validFullURLParam,
			collapsed: Boolean,
			author_name: String,
			author_link: validFullURLParam,
			author_icon: validFullURLParam,
			title: String,
			title_link: validFullURLParam,
			title_link_download: Boolean,
			image_dimensions: Object,
			image_url: validFullURLParam,
			image_preview: String,
			image_type: String,
			image_size: Number,
			audio_url: validFullURLParam,
			audio_type: String,
			audio_size: Number,
			video_url: validFullURLParam,
			video_type: String,
			video_size: Number,
			fields: [Match.Any],
		}),
	);

	if (attachment.fields?.length) {
		attachment.fields.map(validateAttachmentsFields);
	}

	if (attachment.actions?.length) {
		attachment.actions.map(validateAttachmentsActions);
	}
};

const validateBodyAttachments = (attachments) => attachments.map(validateAttachment);

export const validateMessage = async (message, room, user) => {
	check(
		message,
		objectMaybeIncluding({
			_id: String,
			msg: String,
			text: String,
			alias: String,
			emoji: String,
			tmid: String,
			tshow: Boolean,
			avatar: validPartialURLParam,
			attachments: [Match.Any],
			blocks: [Match.Any],
		}),
	);

	if (message.alias || message.avatar) {
		const isLiveChatGuest = !message.avatar && user.token && user.token === room.v?.token;

		if (!isLiveChatGuest && !(await hasPermissionAsync(user._id, 'message-impersonate', room._id))) {
			throw new Error('Not enough permission');
		}
	}

	if (Array.isArray(message.attachments) && message.attachments.length) {
		validateBodyAttachments(message.attachments);
	}
};

export const prepareMessageObject = function (message, rid, user) {
	if (!message.ts) {
		message.ts = new Date();
	}

	if (message.tshow !== true) {
		delete message.tshow;
	}

	const { _id, username, name } = user;
	message.u = {
		_id,
		username,
		name,
	};
	message.rid = rid;

	if (!Match.test(message.msg, String)) {
		message.msg = '';
	}

	if (message.ts == null) {
		message.ts = new Date();
	}
};

/**
 * Clean up the message object before saving on db
 * @param {IMessage} message
 */
function cleanupMessageObject(message) {
	['customClass'].forEach((field) => delete message[field]);
}

/**
 * Validates and sends the message object.
 * @param {IUser} user
 * @param {AtLeast<IMessage, 'rid'>} message
 * @param {IRoom} room
 * @param {boolean} [upsert=false]
 * @param {string[]} [previewUrls]
 * @returns {Promise<IMessage>}
 */
export const sendMessage = async function (user, message, room, upsert = false, previewUrls = undefined) {
	if (!user || !message || !room._id) {
		return false;
	}

	await validateMessage(message, room, user);
	prepareMessageObject(message, room._id, user);

	if (settings.get('Message_Read_Receipt_Enabled')) {
		message.unread = true;
	}

	// For the Rocket.Chat Apps :)
	if (Apps && Apps.isLoaded()) {
		const prevent = await Apps.getBridges()?.getListenerBridge().messageEvent('IPreMessageSentPrevent', message);
		if (prevent) {
			return;
		}

		let result;
		result = await Apps.getBridges()?.getListenerBridge().messageEvent('IPreMessageSentExtend', message);
		result = await Apps.getBridges()?.getListenerBridge().messageEvent('IPreMessageSentModify', result);

		if (typeof result === 'object') {
			message = Object.assign(message, result);

			// Some app may have inserted malicious/invalid values in the message, let's check it again
			await validateMessage(message, room, user);
		}
	}

	cleanupMessageObject(message);

	parseUrlsInMessage(message, previewUrls);

	message = await Message.beforeSave({ message, room, user });

	message = await callbacks.run('beforeSaveMessage', message, room);
	if (message) {
		if (message.t === 'otr') {
			const otrStreamer = notifications.streamRoomMessage;
			otrStreamer.emit(message.rid, message, user, room);
		} else if (message._id && upsert) {
			const { _id } = message;
			delete message._id;
			await Messages.updateOne(
				{
					_id,
					'u._id': message.u._id,
				},
				{ $set: message },
				{ upsert: true },
			);
			message._id = _id;
		} else {
			const messageAlreadyExists = message._id && (await Messages.findOneById(message._id, { projection: { _id: 1 } }));
			if (messageAlreadyExists) {
				return;
			}
			const result = await Messages.insertOne(message);
			message._id = result.insertedId;
		}

		if (Apps && Apps.isLoaded()) {
			// This returns a promise, but it won't mutate anything about the message
			// so, we don't really care if it is successful or fails
			void Apps.getBridges()?.getListenerBridge().messageEvent('IPostMessageSent', message);
		}

		/*
		Defer other updates as their return is not interesting to the user
		*/

		// Execute all callbacks
		await callbacks.run('afterSaveMessage', message, room);
		await api.broadcast('room.afterSaveMessage', message, room);
		return message;
	}
};<|MERGE_RESOLUTION|>--- conflicted
+++ resolved
@@ -1,8 +1,4 @@
-<<<<<<< HEAD
-import { api } from '@rocket.chat/core-services';
-=======
-import { Message } from '@rocket.chat/core-services';
->>>>>>> 4bb7e72d
+import { api, Message } from '@rocket.chat/core-services';
 import { Messages } from '@rocket.chat/models';
 import { Match, check } from 'meteor/check';
 
