--- conflicted
+++ resolved
@@ -5,10 +5,6 @@
 import { Team, Apps } from '@rocket.chat/core-services';
 import type { ICreateRoomParams, ISubscriptionExtraData } from '@rocket.chat/core-services';
 
-<<<<<<< HEAD
-=======
-import { Apps } from '../../../../ee/server/apps';
->>>>>>> 780aefdc
 import { addUserRoles } from '../../../../server/lib/roles/addUserRoles';
 import { callbacks } from '../../../../lib/callbacks';
 import { Messages, Rooms, Subscriptions, Users } from '../../../models/server';
