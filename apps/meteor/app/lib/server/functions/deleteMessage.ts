--- conflicted
+++ resolved
@@ -1,11 +1,8 @@
 import { Meteor } from 'meteor/meteor';
 import type { IMessage, IUser } from '@rocket.chat/core-typings';
 import { Uploads } from '@rocket.chat/models';
-<<<<<<< HEAD
 import { AppInterface } from '@rocket.chat/apps-engine/definition/metadata';
-=======
 import { api } from '@rocket.chat/core-services';
->>>>>>> e44f5069
 
 import { FileUpload } from '../../../file-upload/server';
 import { settings } from '../../../settings/server';
