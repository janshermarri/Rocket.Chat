import { TAPi18n } from 'meteor/rocketchat:tap-i18n';
import type { IRoom } from '@rocket.chat/core-typings';
import { api } from '@rocket.chat/core-services';
import { Messages, Rooms, Subscriptions } from '@rocket.chat/models';

import { deleteRoom } from './deleteRoom';
import { FileUpload } from '../../../file-upload/server';

export async function cleanRoomHistory({
	rid = '',
	latest = new Date(),
	oldest = new Date('0001-01-01T00:00:00Z'),
	inclusive = true,
	limit = 0,
	excludePinned = true,
	ignoreDiscussion = true,
	filesOnly = false,
	fromUsers = [],
	ignoreThreads = true,
}: {
	rid?: IRoom['_id'];
	latest?: Date;
	oldest?: Date;
	inclusive?: boolean;
	limit?: number;
	excludePinned?: boolean;
	ignoreDiscussion?: boolean;
	filesOnly?: boolean;
	fromUsers?: string[];
	ignoreThreads?: boolean;
}): Promise<number> {
	const gt = inclusive ? '$gte' : '$gt';
	const lt = inclusive ? '$lte' : '$lt';

	const ts = { [gt]: oldest, [lt]: latest };

	const text = `_${TAPi18n.__('File_removed_by_prune')}_`;

	let fileCount = 0;

	const cursor = Messages.findFilesByRoomIdPinnedTimestampAndUsers(rid, excludePinned, ignoreDiscussion, ts, fromUsers, ignoreThreads, {
		projection: { pinned: 1, files: 1 },
		limit,
	});

	for await (const document of cursor) {
		const uploadsStore = FileUpload.getStore('Uploads');

		await document.files?.map((file) => uploadsStore.deleteById(file._id));

		fileCount++;
		if (filesOnly) {
			await Messages.updateOne({ _id: document._id }, { $unset: { file: 1 }, $set: { attachments: [{ color: '#FD745E', text }] } });
		}
	}

	if (filesOnly) {
		return fileCount;
	}

	if (!ignoreDiscussion) {
		const discussionsCursor = Messages.findDiscussionByRoomIdPinnedTimestampAndUsers(rid, excludePinned, ts, fromUsers, {
			projection: { drid: 1 },
			...(limit && { limit }),
		});

		for await (const { drid } of discussionsCursor) {
			if (!drid) {
				continue;
			}
			await deleteRoom(drid);
		}
	}

	if (!ignoreThreads) {
		const threads = new Set<string>();
		await Messages.findThreadsByRoomIdPinnedTimestampAndUsers(
			{ rid, pinned: excludePinned, ignoreDiscussion, ts, users: fromUsers },
			{ projection: { _id: 1 } },
		).forEach(({ _id }) => {
			threads.add(_id);
		});

		if (threads.size > 0) {
			await Subscriptions.removeUnreadThreadsByRoomId(rid, [...threads]);
		}
	}

<<<<<<< HEAD
	const count = Promise.await(
		Messages.removeByIdPinnedTimestampLimitAndUsers(rid, excludePinned, ignoreDiscussion, ts, limit, fromUsers, ignoreThreads),
=======
	const count = await Messages.removeByIdPinnedTimestampLimitAndUsers(
		rid,
		excludePinned,
		ignoreDiscussion,
		ts,
		limit,
		fromUsers,
		ignoreThreads,
>>>>>>> 4c98cb31
	);
	if (count) {
		const lastMessage = await Messages.getLastVisibleMessageSentWithNoTypeByRoomId(rid);
		await Rooms.resetLastMessageById(rid, lastMessage);
		void api.broadcast('notify.deleteMessageBulk', rid, {
			rid,
			excludePinned,
			ignoreDiscussion,
			ts,
			users: fromUsers,
		});
	}
	return count;
}<|MERGE_RESOLUTION|>--- conflicted
+++ resolved
@@ -86,10 +86,6 @@
 		}
 	}
 
-<<<<<<< HEAD
-	const count = Promise.await(
-		Messages.removeByIdPinnedTimestampLimitAndUsers(rid, excludePinned, ignoreDiscussion, ts, limit, fromUsers, ignoreThreads),
-=======
 	const count = await Messages.removeByIdPinnedTimestampLimitAndUsers(
 		rid,
 		excludePinned,
@@ -98,7 +94,6 @@
 		limit,
 		fromUsers,
 		ignoreThreads,
->>>>>>> 4c98cb31
 	);
 	if (count) {
 		const lastMessage = await Messages.getLastVisibleMessageSentWithNoTypeByRoomId(rid);
