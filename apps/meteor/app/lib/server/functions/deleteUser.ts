--- conflicted
+++ resolved
@@ -1,9 +1,5 @@
-<<<<<<< HEAD
 import { api } from '@rocket.chat/core-services';
-=======
-import { Meteor } from 'meteor/meteor';
 import type { IUser } from '@rocket.chat/core-typings';
->>>>>>> d3c4ef1e
 import {
 	Integrations,
 	FederationServers,
@@ -23,12 +19,8 @@
 import { settings } from '../../../settings/server';
 import { getSubscribedRoomsForUserWithDetails, shouldRemoveOrChangeOwner } from './getRoomsWithSingleOwner';
 import { getUserSingleOwnedRooms } from './getUserSingleOwnedRooms';
-<<<<<<< HEAD
 import { relinquishRoomOwnerships } from './relinquishRoomOwnerships';
 import { updateGroupDMsName } from './updateGroupDMsName';
-=======
-import { i18n } from '../../../../server/lib/i18n';
->>>>>>> d3c4ef1e
 
 export async function deleteUser(userId: string, confirmRelinquish = false, deletedBy?: IUser['_id']): Promise<void> {
 	const user = await Users.findOneById(userId, {
