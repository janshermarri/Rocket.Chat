import { Apps } from '@rocket.chat/apps';
import { api, Message } from '@rocket.chat/core-services';
import type { IMessage, IRoom } from '@rocket.chat/core-typings';
import { Messages } from '@rocket.chat/models';
import { Match, check } from 'meteor/check';

import { callbacks } from '../../../../lib/callbacks';
import { isRelativeURL } from '../../../../lib/utils/isRelativeURL';
import { isURL } from '../../../../lib/utils/isURL';
import { broadcastMessageFromData } from '../../../../server/modules/watchers/lib/messages';
import { hasPermissionAsync } from '../../../authorization/server/functions/hasPermission';
import { FileUpload } from '../../../file-upload/server';
import { settings } from '../../../settings/server';
import { notifyOnRoomChangedById } from '../lib/notifyListener';
import { validateCustomMessageFields } from '../lib/validateCustomMessageFields';
import { parseUrlsInMessage } from './parseUrlsInMessage';

// TODO: most of the types here are wrong, but I don't want to change them now

/**
 * IMPORTANT
 *
 * This validator prevents malicious href values
 * intending to run arbitrary js code in anchor tags.
 * You should use it whenever the value you're checking
 * is going to be rendered in the href attribute of a
 * link.
 */
const validFullURLParam = Match.Where((value) => {
	check(value, String);

	if (!isURL(value) && !value.startsWith(FileUpload.getPath())) {
		throw new Error('Invalid href value provided');
	}

	if (/^javascript:/i.test(value)) {
		throw new Error('Invalid href value provided');
	}

	return true;
});

const validPartialURLParam = Match.Where((value) => {
	check(value, String);

	if (!isRelativeURL(value) && !isURL(value) && !value.startsWith(FileUpload.getPath())) {
		throw new Error('Invalid href value provided');
	}

	if (/^javascript:/i.test(value)) {
		throw new Error('Invalid href value provided');
	}

	return true;
});

const objectMaybeIncluding = (types: any) =>
	Match.Where((value: any) => {
		Object.keys(types).forEach((field) => {
			if (value[field] != null) {
				try {
					check(value[field], types[field]);
				} catch (error: any) {
					error.path = field;
					throw error;
				}
			}
		});

		return true;
	});

const validateAttachmentsFields = (attachmentField: any) => {
	check(
		attachmentField,
		objectMaybeIncluding({
			short: Boolean,
			title: String,
			value: Match.OneOf(String, Number, Boolean),
		}),
	);

	if (typeof attachmentField.value !== 'undefined') {
		attachmentField.value = String(attachmentField.value);
	}
};

const validateAttachmentsActions = (attachmentActions: any) => {
	check(
		attachmentActions,
		objectMaybeIncluding({
			type: String,
			text: String,
			url: validFullURLParam,
			image_url: validFullURLParam,
			is_webview: Boolean,
			webview_height_ratio: String,
			msg: String,
			msg_in_chat_window: Boolean,
		}),
	);
};

const validateAttachment = (attachment: any) => {
	check(
		attachment,
		objectMaybeIncluding({
			color: String,
			text: String,
			ts: Match.OneOf(String, Number),
			thumb_url: validFullURLParam,
			button_alignment: String,
			actions: [Match.Any],
			message_link: validFullURLParam,
			collapsed: Boolean,
			author_name: String,
			author_link: validFullURLParam,
			author_icon: validFullURLParam,
			title: String,
			title_link: validFullURLParam,
			title_link_download: Boolean,
			image_dimensions: Object,
			image_url: validFullURLParam,
			image_preview: String,
			image_type: String,
			image_size: Number,
			audio_url: validFullURLParam,
			audio_type: String,
			audio_size: Number,
			video_url: validFullURLParam,
			video_type: String,
			video_size: Number,
			fields: [Match.Any],
		}),
	);

	if (attachment.fields?.length) {
		attachment.fields.map(validateAttachmentsFields);
	}

	if (attachment.actions?.length) {
		attachment.actions.map(validateAttachmentsActions);
	}
};

const validateBodyAttachments = (attachments: any[]) => attachments.map(validateAttachment);

export const validateMessage = async (message: any, room: any, user: any) => {
	check(
		message,
		objectMaybeIncluding({
			_id: String,
			msg: String,
			text: String,
			alias: String,
			emoji: String,
			tmid: String,
			tshow: Boolean,
			avatar: validPartialURLParam,
			attachments: [Match.Any],
			blocks: [Match.Any],
		}),
	);

	if (message.alias || message.avatar) {
		const isLiveChatGuest = !message.avatar && user.token && user.token === room.v?.token;

		if (!isLiveChatGuest && !(await hasPermissionAsync(user._id, 'message-impersonate', room._id))) {
			throw new Error('Not enough permission');
		}
	}

	if (Array.isArray(message.attachments) && message.attachments.length) {
		validateBodyAttachments(message.attachments);
	}

	if (message.customFields) {
		validateCustomMessageFields({
			customFields: message.customFields,
			messageCustomFieldsEnabled: settings.get<boolean>('Message_CustomFields_Enabled'),
			messageCustomFields: settings.get<string>('Message_CustomFields'),
		});
	}
};

export function prepareMessageObject(
	message: Partial<IMessage>,
	rid: IRoom['_id'],
	user: { _id: string; username?: string; name?: string },
): asserts message is IMessage {
	if (!message.ts) {
		message.ts = new Date();
	}

	if (message.tshow !== true) {
		delete message.tshow;
	}

	const { _id, username, name } = user;
	message.u = {
		_id,
		username: username as string, // FIXME: this is wrong but I don't want to change it now
		name,
	};
	message.rid = rid;

	if (!Match.test(message.msg, String)) {
		message.msg = '';
	}

	if (message.ts == null) {
		message.ts = new Date();
	}
}

/**
 * Validates and sends the message object.
 */
export const sendMessage = async function (user: any, message: any, room: any, upsert = false, previewUrls?: string[]) {
	if (!user || !message || !room._id) {
		return false;
	}

	await validateMessage(message, room, user);
	prepareMessageObject(message, room._id, user);

	if (message.t === 'otr') {
		void api.broadcast('otrMessage', { roomId: message.rid, message, user, room });
		return message;
	}

	if (settings.get('Message_Read_Receipt_Enabled')) {
		message.unread = true;
	}

	// For the Rocket.Chat Apps :)
	if (Apps.self?.isLoaded()) {
		const listenerBridge = Apps.getBridges()?.getListenerBridge();

		const prevent = await listenerBridge?.messageEvent('IPreMessageSentPrevent', message);
		if (prevent) {
			return;
		}

		const result = await listenerBridge?.messageEvent(
			'IPreMessageSentModify',
			await listenerBridge?.messageEvent('IPreMessageSentExtend', message),
		);

		if (typeof result === 'object') {
			message = Object.assign(message, result);

			// Some app may have inserted malicious/invalid values in the message, let's check it again
			await validateMessage(message, room, user);
		}
	}

	parseUrlsInMessage(message, previewUrls);

	message = await Message.beforeSave({ message, room, user });

	if (!message) {
		return;
	}

	if (message._id && upsert) {
		const { _id } = message;
		delete message._id;
		await Messages.updateOne(
			{
				_id,
				'u._id': message.u._id,
			},
			{ $set: message },
			{ upsert: true },
		);
		message._id = _id;
	} else {
		const messageAlreadyExists = message._id && (await Messages.findOneById(message._id, { projection: { _id: 1 } }));
		if (messageAlreadyExists) {
			return;
		}
		const { insertedId } = await Messages.insertOne(message);
		message._id = insertedId;
	}

	if (Apps.self?.isLoaded()) {
		// This returns a promise, but it won't mutate anything about the message
		// so, we don't really care if it is successful or fails
		void Apps.getBridges()?.getListenerBridge().messageEvent('IPostMessageSent', message);
	}

<<<<<<< HEAD
	/* Defer other updates as their return is not interesting to the user */
=======
	await callbacks.run('afterSaveMessage', message, room);
>>>>>>> ad867612

	void broadcastMessageFromData({
		id: message._id,
	});

<<<<<<< HEAD
	// Execute all callbacks
	void callbacks.run('afterSaveMessage', message, room);
=======
	void notifyOnRoomChangedById(message.rid);

>>>>>>> ad867612
	return message;
};<|MERGE_RESOLUTION|>--- conflicted
+++ resolved
@@ -290,22 +290,14 @@
 		void Apps.getBridges()?.getListenerBridge().messageEvent('IPostMessageSent', message);
 	}
 
-<<<<<<< HEAD
-	/* Defer other updates as their return is not interesting to the user */
-=======
-	await callbacks.run('afterSaveMessage', message, room);
->>>>>>> ad867612
-
+  /* Defer other updates as their return is not interesting to the user */
 	void broadcastMessageFromData({
 		id: message._id,
 	});
 
-<<<<<<< HEAD
 	// Execute all callbacks
 	void callbacks.run('afterSaveMessage', message, room);
-=======
 	void notifyOnRoomChangedById(message.rid);
 
->>>>>>> ad867612
 	return message;
 };