import { Meteor } from 'meteor/meteor';
import { check } from 'meteor/check';
import { Accounts } from 'meteor/accounts-base';
<<<<<<< HEAD
import { SHA256 } from 'meteor/sha';
import { AppInterface as AppEvents } from '@rocket.chat/apps-engine/definition/metadata';
import { Apps } from '@rocket.chat/core-services';
=======
import { SHA256 } from '@rocket.chat/sha256';
import type { ServerMethods } from '@rocket.chat/ui-contexts';
import { Users } from '@rocket.chat/models';
>>>>>>> 0b4df506

import { settings } from '../../../settings/server';
import { deleteUser } from '../functions';
import { trim } from '../../../../lib/utils/stringUtils';

declare module '@rocket.chat/ui-contexts' {
	// eslint-disable-next-line @typescript-eslint/naming-convention
	interface ServerMethods {
		deleteUserOwnAccount(password: string, confirmRelinquish?: boolean): Promise<boolean>;
	}
}

Meteor.methods<ServerMethods>({
	async deleteUserOwnAccount(password, confirmRelinquish) {
		check(password, String);

		if (!Meteor.userId()) {
			throw new Meteor.Error('error-invalid-user', 'Invalid user', {
				method: 'deleteUserOwnAccount',
			});
		}

		if (!settings.get('Accounts_AllowDeleteOwnAccount')) {
			throw new Meteor.Error('error-not-allowed', 'Not allowed', {
				method: 'deleteUserOwnAccount',
			});
		}

		const uid = Meteor.userId();
		if (!uid) {
			throw new Meteor.Error('error-invalid-user', 'Invalid user', {
				method: 'deleteUserOwnAccount',
			});
		}

		const user = await Users.findOneById(uid);
		if (!user) {
			throw new Meteor.Error('error-invalid-user', 'Invalid user', {
				method: 'deleteUserOwnAccount',
			});
		}

		if (user.services?.password && trim(user.services.password.bcrypt)) {
			const result = Accounts._checkPassword(user as Meteor.User, {
				digest: password.toLowerCase(),
				algorithm: 'sha-256',
			});
			if (result.error) {
				throw new Meteor.Error('error-invalid-password', 'Invalid password', {
					method: 'deleteUserOwnAccount',
				});
			}
		} else if (!user.username || SHA256(user.username) !== password.trim()) {
			throw new Meteor.Error('error-invalid-username', 'Invalid username', {
				method: 'deleteUserOwnAccount',
			});
		}

		await deleteUser(uid, confirmRelinquish);

		// App IPostUserDeleted event hook
		await Apps.triggerEvent(AppEvents.IPostUserDeleted, { user });

		return true;
	},
});<|MERGE_RESOLUTION|>--- conflicted
+++ resolved
@@ -1,15 +1,11 @@
 import { Meteor } from 'meteor/meteor';
 import { check } from 'meteor/check';
 import { Accounts } from 'meteor/accounts-base';
-<<<<<<< HEAD
-import { SHA256 } from 'meteor/sha';
-import { AppInterface as AppEvents } from '@rocket.chat/apps-engine/definition/metadata';
-import { Apps } from '@rocket.chat/core-services';
-=======
 import { SHA256 } from '@rocket.chat/sha256';
 import type { ServerMethods } from '@rocket.chat/ui-contexts';
 import { Users } from '@rocket.chat/models';
->>>>>>> 0b4df506
+import { AppInterface as AppEvents } from '@rocket.chat/apps-engine/definition/metadata';
+import { Apps } from '@rocket.chat/core-services';
 
 import { settings } from '../../../settings/server';
 import { deleteUser } from '../functions';
