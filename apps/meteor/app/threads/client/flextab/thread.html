--- conflicted
+++ resolved
@@ -2,37 +2,23 @@
 	<section class="contextual-bar__content flex-tab threads dropzone {{dragAndDrop}} {{hideUsername}}">
 		<div class="dropzone-overlay {{isDropzoneDisabled}} background-transparent-darkest color-content-background-color">{{_ dragAndDropLabel}}</div>
 		<div class="thread-list js-scroll-thread">
-<<<<<<< HEAD
-			<ul class="thread" style="{{threadListStyle}}">
-				{{#with messageContext}}
+			<ul class="thread">
+				{{#with _messageContext}}
 					{{#if isLoading}}
 						<li class="load-more">
 							{{> loading}}
 						</li>
 					{{else}}
 						{{# if $eq (preference 'useLegacyMessageTemplate') true}}
-							{{> message groupable=false hideRoles=true msg=mainMessage room=room subscription=subscription settings=settings customClass="thread-message" templatePrefix='thread-' customClass="thread-main" u=u ignored=false shouldCollapseReplies=true}}
+							{{#if mainMessage }}
+								{{> message groupable=false hideRoles=true msg=mainMessage room=room subscription=subscription settings=settings templatePrefix='thread-' customClass=customClassMain u=u ignored=false shouldCollapseReplies=true chatContext=chatContext messageContext=messageContext}}
+							{{/if}}
 							{{#each msg in messages}}
-								{{> message hideRoles=true msg=msg room=room shouldCollapseReplies=true subscription=subscription settings=settings templatePrefix='thread-' u=u context="threads"}}
+								{{> message hideRoles=true msg=msg room=room shouldCollapseReplies=true subscription=subscription settings=settings templatePrefix='thread-' customClass=(customClass msg)  u=u context="threads"  chatContext=chatContext messageContext=messageContext}}
 							{{/each}}
 						{{else}}
 							{{> ThreadMessageList rid=rid tmid=tmid }}
 						{{/if}}
-=======
-			<ul class="thread">
-				{{#with _messageContext}}
-				{{#if isLoading}}
-					<li class="load-more">
-						{{> loading}}
-					</li>
-				{{else}}
-						{{#if mainMessage }}
-							{{> message groupable=false hideRoles=true msg=mainMessage room=room subscription=subscription settings=settings templatePrefix='thread-' customClass=customClassMain u=u ignored=false shouldCollapseReplies=true chatContext=chatContext messageContext=messageContext}}
-						{{/if}}
-						{{#each msg in messages}}
-							{{> message hideRoles=true msg=msg room=room shouldCollapseReplies=true subscription=subscription settings=settings templatePrefix='thread-' customClass=(customClass msg)  u=u context="threads"  chatContext=chatContext messageContext=messageContext}}
-						{{/each}}
->>>>>>> 557708a9
 					{{/if}}
 				{{/with}}
 			</ul>
