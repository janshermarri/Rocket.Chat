<<<<<<< HEAD
import { LivechatCustomField, LivechatVisitors } from '@rocket.chat/models';
=======
import { LivechatContacts, LivechatCustomField, LivechatVisitors } from '@rocket.chat/models';
>>>>>>> fad7f974
import {
	isPOSTOmnichannelContactsProps,
	isPOSTUpdateOmnichannelContactsProps,
	isGETOmnichannelContactsProps,
<<<<<<< HEAD
	isGETOmnichannelContactsSearchProps,
=======
>>>>>>> fad7f974
} from '@rocket.chat/rest-typings';
import { escapeRegExp } from '@rocket.chat/string-helpers';
import { Match, check } from 'meteor/check';
import { Meteor } from 'meteor/meteor';

import { API } from '../../../../api/server';
import { getPaginationItems } from '../../../../api/server/helpers/getPaginationItems';
import { Contacts, createContact, updateContact, getContactById, getContacts } from '../../lib/Contacts';

API.v1.addRoute(
	'omnichannel/contact',
	{
		authRequired: true,
		permissionsRequired: ['view-l-room'],
	},
	{
		async post() {
			check(this.bodyParams, {
				_id: Match.Maybe(String),
				token: String,
				name: String,
				email: Match.Maybe(String),
				phone: Match.Maybe(String),
				username: Match.Maybe(String),
				customFields: Match.Maybe(Object),
				contactManager: Match.Maybe({
					username: String,
				}),
			});

			const contact = await Contacts.registerContact(this.bodyParams);

			return API.v1.success({ contact });
		},
		async get() {
			check(this.queryParams, {
				contactId: String,
			});

			const contact = await LivechatVisitors.findOneEnabledById(this.queryParams.contactId);

			return API.v1.success({ contact });
		},
	},
);

API.v1.addRoute(
	'omnichannel/contact.search',
	{
		authRequired: true,
		permissionsRequired: ['view-l-room'],
	},
	{
		async get() {
			check(this.queryParams, {
				email: Match.Maybe(String),
				phone: Match.Maybe(String),
				custom: Match.Maybe(String),
			});
			const { email, phone, custom } = this.queryParams;

			let customCF: { [k: string]: string } = {};
			try {
				customCF = custom && JSON.parse(custom);
			} catch (e) {
				throw new Meteor.Error('error-invalid-params-custom');
			}

			if (!email && !phone && !Object.keys(customCF).length) {
				throw new Meteor.Error('error-invalid-params');
			}

			const foundCF = await (async () => {
				if (!custom) {
					return {};
				}

				const cfIds = Object.keys(customCF);

				const customFields = await LivechatCustomField.findMatchingCustomFieldsByIds(cfIds, 'visitor', true, {
					projection: { _id: 1 },
				}).toArray();

				return Object.fromEntries(customFields.map(({ _id }) => [`livechatData.${_id}`, new RegExp(escapeRegExp(customCF[_id]), 'i')]));
			})();

			const contact = await LivechatVisitors.findOneByEmailAndPhoneAndCustomField(email, phone, foundCF);
			return API.v1.success({ contact });
		},
	},
);

API.v1.addRoute(
	'omnichannel/contacts',
	{ authRequired: true, permissionsRequired: ['create-livechat-contact'], validateParams: isPOSTOmnichannelContactsProps },
	{
		async post() {
			if (process.env.TEST_MODE?.toUpperCase() !== 'TRUE') {
				throw new Meteor.Error('error-not-allowed', 'This endpoint is only allowed in test mode');
			}
			const contactId = await createContact({ ...this.bodyParams, unknown: false });

			return API.v1.success({ contactId });
		},
	},
);

API.v1.addRoute(
	'omnichannel/contacts.update',
	{ authRequired: true, permissionsRequired: ['update-livechat-contact'], validateParams: isPOSTUpdateOmnichannelContactsProps },
	{
		async post() {
			if (process.env.TEST_MODE?.toUpperCase() !== 'TRUE') {
				throw new Meteor.Error('error-not-allowed', 'This endpoint is only allowed in test mode');
			}

			const contact = await updateContact({ ...this.bodyParams });

			return API.v1.success({ contact });
		},
	},
);

API.v1.addRoute(
	'omnichannel/contacts.get',
	{ authRequired: true, permissionsRequired: ['view-livechat-contact'], validateParams: isGETOmnichannelContactsProps },
	{
		async get() {
			if (process.env.TEST_MODE?.toUpperCase() !== 'TRUE') {
				throw new Meteor.Error('error-not-allowed', 'This endpoint is only allowed in test mode');
			}
<<<<<<< HEAD
			const contact = await getContactById(this.queryParams.contactId);
=======
			const contact = await LivechatContacts.findOneById(this.queryParams.contactId);
>>>>>>> fad7f974

			return API.v1.success({ contact });
		},
	},
<<<<<<< HEAD
);

API.v1.addRoute(
	'omnichannel/contacts.search',
	{ authRequired: true, permissionsRequired: ['view-livechat-contact'], validateParams: isGETOmnichannelContactsSearchProps },
	{
		async get() {
			const { searchText } = this.queryParams;
			const { offset, count } = await getPaginationItems(this.queryParams);
			const { sort } = await this.parseJsonQuery();

			const result = await getContacts({ searchText, offset, count, sort });

			return API.v1.success(result);
		},
	},
=======
>>>>>>> fad7f974
);<|MERGE_RESOLUTION|>--- conflicted
+++ resolved
@@ -1,16 +1,9 @@
-<<<<<<< HEAD
-import { LivechatCustomField, LivechatVisitors } from '@rocket.chat/models';
-=======
 import { LivechatContacts, LivechatCustomField, LivechatVisitors } from '@rocket.chat/models';
->>>>>>> fad7f974
 import {
 	isPOSTOmnichannelContactsProps,
 	isPOSTUpdateOmnichannelContactsProps,
 	isGETOmnichannelContactsProps,
-<<<<<<< HEAD
 	isGETOmnichannelContactsSearchProps,
-=======
->>>>>>> fad7f974
 } from '@rocket.chat/rest-typings';
 import { escapeRegExp } from '@rocket.chat/string-helpers';
 import { Match, check } from 'meteor/check';
@@ -18,7 +11,7 @@
 
 import { API } from '../../../../api/server';
 import { getPaginationItems } from '../../../../api/server/helpers/getPaginationItems';
-import { Contacts, createContact, updateContact, getContactById, getContacts } from '../../lib/Contacts';
+import { Contacts, createContact, updateContact, getContacts } from '../../lib/Contacts';
 
 API.v1.addRoute(
 	'omnichannel/contact',
@@ -142,16 +135,11 @@
 			if (process.env.TEST_MODE?.toUpperCase() !== 'TRUE') {
 				throw new Meteor.Error('error-not-allowed', 'This endpoint is only allowed in test mode');
 			}
-<<<<<<< HEAD
-			const contact = await getContactById(this.queryParams.contactId);
-=======
 			const contact = await LivechatContacts.findOneById(this.queryParams.contactId);
->>>>>>> fad7f974
 
 			return API.v1.success({ contact });
 		},
 	},
-<<<<<<< HEAD
 );
 
 API.v1.addRoute(
@@ -168,6 +156,4 @@
 			return API.v1.success(result);
 		},
 	},
-=======
->>>>>>> fad7f974
 );