--- conflicted
+++ resolved
@@ -53,61 +53,47 @@
 				);
 			}
 
-<<<<<<< HEAD
-			if (customFields && Array.isArray(customFields)) {
-				for await (const field of customFields) {
-					const customField = await LivechatCustomField.findOneById(field.key);
-					if (!customField) {
-						continue;
-					}
-					const { key, value, overwrite } = field;
-					if (customField.scope === 'visitor' && !(await VisitorsRaw.updateLivechatDataByToken(token, key, value, overwrite))) {
-						return API.v1.failure();
-					}
+			if (customFields && Array.isArray(customFields) && customFields.length > 0) {
+				const keys = customFields.map((field) => field.key);
+				const errors: string[] = [];
+
+				const processedKeys = await Promise.all(
+					await LivechatCustomField.findByIdsAndScope<Pick<ILivechatCustomField, '_id'>>(keys, 'visitor', {
+						projection: { _id: 1 },
+					})
+						.map(async (field) => {
+							const customField = customFields.find((f) => f.key === field._id);
+							if (!customField) {
+								return;
+							}
+
+							const { key, value, overwrite } = customField;
+							// TODO: Change this to Bulk update
+							if (!(await VisitorsRaw.updateLivechatDataByToken(token, key, value, overwrite))) {
+								errors.push(key);
+							}
+
+							return key;
+						})
+						.toArray(),
+				);
+
+				if (processedKeys.length !== keys.length) {
+					LivechatTyped.logger.warn({
+						msg: 'Some custom fields were not processed',
+						visitorId,
+						missingKeys: keys.filter((key) => !processedKeys.includes(key)),
+					});
 				}
-=======
-		if (customFields && Array.isArray(customFields) && customFields.length > 0) {
-			const keys = customFields.map((field) => field.key);
-			const errors: string[] = [];
-
-			const processedKeys = await Promise.all(
-				await LivechatCustomField.findByIdsAndScope<Pick<ILivechatCustomField, '_id'>>(keys, 'visitor', {
-					projection: { _id: 1 },
-				})
-					.map(async (field) => {
-						const customField = customFields.find((f) => f.key === field._id);
-						if (!customField) {
-							return;
-						}
-
-						const { key, value, overwrite } = customField;
-						// TODO: Change this to Bulk update
-						if (!(await VisitorsRaw.updateLivechatDataByToken(token, key, value, overwrite))) {
-							errors.push(key);
-						}
-
-						return key;
-					})
-					.toArray(),
-			);
-
-			if (processedKeys.length !== keys.length) {
-				LivechatTyped.logger.warn({
-					msg: 'Some custom fields were not processed',
-					visitorId,
-					missingKeys: keys.filter((key) => !processedKeys.includes(key)),
-				});
-			}
-
-			if (errors.length > 0) {
-				LivechatTyped.logger.error({
-					msg: 'Error updating custom fields',
-					visitorId,
-					errors,
-				});
-				throw new Error('error-updating-custom-fields');
-			}
->>>>>>> c4e58afd
+
+				if (errors.length > 0) {
+					LivechatTyped.logger.error({
+						msg: 'Error updating custom fields',
+						visitorId,
+						errors,
+					});
+					throw new Error('error-updating-custom-fields');
+				}
 
 				visitor = await VisitorsRaw.findOneEnabledById(visitorId, {});
 			}
