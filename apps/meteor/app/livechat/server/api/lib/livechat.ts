import type {
	ILivechatAgent,
	ILivechatDepartment,
	ILivechatTrigger,
	ILivechatVisitor,
	IOmnichannelRoom,
	SelectedAgent,
} from '@rocket.chat/core-typings';
import { License } from '@rocket.chat/license';
import { EmojiCustom, LivechatTrigger, LivechatVisitors, LivechatRooms, LivechatDepartment } from '@rocket.chat/models';
import { Random } from '@rocket.chat/random';
import { Meteor } from 'meteor/meteor';

import { callbacks } from '../../../../../lib/callbacks';
import { i18n } from '../../../../../server/lib/i18n';
import { normalizeAgent } from '../../lib/Helper';
import { Livechat as LivechatTyped } from '../../lib/LivechatTyped';

export function online(department: string, skipSettingCheck = false, skipFallbackCheck = false): Promise<boolean> {
	return LivechatTyped.online(department, skipSettingCheck, skipFallbackCheck);
}

async function findTriggers(): Promise<Pick<ILivechatTrigger, '_id' | 'actions' | 'conditions' | 'runOnce'>[]> {
	const triggers = await LivechatTrigger.findEnabled().toArray();
	const hasLicense = License.hasModule('livechat-enterprise');
	const premiumActions = ['use-external-service'];

	return triggers
		.filter(({ actions }) => hasLicense || actions.some((c) => !premiumActions.includes(c.name)))
		.map(({ _id, actions, conditions, runOnce }) => ({
			_id,
			actions,
			conditions,
			runOnce,
		}));
}

async function findDepartments(
	businessUnit?: string,
): Promise<Pick<ILivechatDepartment, '_id' | 'name' | 'showOnRegistration' | 'showOnOfflineForm'>[]> {
	// TODO: check this function usage
	return (
		await (
			await LivechatDepartment.findEnabledWithAgentsAndBusinessUnit(businessUnit, {
				_id: 1,
				name: 1,
				showOnRegistration: 1,
				showOnOfflineForm: 1,
			})
		).toArray()
	).map(({ _id, name, showOnRegistration, showOnOfflineForm }) => ({
		_id,
		name,
		showOnRegistration,
		showOnOfflineForm,
	}));
}

export function findGuest(token: string): Promise<ILivechatVisitor | null> {
	return LivechatVisitors.getVisitorByToken(token, {
		projection: {
			name: 1,
			username: 1,
			token: 1,
			visitorEmails: 1,
			department: 1,
			activity: 1,
		},
	});
}

export async function findRoom(token: string, rid?: string): Promise<IOmnichannelRoom | null> {
	const fields = {
		t: 1,
		departmentId: 1,
		servedBy: 1,
		open: 1,
		v: 1,
		ts: 1,
	};

	if (!rid) {
		return LivechatRooms.findOneByVisitorToken(token, fields);
	}

	return LivechatRooms.findOneByIdAndVisitorToken(rid, token, fields);
}

export async function findOpenRoom(token: string, departmentId?: string): Promise<IOmnichannelRoom | undefined> {
	const options = {
		projection: {
			departmentId: 1,
			servedBy: 1,
			open: 1,
			callStatus: 1,
		},
	};

	const extraQuery = await callbacks.run('livechat.applyRoomRestrictions', {});
	const rooms = departmentId
		? await LivechatRooms.findOpenByVisitorTokenAndDepartmentId(token, departmentId, options, extraQuery).toArray()
		: await LivechatRooms.findOpenByVisitorToken(token, options, extraQuery).toArray();
	if (rooms && rooms.length > 0) {
		return rooms[0];
	}
}
export function getRoom({
	guest,
	rid,
	roomInfo,
	agent,
	extraParams,
}: {
	guest: ILivechatVisitor;
	rid: string;
	roomInfo: {
		source?: IOmnichannelRoom['source'];
	};
	agent?: SelectedAgent;
	extraParams?: Record<string, any>;
}): Promise<{ room: IOmnichannelRoom; newRoom: boolean }> {
	const token = guest?.token;

	const message = {
		_id: Random.id(),
		rid,
		msg: '',
		token,
		ts: new Date(),
	};

	return LivechatTyped.getRoom(guest, message, roomInfo, agent, extraParams);
}

export async function findAgent(agentId?: string): Promise<void | { hiddenInfo: boolean } | ILivechatAgent> {
	return normalizeAgent(agentId);
}

export function normalizeHttpHeaderData(headers: Record<string, string | string[] | undefined> = {}): {
	httpHeaders: Record<string, string | string[] | undefined>;
} {
	const httpHeaders = Object.assign({}, headers);
	return { httpHeaders };
}

export async function settings({ businessUnit = '' }: { businessUnit?: string } = {}): Promise<Record<string, string | number | any>> {
	// Putting this ugly conversion while we type the livechat service
	const initSettings = await LivechatTyped.getInitSettings();
	const triggers = await findTriggers();
	const departments = await findDepartments(businessUnit);
	const sound = `${Meteor.absoluteUrl()}sounds/chime.mp3`;
	const emojis = await EmojiCustom.find().toArray();
	return {
		enabled: initSettings.Livechat_enabled,
		settings: {
			registrationForm: initSettings.Livechat_registration_form,
			allowSwitchingDepartments: initSettings.Livechat_allow_switching_departments,
			nameFieldRegistrationForm: initSettings.Livechat_name_field_registration_form,
			emailFieldRegistrationForm: initSettings.Livechat_email_field_registration_form,
			displayOfflineForm: initSettings.Livechat_display_offline_form,
			videoCall: initSettings.Omnichannel_call_provider === 'default-provider',
			fileUpload: initSettings.Livechat_fileupload_enabled && initSettings.FileUpload_Enabled,
			language: initSettings.Language,
			transcript: initSettings.Livechat_enable_transcript,
			historyMonitorType: initSettings.Livechat_history_monitor_type,
			forceAcceptDataProcessingConsent: initSettings.Livechat_force_accept_data_processing_consent,
			showConnecting: initSettings.Livechat_Show_Connecting,
			agentHiddenInfo: initSettings.Livechat_show_agent_info === false,
			clearLocalStorageWhenChatEnded: initSettings.Livechat_clear_local_storage_when_chat_ended,
			limitTextLength:
				initSettings.Livechat_enable_message_character_limit &&
				(initSettings.Livechat_message_character_limit || initSettings.Message_MaxAllowedSize),
<<<<<<< HEAD
			livechatLogo: initSettings.Assets_livechat_widget_logo,
			hideWatermark: initSettings.Livechat_hide_watermark || false,
=======
			hiddenSystemMessages: initSettings.Livechat_hide_system_messages,
>>>>>>> 00997b02
		},
		theme: {
			title: initSettings.Livechat_title,
			color: initSettings.Livechat_title_color,
			offlineTitle: initSettings.Livechat_offline_title,
			offlineColor: initSettings.Livechat_offline_title_color,
			position: initSettings.Livechat_widget_position || 'right',
			background: initSettings.Livechat_background,
			actionLinks: {
				webrtc: [
					{
						actionLinksAlignment: 'flex-start',
						i18nLabel: 'Join_call',
						label: i18n.t('Join_call'),
						method_id: 'joinLivechatWebRTCCall',
					},
					{
						i18nLabel: 'End_call',
						label: i18n.t('End_call'),
						method_id: 'endLivechatWebRTCCall',
						danger: true,
					},
				],
				jitsi: [
					{ icon: 'icon-videocam', i18nLabel: 'Accept' },
					{ icon: 'icon-cancel', i18nLabel: 'Decline' },
				],
			},
		},
		messages: {
			offlineMessage: initSettings.Livechat_offline_message,
			offlineSuccessMessage: initSettings.Livechat_offline_success_message,
			offlineUnavailableMessage: initSettings.Livechat_offline_form_unavailable,
			conversationFinishedMessage: initSettings.Livechat_conversation_finished_message,
			conversationFinishedText: initSettings.Livechat_conversation_finished_text,
			transcriptMessage: initSettings.Livechat_transcript_message,
			registrationFormMessage: initSettings.Livechat_registration_form_message,
			dataProcessingConsentText: initSettings.Livechat_data_processing_consent_text,
		},
		survey: {
			items: ['satisfaction', 'agentKnowledge', 'agentResposiveness', 'agentFriendliness'],
			values: ['1', '2', '3', '4', '5'],
		},
		triggers,
		departments,
		resources: {
			sound,
			emojis,
		},
	};
}

export async function getExtraConfigInfo(room?: IOmnichannelRoom): Promise<any> {
	return callbacks.run('livechat.onLoadConfigApi', { room });
}

// TODO: please forgive me for this. Still finding the good types for these callbacks
export function onCheckRoomParams(params: any): Promise<unknown> {
	return callbacks.run('livechat.onCheckRoomApiParams', params);
}<|MERGE_RESOLUTION|>--- conflicted
+++ resolved
@@ -170,12 +170,9 @@
 			limitTextLength:
 				initSettings.Livechat_enable_message_character_limit &&
 				(initSettings.Livechat_message_character_limit || initSettings.Message_MaxAllowedSize),
-<<<<<<< HEAD
 			livechatLogo: initSettings.Assets_livechat_widget_logo,
 			hideWatermark: initSettings.Livechat_hide_watermark || false,
-=======
 			hiddenSystemMessages: initSettings.Livechat_hide_system_messages,
->>>>>>> 00997b02
 		},
 		theme: {
 			title: initSettings.Livechat_title,
