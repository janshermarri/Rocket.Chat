--- conflicted
+++ resolved
@@ -11,34 +11,6 @@
 
 const wasAgent = (user: Pick<IUser, 'roles'> | null) => user?.roles?.includes('livechat-agent');
 const isAgent = (user: Pick<IUser, 'roles'> | null) => user?.roles?.includes('livechat-agent');
-<<<<<<< HEAD
-
-const handleAgentUpdated = async (userData: IAfterSaveUserProps) => {
-	const {
-		user: { _id: userId, username },
-		user: newUser,
-		oldUser,
-	} = userData;
-
-	if (wasAgent(oldUser) && !isAgent(newUser)) {
-		callbackLogger.debug('Removing agent', userId);
-		await Livechat.removeAgent(username);
-	}
-
-	if (!wasAgent(oldUser) && isAgent(newUser)) {
-		callbackLogger.debug('Adding agent', userId);
-		await Livechat.addAgent(username);
-	}
-};
-
-const handleDeactivateUser = async (user: IUser) => {
-	if (wasAgent(user)) {
-		callbackLogger.debug('Removing agent', user._id);
-		await Livechat.removeAgent(user.username);
-	}
-};
-
-=======
 
 const handleAgentUpdated = async (userData: IAfterSaveUserProps) => {
 	const { user: newUser, oldUser } = userData;
@@ -66,7 +38,6 @@
 	}
 };
 
->>>>>>> d3c4ef1e
 const handleActivateUser = async (user: IUser) => {
 	if (isAgent(user)) {
 		callbackLogger.debug('Adding agent', user._id);
@@ -74,11 +45,8 @@
 	}
 };
 
-<<<<<<< HEAD
-=======
 callbacks.add('afterCreateUser', handleAgentCreated, callbacks.priority.LOW, 'livechat-after-create-user-update-agent');
 
->>>>>>> d3c4ef1e
 callbacks.add('afterSaveUser', handleAgentUpdated, callbacks.priority.LOW, 'livechat-after-save-user-update-agent');
 
 callbacks.add('afterDeactivateUser', handleDeactivateUser, callbacks.priority.LOW, 'livechat-after-deactivate-user-remove-agent');
