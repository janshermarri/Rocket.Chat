import type { IOmnichannelRoom, IMessage, IBusinessHourWorkHour, ILivechatDepartment } from '@rocket.chat/core-typings';
import { isOmnichannelRoom } from '@rocket.chat/core-typings';
import { LivechatBusinessHours, LivechatDepartment, Messages, LivechatRooms } from '@rocket.chat/models';
import moment from 'moment';

import { callbacks } from '../../../../lib/callbacks';
import { settings } from '../../../settings/server';
import { businessHourManager } from '../business-hour';
import type { CloseRoomParams } from '../lib/localTypes';

export const getSecondsWhenOfficeHoursIsDisabled = (room: IOmnichannelRoom, agentLastMessage: IMessage) =>
	moment(new Date(room.closedAt || new Date())).diff(moment(new Date(agentLastMessage.ts)), 'seconds');

export const parseDays = (
	acc: Record<string, { start: { day: string; time: string }; finish: { day: string; time: string }; open: boolean }>,
	day: IBusinessHourWorkHour,
) => {
	acc[day.day] = {
		start: { day: day.start.utc.dayOfWeek, time: day.start.utc.time },
		finish: { day: day.finish.utc.dayOfWeek, time: day.finish.utc.time },
		open: day.open,
	};
	return acc;
};

export const getSecondsSinceLastAgentResponse = async (room: IOmnichannelRoom, agentLastMessage: IMessage) => {
	if (!settings.get('Livechat_enable_business_hours')) {
		return getSecondsWhenOfficeHoursIsDisabled(room, agentLastMessage);
	}
	let officeDays;
	const department = room.departmentId
		? await LivechatDepartment.findOneById<Pick<ILivechatDepartment, 'businessHourId'>>(room.departmentId, {
				projection: { businessHourId: 1 },
		  })
		: null;
	if (department?.businessHourId) {
		const businessHour = await LivechatBusinessHours.findOneById(department.businessHourId);
		if (!businessHour) {
			return getSecondsWhenOfficeHoursIsDisabled(room, agentLastMessage);
		}

		officeDays = (await businessHourManager.getBusinessHour(businessHour._id, businessHour.type))?.workHours.reduce(parseDays, {});
	} else {
		officeDays = (await businessHourManager.getBusinessHour())?.workHours.reduce(parseDays, {});
	}

	// Empty object we assume invalid config
	if (!officeDays || !Object.keys(officeDays).length) {
		return getSecondsWhenOfficeHoursIsDisabled(room, agentLastMessage);
	}

	let totalSeconds = 0;
	const endOfConversation = moment.utc(new Date(room.closedAt || new Date()));
	const startOfInactivity = moment.utc(new Date(agentLastMessage.ts));
	const daysOfInactivity = endOfConversation.clone().startOf('day').diff(startOfInactivity.clone().startOf('day'), 'days');
	const inactivityDay = moment.utc(new Date(agentLastMessage.ts));

	for (let index = 0; index <= daysOfInactivity; index++) {
		const today = inactivityDay.clone().format('dddd');
		const officeDay = officeDays[today];
<<<<<<< HEAD
=======
		// Config doesnt have data for this day, we skip day
>>>>>>> 4dc145f1
		if (!officeDay) {
			inactivityDay.add(1, 'days');
			continue;
		}
<<<<<<< HEAD
		if (!officeDay.open) {
			inactivityDay.add(1, 'days');
			continue;
		}
		if (!officeDay?.start?.time || !officeDay?.finish?.time) {
			inactivityDay.add(1, 'days');
			continue;
=======
		const startTodaysOfficeHour = moment(`${officeDay.start.day}:${officeDay.start.time}`, 'dddd:HH:mm').add(index, 'days');
		const endTodaysOfficeHour = moment(`${officeDay.finish.day}:${officeDay.finish.time}`, 'dddd:HH:mm').add(index, 'days');
		if (officeDays[today].open) {
			const firstDayOfInactivity = startOfInactivity.clone().format('D') === inactivityDay.clone().format('D');
			const lastDayOfInactivity = endOfConversation.clone().format('D') === inactivityDay.clone().format('D');

			if (!firstDayOfInactivity && !lastDayOfInactivity) {
				totalSeconds += endTodaysOfficeHour.clone().diff(startTodaysOfficeHour, 'seconds');
			} else {
				const end = endOfConversation.isBefore(endTodaysOfficeHour) ? endOfConversation : endTodaysOfficeHour;
				const start = firstDayOfInactivity ? inactivityDay : startTodaysOfficeHour;
				totalSeconds += end.clone().diff(start, 'seconds');
			}
>>>>>>> 4dc145f1
		}

		const [officeStartHour, officeStartMinute] = officeDay.start.time.split(':');
		const [officeCloseHour, officeCloseMinute] = officeDay.finish.time.split(':');
		// We should only take in consideration the time where the office is open and the conversation was inactive
		const todayStartOfficeHours = inactivityDay
			.clone()
			.set({ hour: parseInt(officeStartHour, 10), minute: parseInt(officeStartMinute, 10) });
		const todayEndOfficeHours = inactivityDay.clone().set({ hour: parseInt(officeCloseHour, 10), minute: parseInt(officeCloseMinute, 10) });

		// 1: Room was inactive the whole day, we add the whole time BH is inactive
		if (startOfInactivity.isBefore(todayStartOfficeHours) && endOfConversation.isAfter(todayEndOfficeHours)) {
			totalSeconds += todayEndOfficeHours.diff(todayStartOfficeHours, 'seconds');
		}

		// 2: Room was inactive before start but was closed before end of BH, we add the inactive time
		if (startOfInactivity.isBefore(todayStartOfficeHours) && endOfConversation.isBefore(todayEndOfficeHours)) {
			totalSeconds += endOfConversation.diff(todayStartOfficeHours, 'seconds');
		}

		// 3: Room was inactive after start and ended after end of BH, we add the inactive time
		if (startOfInactivity.isAfter(todayStartOfficeHours) && endOfConversation.isAfter(todayEndOfficeHours)) {
			totalSeconds += todayEndOfficeHours.diff(startOfInactivity, 'seconds');
		}

		// 4: Room was inactive after start and before end of BH, we add the inactive time
		if (startOfInactivity.isAfter(todayStartOfficeHours) && endOfConversation.isBefore(todayEndOfficeHours)) {
			totalSeconds += endOfConversation.diff(startOfInactivity, 'seconds');
		}

		inactivityDay.add(1, 'days');
	}
	return totalSeconds;
};

export const onCloseRoom = async (params: { room: IOmnichannelRoom; options: CloseRoomParams['options'] }) => {
	const { room } = params;

	if (!isOmnichannelRoom(room)) {
		return params;
	}

	const closedByAgent = room.closer !== 'visitor';
	const wasTheLastMessageSentByAgent = room.lastMessage && !room.lastMessage.token;
	if (!closedByAgent || !wasTheLastMessageSentByAgent) {
		return params;
	}

	if (!room.v?.lastMessageTs) {
		return params;
	}

	const agentLastMessage = await Messages.findAgentLastMessageByVisitorLastMessageTs(room._id, room.v.lastMessageTs);
	if (!agentLastMessage) {
		return params;
	}
	const secondsSinceLastAgentResponse = await getSecondsSinceLastAgentResponse(room, agentLastMessage);
	await LivechatRooms.setVisitorInactivityInSecondsById(room._id, secondsSinceLastAgentResponse);

	return params;
};

callbacks.add('livechat.closeRoom', onCloseRoom, callbacks.priority.HIGH, 'process-room-abandonment');<|MERGE_RESOLUTION|>--- conflicted
+++ resolved
@@ -58,37 +58,20 @@
 	for (let index = 0; index <= daysOfInactivity; index++) {
 		const today = inactivityDay.clone().format('dddd');
 		const officeDay = officeDays[today];
-<<<<<<< HEAD
-=======
-		// Config doesnt have data for this day, we skip day
->>>>>>> 4dc145f1
+
 		if (!officeDay) {
 			inactivityDay.add(1, 'days');
 			continue;
 		}
-<<<<<<< HEAD
+
 		if (!officeDay.open) {
 			inactivityDay.add(1, 'days');
 			continue;
 		}
+
 		if (!officeDay?.start?.time || !officeDay?.finish?.time) {
 			inactivityDay.add(1, 'days');
 			continue;
-=======
-		const startTodaysOfficeHour = moment(`${officeDay.start.day}:${officeDay.start.time}`, 'dddd:HH:mm').add(index, 'days');
-		const endTodaysOfficeHour = moment(`${officeDay.finish.day}:${officeDay.finish.time}`, 'dddd:HH:mm').add(index, 'days');
-		if (officeDays[today].open) {
-			const firstDayOfInactivity = startOfInactivity.clone().format('D') === inactivityDay.clone().format('D');
-			const lastDayOfInactivity = endOfConversation.clone().format('D') === inactivityDay.clone().format('D');
-
-			if (!firstDayOfInactivity && !lastDayOfInactivity) {
-				totalSeconds += endTodaysOfficeHour.clone().diff(startTodaysOfficeHour, 'seconds');
-			} else {
-				const end = endOfConversation.isBefore(endTodaysOfficeHour) ? endOfConversation : endTodaysOfficeHour;
-				const start = firstDayOfInactivity ? inactivityDay : startTodaysOfficeHour;
-				totalSeconds += end.clone().diff(start, 'seconds');
-			}
->>>>>>> 4dc145f1
 		}
 
 		const [officeStartHour, officeStartMinute] = officeDay.start.time.split(':');
