import { isMessageFromVisitor } from '@rocket.chat/core-typings';
import { LivechatRooms } from '@rocket.chat/models';

import { callbacks } from '../../../../lib/callbacks';

callbacks.add(
	'afterOmnichannelSaveMessage',
<<<<<<< HEAD
	async (message, { room }) => {
		if (message.t) {
			return message;
		}
		if (!isMessageFromVisitor(message)) {
=======
	async (message, { roomUpdater }) => {
		if (message.t || !isMessageFromVisitor(message)) {
>>>>>>> cf778f16
			return message;
		}

		await LivechatRooms.getVisitorLastMessageTsUpdateQueryByRoomId(message.ts, roomUpdater);

		return message;
	},
	callbacks.priority.HIGH,
	'save-last-visitor-message-timestamp',
);<|MERGE_RESOLUTION|>--- conflicted
+++ resolved
@@ -5,16 +5,8 @@
 
 callbacks.add(
 	'afterOmnichannelSaveMessage',
-<<<<<<< HEAD
-	async (message, { room }) => {
-		if (message.t) {
-			return message;
-		}
-		if (!isMessageFromVisitor(message)) {
-=======
 	async (message, { roomUpdater }) => {
 		if (message.t || !isMessageFromVisitor(message)) {
->>>>>>> cf778f16
 			return message;
 		}
 
