--- conflicted
+++ resolved
@@ -28,11 +28,8 @@
 import { createLivechatRoom, createLivechatInquiry, allowAgentSkipQueue } from './Helper';
 import { Livechat } from './LivechatTyped';
 import { RoutingManager } from './RoutingManager';
-<<<<<<< HEAD
 import { shouldTriggerVerificationApp } from './contacts/shouldTriggerVerificationApp';
-=======
 import { getOnlineAgents } from './getOnlineAgents';
->>>>>>> fd5e54f6
 import { getInquirySortMechanismSetting } from './settings';
 
 const logger = new Logger('QueueManager');
