--- conflicted
+++ resolved
@@ -1,4 +1,3 @@
-<<<<<<< HEAD
 import type {
 	ILivechatContact,
 	ILivechatContactChannel,
@@ -7,9 +6,6 @@
 	IOmnichannelRoom,
 	IUser,
 } from '@rocket.chat/core-typings';
-=======
-import type { ILivechatContactChannel, ILivechatCustomField, ILivechatVisitor, IOmnichannelRoom, IUser } from '@rocket.chat/core-typings';
->>>>>>> eaf9c8d2
 import {
 	LivechatVisitors,
 	Users,
@@ -56,7 +52,6 @@
 	channels?: ILivechatContactChannel[];
 };
 
-<<<<<<< HEAD
 type UpdateContactParams = {
 	contactId: string;
 	name?: string;
@@ -67,8 +62,6 @@
 	channels?: ILivechatContactChannel[];
 };
 
-=======
->>>>>>> eaf9c8d2
 export const Contacts = {
 	async registerContact({
 		token,
@@ -214,13 +207,7 @@
 
 	if (contactManager) {
 		const contactManagerUser = await Users.findOneAgentById<Pick<IUser, 'roles'>>(contactManager, { projection: { roles: 1 } });
-<<<<<<< HEAD
 		await validateContactManager(contactManagerUser);
-=======
-		if (!contactManagerUser) {
-			throw new Error('error-contact-manager-not-found');
-		}
->>>>>>> eaf9c8d2
 	}
 
 	const allowedCustomFields = await getAllowedCustomFields();
@@ -239,7 +226,6 @@
 	return insertedId;
 }
 
-<<<<<<< HEAD
 export async function updateContact(params: UpdateContactParams): Promise<ILivechatContact> {
 	const { contactId, name, emails, phones, customFields, contactManager, channels } = params;
 
@@ -264,8 +250,6 @@
 	return updatedContact;
 }
 
-=======
->>>>>>> eaf9c8d2
 async function getAllowedCustomFields(): Promise<ILivechatCustomField[]> {
 	return LivechatCustomField.findByScope(
 		'visitor',
@@ -300,13 +284,10 @@
 			}
 		}
 	}
-<<<<<<< HEAD
 }
 
 export async function validateContactManager(user: Pick<IUser, 'roles'> | null) {
 	if (!user) {
 		throw new Error('error-contact-manager-not-found');
 	}
-=======
->>>>>>> eaf9c8d2
 }