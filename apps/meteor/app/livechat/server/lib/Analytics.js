import { Logger } from '@rocket.chat/logger';
import { LivechatRooms } from '@rocket.chat/models';
import moment from 'moment-timezone';

import { callbacks } from '../../../../lib/callbacks';
import { secondsToHHMMSS } from '../../../../lib/utils/secondsToHHMMSS';
import { i18n } from '../../../../server/lib/i18n';
import { getTimezone } from '../../../utils/server/lib/getTimezone';

const HOURS_IN_DAY = 24;
const logger = new Logger('OmnichannelAnalytics');

async function* dayIterator(from, to) {
	const m = moment(from).startOf('day');
	while (m.diff(to, 'days') <= 0) {
		yield moment(m);
		m.add(1, 'days');
	}
}

async function* weekIterator(from, to, customDay, timezone) {
	const m = moment.tz(from, timezone).day(customDay);
	while (m.diff(to, 'weeks') <= 0) {
		yield moment(m);
		m.add(1, 'weeks');
	}
}

async function* hourIterator(day) {
	const m = moment(day).startOf('day');
	let passedHours = 0;
	while (passedHours < HOURS_IN_DAY) {
		yield moment(m);
		m.add(1, 'hours');
		passedHours++;
	}
}

<<<<<<< HEAD
const OverviewData = {
	/**
	 *
	 * @param {Map} map
	 *
	 * @return {String}
	 */
	getKeyHavingMaxValue(map, def) {
		let maxValue = 0;
		let maxKey = def; // default

		map.forEach((value, key) => {
			if (value > maxValue) {
				maxValue = value;
				maxKey = key;
			}
		});
=======
export const Analytics = {
	async getAgentOverviewData(options) {
		const { departmentId, utcOffset, daterange: { from: fDate, to: tDate } = {}, chartOptions: { name } = {} } = options;
		const timezone = getTimezone({ utcOffset });
		const from = moment.tz(fDate, 'YYYY-MM-DD', timezone).startOf('day').utc();
		const to = moment.tz(tDate, 'YYYY-MM-DD', timezone).endOf('day').utc();

		if (!(moment(from).isValid() && moment(to).isValid())) {
			logger.error('livechat:getAgentOverviewData => Invalid dates');
			return;
		}

		if (!this.AgentOverviewData[name]) {
			logger.error(`Method RocketChat.Livechat.Analytics.AgentOverviewData.${name} does NOT exist`);
			return;
		}
>>>>>>> e666487c

		return maxKey;
	},

	/**
	 *
	 * @param {Date} from
	 * @param {Date} to
	 *
	 * @returns {Array[Object]}
	 */
	async Conversations(from, to, departmentId, timezone, t = (v) => v, extraQuery) {
		// TODO: most calls to db here can be done in one single call instead of one per day/hour
		let totalConversations = 0; // Total conversations
		let openConversations = 0; // open conversations
		let totalMessages = 0; // total msgs
		const totalMessagesOnWeekday = new Map(); // total messages on weekdays i.e Monday, Tuesday...
		const totalMessagesInHour = new Map(); // total messages in hour 0, 1, ... 23 of weekday
		const days = to.diff(from, 'days') + 1; // total days

		const summarize =
			(m) =>
			({ metrics, msgs, onHold = false }) => {
				if (metrics && !metrics.chatDuration && !onHold) {
					openConversations++;
				}
				totalMessages += msgs;

				const weekday = m.format('dddd'); // @string: Monday, Tuesday ...
				totalMessagesOnWeekday.set(weekday, totalMessagesOnWeekday.has(weekday) ? totalMessagesOnWeekday.get(weekday) + msgs : msgs);
			};

<<<<<<< HEAD
		const m = moment.tz(from, timezone).startOf('day').utc();
		// eslint-disable-next-line no-unused-vars
		for await (const _ of Array(days).fill(0)) {
			const clonedDate = m.clone();
			const date = {
				gte: clonedDate,
				lt: m.add(1, 'days'),
			};
			// eslint-disable-next-line no-await-in-loop
			const result = await LivechatRooms.getAnalyticsBetweenDate(date, { departmentId }, extraQuery).toArray();
			totalConversations += result.length;

			result.forEach(summarize(clonedDate));
=======
		if (!(moment(from).isValid() && moment(to).isValid())) {
			logger.error('livechat:getAnalyticsChartData => Invalid dates');
			return;
>>>>>>> e666487c
		}

		const busiestDay = this.getKeyHavingMaxValue(totalMessagesOnWeekday, '-'); // returns key with max value

		// TODO: this code assumes the busiest day is the same every week, which may not be true
		// This means that for periods larger than 1 week, the busiest hour won't be the "busiest hour"
		// on the period, but the busiest hour on the busiest day. (sorry for busiest excess)
		// iterate through all busiestDay in given date-range and find busiest hour
		for await (const m of weekIterator(from, to, timezone)) {
			if (m < from) {
				continue;
			}

			for await (const h of hourIterator(m)) {
				const date = {
					gte: h.clone(),
					lt: h.add(1, 'hours'),
				};
				(await LivechatRooms.getAnalyticsBetweenDate(date, { departmentId }, extraQuery).toArray()).forEach(({ msgs }) => {
					const dayHour = h.format('H'); // @int : 0, 1, ... 23
					totalMessagesInHour.set(dayHour, totalMessagesInHour.has(dayHour) ? totalMessagesInHour.get(dayHour) + msgs : msgs);
				});
			}
		}

		const utcBusiestHour = this.getKeyHavingMaxValue(totalMessagesInHour, -1);
		const busiestHour = {
			to: utcBusiestHour >= 0 ? moment.utc().set({ hour: utcBusiestHour }).tz(timezone).format('hA') : '-',
			from: utcBusiestHour >= 0 ? moment.utc().set({ hour: utcBusiestHour }).subtract(1, 'hour').tz(timezone).format('hA') : '',
		};
		const onHoldConversations = await LivechatRooms.getOnHoldConversationsBetweenDate(from, to, departmentId, extraQuery);

		return [
			{
				title: 'Total_conversations',
				value: totalConversations,
			},
			{
				title: 'Open_conversations',
				value: openConversations,
			},
			{
				title: 'On_Hold_conversations',
				value: onHoldConversations,
			},
			{
				title: 'Total_messages',
				value: totalMessages,
			},
			{
				title: 'Busiest_day',
				value: t(busiestDay),
			},
			{
				title: 'Conversations_per_day',
				value: (totalConversations / days).toFixed(2),
			},
			{
				title: 'Busiest_time',
				value: `${busiestHour.from}${busiestHour.to ? `- ${busiestHour.to}` : ''}`,
			},
		];
	},

<<<<<<< HEAD
	/**
	 *
	 * @param {Date} from
	 * @param {Date} to
	 *
	 * @returns {Array[Object]}
	 */
	async Productivity(from, to, departmentId, extraQuery) {
		let avgResponseTime = 0;
		let firstResponseTime = 0;
		let avgReactionTime = 0;
		let count = 0;

		const date = {
			gte: from,
			lt: to.add(1, 'days'),
		};

		await LivechatRooms.getAnalyticsMetricsBetweenDate('l', date, { departmentId }, extraQuery).forEach(({ metrics }) => {
			if (metrics && metrics.response && metrics.reaction) {
				avgResponseTime += metrics.response.avg;
				firstResponseTime += metrics.response.ft;
				avgReactionTime += metrics.reaction.ft;
				count++;
			}
		});
=======
	async getAnalyticsOverviewData(options) {
		const { departmentId, utcOffset = 0, language, daterange: { from: fDate, to: tDate } = {}, analyticsOptions: { name } = {} } = options;
		const timezone = getTimezone({ utcOffset });
		const from = moment.tz(fDate, 'YYYY-MM-DD', timezone).startOf('day').utc();
		const to = moment.tz(tDate, 'YYYY-MM-DD', timezone).endOf('day').utc();

		if (!(moment(from).isValid() && moment(to).isValid())) {
			logger.error('livechat:getAnalyticsOverviewData => Invalid dates');
			return;
		}
>>>>>>> e666487c

		if (count) {
			avgResponseTime /= count;
			firstResponseTime /= count;
			avgReactionTime /= count;
		}

		const data = [
			{
				title: 'Avg_response_time',
				value: secondsToHHMMSS(avgResponseTime.toFixed(2)),
			},
			{
				title: 'Avg_first_response_time',
				value: secondsToHHMMSS(firstResponseTime.toFixed(2)),
			},
			{
				title: 'Avg_reaction_time',
				value: secondsToHHMMSS(avgReactionTime.toFixed(2)),
			},
		];

		return data;
	},
};

const ChartData = {
	/**
	 *
	 * @param {Object} date {gte: {Date}, lt: {Date}}
	 *
	 * @returns {Integer}
	 */
	Total_conversations(date, departmentId, extraQuery) {
		return LivechatRooms.getTotalConversationsBetweenDate('l', date, { departmentId }, extraQuery);
	},

	async Avg_chat_duration(date, departmentId, extraQuery) {
		let total = 0;
		let count = 0;

		await LivechatRooms.getAnalyticsMetricsBetweenDate('l', date, { departmentId }, extraQuery).forEach(({ metrics }) => {
			if (metrics && metrics.chatDuration) {
				total += metrics.chatDuration;
				count++;
			}
		});

		const avgCD = count ? total / count : 0;
		return Math.round(avgCD * 100) / 100;
	},

	async Total_messages(date, departmentId, extraQuery) {
		let total = 0;

		// we don't want to count visitor messages
		const extraFilter = { $lte: ['$token', null] };
		const allConversations = await LivechatRooms.getAnalyticsMetricsBetweenDateWithMessages(
			'l',
			date,
			{ departmentId },
			extraFilter,
			extraQuery,
		).toArray();
		allConversations.map(({ msgs }) => {
			if (msgs) {
				total += msgs;
			}
			return null;
		});

		return total;
	},

	/**
	 *
	 * @param {Object} date {gte: {Date}, lt: {Date}}
	 *
	 * @returns {Double}
	 */
	async Avg_first_response_time(date, departmentId, extraQuery) {
		let frt = 0;
		let count = 0;
		await LivechatRooms.getAnalyticsMetricsBetweenDate('l', date, { departmentId }, extraQuery).forEach(({ metrics }) => {
			if (metrics && metrics.response && metrics.response.ft) {
				frt += metrics.response.ft;
				count++;
			}
		});

		const avgFrt = count ? frt / count : 0;
		return Math.round(avgFrt * 100) / 100;
	},

	/**
	 *
	 * @param {Object} date {gte: {Date}, lt: {Date}}
	 *
	 * @returns {Double}
	 */
	async Best_first_response_time(date, departmentId, extraQuery) {
		let maxFrt;

		await LivechatRooms.getAnalyticsMetricsBetweenDate('l', date, { departmentId }, extraQuery).forEach(({ metrics }) => {
			if (metrics && metrics.response && metrics.response.ft) {
				maxFrt = maxFrt ? Math.min(maxFrt, metrics.response.ft) : metrics.response.ft;
			}
		});

		if (!maxFrt) {
			maxFrt = 0;
		}

		return Math.round(maxFrt * 100) / 100;
	},

	/**
	 *
	 * @param {Object} date {gte: {Date}, lt: {Date}}
	 *
	 * @returns {Double}
	 */
	async Avg_response_time(date, departmentId, extraQuery) {
		let art = 0;
		let count = 0;
		await LivechatRooms.getAnalyticsMetricsBetweenDate('l', date, { departmentId }, extraQuery).forEach(({ metrics }) => {
			if (metrics && metrics.response && metrics.response.avg) {
				art += metrics.response.avg;
				count++;
			}
		});

		const avgArt = count ? art / count : 0;

		return Math.round(avgArt * 100) / 100;
	},

	/**
	 *
	 * @param {Object} date {gte: {Date}, lt: {Date}}
	 *
	 * @returns {Double}
	 */
	async Avg_reaction_time(date, departmentId, extraQuery) {
		let arnt = 0;
		let count = 0;
		await LivechatRooms.getAnalyticsMetricsBetweenDate('l', date, { departmentId }, extraQuery).forEach(({ metrics }) => {
			if (metrics && metrics.reaction && metrics.reaction.ft) {
				arnt += metrics.reaction.ft;
				count++;
			}
		});

		const avgArnt = count ? arnt / count : 0;

		return Math.round(avgArnt * 100) / 100;
	},
};

const AgentOverviewData = {
	/**
	 * do operation equivalent to map[key] += value
	 *
	 */
	updateMap(map, key, value) {
		map.set(key, map.has(key) ? map.get(key) + value : value);
	},

	/**
	 * Sort array of objects by value property of object
	 * @param  {Array(Object)} data
	 * @param  {Boolean} [inv=false] reverse sort
	 */
	sortByValue(data, inv = false) {
		data.sort((a, b) => {
			// sort array
			if (parseFloat(a.value) > parseFloat(b.value)) {
				return inv ? -1 : 1; // if inv, reverse sort
			}
			if (parseFloat(a.value) < parseFloat(b.value)) {
				return inv ? 1 : -1;
			}
			return 0;
		});
	},

	/**
	 *
	 * @param {Date} from
	 * @param {Date} to
	 *
	 * @returns {Array(Object), Array(Object)}
	 */
	async Total_conversations(from, to, departmentId, extraQuery) {
		let total = 0;
		const agentConversations = new Map(); // stores total conversations for each agent
		const date = {
			gte: from,
			lt: to.add(1, 'days'),
		};

		const data = {
			head: [
				{
					name: 'Agent',
				},
				{
					name: '%_of_conversations',
				},
			],
			data: [],
		};

		const allConversations = await LivechatRooms.getAnalyticsMetricsBetweenDateWithMessages(
			'l',
			date,
			{
				departmentId,
			},
			{},
			extraQuery,
		).toArray();
		allConversations.map((room) => {
			if (room.servedBy) {
				this.updateMap(agentConversations, room.servedBy.username, 1);
				total++;
			}
			return null;
		});

		agentConversations.forEach((value, key) => {
			// calculate percentage
			const percentage = ((value / total) * 100).toFixed(2);

			data.data.push({
				name: key,
				value: percentage,
			});
		});

		this.sortByValue(data.data, true); // reverse sort array

		data.data.forEach((value) => {
			value.value = `${value.value}%`;
		});

		return data;
	},

	/**
	 *
	 * @param {Date} from
	 * @param {Date} to
	 *
	 * @returns {Array(Object), Array(Object)}
	 */
	async Avg_chat_duration(from, to, departmentId, extraQuery) {
		const agentChatDurations = new Map(); // stores total conversations for each agent
		const date = {
			gte: from,
			lt: to.add(1, 'days'),
		};

		const data = {
			head: [
				{
					name: 'Agent',
				},
				{
					name: 'Avg_chat_duration',
				},
			],
			data: [],
		};

		await LivechatRooms.getAnalyticsMetricsBetweenDate('l', date, { departmentId }, extraQuery).forEach(({ metrics, servedBy }) => {
			if (servedBy && metrics && metrics.chatDuration) {
				if (agentChatDurations.has(servedBy.username)) {
					agentChatDurations.set(servedBy.username, {
						chatDuration: agentChatDurations.get(servedBy.username).chatDuration + metrics.chatDuration,
						total: agentChatDurations.get(servedBy.username).total + 1,
					});
				} else {
					agentChatDurations.set(servedBy.username, {
						chatDuration: metrics.chatDuration,
						total: 1,
					});
				}
			}
		});

		agentChatDurations.forEach((obj, key) => {
			// calculate percentage
			const avg = (obj.chatDuration / obj.total).toFixed(2);

			data.data.push({
				name: key,
				value: avg,
			});
		});

		this.sortByValue(data.data, true); // reverse sort array

		data.data.forEach((obj) => {
			obj.value = secondsToHHMMSS(obj.value);
		});

		return data;
	},

	/**
	 *
	 * @param {Date} from
	 * @param {Date} to
	 *
	 * @returns {Array(Object), Array(Object)}
	 */
	async Total_messages(from, to, departmentId, extraQuery) {
		const agentMessages = new Map(); // stores total conversations for each agent
		const date = {
			gte: from,
			lt: to.add(1, 'days'),
		};

		const data = {
			head: [
				{
					name: 'Agent',
				},
				{
					name: 'Total_messages',
				},
			],
			data: [],
		};

		// we don't want to count visitor messages
		const extraFilter = { $lte: ['$token', null] };
		const allConversations = await LivechatRooms.getAnalyticsMetricsBetweenDateWithMessages(
			'l',
			date,
			{ departmentId },
			extraFilter,
			extraQuery,
		).toArray();
		allConversations.map(({ servedBy, msgs }) => {
			if (servedBy) {
				this.updateMap(agentMessages, servedBy.username, msgs);
			}
			return null;
		});

		agentMessages.forEach((value, key) => {
			// calculate percentage
			data.data.push({
				name: key,
				value,
			});
		});

		this.sortByValue(data.data, true); // reverse sort array

		return data;
	},

	/**
	 *
	 * @param {Date} from
	 * @param {Date} to
	 *
	 * @returns {Array(Object), Array(Object)}
	 */
	async Avg_first_response_time(from, to, departmentId, extraQuery) {
		const agentAvgRespTime = new Map(); // stores avg response time for each agent
		const date = {
			gte: from,
			lt: to.add(1, 'days'),
		};

		const data = {
			head: [
				{
					name: 'Agent',
				},
				{
					name: 'Avg_first_response_time',
				},
			],
			data: [],
		};

		await LivechatRooms.getAnalyticsMetricsBetweenDate('l', date, { departmentId }, extraQuery).forEach(({ metrics, servedBy }) => {
			if (servedBy && metrics && metrics.response && metrics.response.ft) {
				if (agentAvgRespTime.has(servedBy.username)) {
					agentAvgRespTime.set(servedBy.username, {
						frt: agentAvgRespTime.get(servedBy.username).frt + metrics.response.ft,
						total: agentAvgRespTime.get(servedBy.username).total + 1,
					});
				} else {
					agentAvgRespTime.set(servedBy.username, {
						frt: metrics.response.ft,
						total: 1,
					});
				}
			}
		});

		agentAvgRespTime.forEach((obj, key) => {
			// calculate avg
			const avg = obj.frt / obj.total;

			data.data.push({
				name: key,
				value: avg.toFixed(2),
			});
		});

		this.sortByValue(data.data, false); // sort array

		data.data.forEach((obj) => {
			obj.value = secondsToHHMMSS(obj.value);
		});

		return data;
	},

	/**
	 *
	 * @param {Date} from
	 * @param {Date} to
	 *
	 * @returns {Array(Object), Array(Object)}
	 */
	async Best_first_response_time(from, to, departmentId, extraQuery) {
		const agentFirstRespTime = new Map(); // stores avg response time for each agent
		const date = {
			gte: from,
			lt: to.add(1, 'days'),
		};

		const data = {
			head: [
				{
					name: 'Agent',
				},
				{
					name: 'Best_first_response_time',
				},
			],
			data: [],
		};

		await LivechatRooms.getAnalyticsMetricsBetweenDate('l', date, { departmentId }, extraQuery).forEach(({ metrics, servedBy }) => {
			if (servedBy && metrics && metrics.response && metrics.response.ft) {
				if (agentFirstRespTime.has(servedBy.username)) {
					agentFirstRespTime.set(servedBy.username, Math.min(agentFirstRespTime.get(servedBy.username), metrics.response.ft));
				} else {
					agentFirstRespTime.set(servedBy.username, metrics.response.ft);
				}
			}
		});

		agentFirstRespTime.forEach((value, key) => {
			// calculate avg
			data.data.push({
				name: key,
				value: value.toFixed(2),
			});
		});

		this.sortByValue(data.data, false); // sort array

		data.data.forEach((obj) => {
			obj.value = secondsToHHMMSS(obj.value);
		});

		return data;
	},

	/**
	 *
	 * @param {Date} from
	 * @param {Date} to
	 *
	 * @returns {Array(Object), Array(Object)}
	 */
	async Avg_response_time(from, to, departmentId, extraQuery) {
		const agentAvgRespTime = new Map(); // stores avg response time for each agent
		const date = {
			gte: from,
			lt: to.add(1, 'days'),
		};

		const data = {
			head: [
				{
					name: 'Agent',
				},
				{
					name: 'Avg_response_time',
				},
			],
			data: [],
		};

		await LivechatRooms.getAnalyticsMetricsBetweenDate('l', date, { departmentId }, extraQuery).forEach(({ metrics, servedBy }) => {
			if (servedBy && metrics && metrics.response && metrics.response.avg) {
				if (agentAvgRespTime.has(servedBy.username)) {
					agentAvgRespTime.set(servedBy.username, {
						avg: agentAvgRespTime.get(servedBy.username).avg + metrics.response.avg,
						total: agentAvgRespTime.get(servedBy.username).total + 1,
					});
				} else {
					agentAvgRespTime.set(servedBy.username, {
						avg: metrics.response.avg,
						total: 1,
					});
				}
			}
		});

		agentAvgRespTime.forEach((obj, key) => {
			// calculate avg
			const avg = obj.avg / obj.total;

			data.data.push({
				name: key,
				value: avg.toFixed(2),
			});
		});

		this.sortByValue(data.data, false); // sort array

		data.data.forEach((obj) => {
			obj.value = secondsToHHMMSS(obj.value);
		});

		return data;
	},

	/**
	 *
	 * @param {Date} from
	 * @param {Date} to
	 *
	 * @returns {Array(Object), Array(Object)}
	 */
	async Avg_reaction_time(from, to, departmentId, extraQuery) {
		const agentAvgReactionTime = new Map(); // stores avg reaction time for each agent
		const date = {
			gte: from,
			lt: to.add(1, 'days'),
		};

		const data = {
			head: [
				{
					name: 'Agent',
				},
				{
					name: 'Avg_reaction_time',
				},
			],
			data: [],
		};

		await LivechatRooms.getAnalyticsMetricsBetweenDate('l', date, { departmentId }, extraQuery).forEach(({ metrics, servedBy }) => {
			if (servedBy && metrics && metrics.reaction && metrics.reaction.ft) {
				if (agentAvgReactionTime.has(servedBy.username)) {
					agentAvgReactionTime.set(servedBy.username, {
						frt: agentAvgReactionTime.get(servedBy.username).frt + metrics.reaction.ft,
						total: agentAvgReactionTime.get(servedBy.username).total + 1,
					});
				} else {
					agentAvgReactionTime.set(servedBy.username, {
						frt: metrics.reaction.ft,
						total: 1,
					});
				}
			}
		});

		agentAvgReactionTime.forEach((obj, key) => {
			// calculate avg
			const avg = obj.frt / obj.total;

			data.data.push({
				name: key,
				value: avg.toFixed(2),
			});
		});

		this.sortByValue(data.data, false); // sort array

		data.data.forEach((obj) => {
			obj.value = secondsToHHMMSS(obj.value);
		});

		return data;
	},
};

export const Analytics = {
	async getAgentOverviewData(options) {
		const { departmentId, utcOffset, daterange: { from: fDate, to: tDate } = {}, chartOptions: { name } = {} } = options;
		const timezone = getTimezone({ utcOffset });
		const from = moment.tz(fDate, 'YYYY-MM-DD', timezone).startOf('day').utc();
		const to = moment.tz(tDate, 'YYYY-MM-DD', timezone).endOf('day').utc();

		logger.debug(`getAgentOverviewData[${name}] -> Using timezone ${timezone} with date range ${from} - ${to}`);

		if (!(moment(from).isValid() && moment(to).isValid())) {
			logger.error('livechat:getAgentOverviewData => Invalid dates');
			return;
		}

		if (!AgentOverviewData[name]) {
			logger.error(`Method RocketChat.Livechat.Analytics.AgentOverviewData.${name} does NOT exist`);
			return;
		}

		const extraQuery = await callbacks.run('livechat.applyRoomRestrictions', {});
		return AgentOverviewData[name](from, to, departmentId, extraQuery);
	},

	async getAnalyticsChartData(options) {
		const {
			utcOffset,
			departmentId,
			daterange: { from: fDate, to: tDate } = {},
			chartOptions: { name: chartLabel },
			chartOptions: { name } = {},
		} = options;

		// Check if function exists, prevent server error in case property altered
		if (!ChartData[name]) {
			logger.error(`Method RocketChat.Livechat.Analytics.ChartData.${name} does NOT exist`);
			return;
		}

		const timezone = getTimezone({ utcOffset });
		const from = moment.tz(fDate, 'YYYY-MM-DD', timezone).startOf('day').utc();
		const to = moment.tz(tDate, 'YYYY-MM-DD', timezone).endOf('day').utc();
		const isSameDay = from.diff(to, 'days') === 0;

		logger.debug(`getAnalyticsChartData[${name}] -> Using timezone ${timezone} with date range ${from} - ${to}`);

		if (!(moment(from).isValid() && moment(to).isValid())) {
			logger.error('livechat:getAnalyticsChartData => Invalid dates');
			return;
		}

		const data = {
			chartLabel,
			dataLabels: [],
			dataPoints: [],
		};

		const extraQuery = await callbacks.run('livechat.applyRoomRestrictions', {});
		if (isSameDay) {
			// data for single day
			const m = moment(from);
			for await (const currentHour of Array.from({ length: HOURS_IN_DAY }, (_, i) => i)) {
				const hour = m.add(currentHour ? 1 : 0, 'hour').format('H');
				const label = {
					from: moment.utc().set({ hour }).tz(timezone).format('hA'),
					to: moment.utc().set({ hour }).add(1, 'hour').tz(timezone).format('hA'),
				};
				data.dataLabels.push(`${label.from}-${label.to}`);

				const date = {
					gte: m,
					lt: moment(m).add(1, 'hours'),
				};

				data.dataPoints.push(await ChartData[name](date, departmentId, extraQuery));
			}
		} else {
			for await (const m of dayIterator(from, to)) {
				data.dataLabels.push(m.format('M/D'));

				const date = {
					gte: m,
					lt: moment(m).add(1, 'days'),
				};

				data.dataPoints.push(await ChartData[name](date, departmentId, extraQuery));
			}
		}

		return data;
	},

	async getAnalyticsOverviewData(options) {
		const { departmentId, utcOffset = 0, language, daterange: { from: fDate, to: tDate } = {}, analyticsOptions: { name } = {} } = options;
		const timezone = getTimezone({ utcOffset });
		const from = moment.tz(fDate, 'YYYY-MM-DD', timezone).startOf('day').utc();
		const to = moment.tz(tDate, 'YYYY-MM-DD', timezone).endOf('day').utc();

		logger.debug(`getAnalyticsOverviewData[${name}] -> Using timezone ${timezone} with date range ${from} - ${to}`);

		if (!(moment(from).isValid() && moment(to).isValid())) {
			logger.error('livechat:getAnalyticsOverviewData => Invalid dates');
			return;
		}

		if (!OverviewData[name]) {
			logger.error(`Method RocketChat.Livechat.Analytics.OverviewData.${name} does NOT exist`);
			return;
		}

		const t = (s) => i18n.t(s, { lng: language });

		const extraQuery = await callbacks.run('livechat.applyRoomRestrictions', {});
		return OverviewData[name](from, to, departmentId, timezone, t, extraQuery);
	},
};<|MERGE_RESOLUTION|>--- conflicted
+++ resolved
@@ -36,7 +36,6 @@
 	}
 }
 
-<<<<<<< HEAD
 const OverviewData = {
 	/**
 	 *
@@ -54,24 +53,6 @@
 				maxKey = key;
 			}
 		});
-=======
-export const Analytics = {
-	async getAgentOverviewData(options) {
-		const { departmentId, utcOffset, daterange: { from: fDate, to: tDate } = {}, chartOptions: { name } = {} } = options;
-		const timezone = getTimezone({ utcOffset });
-		const from = moment.tz(fDate, 'YYYY-MM-DD', timezone).startOf('day').utc();
-		const to = moment.tz(tDate, 'YYYY-MM-DD', timezone).endOf('day').utc();
-
-		if (!(moment(from).isValid() && moment(to).isValid())) {
-			logger.error('livechat:getAgentOverviewData => Invalid dates');
-			return;
-		}
-
-		if (!this.AgentOverviewData[name]) {
-			logger.error(`Method RocketChat.Livechat.Analytics.AgentOverviewData.${name} does NOT exist`);
-			return;
-		}
->>>>>>> e666487c
 
 		return maxKey;
 	},
@@ -104,7 +85,6 @@
 				totalMessagesOnWeekday.set(weekday, totalMessagesOnWeekday.has(weekday) ? totalMessagesOnWeekday.get(weekday) + msgs : msgs);
 			};
 
-<<<<<<< HEAD
 		const m = moment.tz(from, timezone).startOf('day').utc();
 		// eslint-disable-next-line no-unused-vars
 		for await (const _ of Array(days).fill(0)) {
@@ -118,11 +98,6 @@
 			totalConversations += result.length;
 
 			result.forEach(summarize(clonedDate));
-=======
-		if (!(moment(from).isValid() && moment(to).isValid())) {
-			logger.error('livechat:getAnalyticsChartData => Invalid dates');
-			return;
->>>>>>> e666487c
 		}
 
 		const busiestDay = this.getKeyHavingMaxValue(totalMessagesOnWeekday, '-'); // returns key with max value
@@ -187,7 +162,6 @@
 		];
 	},
 
-<<<<<<< HEAD
 	/**
 	 *
 	 * @param {Date} from
@@ -214,18 +188,6 @@
 				count++;
 			}
 		});
-=======
-	async getAnalyticsOverviewData(options) {
-		const { departmentId, utcOffset = 0, language, daterange: { from: fDate, to: tDate } = {}, analyticsOptions: { name } = {} } = options;
-		const timezone = getTimezone({ utcOffset });
-		const from = moment.tz(fDate, 'YYYY-MM-DD', timezone).startOf('day').utc();
-		const to = moment.tz(tDate, 'YYYY-MM-DD', timezone).endOf('day').utc();
-
-		if (!(moment(from).isValid() && moment(to).isValid())) {
-			logger.error('livechat:getAnalyticsOverviewData => Invalid dates');
-			return;
-		}
->>>>>>> e666487c
 
 		if (count) {
 			avgResponseTime /= count;
@@ -835,8 +797,6 @@
 		const from = moment.tz(fDate, 'YYYY-MM-DD', timezone).startOf('day').utc();
 		const to = moment.tz(tDate, 'YYYY-MM-DD', timezone).endOf('day').utc();
 
-		logger.debug(`getAgentOverviewData[${name}] -> Using timezone ${timezone} with date range ${from} - ${to}`);
-
 		if (!(moment(from).isValid() && moment(to).isValid())) {
 			logger.error('livechat:getAgentOverviewData => Invalid dates');
 			return;
@@ -870,8 +830,6 @@
 		const from = moment.tz(fDate, 'YYYY-MM-DD', timezone).startOf('day').utc();
 		const to = moment.tz(tDate, 'YYYY-MM-DD', timezone).endOf('day').utc();
 		const isSameDay = from.diff(to, 'days') === 0;
-
-		logger.debug(`getAnalyticsChartData[${name}] -> Using timezone ${timezone} with date range ${from} - ${to}`);
 
 		if (!(moment(from).isValid() && moment(to).isValid())) {
 			logger.error('livechat:getAnalyticsChartData => Invalid dates');
@@ -925,8 +883,6 @@
 		const from = moment.tz(fDate, 'YYYY-MM-DD', timezone).startOf('day').utc();
 		const to = moment.tz(tDate, 'YYYY-MM-DD', timezone).endOf('day').utc();
 
-		logger.debug(`getAnalyticsOverviewData[${name}] -> Using timezone ${timezone} with date range ${from} - ${to}`);
-
 		if (!(moment(from).isValid() && moment(to).isValid())) {
 			logger.error('livechat:getAnalyticsOverviewData => Invalid dates');
 			return;
