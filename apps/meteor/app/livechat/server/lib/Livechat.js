// Note: Please don't add any new methods to this file, since its still in js and we are migrating to ts
// Please add new methods to LivechatTyped.ts

import dns from 'dns';

import { Meteor } from 'meteor/meteor';
import { Match, check } from 'meteor/check';
import { Random } from '@rocket.chat/random';
import { TAPi18n } from 'meteor/rocketchat:tap-i18n';
import UAParser from 'ua-parser-js';
import { AppInterface as AppEvents } from '@rocket.chat/apps-engine/definition/metadata';
import {
	LivechatVisitors,
	LivechatCustomField,
	Settings,
	LivechatRooms,
	LivechatInquiry,
	Subscriptions,
	Messages,
	LivechatDepartment as LivechatDepartmentRaw,
	LivechatDepartmentAgents,
	Rooms,
	Users,
} from '@rocket.chat/models';
<<<<<<< HEAD
import { VideoConf, api, Apps } from '@rocket.chat/core-services';
=======
import { Message, VideoConf, api } from '@rocket.chat/core-services';
>>>>>>> 0b4df506

import { QueueManager } from './QueueManager';
import { RoutingManager } from './RoutingManager';
import { Analytics } from './Analytics';
import { settings } from '../../../settings/server';
import { callbacks } from '../../../../lib/callbacks';
import { Logger } from '../../../logger/server';
import { hasRoleAsync } from '../../../authorization/server/functions/hasRole';
import { canAccessRoomAsync, roomAccessAttributes } from '../../../authorization/server';
import { hasPermissionAsync } from '../../../authorization/server/functions/hasPermission';
import * as Mailer from '../../../mailer/server/api';
import { sendMessage } from '../../../lib/server/functions/sendMessage';
import { updateMessage } from '../../../lib/server/functions/updateMessage';
import { deleteMessage } from '../../../lib/server/functions/deleteMessage';
import { FileUpload } from '../../../file-upload/server';
import { normalizeTransferredByData, parseAgentCustomFields, updateDepartmentAgents, validateEmail } from './Helper';
import { businessHourManager } from '../business-hour';
import { addUserRolesAsync } from '../../../../server/lib/roles/addUserRoles';
import { removeUserFromRolesAsync } from '../../../../server/lib/roles/removeUserFromRoles';
import { trim } from '../../../../lib/utils/stringUtils';
import { Livechat as LivechatTyped } from './LivechatTyped';
import { fetch } from '../../../../server/lib/http/fetch';

const logger = new Logger('Livechat');

const dnsResolveMx = Meteor.wrapAsync(dns.resolveMx);

export const Livechat = {
	Analytics,
	historyMonitorType: 'url',

	logger,
	webhookLogger: logger.section('Webhook'),

	findGuest(token) {
		return LivechatVisitors.getVisitorByToken(token, {
			projection: {
				name: 1,
				username: 1,
				token: 1,
				visitorEmails: 1,
				department: 1,
			},
		});
	},

	async online(department, skipNoAgentSetting = false, skipFallbackCheck = false) {
		Livechat.logger.debug(`Checking online agents ${department ? `for department ${department}` : ''}`);
		if (!skipNoAgentSetting && settings.get('Livechat_accept_chats_with_no_agents')) {
			Livechat.logger.debug('Can accept without online agents: true');
			return true;
		}

		if (settings.get('Livechat_assign_new_conversation_to_bot')) {
			Livechat.logger.debug(`Fetching online bot agents for department ${department}`);
			const botAgents = await Livechat.getBotAgents(department);
			const onlineBots = botAgents.count();
			Livechat.logger.debug(`Found ${onlineBots} online`);
			if (onlineBots > 0) {
				return true;
			}
		}

		const agentsOnline = await Livechat.checkOnlineAgents(department, {}, skipFallbackCheck);
		Livechat.logger.debug(`Are online agents ${department ? `for department ${department}` : ''}?: ${agentsOnline}`);
		return agentsOnline;
	},

	async getNextAgent(department) {
		return RoutingManager.getNextAgent(department);
	},

	async getAgents(department) {
		if (department) {
			// TODO: This and all others should get the user's info as well
			return LivechatDepartmentAgents.findByDepartmentId(department);
		}
		return Users.findAgents();
	},

	async getOnlineAgents(department, agent) {
		if (agent?.agentId) {
			return Users.findOnlineAgents(agent.agentId);
		}

		if (department) {
			return LivechatDepartmentAgents.getOnlineForDepartment(department);
		}
		return Users.findOnlineAgents();
	},

	async checkOnlineAgents(department, agent, skipFallbackCheck = false) {
		if (agent?.agentId) {
			return Users.checkOnlineAgents(agent.agentId);
		}

		if (department) {
			const onlineForDep = await LivechatDepartmentAgents.checkOnlineForDepartment(department);
			if (onlineForDep || skipFallbackCheck) {
				return onlineForDep;
			}

			const dep = await LivechatDepartmentRaw.findOneById(department);
			if (!dep?.fallbackForwardDepartment) {
				return onlineForDep;
			}

			return this.checkOnlineAgents(dep?.fallbackForwardDepartment);
		}

		return Users.checkOnlineAgents();
	},

	async getBotAgents(department) {
		if (department) {
			return LivechatDepartmentAgents.getBotsForDepartment(department);
		}

		return Users.findBotAgents();
	},

	async getRequiredDepartment(onlineRequired = true) {
		const departments = await LivechatDepartmentRaw.findEnabledWithAgents();

		for await (const dept of departments) {
			if (!dept.showOnRegistration) {
				continue;
			}
			if (!onlineRequired) {
				return dept;
			}

			const onlineAgents = await LivechatDepartmentAgents.getOnlineForDepartment(dept._id);
			if (onlineAgents && onlineAgents.length) {
				return dept;
			}
		}
	},

	async getRoom(guest, message, roomInfo, agent, extraData) {
		if (!this.enabled()) {
			throw new Meteor.Error('error-omnichannel-is-disabled');
		}
		Livechat.logger.debug(`Attempting to find or create a room for visitor ${guest._id}`);
		let room = await LivechatRooms.findOneById(message.rid);
		let newRoom = false;

		if (room && !room.open) {
			Livechat.logger.debug(`Last room for visitor ${guest._id} closed. Creating new one`);
			message.rid = Random.id();
			room = null;
		}

		if (guest.department && !(await LivechatDepartmentRaw.findOneById(guest.department))) {
			await LivechatVisitors.removeDepartmentById(guest._id);
			guest = await LivechatVisitors.findOneById(guest._id);
		}

		if (room == null) {
			const defaultAgent = callbacks.run('livechat.checkDefaultAgentOnNewRoom', agent, guest);
			// if no department selected verify if there is at least one active and pick the first
			if (!defaultAgent && !guest.department) {
				const department = await this.getRequiredDepartment();
				Livechat.logger.debug(`No department or default agent selected for ${guest._id}`);

				if (department) {
					Livechat.logger.debug(`Assigning ${guest._id} to department ${department._id}`);
					guest.department = department._id;
				}
			}

			// delegate room creation to QueueManager
			Livechat.logger.debug(`Calling QueueManager to request a room for visitor ${guest._id}`);
			room = await QueueManager.requestRoom({
				guest,
				message,
				roomInfo,
				agent: defaultAgent,
				extraData,
			});
			newRoom = true;

			Livechat.logger.debug(`Room obtained for visitor ${guest._id} -> ${room._id}`);
		}

		if (!room || room.v.token !== guest.token) {
			Livechat.logger.debug(`Visitor ${guest._id} trying to access another visitor's room`);
			throw new Meteor.Error('cannot-access-room');
		}

		if (newRoom) {
			await Messages.setRoomIdByToken(guest.token, room._id);
		}

		return { room, newRoom };
	},

	async sendMessage({ guest, message, roomInfo, agent }) {
		const { room, newRoom } = await this.getRoom(guest, message, roomInfo, agent);
		if (guest.name) {
			message.alias = guest.name;
		}
		return Object.assign(sendMessage(guest, message, room), {
			newRoom,
			showConnecting: this.showConnecting(),
		});
	},

	async updateMessage({ guest, message }) {
		check(message, Match.ObjectIncluding({ _id: String }));

		const originalMessage = await Messages.findOneById(message._id);
		if (!originalMessage || !originalMessage._id) {
			return;
		}

		const editAllowed = settings.get('Message_AllowEditing');
		const editOwn = originalMessage.u && originalMessage.u._id === guest._id;

		if (!editAllowed || !editOwn) {
			throw new Meteor.Error('error-action-not-allowed', 'Message editing not allowed', {
				method: 'livechatUpdateMessage',
			});
		}

		await updateMessage(message, guest);

		return true;
	},

	async deleteMessage({ guest, message }) {
		Livechat.logger.debug(`Attempting to delete a message by visitor ${guest._id}`);
		check(message, Match.ObjectIncluding({ _id: String }));

		const msg = await Messages.findOneById(message._id);
		if (!msg || !msg._id) {
			return;
		}

		const deleteAllowed = settings.get('Message_AllowDeleting');
		const editOwn = msg.u && msg.u._id === guest._id;

		if (!deleteAllowed || !editOwn) {
			Livechat.logger.debug('Cannot delete message: not allowed');
			throw new Meteor.Error('error-action-not-allowed', 'Message deleting not allowed', {
				method: 'livechatDeleteMessage',
			});
		}

		await deleteMessage(message, guest);

		return true;
	},

	/**
	 * Returns the next visitor in the queue
	 * @param {object} options
	 * @param {string} [options.id] - The visitor's id
	 * @param {string} options.token - The visitor's token
	 * @param {string} [options.name] - The visitor's name
	 * @param {string} [options.email] - The visitor's email
	 * @param {string} [options.department] - The visitor's department
	 * @param {object} [options.phone] - The visitor's phone
	 * @param {string} [options.username] - The visitor's username
	 * @param {string} [options.connectionData] - The visitor's connection data
	 * @param {string} [options.status] - The visitor's status
	 */
	async registerGuest({ id, token, name, email, department, phone, username, connectionData, status = 'online' } = {}) {
		check(token, String);
		check(id, Match.Maybe(String));

		Livechat.logger.debug(`New incoming conversation: id: ${id} | token: ${token}`);

		let userId;
		const updateUser = {
			$set: {
				token,
				status,
				...(phone?.number ? { phone: [{ phoneNumber: phone.number }] } : {}),
				...(name ? { name } : {}),
			},
		};

		if (email) {
			email = email.trim().toLowerCase();
			validateEmail(email);
			updateUser.$set.visitorEmails = [{ address: email }];
		}

		if (department) {
			Livechat.logger.debug(`Attempt to find a department with id/name ${department}`);
			const dep = await LivechatDepartmentRaw.findOneByIdOrName(department);
			if (!dep) {
				Livechat.logger.debug('Invalid department provided');
				throw new Meteor.Error('error-invalid-department', 'The provided department is invalid', {
					method: 'registerGuest',
				});
			}
			Livechat.logger.debug(`Assigning visitor ${token} to department ${dep._id}`);
			updateUser.$set.department = dep._id;
		}

		const user = await LivechatVisitors.getVisitorByToken(token, { projection: { _id: 1 } });
		let existingUser = null;

		if (user) {
			Livechat.logger.debug('Found matching user by token');
			userId = user._id;
		} else if (phone?.number && (existingUser = await LivechatVisitors.findOneVisitorByPhone(phone.number))) {
			Livechat.logger.debug('Found matching user by phone number');
			userId = existingUser._id;
			// Don't change token when matching by phone number, use current visitor token
			updateUser.$set.token = existingUser.token;
		} else if (email && (existingUser = await LivechatVisitors.findOneGuestByEmailAddress(email))) {
			Livechat.logger.debug('Found matching user by email');
			userId = existingUser._id;
		} else {
			Livechat.logger.debug(`No matches found. Attempting to create new user with token ${token}`);
			if (!username) {
				username = await LivechatVisitors.getNextVisitorUsername();
			}

			const userData = {
				username,
				status,
				ts: new Date(),
				...(id && { _id: id }),
			};

			if (settings.get('Livechat_Allow_collect_and_store_HTTP_header_informations')) {
				Livechat.logger.debug(`Saving connection data for visitor ${token}`);
				const connection = this.connection || connectionData;
				if (connection && connection.httpHeaders) {
					userData.userAgent = connection.httpHeaders['user-agent'];
					userData.ip = connection.httpHeaders['x-real-ip'] || connection.httpHeaders['x-forwarded-for'] || connection.clientAddress;
					userData.host = connection.httpHeaders.host;
				}
			}

			userId = (await LivechatVisitors.insertOne(userData)).insertedId;
		}

		await LivechatVisitors.updateById(userId, updateUser);

		return userId;
	},

	async setDepartmentForGuest({ token, department } = {}) {
		check(token, String);
		check(department, String);

		Livechat.logger.debug(`Switching departments for user with token ${token} (to ${department})`);

		const updateUser = {
			$set: {
				department,
			},
		};

		const dep = await LivechatDepartmentRaw.findOneById(department);
		if (!dep) {
			throw new Meteor.Error('invalid-department', 'Provided department does not exists', {
				method: 'setDepartmentForGuest',
			});
		}

		const user = await LivechatVisitors.getVisitorByToken(token, { projection: { _id: 1 } });
		if (user) {
			return LivechatVisitors.updateById(user._id, updateUser);
		}
		return false;
	},

	async saveGuest(guestData, userId) {
		const { _id, name, email, phone, livechatData = {} } = guestData;
		Livechat.logger.debug(`Saving data for visitor ${_id}`);
		const updateData = {};

		if (name) {
			updateData.name = name;
		}
		if (email) {
			updateData.email = email;
		}
		if (phone) {
			updateData.phone = phone;
		}

		const customFields = {};

		if ((!userId || (await hasPermissionAsync(userId, 'edit-livechat-room-customfields'))) && Object.keys(livechatData).length) {
			Livechat.logger.debug(`Saving custom fields for visitor ${_id}`);
			const fields = LivechatCustomField.findByScope('visitor');
			for await (const field of fields) {
				if (!livechatData.hasOwnProperty(field._id)) {
					continue;
				}
				const value = trim(livechatData[field._id]);
				if (value !== '' && field.regexp !== undefined && field.regexp !== '') {
					const regexp = new RegExp(field.regexp);
					if (!regexp.test(value)) {
						throw new Meteor.Error(TAPi18n.__('error-invalid-custom-field-value', { field: field.label }));
					}
				}
				customFields[field._id] = value;
			}
			updateData.livechatData = customFields;
			Livechat.logger.debug(`About to update ${Object.keys(customFields).length} custom fields for visitor ${_id}`);
		}
		const ret = await LivechatVisitors.saveGuestById(_id, updateData);

		Meteor.defer(() => {
			Apps.triggerEvent(AppEvents.IPostLivechatGuestSaved, _id);
			callbacks.run('livechat.saveGuest', updateData);
		});

		return ret;
	},

	async removeRoom(rid) {
		Livechat.logger.debug(`Deleting room ${rid}`);
		check(rid, String);
		const room = await LivechatRooms.findOneById(rid);
		if (!room) {
			throw new Meteor.Error('error-invalid-room', 'Invalid room', {
				method: 'livechat:removeRoom',
			});
		}

		const result = await Promise.allSettled([
			Messages.removeByRoomId(rid),
			Subscriptions.removeByRoomId(rid),
			LivechatInquiry.removeByRoomId(rid),
			LivechatRooms.removeById(rid),
		]);

		const errors = result.filter((r) => r.status === 'rejected').map((r) => r.reason);
		if (errors.length > 0) {
			this.logger.error(`Error removing room ${rid}: ${errors.join(', ')}`);
			throw new Meteor.Error('error-removing-room', 'Error removing room', {
				method: 'livechat:removeRoom',
				errors,
			});
		}
	},

	async setCustomFields({ token, key, value, overwrite } = {}) {
		check(token, String);
		check(key, String);
		check(value, String);
		check(overwrite, Boolean);
		Livechat.logger.debug(`Setting custom fields data for visitor with token ${token}`);

		const customField = await LivechatCustomField.findOneById(key);
		if (!customField) {
			throw new Meteor.Error('invalid-custom-field');
		}

		if (customField.regexp !== undefined && customField.regexp !== '') {
			const regexp = new RegExp(customField.regexp);
			if (!regexp.test(value)) {
				throw new Meteor.Error(TAPi18n.__('error-invalid-custom-field-value', { field: key }));
			}
		}

		let result;
		if (customField.scope === 'room') {
			result = await LivechatRooms.updateDataByToken(token, key, value, overwrite);
		} else {
			result = await LivechatVisitors.updateLivechatDataByToken(token, key, value, overwrite);
		}

		if (result) {
			return result.modifiedCount;
		}

		return 0;
	},

	enabled() {
		return settings.get('Livechat_enabled');
	},

	async getInitSettings() {
		const rcSettings = {};

		await Settings.findNotHiddenPublic([
			'Livechat_title',
			'Livechat_title_color',
			'Livechat_enable_message_character_limit',
			'Livechat_message_character_limit',
			'Message_MaxAllowedSize',
			'Livechat_enabled',
			'Livechat_registration_form',
			'Livechat_allow_switching_departments',
			'Livechat_offline_title',
			'Livechat_offline_title_color',
			'Livechat_offline_message',
			'Livechat_offline_success_message',
			'Livechat_offline_form_unavailable',
			'Livechat_display_offline_form',
			'Omnichannel_call_provider',
			'Language',
			'Livechat_enable_transcript',
			'Livechat_transcript_message',
			'Livechat_fileupload_enabled',
			'FileUpload_Enabled',
			'Livechat_conversation_finished_message',
			'Livechat_conversation_finished_text',
			'Livechat_name_field_registration_form',
			'Livechat_email_field_registration_form',
			'Livechat_registration_form_message',
			'Livechat_force_accept_data_processing_consent',
			'Livechat_data_processing_consent_text',
			'Livechat_show_agent_info',
			'Livechat_clear_local_storage_when_chat_ended',
		]).forEach((setting) => {
			rcSettings[setting._id] = setting.value;
		});

		rcSettings.Livechat_history_monitor_type = settings.get('Livechat_history_monitor_type');

		rcSettings.Livechat_Show_Connecting = this.showConnecting();

		return rcSettings;
	},

	async saveRoomInfo(roomData, guestData, userId) {
		Livechat.logger.debug(`Saving room information on room ${roomData._id}`);
		const { livechatData = {} } = roomData;
		const customFields = {};

		if ((!userId || (await hasPermissionAsync(userId, 'edit-livechat-room-customfields'))) && Object.keys(livechatData).length) {
			Livechat.logger.debug(`Updating custom fields on room ${roomData._id}`);
			const fields = LivechatCustomField.findByScope('room');
			for await (const field of fields) {
				if (!livechatData.hasOwnProperty(field._id)) {
					continue;
				}
				const value = trim(livechatData[field._id]);
				if (value !== '' && field.regexp !== undefined && field.regexp !== '') {
					const regexp = new RegExp(field.regexp);
					if (!regexp.test(value)) {
						throw new Meteor.Error(TAPi18n.__('error-invalid-custom-field-value', { field: field.label }));
					}
				}
				customFields[field._id] = value;
			}
			roomData.livechatData = customFields;
			Livechat.logger.debug(`About to update ${Object.keys(customFields).length} custom fields on room ${roomData._id}`);
		}

		if (!(await LivechatRooms.saveRoomById(roomData))) {
			Livechat.logger.debug(`Failed to save room information on room ${roomData._id}`);
			return false;
		}

		Meteor.defer(() => {
			Apps.triggerEvent(AppEvents.IPostLivechatRoomSaved, roomData._id);
		});
		callbacks.runAsync('livechat.saveRoom', roomData);

		if (guestData?.name?.trim().length) {
			const { _id: rid } = roomData;
			const { name } = guestData;
			return (
				(await Rooms.setFnameById(rid, name)) &&
				(await LivechatInquiry.setNameByRoomId(rid, name)) &&
				// This one needs to be the last since the agent may not have the subscription
				// when the conversation is in the queue, then the result will be 0(zero)
				Subscriptions.updateDisplayNameByRoomId(rid, name)
			);
		}
	},

	async closeOpenChats(userId, comment) {
		Livechat.logger.debug(`Closing open chats for user ${userId}`);
		const user = await Users.findOneById(userId);

		const openChats = LivechatRooms.findOpenByAgent(userId);
		const promises = [];
		await openChats.forEach((room) => {
			promises.push(LivechatTyped.closeRoom({ user, room, comment }));
		});

		await Promise.all(promises);
	},

	async forwardOpenChats(userId) {
		Livechat.logger.debug(`Transferring open chats for user ${userId}`);
		for await (const room of LivechatRooms.findOpenByAgent(userId)) {
			const guest = await LivechatVisitors.findOneById(room.v._id);
			const user = await Users.findOneById(userId);
			const { _id, username, name } = user;
			const transferredBy = normalizeTransferredByData({ _id, username, name }, room);
			await this.transfer(room, guest, {
				roomId: room._id,
				transferredBy,
				departmentId: guest.department,
			});
		}
	},

	async savePageHistory(token, roomId, pageInfo) {
		Livechat.logger.debug(`Saving page movement history for visitor with token ${token}`);
		if (pageInfo.change !== Livechat.historyMonitorType) {
			return;
		}
		const user = await Users.findOneById('rocket.cat');

		const pageTitle = pageInfo.title;
		const pageUrl = pageInfo.location.href;
		const extraData = {
			navigation: {
				page: pageInfo,
				token,
			},
		};

		if (!roomId) {
			// keep history of unregistered visitors for 1 month
			const keepHistoryMiliseconds = 2592000000;
			extraData.expireAt = new Date().getTime() + keepHistoryMiliseconds;
		}

		if (!settings.get('Livechat_Visitor_navigation_as_a_message')) {
			extraData._hidden = true;
		}

		return Message.saveSystemMessage('livechat_navigation_history', roomId, `${pageTitle} - ${pageUrl}`, user, extraData);
	},

	async saveTransferHistory(room, transferData) {
		Livechat.logger.debug(`Saving transfer history for room ${room._id}`);
		const { departmentId: previousDepartment } = room;
		const { department: nextDepartment, transferredBy, transferredTo, scope, comment } = transferData;

		check(
			transferredBy,
			Match.ObjectIncluding({
				_id: String,
				username: String,
				name: Match.Maybe(String),
				type: String,
			}),
		);

		const { _id, username } = transferredBy;
		const scopeData = scope || (nextDepartment ? 'department' : 'agent');
		Livechat.logger.debug(`Storing new chat transfer of ${room._id} [Transfered by: ${_id} to ${scopeData}]`);

		const transfer = {
			transferData: {
				transferredBy,
				ts: new Date(),
				scope: scopeData,
				comment,
				...(previousDepartment && { previousDepartment }),
				...(nextDepartment && { nextDepartment }),
				...(transferredTo && { transferredTo }),
			},
		};

		const type = 'livechat_transfer_history';
		const transferMessage = {
			t: type,
			rid: room._id,
			ts: new Date(),
			msg: '',
			u: {
				_id,
				username,
			},
			groupable: false,
		};

		Object.assign(transferMessage, transfer);

		await sendMessage(transferredBy, transferMessage, room);
	},

	async transfer(room, guest, transferData) {
		Livechat.logger.debug(`Transfering room ${room._id} [Transfered by: ${transferData?.transferredBy?._id}]`);
		if (room.onHold) {
			Livechat.logger.debug('Cannot transfer. Room is on hold');
			throw new Error('error-room-onHold');
		}

		if (transferData.departmentId) {
			transferData.department = await LivechatDepartmentRaw.findOneById(transferData.departmentId, {
				projection: { name: 1 },
			});
			Livechat.logger.debug(`Transfering room ${room._id} to department ${transferData.department?._id}`);
		}

		return RoutingManager.transferRoom(room, guest, transferData);
	},

	async returnRoomAsInquiry(rid, departmentId, overrideTransferData = {}) {
		Livechat.logger.debug(`Transfering room ${rid} to ${departmentId ? 'department' : ''} queue`);
		const room = await LivechatRooms.findOneById(rid);
		if (!room) {
			throw new Meteor.Error('error-invalid-room', 'Invalid room', {
				method: 'livechat:returnRoomAsInquiry',
			});
		}

		if (!room.open) {
			throw new Meteor.Error('room-closed', 'Room closed', {
				method: 'livechat:returnRoomAsInquiry',
			});
		}

		if (room.onHold) {
			throw new Meteor.Error('error-room-onHold', 'Room On Hold', {
				method: 'livechat:returnRoomAsInquiry',
			});
		}

		if (!room.servedBy) {
			return false;
		}

		const user = await Users.findOneById(room.servedBy._id);
		if (!user || !user._id) {
			throw new Meteor.Error('error-invalid-user', 'Invalid user', {
				method: 'livechat:returnRoomAsInquiry',
			});
		}

		// find inquiry corresponding to room
		const inquiry = await LivechatInquiry.findOne({ rid });
		if (!inquiry) {
			return false;
		}

		const transferredBy = normalizeTransferredByData(user, room);
		Livechat.logger.debug(`Transfering room ${room._id} by user ${transferredBy._id}`);
		const transferData = { roomId: rid, scope: 'queue', departmentId, transferredBy, ...overrideTransferData };
		try {
			await this.saveTransferHistory(room, transferData);
			await RoutingManager.unassignAgent(inquiry, departmentId);
		} catch (e) {
			this.logger.error(e);
			throw new Meteor.Error('error-returning-inquiry', 'Error returning inquiry to the queue', {
				method: 'livechat:returnRoomAsInquiry',
			});
		}

		callbacks.runAsync('livechat:afterReturnRoomAsInquiry', { room });

		return true;
	},

	async sendRequest(postData, callback, attempts = 10) {
		if (!attempts) {
			return;
		}
		const secretToken = settings.get('Livechat_secret_token');
		const headers = { 'X-RocketChat-Livechat-Token': secretToken };
		const options = {
			method: 'POST',
			data: JSON.stringify(postData),
			...(secretToken !== '' && secretToken !== undefined && { headers }),
		};
		try {
			return (await fetch(settings.get('Livechat_webhookUrl'), options)).json();
		} catch (err) {
			Livechat.webhookLogger.error({ msg: `Response error on ${11 - attempts} try ->`, err });
			// try 10 times after 10 seconds each
			attempts - 1 && Livechat.webhookLogger.warn('Will try again in 10 seconds ...');
			setTimeout(async function () {
				await Livechat.sendRequest(postData, callback, attempts - 1);
			}, 10000);
		}
	},

	async getLivechatRoomGuestInfo(room) {
		const visitor = await LivechatVisitors.findOneById(room.v._id);
		const agent = await Users.findOneById(room.servedBy && room.servedBy._id);

		const ua = new UAParser();
		ua.setUA(visitor.userAgent);

		const postData = {
			_id: room._id,
			label: room.fname || room.label, // using same field for compatibility
			topic: room.topic,
			createdAt: room.ts,
			lastMessageAt: room.lm,
			tags: room.tags,
			customFields: room.livechatData,
			visitor: {
				_id: visitor._id,
				token: visitor.token,
				name: visitor.name,
				username: visitor.username,
				email: null,
				phone: null,
				department: visitor.department,
				ip: visitor.ip,
				os: ua.getOS().name && `${ua.getOS().name} ${ua.getOS().version}`,
				browser: ua.getBrowser().name && `${ua.getBrowser().name} ${ua.getBrowser().version}`,
				customFields: visitor.livechatData,
			},
		};

		if (agent) {
			const customFields = parseAgentCustomFields(agent.customFields);

			postData.agent = {
				_id: agent._id,
				username: agent.username,
				name: agent.name,
				email: null,
				...(customFields && { customFields }),
			};

			if (agent.emails && agent.emails.length > 0) {
				postData.agent.email = agent.emails[0].address;
			}
		}

		if (room.crmData) {
			postData.crmData = room.crmData;
		}

		if (visitor.visitorEmails && visitor.visitorEmails.length > 0) {
			postData.visitor.email = visitor.visitorEmails;
		}
		if (visitor.phone && visitor.phone.length > 0) {
			postData.visitor.phone = visitor.phone;
		}

		return postData;
	},

	async addAgent(username) {
		check(username, String);

		const user = await Users.findOneByUsername(username, { projection: { _id: 1, username: 1 } });

		if (!user) {
			throw new Meteor.Error('error-invalid-user', 'Invalid user', { method: 'livechat:addAgent' });
		}

		if (await addUserRolesAsync(user._id, ['livechat-agent'])) {
			await Users.setOperator(user._id, true);
			await this.setUserStatusLivechat(user._id, user.status !== 'offline' ? 'available' : 'not-available');
			return user;
		}

		return false;
	},

	async addManager(username) {
		check(username, String);

		const user = await Users.findOneByUsername(username, { projection: { _id: 1, username: 1 } });

		if (!user) {
			throw new Meteor.Error('error-invalid-user', 'Invalid user', {
				method: 'livechat:addManager',
			});
		}

		if (await addUserRolesAsync(user._id, ['livechat-manager'])) {
			return user;
		}

		return false;
	},

	async removeAgent(username) {
		check(username, String);

		const user = await Users.findOneByUsername(username, { projection: { _id: 1 } });

		if (!user) {
			throw new Meteor.Error('error-invalid-user', 'Invalid user', {
				method: 'livechat:removeAgent',
			});
		}

		const { _id } = user;

		if (await removeUserFromRolesAsync(_id, ['livechat-agent'])) {
			await Users.setOperator(_id, false);
			await Users.removeLivechatData(_id);
			await this.setUserStatusLivechat(_id, 'not-available');

			await Promise.all([
				LivechatDepartmentAgents.removeByAgentId(_id),
				LivechatVisitors.removeContactManagerByUsername(username),
				Users.unsetExtension(_id),
			]);
			return true;
		}

		return false;
	},

	async removeManager(username) {
		check(username, String);

		const user = await Users.findOneByUsername(username, { projection: { _id: 1 } });

		if (!user) {
			throw new Meteor.Error('error-invalid-user', 'Invalid user', {
				method: 'livechat:removeManager',
			});
		}

		return removeUserFromRolesAsync(user._id, ['livechat-manager']);
	},

	async removeGuest(_id) {
		check(_id, String);
		const guest = await LivechatVisitors.findOneById(_id, { projection: { _id: 1 } });
		if (!guest) {
			throw new Meteor.Error('error-invalid-guest', 'Invalid guest', {
				method: 'livechat:removeGuest',
			});
		}

		await this.cleanGuestHistory(_id);
		return LivechatVisitors.removeById(_id);
	},

	async setUserStatusLivechat(userId, status) {
		const user = await Users.setLivechatStatus(userId, status);
		callbacks.runAsync('livechat.setUserStatusLivechat', { userId, status });
		return user;
	},

	async setUserStatusLivechatIf(userId, status, condition, fields) {
		const user = await Users.setLivechatStatusIf(userId, status, condition, fields);
		callbacks.runAsync('livechat.setUserStatusLivechat', { userId, status });
		return user;
	},

	async cleanGuestHistory(_id) {
		const guest = await LivechatVisitors.findOneById(_id);
		if (!guest) {
			throw new Meteor.Error('error-invalid-guest', 'Invalid guest', {
				method: 'livechat:cleanGuestHistory',
			});
		}

		const { token } = guest;
		check(token, String);

		const cursor = LivechatRooms.findByVisitorToken(token);
		for await (const room of cursor) {
			await FileUpload.removeFilesByRoomId(room._id);
			await Messages.removeByRoomId(room._id);
		}

		await Subscriptions.removeByVisitorToken(token);
		await LivechatRooms.removeByVisitorToken(token);
		await LivechatInquiry.removeByVisitorToken(token);
	},

	async saveDepartmentAgents(_id, departmentAgents) {
		check(_id, String);
		check(departmentAgents, {
			upsert: Match.Maybe([
				Match.ObjectIncluding({
					agentId: String,
					username: String,
					count: Match.Maybe(Match.Integer),
					order: Match.Maybe(Match.Integer),
				}),
			]),
			remove: Match.Maybe([
				Match.ObjectIncluding({
					agentId: String,
					username: Match.Maybe(String),
					count: Match.Maybe(Match.Integer),
					order: Match.Maybe(Match.Integer),
				}),
			]),
		});

		const department = await LivechatDepartmentRaw.findOneById(_id);
		if (!department) {
			throw new Meteor.Error('error-department-not-found', 'Department not found', {
				method: 'livechat:saveDepartmentAgents',
			});
		}

		return updateDepartmentAgents(_id, departmentAgents, department.enabled);
	},

	async saveAgentInfo(_id, agentData, agentDepartments) {
		check(_id, Match.Maybe(String));
		check(agentData, Object);
		check(agentDepartments, [String]);

		const user = await Users.findOneById(_id);
		if (!user || !(await hasRoleAsync(_id, 'livechat-agent'))) {
			throw new Meteor.Error('error-user-is-not-agent', 'User is not a livechat agent', {
				method: 'livechat:saveAgentInfo',
			});
		}

		await Users.setLivechatData(_id, agentData);
		await LivechatDepartmentRaw.saveDepartmentsByAgent(user, agentDepartments);

		return true;
	},

	/*
	 * @deprecated - Use the equivalent from DepartmentHelpers class
	 */
	async removeDepartment(_id) {
		check(_id, String);

		const departmentRemovalEnabled = settings.get('Omnichannel_enable_department_removal');

		if (!departmentRemovalEnabled) {
			throw new Meteor.Error('department-removal-disabled', 'Department removal is disabled', {
				method: 'livechat:removeDepartment',
			});
		}

		const department = await LivechatDepartmentRaw.findOneById(_id, { projection: { _id: 1 } });

		if (!department) {
			throw new Meteor.Error('department-not-found', 'Department not found', {
				method: 'livechat:removeDepartment',
			});
		}
		const ret = (await LivechatDepartmentRaw.removeById(_id)).deletedCount;
		const agentsIds = (await LivechatDepartmentAgents.findByDepartmentId(_id).toArray()).map((agent) => agent.agentId);
		await LivechatDepartmentAgents.removeByDepartmentId(_id);
		await LivechatDepartmentRaw.unsetFallbackDepartmentByDepartmentId(_id);
		if (ret) {
			Meteor.defer(() => {
				callbacks.run('livechat.afterRemoveDepartment', { department, agentsIds });
			});
		}
		return ret;
	},

	async unarchiveDepartment(_id) {
		check(_id, String);

		const department = await LivechatDepartmentRaw.findOneById(_id, { projection: { _id: 1 } });

		if (!department) {
			throw new Meteor.Error('department-not-found', 'Department not found', {
				method: 'livechat:removeDepartment',
			});
		}

		return LivechatDepartmentRaw.unarchiveDepartment(_id);
	},

	async archiveDepartment(_id) {
		check(_id, String);

		const department = await LivechatDepartmentRaw.findOneById(_id, { projection: { _id: 1 } });

		if (!department) {
			throw new Meteor.Error('department-not-found', 'Department not found', {
				method: 'livechat:removeDepartment',
			});
		}

		return LivechatDepartmentRaw.archiveDepartment(_id);
	},

	showConnecting() {
		const { showConnecting } = RoutingManager.getConfig();
		return showConnecting;
	},

	async sendEmail(from, to, replyTo, subject, html) {
		return Mailer.send({
			to,
			from,
			replyTo,
			subject,
			html,
		});
	},

	async getRoomMessages({ rid }) {
		check(rid, String);

		const room = await Rooms.findOneById(rid, { projection: { t: 1 } });
		if (room?.t !== 'l') {
			throw new Meteor.Error('invalid-room');
		}

		const ignoredMessageTypes = [
			'livechat_navigation_history',
			'livechat_transcript_history',
			'command',
			'livechat-close',
			'livechat-started',
			'livechat_video_call',
		];

		return Messages.findVisibleByRoomIdNotContainingTypes(rid, ignoredMessageTypes, {
			sort: { ts: 1 },
		}).toArray();
	},

	async requestTranscript({ rid, email, subject, user }) {
		check(rid, String);
		check(email, String);
		check(subject, String);
		check(
			user,
			Match.ObjectIncluding({
				_id: String,
				username: String,
				utcOffset: Number,
				name: Match.Maybe(String),
			}),
		);

		const room = await LivechatRooms.findOneById(rid, { projection: { _id: 1, open: 1, transcriptRequest: 1 } });

		if (!room || !room.open) {
			throw new Meteor.Error('error-invalid-room', 'Invalid room');
		}

		if (room.transcriptRequest) {
			throw new Meteor.Error('error-transcript-already-requested', 'Transcript already requested');
		}

		const { _id, username, name, utcOffset } = user;
		const transcriptRequest = {
			requestedAt: new Date(),
			requestedBy: {
				_id,
				username,
				name,
				utcOffset,
			},
			email,
			subject,
		};

		await LivechatRooms.setEmailTranscriptRequestedByRoomId(rid, transcriptRequest);
		return true;
	},

	async notifyGuestStatusChanged(token, status) {
		await LivechatInquiry.updateVisitorStatus(token, status);
		await LivechatRooms.updateVisitorStatus(token, status);
	},

	async sendOfflineMessage(data = {}) {
		if (!settings.get('Livechat_display_offline_form')) {
			return false;
		}

		const { message, name, email, department, host } = data;
		const emailMessage = `${message}`.replace(/([^>\r\n]?)(\r\n|\n\r|\r|\n)/g, '$1<br>$2');

		let html = '<h1>New livechat message</h1>';
		if (host && host !== '') {
			html = html.concat(`<p><strong>Sent from:</strong><a href='${host}'> ${host}</a></p>`);
		}
		html = html.concat(`
			<p><strong>Visitor name:</strong> ${name}</p>
			<p><strong>Visitor email:</strong> ${email}</p>
			<p><strong>Message:</strong><br>${emailMessage}</p>`);

		let fromEmail = settings.get('From_Email').match(/\b[A-Z0-9._%+-]+@(?:[A-Z0-9-]+\.)+[A-Z]{2,4}\b/i);

		if (fromEmail) {
			fromEmail = fromEmail[0];
		} else {
			fromEmail = settings.get('From_Email');
		}

		if (settings.get('Livechat_validate_offline_email')) {
			const emailDomain = email.substr(email.lastIndexOf('@') + 1);

			try {
				dnsResolveMx(emailDomain);
			} catch (e) {
				throw new Meteor.Error('error-invalid-email-address', 'Invalid email address', {
					method: 'livechat:sendOfflineMessage',
				});
			}
		}

		let emailTo = settings.get('Livechat_offline_email');
		if (department && department !== '') {
			const dep = await LivechatDepartmentRaw.findOneByIdOrName(department);
			emailTo = dep.email || emailTo;
		}

		const from = `${name} - ${email} <${fromEmail}>`;
		const replyTo = `${name} <${email}>`;
		const subject = `Livechat offline message from ${name}: ${`${emailMessage}`.substring(0, 20)}`;
		await this.sendEmail(from, emailTo, replyTo, subject, html);

		Meteor.defer(() => {
			callbacks.run('livechat.offlineMessage', data);
		});

		return true;
	},

	async notifyAgentStatusChanged(userId, status) {
		callbacks.runAsync('livechat.agentStatusChanged', { userId, status });
		if (!settings.get('Livechat_show_agent_info')) {
			return;
		}

		await LivechatRooms.findOpenByAgent(userId).forEach((room) => {
			void api.broadcast('omnichannel.room', room._id, {
				type: 'agentStatus',
				status,
			});
		});
	},

	async allowAgentChangeServiceStatus(statusLivechat, agentId) {
		if (statusLivechat !== 'available') {
			return true;
		}

		return businessHourManager.allowAgentChangeServiceStatus(agentId);
	},

	notifyRoomVisitorChange(roomId, visitor) {
		void api.broadcast('omnichannel.room', roomId, {
			type: 'visitorData',
			visitor,
		});
	},

	async changeRoomVisitor(userId, roomId, visitor) {
		const user = await Users.findOneById(userId);
		if (!user) {
			throw new Error('error-user-not-found');
		}

		if (!(await hasPermissionAsync(userId, 'change-livechat-room-visitor'))) {
			throw new Error('error-not-authorized');
		}

		const room = await LivechatRooms.findOneById(roomId, { ...roomAccessAttributes, _id: 1, t: 1 });

		if (!room) {
			throw new Meteor.Error('invalid-room');
		}

		if (!(await canAccessRoomAsync(room, user))) {
			throw new Error('error-not-allowed');
		}

		await LivechatRooms.changeVisitorByRoomId(room._id, visitor);

		Livechat.notifyRoomVisitorChange(room._id, visitor);

		return LivechatRooms.findOneById(roomId);
	},
	async updateLastChat(contactId, lastChat) {
		const updateUser = {
			$set: {
				lastChat,
			},
		};
		await LivechatVisitors.updateById(contactId, updateUser);
	},
	async updateCallStatus(callId, rid, status, user) {
		await Rooms.setCallStatus(rid, status);
		if (status === 'ended' || status === 'declined') {
			if (await VideoConf.declineLivechatCall(callId)) {
				return;
			}

			return updateMessage({ _id: callId, msg: status, actionLinks: [], webRtcCallEndTs: new Date() }, user);
		}
	},
};

settings.watch('Livechat_history_monitor_type', (value) => {
	Livechat.historyMonitorType = value;
});<|MERGE_RESOLUTION|>--- conflicted
+++ resolved
@@ -22,11 +22,7 @@
 	Rooms,
 	Users,
 } from '@rocket.chat/models';
-<<<<<<< HEAD
-import { VideoConf, api, Apps } from '@rocket.chat/core-services';
-=======
-import { Message, VideoConf, api } from '@rocket.chat/core-services';
->>>>>>> 0b4df506
+import { Apps, Message, VideoConf, api } from '@rocket.chat/core-services';
 
 import { QueueManager } from './QueueManager';
 import { RoutingManager } from './RoutingManager';
