// Note: Please don't add any new methods to this file, since its still in js and we are migrating to ts
// Please add new methods to LivechatTyped.ts

import dns from 'dns';

import { Meteor } from 'meteor/meteor';
import { Match, check } from 'meteor/check';
import { TAPi18n } from 'meteor/rocketchat:tap-i18n';
import { HTTP } from 'meteor/http';
import UAParser from 'ua-parser-js';
import {
	LivechatVisitors,
	LivechatCustomField,
	Settings,
	LivechatRooms,
	LivechatInquiry,
	Subscriptions,
	Messages,
	LivechatDepartment as LivechatDepartmentRaw,
	LivechatDepartmentAgents,
	Rooms,
	Users,
} from '@rocket.chat/models';
import { Message, VideoConf, api } from '@rocket.chat/core-services';

import { RoutingManager } from './RoutingManager';
import { Analytics } from './Analytics';
import { settings } from '../../../settings/server';
import { callbacks } from '../../../../lib/callbacks';
import { Logger } from '../../../logger/server';
import { hasRoleAsync } from '../../../authorization/server/functions/hasRole';
import { canAccessRoomAsync, roomAccessAttributes } from '../../../authorization/server';
import { hasPermissionAsync } from '../../../authorization/server/functions/hasPermission';
import * as Mailer from '../../../mailer/server/api';
import { sendMessage } from '../../../lib/server/functions/sendMessage';
import { updateMessage } from '../../../lib/server/functions/updateMessage';
import { deleteMessage } from '../../../lib/server/functions/deleteMessage';
import { FileUpload } from '../../../file-upload/server';
import { normalizeTransferredByData, parseAgentCustomFields, updateDepartmentAgents } from './Helper';
import { Apps, AppEvents } from '../../../../ee/server/apps';
import { businessHourManager } from '../business-hour';
import { addUserRolesAsync } from '../../../../server/lib/roles/addUserRoles';
import { removeUserFromRolesAsync } from '../../../../server/lib/roles/removeUserFromRoles';
import { trim } from '../../../../lib/utils/stringUtils';
import { Livechat as LivechatTyped } from './LivechatTyped';

const logger = new Logger('Livechat');

const dnsResolveMx = Meteor.wrapAsync(dns.resolveMx);

export const Livechat = {
	Analytics,

	logger,
	webhookLogger: logger.section('Webhook'),

<<<<<<< HEAD
=======
	findGuest(token) {
		return LivechatVisitors.getVisitorByToken(token, {
			projection: {
				name: 1,
				username: 1,
				token: 1,
				visitorEmails: 1,
				department: 1,
			},
		});
	},

	async online(department, skipNoAgentSetting = false, skipFallbackCheck = false) {
		Livechat.logger.debug(`Checking online agents ${department ? `for department ${department}` : ''}`);
		if (!skipNoAgentSetting && settings.get('Livechat_accept_chats_with_no_agents')) {
			Livechat.logger.debug('Can accept without online agents: true');
			return true;
		}

		if (settings.get('Livechat_assign_new_conversation_to_bot')) {
			Livechat.logger.debug(`Fetching online bot agents for department ${department}`);
			const botAgents = await Livechat.getBotAgents(department);
			const onlineBots = botAgents.count();
			Livechat.logger.debug(`Found ${onlineBots} online`);
			if (onlineBots > 0) {
				return true;
			}
		}

		const agentsOnline = await Livechat.checkOnlineAgents(department, {}, skipFallbackCheck);
		Livechat.logger.debug(`Are online agents ${department ? `for department ${department}` : ''}?: ${agentsOnline}`);
		return agentsOnline;
	},

	async getNextAgent(department) {
		return RoutingManager.getNextAgent(department);
	},

	async getAgents(department) {
		if (department) {
			// TODO: This and all others should get the user's info as well
			return LivechatDepartmentAgents.findByDepartmentId(department);
		}
		return Users.findAgents();
	},

	async getOnlineAgents(department, agent) {
		if (agent?.agentId) {
			return Users.findOnlineAgents(agent.agentId);
		}

		if (department) {
			return LivechatDepartmentAgents.getOnlineForDepartment(department);
		}
		return Users.findOnlineAgents();
	},

	async checkOnlineAgents(department, agent, skipFallbackCheck = false) {
		if (agent?.agentId) {
			return Users.checkOnlineAgents(agent.agentId);
		}

		if (department) {
			const onlineForDep = await LivechatDepartmentAgents.checkOnlineForDepartment(department);
			if (onlineForDep || skipFallbackCheck) {
				return onlineForDep;
			}

			const dep = await LivechatDepartmentRaw.findOneById(department);
			if (!dep?.fallbackForwardDepartment) {
				return onlineForDep;
			}

			return this.checkOnlineAgents(dep?.fallbackForwardDepartment);
		}

		return Users.checkOnlineAgents();
	},

	async getBotAgents(department) {
		if (department) {
			return LivechatDepartmentAgents.getBotsForDepartment(department);
		}

		return Users.findBotAgents();
	},

	async getRequiredDepartment(onlineRequired = true) {
		const departments = await LivechatDepartmentRaw.findEnabledWithAgents();

		for await (const dept of departments) {
			if (!dept.showOnRegistration) {
				continue;
			}
			if (!onlineRequired) {
				return dept;
			}

			const onlineAgents = await LivechatDepartmentAgents.getOnlineForDepartment(dept._id);
			if (onlineAgents && onlineAgents.length) {
				return dept;
			}
		}
	},

	async getRoom(guest, message, roomInfo, agent, extraData) {
		if (!this.enabled()) {
			throw new Meteor.Error('error-omnichannel-is-disabled');
		}
		Livechat.logger.debug(`Attempting to find or create a room for visitor ${guest._id}`);
		let room = await LivechatRooms.findOneById(message.rid);
		let newRoom = false;

		if (room && !room.open) {
			Livechat.logger.debug(`Last room for visitor ${guest._id} closed. Creating new one`);
			message.rid = Random.id();
			room = null;
		}

		if (guest.department && !(await LivechatDepartmentRaw.findOneById(guest.department))) {
			await LivechatVisitors.removeDepartmentById(guest._id);
			guest = await LivechatVisitors.findOneById(guest._id);
		}

		if (room == null) {
			const defaultAgent = callbacks.run('livechat.checkDefaultAgentOnNewRoom', agent, guest);
			// if no department selected verify if there is at least one active and pick the first
			if (!defaultAgent && !guest.department) {
				const department = await this.getRequiredDepartment();
				Livechat.logger.debug(`No department or default agent selected for ${guest._id}`);

				if (department) {
					Livechat.logger.debug(`Assigning ${guest._id} to department ${department._id}`);
					guest.department = department._id;
				}
			}

			// delegate room creation to QueueManager
			Livechat.logger.debug(`Calling QueueManager to request a room for visitor ${guest._id}`);
			room = await QueueManager.requestRoom({
				guest,
				message,
				roomInfo,
				agent: defaultAgent,
				extraData,
			});
			newRoom = true;

			Livechat.logger.debug(`Room obtained for visitor ${guest._id} -> ${room._id}`);
		}

		if (!room || room.v.token !== guest.token) {
			Livechat.logger.debug(`Visitor ${guest._id} trying to access another visitor's room`);
			throw new Meteor.Error('cannot-access-room');
		}

		if (newRoom) {
			await Messages.setRoomIdByToken(guest.token, room._id);
		}

		return { room, newRoom };
	},

>>>>>>> 7b5e6552
	async sendMessage({ guest, message, roomInfo, agent }) {
		const { room, newRoom } = await LivechatTyped.getRoom(guest, message, roomInfo, agent);
		if (guest.name) {
			message.alias = guest.name;
		}
		return Object.assign(sendMessage(guest, message, room), {
			newRoom,
			showConnecting: this.showConnecting(),
		});
	},

	async updateMessage({ guest, message }) {
		check(message, Match.ObjectIncluding({ _id: String }));

		const originalMessage = await Messages.findOneById(message._id);
		if (!originalMessage || !originalMessage._id) {
			return;
		}

		const editAllowed = settings.get('Message_AllowEditing');
		const editOwn = originalMessage.u && originalMessage.u._id === guest._id;

		if (!editAllowed || !editOwn) {
			throw new Meteor.Error('error-action-not-allowed', 'Message editing not allowed', {
				method: 'livechatUpdateMessage',
			});
		}

		await updateMessage(message, guest);

		return true;
	},

	async deleteMessage({ guest, message }) {
		Livechat.logger.debug(`Attempting to delete a message by visitor ${guest._id}`);
		check(message, Match.ObjectIncluding({ _id: String }));

		const msg = await Messages.findOneById(message._id);
		if (!msg || !msg._id) {
			return;
		}

		const deleteAllowed = settings.get('Message_AllowDeleting');
		const editOwn = msg.u && msg.u._id === guest._id;

		if (!deleteAllowed || !editOwn) {
			Livechat.logger.debug('Cannot delete message: not allowed');
			throw new Meteor.Error('error-action-not-allowed', 'Message deleting not allowed', {
				method: 'livechatDeleteMessage',
			});
		}

		await deleteMessage(message, guest);

		return true;
	},

	async saveGuest(guestData, userId) {
		const { _id, name, email, phone, livechatData = {} } = guestData;
		Livechat.logger.debug(`Saving data for visitor ${_id}`);
		const updateData = {};

		if (name) {
			updateData.name = name;
		}
		if (email) {
			updateData.email = email;
		}
		if (phone) {
			updateData.phone = phone;
		}

		const customFields = {};

		if ((!userId || (await hasPermissionAsync(userId, 'edit-livechat-room-customfields'))) && Object.keys(livechatData).length) {
			Livechat.logger.debug(`Saving custom fields for visitor ${_id}`);
			const fields = LivechatCustomField.findByScope('visitor');
			for await (const field of fields) {
				if (!livechatData.hasOwnProperty(field._id)) {
					continue;
				}
				const value = trim(livechatData[field._id]);
				if (value !== '' && field.regexp !== undefined && field.regexp !== '') {
					const regexp = new RegExp(field.regexp);
					if (!regexp.test(value)) {
						throw new Meteor.Error(TAPi18n.__('error-invalid-custom-field-value', { field: field.label }));
					}
				}
				customFields[field._id] = value;
			}
			updateData.livechatData = customFields;
			Livechat.logger.debug(`About to update ${Object.keys(customFields).length} custom fields for visitor ${_id}`);
		}
		const ret = await LivechatVisitors.saveGuestById(_id, updateData);

		Meteor.defer(() => {
			Apps.triggerEvent(AppEvents.IPostLivechatGuestSaved, _id);
			callbacks.run('livechat.saveGuest', updateData);
		});

		return ret;
	},

	async setCustomFields({ token, key, value, overwrite } = {}) {
		check(token, String);
		check(key, String);
		check(value, String);
		check(overwrite, Boolean);
		Livechat.logger.debug(`Setting custom fields data for visitor with token ${token}`);

		const customField = await LivechatCustomField.findOneById(key);
		if (!customField) {
			throw new Meteor.Error('invalid-custom-field');
		}

		if (customField.regexp !== undefined && customField.regexp !== '') {
			const regexp = new RegExp(customField.regexp);
			if (!regexp.test(value)) {
				throw new Meteor.Error(TAPi18n.__('error-invalid-custom-field-value', { field: key }));
			}
		}

		let result;
		if (customField.scope === 'room') {
			result = await LivechatRooms.updateDataByToken(token, key, value, overwrite);
		} else {
			result = await LivechatVisitors.updateLivechatDataByToken(token, key, value, overwrite);
		}

		if (result) {
			return result.modifiedCount;
		}

		return 0;
	},

	async getInitSettings() {
		const rcSettings = {};

		await Settings.findNotHiddenPublic([
			'Livechat_title',
			'Livechat_title_color',
			'Livechat_enable_message_character_limit',
			'Livechat_message_character_limit',
			'Message_MaxAllowedSize',
			'Livechat_enabled',
			'Livechat_registration_form',
			'Livechat_allow_switching_departments',
			'Livechat_offline_title',
			'Livechat_offline_title_color',
			'Livechat_offline_message',
			'Livechat_offline_success_message',
			'Livechat_offline_form_unavailable',
			'Livechat_display_offline_form',
			'Omnichannel_call_provider',
			'Language',
			'Livechat_enable_transcript',
			'Livechat_transcript_message',
			'Livechat_fileupload_enabled',
			'FileUpload_Enabled',
			'Livechat_conversation_finished_message',
			'Livechat_conversation_finished_text',
			'Livechat_name_field_registration_form',
			'Livechat_email_field_registration_form',
			'Livechat_registration_form_message',
			'Livechat_force_accept_data_processing_consent',
			'Livechat_data_processing_consent_text',
			'Livechat_show_agent_info',
			'Livechat_clear_local_storage_when_chat_ended',
		]).forEach((setting) => {
			rcSettings[setting._id] = setting.value;
		});

		rcSettings.Livechat_history_monitor_type = settings.get('Livechat_history_monitor_type');

		rcSettings.Livechat_Show_Connecting = this.showConnecting();

		return rcSettings;
	},

	async saveRoomInfo(roomData, guestData, userId) {
		Livechat.logger.debug(`Saving room information on room ${roomData._id}`);
		const { livechatData = {} } = roomData;
		const customFields = {};

		if ((!userId || (await hasPermissionAsync(userId, 'edit-livechat-room-customfields'))) && Object.keys(livechatData).length) {
			Livechat.logger.debug(`Updating custom fields on room ${roomData._id}`);
			const fields = LivechatCustomField.findByScope('room');
			for await (const field of fields) {
				if (!livechatData.hasOwnProperty(field._id)) {
					continue;
				}
				const value = trim(livechatData[field._id]);
				if (value !== '' && field.regexp !== undefined && field.regexp !== '') {
					const regexp = new RegExp(field.regexp);
					if (!regexp.test(value)) {
						throw new Meteor.Error(TAPi18n.__('error-invalid-custom-field-value', { field: field.label }));
					}
				}
				customFields[field._id] = value;
			}
			roomData.livechatData = customFields;
			Livechat.logger.debug(`About to update ${Object.keys(customFields).length} custom fields on room ${roomData._id}`);
		}

		if (!(await LivechatRooms.saveRoomById(roomData))) {
			Livechat.logger.debug(`Failed to save room information on room ${roomData._id}`);
			return false;
		}

		Meteor.defer(() => {
			Apps.triggerEvent(AppEvents.IPostLivechatRoomSaved, roomData._id);
		});
		callbacks.runAsync('livechat.saveRoom', roomData);

		if (guestData?.name?.trim().length) {
			const { _id: rid } = roomData;
			const { name } = guestData;
			return (
				(await Rooms.setFnameById(rid, name)) &&
				(await LivechatInquiry.setNameByRoomId(rid, name)) &&
				// This one needs to be the last since the agent may not have the subscription
				// when the conversation is in the queue, then the result will be 0(zero)
				Subscriptions.updateDisplayNameByRoomId(rid, name)
			);
		}
	},

	async closeOpenChats(userId, comment) {
		Livechat.logger.debug(`Closing open chats for user ${userId}`);
		const user = await Users.findOneById(userId);

		const openChats = LivechatRooms.findOpenByAgent(userId);
		const promises = [];
		await openChats.forEach((room) => {
			promises.push(LivechatTyped.closeRoom({ user, room, comment }));
		});

		await Promise.all(promises);
	},

	async forwardOpenChats(userId) {
		Livechat.logger.debug(`Transferring open chats for user ${userId}`);
		for await (const room of LivechatRooms.findOpenByAgent(userId)) {
			const guest = await LivechatVisitors.findOneById(room.v._id);
			const user = await Users.findOneById(userId);
			const { _id, username, name } = user;
			const transferredBy = normalizeTransferredByData({ _id, username, name }, room);
			await this.transfer(room, guest, {
				roomId: room._id,
				transferredBy,
				departmentId: guest.department,
			});
		}
	},

	async savePageHistory(token, roomId, pageInfo) {
		Livechat.logger.debug(`Saving page movement history for visitor with token ${token}`);
		if (pageInfo.change !== settings.get('Livechat_history_monitor_type')) {
			return;
		}
		const user = await Users.findOneById('rocket.cat');

		const pageTitle = pageInfo.title;
		const pageUrl = pageInfo.location.href;
		const extraData = {
			navigation: {
				page: pageInfo,
				token,
			},
		};

		if (!roomId) {
			// keep history of unregistered visitors for 1 month
			const keepHistoryMiliseconds = 2592000000;
			extraData.expireAt = new Date().getTime() + keepHistoryMiliseconds;
		}

		if (!settings.get('Livechat_Visitor_navigation_as_a_message')) {
			extraData._hidden = true;
		}

		return Message.saveSystemMessage('livechat_navigation_history', roomId, `${pageTitle} - ${pageUrl}`, user, extraData);
	},

	async saveTransferHistory(room, transferData) {
		Livechat.logger.debug(`Saving transfer history for room ${room._id}`);
		const { departmentId: previousDepartment } = room;
		const { department: nextDepartment, transferredBy, transferredTo, scope, comment } = transferData;

		check(
			transferredBy,
			Match.ObjectIncluding({
				_id: String,
				username: String,
				name: Match.Maybe(String),
				type: String,
			}),
		);

		const { _id, username } = transferredBy;
		const scopeData = scope || (nextDepartment ? 'department' : 'agent');
		Livechat.logger.debug(`Storing new chat transfer of ${room._id} [Transfered by: ${_id} to ${scopeData}]`);

		const transfer = {
			transferData: {
				transferredBy,
				ts: new Date(),
				scope: scopeData,
				comment,
				...(previousDepartment && { previousDepartment }),
				...(nextDepartment && { nextDepartment }),
				...(transferredTo && { transferredTo }),
			},
		};

		const type = 'livechat_transfer_history';
		const transferMessage = {
			t: type,
			rid: room._id,
			ts: new Date(),
			msg: '',
			u: {
				_id,
				username,
			},
			groupable: false,
		};

		Object.assign(transferMessage, transfer);

		await sendMessage(transferredBy, transferMessage, room);
	},

	async transfer(room, guest, transferData) {
		Livechat.logger.debug(`Transfering room ${room._id} [Transfered by: ${transferData?.transferredBy?._id}]`);
		if (room.onHold) {
			Livechat.logger.debug('Cannot transfer. Room is on hold');
			throw new Error('error-room-onHold');
		}

		if (transferData.departmentId) {
			transferData.department = await LivechatDepartmentRaw.findOneById(transferData.departmentId, {
				projection: { name: 1 },
			});
			Livechat.logger.debug(`Transfering room ${room._id} to department ${transferData.department?._id}`);
		}

		return RoutingManager.transferRoom(room, guest, transferData);
	},

	async returnRoomAsInquiry(rid, departmentId, overrideTransferData = {}) {
		Livechat.logger.debug(`Transfering room ${rid} to ${departmentId ? 'department' : ''} queue`);
		const room = await LivechatRooms.findOneById(rid);
		if (!room) {
			throw new Meteor.Error('error-invalid-room', 'Invalid room', {
				method: 'livechat:returnRoomAsInquiry',
			});
		}

		if (!room.open) {
			throw new Meteor.Error('room-closed', 'Room closed', {
				method: 'livechat:returnRoomAsInquiry',
			});
		}

		if (room.onHold) {
			throw new Meteor.Error('error-room-onHold', 'Room On Hold', {
				method: 'livechat:returnRoomAsInquiry',
			});
		}

		if (!room.servedBy) {
			return false;
		}

		const user = await Users.findOneById(room.servedBy._id);
		if (!user || !user._id) {
			throw new Meteor.Error('error-invalid-user', 'Invalid user', {
				method: 'livechat:returnRoomAsInquiry',
			});
		}

		// find inquiry corresponding to room
		const inquiry = await LivechatInquiry.findOne({ rid });
		if (!inquiry) {
			return false;
		}

		const transferredBy = normalizeTransferredByData(user, room);
		Livechat.logger.debug(`Transfering room ${room._id} by user ${transferredBy._id}`);
		const transferData = { roomId: rid, scope: 'queue', departmentId, transferredBy, ...overrideTransferData };
		try {
			await this.saveTransferHistory(room, transferData);
			await RoutingManager.unassignAgent(inquiry, departmentId);
		} catch (e) {
			this.logger.error(e);
			throw new Meteor.Error('error-returning-inquiry', 'Error returning inquiry to the queue', {
				method: 'livechat:returnRoomAsInquiry',
			});
		}

		callbacks.runAsync('livechat:afterReturnRoomAsInquiry', { room });

		return true;
	},

	sendRequest(postData, callback, attempts = 10) {
		if (!attempts) {
			return;
		}
		const secretToken = settings.get('Livechat_secret_token');
		const headers = { 'X-RocketChat-Livechat-Token': secretToken };
		const options = {
			data: postData,
			...(secretToken !== '' && secretToken !== undefined && { headers }),
		};
		try {
			return HTTP.post(settings.get('Livechat_webhookUrl'), options);
		} catch (err) {
			Livechat.webhookLogger.error({ msg: `Response error on ${11 - attempts} try ->`, err });
			// try 10 times after 10 seconds each
			attempts - 1 && Livechat.webhookLogger.warn('Will try again in 10 seconds ...');
			setTimeout(
				Meteor.bindEnvironment(function () {
					Livechat.sendRequest(postData, callback, attempts - 1);
				}),
				10000,
			);
		}
	},

	async getLivechatRoomGuestInfo(room) {
		const visitor = await LivechatVisitors.findOneById(room.v._id);
		const agent = await Users.findOneById(room.servedBy && room.servedBy._id);

		const ua = new UAParser();
		ua.setUA(visitor.userAgent);

		const postData = {
			_id: room._id,
			label: room.fname || room.label, // using same field for compatibility
			topic: room.topic,
			createdAt: room.ts,
			lastMessageAt: room.lm,
			tags: room.tags,
			customFields: room.livechatData,
			visitor: {
				_id: visitor._id,
				token: visitor.token,
				name: visitor.name,
				username: visitor.username,
				email: null,
				phone: null,
				department: visitor.department,
				ip: visitor.ip,
				os: ua.getOS().name && `${ua.getOS().name} ${ua.getOS().version}`,
				browser: ua.getBrowser().name && `${ua.getBrowser().name} ${ua.getBrowser().version}`,
				customFields: visitor.livechatData,
			},
		};

		if (agent) {
			const customFields = parseAgentCustomFields(agent.customFields);

			postData.agent = {
				_id: agent._id,
				username: agent.username,
				name: agent.name,
				email: null,
				...(customFields && { customFields }),
			};

			if (agent.emails && agent.emails.length > 0) {
				postData.agent.email = agent.emails[0].address;
			}
		}

		if (room.crmData) {
			postData.crmData = room.crmData;
		}

		if (visitor.visitorEmails && visitor.visitorEmails.length > 0) {
			postData.visitor.email = visitor.visitorEmails;
		}
		if (visitor.phone && visitor.phone.length > 0) {
			postData.visitor.phone = visitor.phone;
		}

		return postData;
	},

	async addAgent(username) {
		check(username, String);

		const user = await Users.findOneByUsername(username, { projection: { _id: 1, username: 1 } });

		if (!user) {
			throw new Meteor.Error('error-invalid-user', 'Invalid user', { method: 'livechat:addAgent' });
		}

		if (await addUserRolesAsync(user._id, ['livechat-agent'])) {
			await Users.setOperator(user._id, true);
			await this.setUserStatusLivechat(user._id, user.status !== 'offline' ? 'available' : 'not-available');
			return user;
		}

		return false;
	},

	async addManager(username) {
		check(username, String);

		const user = await Users.findOneByUsername(username, { projection: { _id: 1, username: 1 } });

		if (!user) {
			throw new Meteor.Error('error-invalid-user', 'Invalid user', {
				method: 'livechat:addManager',
			});
		}

		if (await addUserRolesAsync(user._id, ['livechat-manager'])) {
			return user;
		}

		return false;
	},

	async removeAgent(username) {
		check(username, String);

		const user = await Users.findOneByUsername(username, { projection: { _id: 1 } });

		if (!user) {
			throw new Meteor.Error('error-invalid-user', 'Invalid user', {
				method: 'livechat:removeAgent',
			});
		}

		const { _id } = user;

		if (await removeUserFromRolesAsync(_id, ['livechat-agent'])) {
			await Users.setOperator(_id, false);
			await Users.removeLivechatData(_id);
			await this.setUserStatusLivechat(_id, 'not-available');

			await Promise.all([
				LivechatDepartmentAgents.removeByAgentId(_id),
				LivechatVisitors.removeContactManagerByUsername(username),
				Users.unsetExtension(_id),
			]);
			return true;
		}

		return false;
	},

	async removeManager(username) {
		check(username, String);

		const user = await Users.findOneByUsername(username, { projection: { _id: 1 } });

		if (!user) {
			throw new Meteor.Error('error-invalid-user', 'Invalid user', {
				method: 'livechat:removeManager',
			});
		}

		return removeUserFromRolesAsync(user._id, ['livechat-manager']);
	},

	async removeGuest(_id) {
		check(_id, String);
		const guest = await LivechatVisitors.findOneById(_id, { projection: { _id: 1 } });
		if (!guest) {
			throw new Meteor.Error('error-invalid-guest', 'Invalid guest', {
				method: 'livechat:removeGuest',
			});
		}

		await this.cleanGuestHistory(_id);
		return LivechatVisitors.removeById(_id);
	},

	async setUserStatusLivechat(userId, status) {
		const user = await Users.setLivechatStatus(userId, status);
		callbacks.runAsync('livechat.setUserStatusLivechat', { userId, status });
		return user;
	},

	async setUserStatusLivechatIf(userId, status, condition, fields) {
		const user = await Users.setLivechatStatusIf(userId, status, condition, fields);
		callbacks.runAsync('livechat.setUserStatusLivechat', { userId, status });
		return user;
	},

	async cleanGuestHistory(_id) {
		const guest = await LivechatVisitors.findOneById(_id);
		if (!guest) {
			throw new Meteor.Error('error-invalid-guest', 'Invalid guest', {
				method: 'livechat:cleanGuestHistory',
			});
		}

		const { token } = guest;
		check(token, String);

		const cursor = LivechatRooms.findByVisitorToken(token);
		for await (const room of cursor) {
			await FileUpload.removeFilesByRoomId(room._id);
			await Messages.removeByRoomId(room._id);
		}

		await Subscriptions.removeByVisitorToken(token);
		await LivechatRooms.removeByVisitorToken(token);
		await LivechatInquiry.removeByVisitorToken(token);
	},

	async saveDepartmentAgents(_id, departmentAgents) {
		check(_id, String);
		check(departmentAgents, {
			upsert: Match.Maybe([
				Match.ObjectIncluding({
					agentId: String,
					username: String,
					count: Match.Maybe(Match.Integer),
					order: Match.Maybe(Match.Integer),
				}),
			]),
			remove: Match.Maybe([
				Match.ObjectIncluding({
					agentId: String,
					username: Match.Maybe(String),
					count: Match.Maybe(Match.Integer),
					order: Match.Maybe(Match.Integer),
				}),
			]),
		});

		const department = await LivechatDepartmentRaw.findOneById(_id);
		if (!department) {
			throw new Meteor.Error('error-department-not-found', 'Department not found', {
				method: 'livechat:saveDepartmentAgents',
			});
		}

		return updateDepartmentAgents(_id, departmentAgents, department.enabled);
	},

	async saveAgentInfo(_id, agentData, agentDepartments) {
		check(_id, Match.Maybe(String));
		check(agentData, Object);
		check(agentDepartments, [String]);

		const user = await Users.findOneById(_id);
		if (!user || !(await hasRoleAsync(_id, 'livechat-agent'))) {
			throw new Meteor.Error('error-user-is-not-agent', 'User is not a livechat agent', {
				method: 'livechat:saveAgentInfo',
			});
		}

		await Users.setLivechatData(_id, agentData);
		await LivechatDepartmentRaw.saveDepartmentsByAgent(user, agentDepartments);

		return true;
	},

	/*
	 * @deprecated - Use the equivalent from DepartmentHelpers class
	 */
	async removeDepartment(_id) {
		check(_id, String);

		const departmentRemovalEnabled = settings.get('Omnichannel_enable_department_removal');

		if (!departmentRemovalEnabled) {
			throw new Meteor.Error('department-removal-disabled', 'Department removal is disabled', {
				method: 'livechat:removeDepartment',
			});
		}

		const department = await LivechatDepartmentRaw.findOneById(_id, { projection: { _id: 1 } });

		if (!department) {
			throw new Meteor.Error('department-not-found', 'Department not found', {
				method: 'livechat:removeDepartment',
			});
		}
		const ret = (await LivechatDepartmentRaw.removeById(_id)).deletedCount;
		const agentsIds = (await LivechatDepartmentAgents.findByDepartmentId(_id).toArray()).map((agent) => agent.agentId);
		await LivechatDepartmentAgents.removeByDepartmentId(_id);
		await LivechatDepartmentRaw.unsetFallbackDepartmentByDepartmentId(_id);
		if (ret) {
			Meteor.defer(() => {
				callbacks.run('livechat.afterRemoveDepartment', { department, agentsIds });
			});
		}
		return ret;
	},

	async unarchiveDepartment(_id) {
		check(_id, String);

		const department = await LivechatDepartmentRaw.findOneById(_id, { projection: { _id: 1 } });

		if (!department) {
			throw new Meteor.Error('department-not-found', 'Department not found', {
				method: 'livechat:removeDepartment',
			});
		}

		return LivechatDepartmentRaw.unarchiveDepartment(_id);
	},

	async archiveDepartment(_id) {
		check(_id, String);

		const department = await LivechatDepartmentRaw.findOneById(_id, { projection: { _id: 1 } });

		if (!department) {
			throw new Meteor.Error('department-not-found', 'Department not found', {
				method: 'livechat:removeDepartment',
			});
		}

		return LivechatDepartmentRaw.archiveDepartment(_id);
	},

	showConnecting() {
		const { showConnecting } = RoutingManager.getConfig();
		return showConnecting;
	},

	sendEmail(from, to, replyTo, subject, html) {
		Mailer.send({
			to,
			from,
			replyTo,
			subject,
			html,
		});
	},

	async getRoomMessages({ rid }) {
		check(rid, String);

		const room = await Rooms.findOneById(rid, { projection: { t: 1 } });
		if (room?.t !== 'l') {
			throw new Meteor.Error('invalid-room');
		}

		const ignoredMessageTypes = [
			'livechat_navigation_history',
			'livechat_transcript_history',
			'command',
			'livechat-close',
			'livechat-started',
			'livechat_video_call',
		];

		return Messages.findVisibleByRoomIdNotContainingTypes(rid, ignoredMessageTypes, {
			sort: { ts: 1 },
		}).toArray();
	},

	async requestTranscript({ rid, email, subject, user }) {
		check(rid, String);
		check(email, String);
		check(subject, String);
		check(
			user,
			Match.ObjectIncluding({
				_id: String,
				username: String,
				utcOffset: Number,
				name: Match.Maybe(String),
			}),
		);

		const room = await LivechatRooms.findOneById(rid, { projection: { _id: 1, open: 1, transcriptRequest: 1 } });

		if (!room || !room.open) {
			throw new Meteor.Error('error-invalid-room', 'Invalid room');
		}

		if (room.transcriptRequest) {
			throw new Meteor.Error('error-transcript-already-requested', 'Transcript already requested');
		}

		const { _id, username, name, utcOffset } = user;
		const transcriptRequest = {
			requestedAt: new Date(),
			requestedBy: {
				_id,
				username,
				name,
				utcOffset,
			},
			email,
			subject,
		};

		await LivechatRooms.setEmailTranscriptRequestedByRoomId(rid, transcriptRequest);
		return true;
	},

	async notifyGuestStatusChanged(token, status) {
		await LivechatInquiry.updateVisitorStatus(token, status);
		await LivechatRooms.updateVisitorStatus(token, status);
	},

	async sendOfflineMessage(data = {}) {
		if (!settings.get('Livechat_display_offline_form')) {
			return false;
		}

		const { message, name, email, department, host } = data;
		const emailMessage = `${message}`.replace(/([^>\r\n]?)(\r\n|\n\r|\r|\n)/g, '$1<br>$2');

		let html = '<h1>New livechat message</h1>';
		if (host && host !== '') {
			html = html.concat(`<p><strong>Sent from:</strong><a href='${host}'> ${host}</a></p>`);
		}
		html = html.concat(`
			<p><strong>Visitor name:</strong> ${name}</p>
			<p><strong>Visitor email:</strong> ${email}</p>
			<p><strong>Message:</strong><br>${emailMessage}</p>`);

		let fromEmail = settings.get('From_Email').match(/\b[A-Z0-9._%+-]+@(?:[A-Z0-9-]+\.)+[A-Z]{2,4}\b/i);

		if (fromEmail) {
			fromEmail = fromEmail[0];
		} else {
			fromEmail = settings.get('From_Email');
		}

		if (settings.get('Livechat_validate_offline_email')) {
			const emailDomain = email.substr(email.lastIndexOf('@') + 1);

			try {
				dnsResolveMx(emailDomain);
			} catch (e) {
				throw new Meteor.Error('error-invalid-email-address', 'Invalid email address', {
					method: 'livechat:sendOfflineMessage',
				});
			}
		}

		let emailTo = settings.get('Livechat_offline_email');
		if (department && department !== '') {
			const dep = await LivechatDepartmentRaw.findOneByIdOrName(department);
			emailTo = dep.email || emailTo;
		}

		const from = `${name} - ${email} <${fromEmail}>`;
		const replyTo = `${name} <${email}>`;
		const subject = `Livechat offline message from ${name}: ${`${emailMessage}`.substring(0, 20)}`;
		this.sendEmail(from, emailTo, replyTo, subject, html);

		Meteor.defer(() => {
			callbacks.run('livechat.offlineMessage', data);
		});

		return true;
	},

	async notifyAgentStatusChanged(userId, status) {
		callbacks.runAsync('livechat.agentStatusChanged', { userId, status });
		if (!settings.get('Livechat_show_agent_info')) {
			return;
		}

		await LivechatRooms.findOpenByAgent(userId).forEach((room) => {
			void api.broadcast('omnichannel.room', room._id, {
				type: 'agentStatus',
				status,
			});
		});
	},

	async allowAgentChangeServiceStatus(statusLivechat, agentId) {
		if (statusLivechat !== 'available') {
			return true;
		}

		return businessHourManager.allowAgentChangeServiceStatus(agentId);
	},

	notifyRoomVisitorChange(roomId, visitor) {
		void api.broadcast('omnichannel.room', roomId, {
			type: 'visitorData',
			visitor,
		});
	},

	async changeRoomVisitor(userId, roomId, visitor) {
		const user = await Users.findOneById(userId);
		if (!user) {
			throw new Error('error-user-not-found');
		}

		if (!(await hasPermissionAsync(userId, 'change-livechat-room-visitor'))) {
			throw new Error('error-not-authorized');
		}

		const room = await LivechatRooms.findOneById(roomId, { ...roomAccessAttributes, _id: 1, t: 1 });

		if (!room) {
			throw new Meteor.Error('invalid-room');
		}

		if (!(await canAccessRoomAsync(room, user))) {
			throw new Error('error-not-allowed');
		}

		await LivechatRooms.changeVisitorByRoomId(room._id, visitor);

		Livechat.notifyRoomVisitorChange(room._id, visitor);

		return LivechatRooms.findOneById(roomId);
	},
	async updateLastChat(contactId, lastChat) {
		const updateUser = {
			$set: {
				lastChat,
			},
		};
		await LivechatVisitors.updateById(contactId, updateUser);
	},
	async updateCallStatus(callId, rid, status, user) {
		await Rooms.setCallStatus(rid, status);
		if (status === 'ended' || status === 'declined') {
			if (await VideoConf.declineLivechatCall(callId)) {
				return;
			}

			return updateMessage({ _id: callId, msg: status, actionLinks: [], webRtcCallEndTs: new Date() }, user);
		}
	},
};<|MERGE_RESOLUTION|>--- conflicted
+++ resolved
@@ -54,172 +54,6 @@
 	logger,
 	webhookLogger: logger.section('Webhook'),
 
-<<<<<<< HEAD
-=======
-	findGuest(token) {
-		return LivechatVisitors.getVisitorByToken(token, {
-			projection: {
-				name: 1,
-				username: 1,
-				token: 1,
-				visitorEmails: 1,
-				department: 1,
-			},
-		});
-	},
-
-	async online(department, skipNoAgentSetting = false, skipFallbackCheck = false) {
-		Livechat.logger.debug(`Checking online agents ${department ? `for department ${department}` : ''}`);
-		if (!skipNoAgentSetting && settings.get('Livechat_accept_chats_with_no_agents')) {
-			Livechat.logger.debug('Can accept without online agents: true');
-			return true;
-		}
-
-		if (settings.get('Livechat_assign_new_conversation_to_bot')) {
-			Livechat.logger.debug(`Fetching online bot agents for department ${department}`);
-			const botAgents = await Livechat.getBotAgents(department);
-			const onlineBots = botAgents.count();
-			Livechat.logger.debug(`Found ${onlineBots} online`);
-			if (onlineBots > 0) {
-				return true;
-			}
-		}
-
-		const agentsOnline = await Livechat.checkOnlineAgents(department, {}, skipFallbackCheck);
-		Livechat.logger.debug(`Are online agents ${department ? `for department ${department}` : ''}?: ${agentsOnline}`);
-		return agentsOnline;
-	},
-
-	async getNextAgent(department) {
-		return RoutingManager.getNextAgent(department);
-	},
-
-	async getAgents(department) {
-		if (department) {
-			// TODO: This and all others should get the user's info as well
-			return LivechatDepartmentAgents.findByDepartmentId(department);
-		}
-		return Users.findAgents();
-	},
-
-	async getOnlineAgents(department, agent) {
-		if (agent?.agentId) {
-			return Users.findOnlineAgents(agent.agentId);
-		}
-
-		if (department) {
-			return LivechatDepartmentAgents.getOnlineForDepartment(department);
-		}
-		return Users.findOnlineAgents();
-	},
-
-	async checkOnlineAgents(department, agent, skipFallbackCheck = false) {
-		if (agent?.agentId) {
-			return Users.checkOnlineAgents(agent.agentId);
-		}
-
-		if (department) {
-			const onlineForDep = await LivechatDepartmentAgents.checkOnlineForDepartment(department);
-			if (onlineForDep || skipFallbackCheck) {
-				return onlineForDep;
-			}
-
-			const dep = await LivechatDepartmentRaw.findOneById(department);
-			if (!dep?.fallbackForwardDepartment) {
-				return onlineForDep;
-			}
-
-			return this.checkOnlineAgents(dep?.fallbackForwardDepartment);
-		}
-
-		return Users.checkOnlineAgents();
-	},
-
-	async getBotAgents(department) {
-		if (department) {
-			return LivechatDepartmentAgents.getBotsForDepartment(department);
-		}
-
-		return Users.findBotAgents();
-	},
-
-	async getRequiredDepartment(onlineRequired = true) {
-		const departments = await LivechatDepartmentRaw.findEnabledWithAgents();
-
-		for await (const dept of departments) {
-			if (!dept.showOnRegistration) {
-				continue;
-			}
-			if (!onlineRequired) {
-				return dept;
-			}
-
-			const onlineAgents = await LivechatDepartmentAgents.getOnlineForDepartment(dept._id);
-			if (onlineAgents && onlineAgents.length) {
-				return dept;
-			}
-		}
-	},
-
-	async getRoom(guest, message, roomInfo, agent, extraData) {
-		if (!this.enabled()) {
-			throw new Meteor.Error('error-omnichannel-is-disabled');
-		}
-		Livechat.logger.debug(`Attempting to find or create a room for visitor ${guest._id}`);
-		let room = await LivechatRooms.findOneById(message.rid);
-		let newRoom = false;
-
-		if (room && !room.open) {
-			Livechat.logger.debug(`Last room for visitor ${guest._id} closed. Creating new one`);
-			message.rid = Random.id();
-			room = null;
-		}
-
-		if (guest.department && !(await LivechatDepartmentRaw.findOneById(guest.department))) {
-			await LivechatVisitors.removeDepartmentById(guest._id);
-			guest = await LivechatVisitors.findOneById(guest._id);
-		}
-
-		if (room == null) {
-			const defaultAgent = callbacks.run('livechat.checkDefaultAgentOnNewRoom', agent, guest);
-			// if no department selected verify if there is at least one active and pick the first
-			if (!defaultAgent && !guest.department) {
-				const department = await this.getRequiredDepartment();
-				Livechat.logger.debug(`No department or default agent selected for ${guest._id}`);
-
-				if (department) {
-					Livechat.logger.debug(`Assigning ${guest._id} to department ${department._id}`);
-					guest.department = department._id;
-				}
-			}
-
-			// delegate room creation to QueueManager
-			Livechat.logger.debug(`Calling QueueManager to request a room for visitor ${guest._id}`);
-			room = await QueueManager.requestRoom({
-				guest,
-				message,
-				roomInfo,
-				agent: defaultAgent,
-				extraData,
-			});
-			newRoom = true;
-
-			Livechat.logger.debug(`Room obtained for visitor ${guest._id} -> ${room._id}`);
-		}
-
-		if (!room || room.v.token !== guest.token) {
-			Livechat.logger.debug(`Visitor ${guest._id} trying to access another visitor's room`);
-			throw new Meteor.Error('cannot-access-room');
-		}
-
-		if (newRoom) {
-			await Messages.setRoomIdByToken(guest.token, room._id);
-		}
-
-		return { room, newRoom };
-	},
-
->>>>>>> 7b5e6552
 	async sendMessage({ guest, message, roomInfo, agent }) {
 		const { room, newRoom } = await LivechatTyped.getRoom(guest, message, roomInfo, agent);
 		if (guest.name) {
