--- conflicted
+++ resolved
@@ -384,10 +384,6 @@
 		if (oldServedBy && servedBy._id !== oldServedBy._id) {
 			await RoutingManager.removeAllRoomSubscriptions(room, servedBy);
 		}
-<<<<<<< HEAD
-=======
-		await Message.saveSystemMessage('uj', rid, servedBy.username, servedBy);
->>>>>>> fcb25518
 
 		Meteor.defer(() => {
 			Apps.triggerEvent(AppEvents.IPostLivechatRoomTransferred, {
