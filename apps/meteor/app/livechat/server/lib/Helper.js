--- conflicted
+++ resolved
@@ -2,15 +2,11 @@
 import { TAPi18n } from 'meteor/rocketchat:tap-i18n';
 import { Match, check } from 'meteor/check';
 import { LivechatTransferEventType } from '@rocket.chat/apps-engine/definition/livechat';
-<<<<<<< HEAD
-import { OmnichannelSourceType } from '@rocket.chat/core-typings';
 import { AppInterface as AppEvents } from '@rocket.chat/apps-engine/definition/metadata';
 import { api, Apps } from '@rocket.chat/core-services';
-=======
 import { OmnichannelSourceType, DEFAULT_SLA_CONFIG } from '@rocket.chat/core-typings';
 import { LivechatPriorityWeight } from '@rocket.chat/core-typings/src/ILivechatPriority';
 import { api } from '@rocket.chat/core-services';
->>>>>>> 780aefdc
 
 import { hasRole } from '../../../authorization';
 import {
@@ -28,10 +24,6 @@
 import { callbacks } from '../../../../lib/callbacks';
 import { Logger } from '../../../logger';
 import { settings } from '../../../settings/server';
-<<<<<<< HEAD
-=======
-import { Apps, AppEvents } from '../../../../ee/server/apps';
->>>>>>> 780aefdc
 import { sendNotification } from '../../../lib/server';
 import { sendMessage } from '../../../lib/server/functions/sendMessage';
 import { queueInquiry, saveQueueInquiry } from './QueueManager';
