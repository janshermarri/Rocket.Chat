import type {
	IOmnichannelRoom,
	IOmnichannelRoomClosingInfo,
	IUser,
	MessageTypesValues,
	ILivechatVisitor,
	IOmnichannelSystemMessage,
} from '@rocket.chat/core-typings';
import { isOmnichannelRoom } from '@rocket.chat/core-typings';
import { LivechatDepartment, LivechatInquiry, LivechatRooms, Subscriptions, LivechatVisitors, Messages, Users } from '@rocket.chat/models';
import { Message, Translation } from '@rocket.chat/core-services';
import moment from 'moment-timezone';
<<<<<<< HEAD
=======
import { TAPi18n } from 'meteor/rocketchat:tap-i18n';
import { serverFetch as fetch } from '@rocket.chat/server-fetch';
>>>>>>> 120b8b79

import { callbacks } from '../../../../lib/callbacks';
import { Logger } from '../../../logger/server';
import { sendMessage } from '../../../lib/server/functions/sendMessage';
import { Apps, AppEvents } from '../../../../ee/server/apps';
import { getTimezone } from '../../../utils/server/lib/getTimezone';
import { settings } from '../../../settings/server';
import * as Mailer from '../../../mailer/server/api';
import type { MainLogger } from '../../../../server/lib/logger/getPino';
import { metrics } from '../../../metrics/server';

type GenericCloseRoomParams = {
	room: IOmnichannelRoom;
	comment?: string;
	options?: {
		clientAction?: boolean;
		tags?: string[];
		emailTranscript?:
			| {
					sendToVisitor: false;
			  }
			| {
					sendToVisitor: true;
					requestData: NonNullable<IOmnichannelRoom['transcriptRequest']>;
			  };
		pdfTranscript?: {
			requestedBy: string;
		};
	};
};

export type CloseRoomParamsByUser = {
	user: IUser | null;
} & GenericCloseRoomParams;

export type CloseRoomParamsByVisitor = {
	visitor: ILivechatVisitor;
} & GenericCloseRoomParams;

export type CloseRoomParams = CloseRoomParamsByUser | CloseRoomParamsByVisitor;

class LivechatClass {
	logger: Logger;

	webhookLogger: MainLogger;

	constructor() {
		this.logger = new Logger('Livechat');
		this.webhookLogger = this.logger.section('Webhook');
	}

	async closeRoom(params: CloseRoomParams): Promise<void> {
		const { comment } = params;
		const { room } = params;

		this.logger.debug(`Attempting to close room ${room._id}`);
		if (!room || !isOmnichannelRoom(room) || !room.open) {
			this.logger.debug(`Room ${room._id} is not open`);
			return;
		}

		const { updatedOptions: options } = await this.resolveChatTags(room, params.options);
		this.logger.debug(`Resolved chat tags for room ${room._id}`);

		const now = new Date();
		const { _id: rid, servedBy, transcriptRequest } = room;
		const serviceTimeDuration = servedBy && (now.getTime() - new Date(servedBy.ts).getTime()) / 1000;

		const closeData: IOmnichannelRoomClosingInfo = {
			closedAt: now,
			chatDuration: (now.getTime() - new Date(room.ts).getTime()) / 1000,
			...(serviceTimeDuration && { serviceTimeDuration }),
			...options,
		};
		this.logger.debug(`Room ${room._id} was closed at ${closeData.closedAt} (duration ${closeData.chatDuration})`);

		const isRoomClosedByUserParams = (params: CloseRoomParams): params is CloseRoomParamsByUser =>
			(params as CloseRoomParamsByUser).user !== undefined;
		const isRoomClosedByVisitorParams = (params: CloseRoomParams): params is CloseRoomParamsByVisitor =>
			(params as CloseRoomParamsByVisitor).visitor !== undefined;

		let chatCloser: any;
		if (isRoomClosedByUserParams(params)) {
			const { user } = params;
			this.logger.debug(`Closing by user ${user?._id}`);
			closeData.closer = 'user';
			closeData.closedBy = {
				_id: user?._id || '',
				username: user?.username,
			};
			chatCloser = user;
		} else if (isRoomClosedByVisitorParams(params)) {
			const { visitor } = params;
			this.logger.debug(`Closing by visitor ${params.visitor._id}`);
			closeData.closer = 'visitor';
			closeData.closedBy = {
				_id: visitor._id,
				username: visitor.username,
			};
			chatCloser = visitor;
		} else {
			throw new Error('Error: Please provide details of the user or visitor who closed the room');
		}

		this.logger.debug(`Updating DB for room ${room._id} with close data`);

		await Promise.all([
			LivechatRooms.closeRoomById(rid, closeData),
			LivechatInquiry.removeByRoomId(rid),
			Subscriptions.removeByRoomId(rid),
		]);

		this.logger.debug(`DB updated for room ${room._id}`);

		const message = {
			t: 'livechat-close',
			msg: comment,
			groupable: false,
			transcriptRequested: !!transcriptRequest,
		};

		// Retrieve the closed room
		const newRoom = await LivechatRooms.findOneById(rid);

		if (!newRoom) {
			throw new Error('Error: Room not found');
		}

		this.logger.debug(`Sending closing message to room ${room._id}`);
		await sendMessage(chatCloser, message, newRoom);

		await Message.saveSystemMessage('command', rid, 'promptTranscript', closeData.closedBy);

		this.logger.debug(`Running callbacks for room ${newRoom._id}`);

		process.nextTick(() => {
			/**
			 * @deprecated the `AppEvents.ILivechatRoomClosedHandler` event will be removed
			 * in the next major version of the Apps-Engine
			 */
			void Apps.getBridges()?.getListenerBridge().livechatEvent(AppEvents.ILivechatRoomClosedHandler, newRoom);
			void Apps.getBridges()?.getListenerBridge().livechatEvent(AppEvents.IPostLivechatRoomClosed, newRoom);
		});
		callbacks.runAsync('livechat.closeRoom', {
			room: newRoom,
			options,
		});

		this.logger.debug(`Room ${newRoom._id} was closed`);
	}

	private async resolveChatTags(
		room: IOmnichannelRoom,
		options: CloseRoomParams['options'] = {},
	): Promise<{ updatedOptions: CloseRoomParams['options'] }> {
		this.logger.debug(`Resolving chat tags for room ${room._id}`);

		const concatUnique = (...arrays: (string[] | undefined)[]): string[] => [
			...new Set(([] as string[]).concat(...arrays.filter((a): a is string[] => !!a))),
		];

		const { departmentId, tags: optionsTags } = room;
		const { clientAction, tags: oldRoomTags } = options;
		const roomTags = concatUnique(oldRoomTags, optionsTags);

		if (!departmentId) {
			return {
				updatedOptions: {
					...options,
					...(roomTags.length && { tags: roomTags }),
				},
			};
		}

		const department = await LivechatDepartment.findOneById(departmentId);
		if (!department) {
			return {
				updatedOptions: {
					...options,
					...(roomTags.length && { tags: roomTags }),
				},
			};
		}

		const { requestTagBeforeClosingChat, chatClosingTags } = department;
		const extraRoomTags = concatUnique(roomTags, chatClosingTags);

		if (!requestTagBeforeClosingChat) {
			return {
				updatedOptions: {
					...options,
					...(extraRoomTags.length && { tags: extraRoomTags }),
				},
			};
		}

		const checkRoomTags = !clientAction || (roomTags && roomTags.length > 0);
		const checkDepartmentTags = chatClosingTags && chatClosingTags.length > 0;
		if (!checkRoomTags || !checkDepartmentTags) {
			throw new Error('error-tags-must-be-assigned-before-closing-chat');
		}

		return {
			updatedOptions: {
				...options,
				...(extraRoomTags.length && { tags: extraRoomTags }),
			},
		};
	}

	private async sendEmail(from: string, to: string, replyTo: string, subject: string, html: string): Promise<void> {
		return Mailer.send({
			to,
			from,
			replyTo,
			subject,
			html,
		});
	}

	async sendTranscript({
		token,
		rid,
		email,
		subject,
		user,
	}: {
		token: string;
		rid: string;
		email: string;
		subject?: string;
		user?: Pick<IUser, '_id' | 'name' | 'username' | 'utcOffset'> | null;
	}): Promise<boolean> {
		check(rid, String);
		check(email, String);
		this.logger.debug(`Sending conversation transcript of room ${rid} to user with token ${token}`);

		const room = await LivechatRooms.findOneById(rid);

		const visitor = await LivechatVisitors.getVisitorByToken(token, {
			projection: { _id: 1, token: 1, language: 1, username: 1, name: 1 },
		});

		if (!visitor) {
			throw new Error('error-invalid-token');
		}

		// @ts-expect-error - Visitor typings should include language?
		const userLanguage = visitor?.language || settings.get('Language') || 'en';
		const timezone = getTimezone(user);
		this.logger.debug(`Transcript will be sent using ${timezone} as timezone`);

		if (!room) {
			throw new Error('error-invalid-room');
		}

		// allow to only user to send transcripts from their own chats
		if (room.t !== 'l' || !room.v || room.v.token !== token) {
			throw new Error('error-invalid-room');
		}

		const showAgentInfo = settings.get<string>('Livechat_show_agent_info');
		const closingMessage = await Messages.findLivechatClosingMessage(rid, { projection: { ts: 1 } });
		const ignoredMessageTypes: MessageTypesValues[] = [
			'livechat_navigation_history',
			'livechat_transcript_history',
			'command',
			'livechat-close',
			'livechat-started',
			'livechat_video_call',
		];
		const messages = await Messages.findVisibleByRoomIdNotContainingTypesBeforeTs(
			rid,
			ignoredMessageTypes,
			closingMessage?.ts ? new Date(closingMessage.ts) : new Date(),
			{
				sort: { ts: 1 },
			},
		);

		let html = '<div> <hr>';
		for await (const message of messages) {
			let author;
			if (message.u._id === visitor._id) {
				author = await Translation.translateText('You', userLanguage);
			} else {
				author = showAgentInfo ? message.u.name || message.u.username : await Translation.translateText('Agent', userLanguage);
			}

			const datetime = moment.tz(message.ts, timezone).locale(userLanguage).format('LLL');
			const singleMessage = `
				<p><strong>${author}</strong>  <em>${datetime}</em></p>
				<p>${message.msg}</p>
			`;
			html += singleMessage;
		}
		html = `${html}</div>`;

		const fromEmail = settings.get<string>('From_Email').match(/\b[A-Z0-9._%+-]+@(?:[A-Z0-9-]+\.)+[A-Z]{2,4}\b/i);
		let emailFromRegexp = '';
		if (fromEmail) {
			emailFromRegexp = fromEmail[0];
		} else {
			emailFromRegexp = settings.get<string>('From_Email');
		}

		const mailSubject = subject || (await Translation.translateText('Transcript_of_your_livechat_conversation', userLanguage));

		await this.sendEmail(emailFromRegexp, email, emailFromRegexp, mailSubject, html);

		setImmediate(() => {
			callbacks.run('livechat.sendTranscript', messages, email);
		});

		const requestData: IOmnichannelSystemMessage['requestData'] = {
			type: 'user',
			visitor,
			user,
		};

		if (!user?.username) {
			const cat = await Users.findOneById('rocket.cat', { projection: { _id: 1, username: 1, name: 1 } });
			if (cat) {
				requestData.user = cat;
				requestData.type = 'visitor';
			}
		}

		if (!requestData.user) {
			this.logger.error('rocket.cat user not found');
			throw new Error('No user provided and rocket.cat not found');
		}

		await Message.saveSystemMessage<IOmnichannelSystemMessage>('livechat_transcript_history', room._id, '', requestData.user, {
			requestData,
		});

		return true;
	}

	async sendRequest(
		postData: {
			type: string;
			[key: string]: any;
		},
		attempts = 10,
	) {
		if (!attempts) {
			return;
		}
		const timeout = settings.get<number>('Livechat_http_timeout');
		const secretToken = settings.get<string>('Livechat_secret_token');
		try {
			const result = await fetch(settings.get('Livechat_webhookUrl'), {
				method: 'POST',
				headers: {
					...(secretToken && { 'X-RocketChat-Livechat-Token': secretToken }),
				},
				body: postData,
				timeout,
			});

			if (result.status === 200) {
				metrics.totalLivechatWebhooksSuccess.inc();
			} else {
				metrics.totalLivechatWebhooksFailures.inc();
			}
			return result;
		} catch (err) {
			Livechat.webhookLogger.error({ msg: `Response error on ${11 - attempts} try ->`, err });
			// try 10 times after 20 seconds each
			attempts - 1 && Livechat.webhookLogger.warn(`Will try again in ${(timeout / 1000) * 4} seconds ...`);
			setTimeout(async () => {
				await Livechat.sendRequest(postData, attempts - 1);
			}, timeout * 4);
		}
	}
}

export const Livechat = new LivechatClass();<|MERGE_RESOLUTION|>--- conflicted
+++ resolved
@@ -10,11 +10,7 @@
 import { LivechatDepartment, LivechatInquiry, LivechatRooms, Subscriptions, LivechatVisitors, Messages, Users } from '@rocket.chat/models';
 import { Message, Translation } from '@rocket.chat/core-services';
 import moment from 'moment-timezone';
-<<<<<<< HEAD
-=======
-import { TAPi18n } from 'meteor/rocketchat:tap-i18n';
 import { serverFetch as fetch } from '@rocket.chat/server-fetch';
->>>>>>> 120b8b79
 
 import { callbacks } from '../../../../lib/callbacks';
 import { Logger } from '../../../logger/server';
