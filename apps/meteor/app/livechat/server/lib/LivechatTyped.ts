import { Message } from '@rocket.chat/core-services';
import type {
	IOmnichannelRoom,
	IOmnichannelRoomClosingInfo,
	IUser,
	MessageTypesValues,
	ILivechatVisitor,
	IOmnichannelSystemMessage,
	SelectedAgent,
	ILivechatAgent,
	IMessage,
} from '@rocket.chat/core-typings';
import { isOmnichannelRoom } from '@rocket.chat/core-typings';
import {
	LivechatDepartment,
	LivechatInquiry,
	LivechatRooms,
	Subscriptions,
	LivechatVisitors,
	Messages,
	Users,
	LivechatDepartmentAgents,
} from '@rocket.chat/models';
<<<<<<< HEAD
import { Random } from '@rocket.chat/random';
import { serverFetch as fetch } from '@rocket.chat/server-fetch';
import moment from 'moment-timezone';
import type { FindCursor, UpdateFilter } from 'mongodb';
=======
import { Message } from '@rocket.chat/core-services';
import moment from 'moment-timezone';
import type { FindCursor, UpdateFilter } from 'mongodb';
import { serverFetch as fetch } from '@rocket.chat/server-fetch';
import { Random } from '@rocket.chat/random';
>>>>>>> d3c4ef1e

import { Apps, AppEvents } from '../../../../ee/server/apps';
import { callbacks } from '../../../../lib/callbacks';
import { i18n } from '../../../../server/lib/i18n';
import type { MainLogger } from '../../../../server/lib/logger/getPino';
import { sendMessage } from '../../../lib/server/functions/sendMessage';
import { Logger } from '../../../logger/server';
import * as Mailer from '../../../mailer/server/api';
<<<<<<< HEAD
import { metrics } from '../../../metrics/server';
import { settings } from '../../../settings/server';
import { getTimezone } from '../../../utils/server/lib/getTimezone';
import { validateEmail } from './Helper';
import { QueueManager } from './QueueManager';
import { RoutingManager } from './RoutingManager';
=======
import { RoutingManager } from './RoutingManager';
import { QueueManager } from './QueueManager';
import { updateDepartmentAgents, validateEmail } from './Helper';
import type { MainLogger } from '../../../../server/lib/logger/getPino';
import { metrics } from '../../../metrics/server';
import { i18n } from '../../../../server/lib/i18n';
import { hasRoleAsync } from '../../../authorization/server/functions/hasRole';
>>>>>>> d3c4ef1e

type GenericCloseRoomParams = {
	room: IOmnichannelRoom;
	comment?: string;
	options?: {
		clientAction?: boolean;
		tags?: string[];
		emailTranscript?:
			| {
					sendToVisitor: false;
			  }
			| {
					sendToVisitor: true;
					requestData: NonNullable<IOmnichannelRoom['transcriptRequest']>;
			  };
		pdfTranscript?: {
			requestedBy: string;
		};
	};
};

export type CloseRoomParamsByUser = {
	user: IUser | null;
} & GenericCloseRoomParams;

export type CloseRoomParamsByVisitor = {
	visitor: ILivechatVisitor;
} & GenericCloseRoomParams;

export type CloseRoomParams = CloseRoomParamsByUser | CloseRoomParamsByVisitor;

class LivechatClass {
	logger: Logger;

	webhookLogger: MainLogger;

	constructor() {
		this.logger = new Logger('Livechat');
		this.webhookLogger = this.logger.section('Webhook');
	}

	findGuest(token: string) {
		return LivechatVisitors.getVisitorByToken(token, {
			projection: {
				name: 1,
				username: 1,
				token: 1,
				visitorEmails: 1,
				department: 1,
			},
		});
	}

	enabled() {
		return Boolean(settings.get('Livechat_enabled'));
	}

	async online(department?: string, skipNoAgentSetting = false, skipFallbackCheck = false): Promise<boolean> {
		Livechat.logger.debug(`Checking online agents ${department ? `for department ${department}` : ''}`);
		if (!skipNoAgentSetting && settings.get('Livechat_accept_chats_with_no_agents')) {
			Livechat.logger.debug('Can accept without online agents: true');
			return true;
		}

		if (settings.get('Livechat_assign_new_conversation_to_bot')) {
			Livechat.logger.debug(`Fetching online bot agents for department ${department}`);
			const botAgents = await Livechat.getBotAgents(department);
			if (botAgents) {
				const onlineBots = await botAgents.count();
				this.logger.debug(`Found ${onlineBots} online`);
				if (onlineBots > 0) {
					return true;
				}
			}
		}

		const agentsOnline = await this.checkOnlineAgents(department, undefined, skipFallbackCheck);
		Livechat.logger.debug(`Are online agents ${department ? `for department ${department}` : ''}?: ${agentsOnline}`);
		return agentsOnline;
	}

	getNextAgent(department?: string): Promise<SelectedAgent | null | undefined> {
		return RoutingManager.getNextAgent(department);
	}

	async getOnlineAgents(department?: string, agent?: SelectedAgent): Promise<FindCursor<ILivechatAgent> | undefined> {
		if (agent?.agentId) {
			return Users.findOnlineAgents(agent.agentId);
		}

		if (department) {
			const departmentAgents = await LivechatDepartmentAgents.getOnlineForDepartment(department);
			if (!departmentAgents) {
				return;
			}

			const agentIds = await departmentAgents.map(({ agentId }) => agentId).toArray();
			if (!agentIds.length) {
				return;
			}

			return Users.findByIds<ILivechatAgent>(agentIds);
		}
		return Users.findOnlineAgents();
	}

	async closeRoom(params: CloseRoomParams): Promise<void> {
		const { comment } = params;
		const { room } = params;

		this.logger.debug(`Attempting to close room ${room._id}`);
		if (!room || !isOmnichannelRoom(room) || !room.open) {
			this.logger.debug(`Room ${room._id} is not open`);
			return;
		}

		const { updatedOptions: options } = await this.resolveChatTags(room, params.options);
		this.logger.debug(`Resolved chat tags for room ${room._id}`);

		const now = new Date();
		const { _id: rid, servedBy, transcriptRequest } = room;
		const serviceTimeDuration = servedBy && (now.getTime() - new Date(servedBy.ts).getTime()) / 1000;

		const closeData: IOmnichannelRoomClosingInfo = {
			closedAt: now,
			chatDuration: (now.getTime() - new Date(room.ts).getTime()) / 1000,
			...(serviceTimeDuration && { serviceTimeDuration }),
			...options,
		};
		this.logger.debug(`Room ${room._id} was closed at ${closeData.closedAt} (duration ${closeData.chatDuration})`);

		const isRoomClosedByUserParams = (params: CloseRoomParams): params is CloseRoomParamsByUser =>
			(params as CloseRoomParamsByUser).user !== undefined;
		const isRoomClosedByVisitorParams = (params: CloseRoomParams): params is CloseRoomParamsByVisitor =>
			(params as CloseRoomParamsByVisitor).visitor !== undefined;

		let chatCloser: any;
		if (isRoomClosedByUserParams(params)) {
			const { user } = params;
			this.logger.debug(`Closing by user ${user?._id}`);
			closeData.closer = 'user';
			closeData.closedBy = {
				_id: user?._id || '',
				username: user?.username,
			};
			chatCloser = user;
		} else if (isRoomClosedByVisitorParams(params)) {
			const { visitor } = params;
			this.logger.debug(`Closing by visitor ${params.visitor._id}`);
			closeData.closer = 'visitor';
			closeData.closedBy = {
				_id: visitor._id,
				username: visitor.username,
			};
			chatCloser = visitor;
		} else {
			throw new Error('Error: Please provide details of the user or visitor who closed the room');
		}

		this.logger.debug(`Updating DB for room ${room._id} with close data`);

		await Promise.all([
			LivechatRooms.closeRoomById(rid, closeData),
			LivechatInquiry.removeByRoomId(rid),
			Subscriptions.removeByRoomId(rid),
		]);

		this.logger.debug(`DB updated for room ${room._id}`);

		const message = {
			t: 'livechat-close',
			msg: comment,
			groupable: false,
			transcriptRequested: !!transcriptRequest,
		};

		// Retrieve the closed room
		const newRoom = await LivechatRooms.findOneById(rid);

		if (!newRoom) {
			throw new Error('Error: Room not found');
		}

		this.logger.debug(`Sending closing message to room ${room._id}`);
		await sendMessage(chatCloser, message, newRoom);

		await Message.saveSystemMessage('command', rid, 'promptTranscript', closeData.closedBy);

		this.logger.debug(`Running callbacks for room ${newRoom._id}`);

		process.nextTick(() => {
			/**
			 * @deprecated the `AppEvents.ILivechatRoomClosedHandler` event will be removed
			 * in the next major version of the Apps-Engine
			 */
			void Apps.getBridges()?.getListenerBridge().livechatEvent(AppEvents.ILivechatRoomClosedHandler, newRoom);
			void Apps.getBridges()?.getListenerBridge().livechatEvent(AppEvents.IPostLivechatRoomClosed, newRoom);
		});
		if (process.env.TEST_MODE) {
			await callbacks.run('livechat.closeRoom', {
				room: newRoom,
				options,
			});
		} else {
			callbacks.runAsync('livechat.closeRoom', {
				room: newRoom,
				options,
			});
		}

		this.logger.debug(`Room ${newRoom._id} was closed`);
	}

	async getRequiredDepartment(onlineRequired = true) {
		const departments = LivechatDepartment.findEnabledWithAgents();

		for await (const dept of departments) {
			if (!dept.showOnRegistration) {
				continue;
			}
			if (!onlineRequired) {
				return dept;
			}

			const onlineAgents = await LivechatDepartmentAgents.getOnlineForDepartment(dept._id);
			if (onlineAgents && (await onlineAgents.count())) {
				return dept;
			}
		}
	}

	async getRoom(
		guest: ILivechatVisitor,
		message: Pick<IMessage, 'rid' | 'msg'>,
		roomInfo: {
			source?: IOmnichannelRoom['source'];
			[key: string]: unknown;
		},
		agent?: SelectedAgent,
		extraData?: Record<string, unknown>,
	) {
		if (!this.enabled()) {
			throw new Meteor.Error('error-omnichannel-is-disabled');
		}
		Livechat.logger.debug(`Attempting to find or create a room for visitor ${guest._id}`);
		let room = await LivechatRooms.findOneById(message.rid);
		let newRoom = false;

		if (room && !room.open) {
			Livechat.logger.debug(`Last room for visitor ${guest._id} closed. Creating new one`);
			message.rid = Random.id();
			room = null;
		}

		if (guest.department && !(await LivechatDepartment.findOneById(guest.department))) {
			await LivechatVisitors.removeDepartmentById(guest._id);
			const tmpGuest = await LivechatVisitors.findOneById(guest._id);
			if (tmpGuest) {
				guest = tmpGuest;
			}
		}

		if (room == null) {
			const defaultAgent = await callbacks.run('livechat.checkDefaultAgentOnNewRoom', agent, guest);
			// if no department selected verify if there is at least one active and pick the first
			if (!defaultAgent && !guest.department) {
				const department = await this.getRequiredDepartment();
				Livechat.logger.debug(`No department or default agent selected for ${guest._id}`);

				if (department) {
					Livechat.logger.debug(`Assigning ${guest._id} to department ${department._id}`);
					guest.department = department._id;
				}
			}

			// delegate room creation to QueueManager
			Livechat.logger.debug(`Calling QueueManager to request a room for visitor ${guest._id}`);
			room = await QueueManager.requestRoom({
				guest,
				message,
				roomInfo,
				agent: defaultAgent,
				extraData,
			});
			newRoom = true;

			Livechat.logger.debug(`Room obtained for visitor ${guest._id} -> ${room._id}`);
		}

		if (!room || room.v.token !== guest.token) {
			Livechat.logger.debug(`Visitor ${guest._id} trying to access another visitor's room`);
			throw new Meteor.Error('cannot-access-room');
		}

		if (newRoom) {
			await Messages.setRoomIdByToken(guest.token, room._id);
		}

		return { room, newRoom };
	}

	async checkOnlineAgents(department?: string, agent?: { agentId: string }, skipFallbackCheck = false): Promise<boolean> {
		if (agent?.agentId) {
			return Users.checkOnlineAgents(agent.agentId);
		}

		if (department) {
			const onlineForDep = await LivechatDepartmentAgents.checkOnlineForDepartment(department);
			if (onlineForDep || skipFallbackCheck) {
				return onlineForDep;
			}

			const dep = await LivechatDepartment.findOneById(department);
			if (!dep?.fallbackForwardDepartment) {
				return onlineForDep;
			}

			return this.checkOnlineAgents(dep?.fallbackForwardDepartment);
		}

		return Users.checkOnlineAgents();
	}

	async setDepartmentForGuest({ token, department }: { token: string; department: string }) {
		check(token, String);
		check(department, String);

		Livechat.logger.debug(`Switching departments for user with token ${token} (to ${department})`);

		const updateUser = {
			$set: {
				department,
			},
		};

		const dep = await LivechatDepartment.findOneById(department);
		if (!dep) {
			throw new Meteor.Error('invalid-department', 'Provided department does not exists');
		}

		const visitor = await LivechatVisitors.getVisitorByToken(token, { projection: { _id: 1 } });
		if (!visitor) {
			throw new Meteor.Error('invalid-token', 'Provided token is invalid');
		}
		await LivechatVisitors.updateById(visitor._id, updateUser);
	}

	async removeRoom(rid: string) {
		Livechat.logger.debug(`Deleting room ${rid}`);
		check(rid, String);
		const room = await LivechatRooms.findOneById(rid);
		if (!room) {
			throw new Meteor.Error('error-invalid-room', 'Invalid room');
		}

		const result = await Promise.allSettled([
			Messages.removeByRoomId(rid),
			Subscriptions.removeByRoomId(rid),
			LivechatInquiry.removeByRoomId(rid),
			LivechatRooms.removeById(rid),
		]);

		for (const r of result) {
			if (r.status === 'rejected') {
				this.logger.error(`Error removing room ${rid}: ${r.reason}`);
				throw new Meteor.Error('error-removing-room', 'Error removing room');
			}
		}
	}

	async sendTranscript({
		token,
		rid,
		email,
		subject,
		user,
	}: {
		token: string;
		rid: string;
		email: string;
		subject?: string;
		user?: Pick<IUser, '_id' | 'name' | 'username' | 'utcOffset'> | null;
	}): Promise<boolean> {
		check(rid, String);
		check(email, String);
		this.logger.debug(`Sending conversation transcript of room ${rid} to user with token ${token}`);

		const room = await LivechatRooms.findOneById(rid);

		const visitor = await LivechatVisitors.getVisitorByToken(token, {
			projection: { _id: 1, token: 1, language: 1, username: 1, name: 1 },
		});

		if (!visitor) {
			throw new Error('error-invalid-token');
		}

		// @ts-expect-error - Visitor typings should include language?
		const userLanguage = visitor?.language || settings.get('Language') || 'en';
		const timezone = getTimezone(user);
		this.logger.debug(`Transcript will be sent using ${timezone} as timezone`);

		if (!room) {
			throw new Error('error-invalid-room');
		}

		// allow to only user to send transcripts from their own chats
		if (room.t !== 'l' || !room.v || room.v.token !== token) {
			throw new Error('error-invalid-room');
		}

		const showAgentInfo = settings.get<string>('Livechat_show_agent_info');
		const closingMessage = await Messages.findLivechatClosingMessage(rid, { projection: { ts: 1 } });
		const ignoredMessageTypes: MessageTypesValues[] = [
			'livechat_navigation_history',
			'livechat_transcript_history',
			'command',
			'livechat-close',
			'livechat-started',
			'livechat_video_call',
		];
		const messages = await Messages.findVisibleByRoomIdNotContainingTypesBeforeTs(
			rid,
			ignoredMessageTypes,
			closingMessage?.ts ? new Date(closingMessage.ts) : new Date(),
			{
				sort: { ts: 1 },
			},
		);

		let html = '<div> <hr>';
		await messages.forEach((message) => {
			let author;
			if (message.u._id === visitor._id) {
				author = i18n.t('You', { lng: userLanguage });
			} else {
				author = showAgentInfo ? message.u.name || message.u.username : i18n.t('Agent', { lng: userLanguage });
			}

			const datetime = moment.tz(message.ts, timezone).locale(userLanguage).format('LLL');
			const singleMessage = `
				<p><strong>${author}</strong>  <em>${datetime}</em></p>
				<p>${message.msg}</p>
			`;
			html += singleMessage;
		});

		html = `${html}</div>`;

		const fromEmail = settings.get<string>('From_Email').match(/\b[A-Z0-9._%+-]+@(?:[A-Z0-9-]+\.)+[A-Z]{2,4}\b/i);
		let emailFromRegexp = '';
		if (fromEmail) {
			emailFromRegexp = fromEmail[0];
		} else {
			emailFromRegexp = settings.get<string>('From_Email');
		}

		const mailSubject = subject || i18n.t('Transcript_of_your_livechat_conversation', { lng: userLanguage });

		await this.sendEmail(emailFromRegexp, email, emailFromRegexp, mailSubject, html);

		setImmediate(() => {
			void callbacks.run('livechat.sendTranscript', messages, email);
		});

		const requestData: IOmnichannelSystemMessage['requestData'] = {
			type: 'user',
			visitor,
			user,
		};

		if (!user?.username) {
			const cat = await Users.findOneById('rocket.cat', { projection: { _id: 1, username: 1, name: 1 } });
			if (cat) {
				requestData.user = cat;
				requestData.type = 'visitor';
			}
		}

		if (!requestData.user) {
			this.logger.error('rocket.cat user not found');
			throw new Error('No user provided and rocket.cat not found');
		}

		await Message.saveSystemMessage<IOmnichannelSystemMessage>('livechat_transcript_history', room._id, '', requestData.user, {
			requestData,
		});

		return true;
	}

	async registerGuest({
		id,
		token,
		name,
		email,
		department,
		phone,
		username,
		connectionData,
		status = 'online',
	}: {
		id?: string;
		token: string;
		name?: string;
		email?: string;
		department?: string;
		phone?: { number: string };
		username?: string;
		connectionData?: any;
		status?: ILivechatVisitor['status'];
	}) {
		check(token, String);
		check(id, Match.Maybe(String));

		Livechat.logger.debug(`New incoming conversation: id: ${id} | token: ${token}`);

		let userId;
		type Mutable<Type> = {
			-readonly [Key in keyof Type]: Type[Key];
		};

		type UpdateUserType = Required<Pick<UpdateFilter<ILivechatVisitor>, '$set'>>;
		const updateUser: Required<Pick<UpdateFilter<ILivechatVisitor>, '$set'>> = {
			$set: {
				token,
				status,
				...(phone?.number ? { phone: [{ phoneNumber: phone.number }] } : {}),
				...(name ? { name } : {}),
			},
		};

		if (email) {
			email = email.trim().toLowerCase();
			validateEmail(email);
			(updateUser.$set as Mutable<UpdateUserType['$set']>).visitorEmails = [{ address: email }];
		}

		if (department) {
			Livechat.logger.debug(`Attempt to find a department with id/name ${department}`);
			const dep = await LivechatDepartment.findOneByIdOrName(department);
			if (!dep) {
				Livechat.logger.debug('Invalid department provided');
				throw new Meteor.Error('error-invalid-department', 'The provided department is invalid');
			}
			Livechat.logger.debug(`Assigning visitor ${token} to department ${dep._id}`);
			(updateUser.$set as Mutable<UpdateUserType['$set']>).department = dep._id;
		}

		const user = await LivechatVisitors.getVisitorByToken(token, { projection: { _id: 1 } });
		let existingUser = null;

		if (user) {
			Livechat.logger.debug('Found matching user by token');
			userId = user._id;
		} else if (phone?.number && (existingUser = await LivechatVisitors.findOneVisitorByPhone(phone.number))) {
			Livechat.logger.debug('Found matching user by phone number');
			userId = existingUser._id;
			// Don't change token when matching by phone number, use current visitor token
			(updateUser.$set as Mutable<UpdateUserType['$set']>).token = existingUser.token;
		} else if (email && (existingUser = await LivechatVisitors.findOneGuestByEmailAddress(email))) {
			Livechat.logger.debug('Found matching user by email');
			userId = existingUser._id;
		} else {
			Livechat.logger.debug(`No matches found. Attempting to create new user with token ${token}`);
			if (!username) {
				username = await LivechatVisitors.getNextVisitorUsername();
			}

			const userData = {
				username,
				status,
				ts: new Date(),
				token,
				...(id && { _id: id }),
			};

			if (settings.get('Livechat_Allow_collect_and_store_HTTP_header_informations')) {
				Livechat.logger.debug(`Saving connection data for visitor ${token}`);
				const connection = connectionData;
				if (connection?.httpHeaders) {
					(updateUser.$set as Mutable<UpdateUserType['$set']>).userAgent = connection.httpHeaders['user-agent'];
					(updateUser.$set as Mutable<UpdateUserType['$set']>).ip =
						connection.httpHeaders['x-real-ip'] || connection.httpHeaders['x-forwarded-for'] || connection.clientAddress;
					(updateUser.$set as Mutable<UpdateUserType['$set']>).host = connection.httpHeaders.host;
				}
			}

			userId = (await LivechatVisitors.insertOne(userData)).insertedId;
		}

		await LivechatVisitors.updateById(userId, updateUser);

		return userId;
	}

	private async getBotAgents(department?: string) {
		if (department) {
			return LivechatDepartmentAgents.getBotsForDepartment(department);
		}

		return Users.findBotAgents();
	}

	private async resolveChatTags(
		room: IOmnichannelRoom,
		options: CloseRoomParams['options'] = {},
	): Promise<{ updatedOptions: CloseRoomParams['options'] }> {
		this.logger.debug(`Resolving chat tags for room ${room._id}`);

		const concatUnique = (...arrays: (string[] | undefined)[]): string[] => [
			...new Set(([] as string[]).concat(...arrays.filter((a): a is string[] => !!a))),
		];

		const { departmentId, tags: optionsTags } = room;
		const { clientAction, tags: oldRoomTags } = options;
		const roomTags = concatUnique(oldRoomTags, optionsTags);

		if (!departmentId) {
			return {
				updatedOptions: {
					...options,
					...(roomTags.length && { tags: roomTags }),
				},
			};
		}

		const department = await LivechatDepartment.findOneById(departmentId);
		if (!department) {
			return {
				updatedOptions: {
					...options,
					...(roomTags.length && { tags: roomTags }),
				},
			};
		}

		const { requestTagBeforeClosingChat, chatClosingTags } = department;
		const extraRoomTags = concatUnique(roomTags, chatClosingTags);

		if (!requestTagBeforeClosingChat) {
			return {
				updatedOptions: {
					...options,
					...(extraRoomTags.length && { tags: extraRoomTags }),
				},
			};
		}

		const checkRoomTags = !clientAction || (roomTags && roomTags.length > 0);
		const checkDepartmentTags = chatClosingTags && chatClosingTags.length > 0;
		if (!checkRoomTags || !checkDepartmentTags) {
			throw new Error('error-tags-must-be-assigned-before-closing-chat');
		}

		return {
			updatedOptions: {
				...options,
				...(extraRoomTags.length && { tags: extraRoomTags }),
			},
		};
	}

	private async sendEmail(from: string, to: string, replyTo: string, subject: string, html: string): Promise<void> {
		await Mailer.send({
			to,
			from,
			replyTo,
			subject,
			html,
		});
	}

	async sendRequest(
		postData: {
			type: string;
			[key: string]: any;
		},
		attempts = 10,
	) {
		if (!attempts) {
			return;
		}
		const timeout = settings.get<number>('Livechat_http_timeout');
		const secretToken = settings.get<string>('Livechat_secret_token');
		try {
			const result = await fetch(settings.get('Livechat_webhookUrl'), {
				method: 'POST',
				headers: {
					...(secretToken && { 'X-RocketChat-Livechat-Token': secretToken }),
				},
				body: postData,
				timeout,
			});

			if (result.status === 200) {
				metrics.totalLivechatWebhooksSuccess.inc();
			} else {
				metrics.totalLivechatWebhooksFailures.inc();
			}
			return result;
		} catch (err) {
			Livechat.webhookLogger.error({ msg: `Response error on ${11 - attempts} try ->`, err });
			// try 10 times after 20 seconds each
			attempts - 1 && Livechat.webhookLogger.warn(`Will try again in ${(timeout / 1000) * 4} seconds ...`);
			setTimeout(async () => {
				await Livechat.sendRequest(postData, attempts - 1);
			}, timeout * 4);
		}
	}

	async saveAgentInfo(_id: string, agentData: any, agentDepartments: string[]) {
		check(_id, String);
		check(agentData, Object);
		check(agentDepartments, [String]);

		const user = await Users.findOneById(_id);
		if (!user || !(await hasRoleAsync(_id, 'livechat-agent'))) {
			throw new Meteor.Error('error-user-is-not-agent', 'User is not a livechat agent');
		}

		await Users.setLivechatData(_id, agentData);

		const currentDepartmentsForAgent = await LivechatDepartmentAgents.findByAgentId(_id).toArray();

		const toRemoveIds = currentDepartmentsForAgent
			.filter((dept) => !agentDepartments.includes(dept.departmentId))
			.map((dept) => dept.departmentId);
		const toAddIds = agentDepartments.filter((d) => !currentDepartmentsForAgent.some((c) => c.departmentId === d));

		await Promise.all(
			await LivechatDepartment.findInIds([...toRemoveIds, ...toAddIds], {
				projection: {
					_id: 1,
					enabled: 1,
				},
			})
				.map((dep) => {
					return updateDepartmentAgents(
						dep._id,
						{
							...(toRemoveIds.includes(dep._id) ? { remove: [{ agentId: _id }] } : { upsert: [{ agentId: _id }] }),
						},
						dep.enabled,
					);
				})
				.toArray(),
		);

		return true;
	}
}

export const Livechat = new LivechatClass();<|MERGE_RESOLUTION|>--- conflicted
+++ resolved
@@ -21,42 +21,25 @@
 	Users,
 	LivechatDepartmentAgents,
 } from '@rocket.chat/models';
-<<<<<<< HEAD
 import { Random } from '@rocket.chat/random';
 import { serverFetch as fetch } from '@rocket.chat/server-fetch';
 import moment from 'moment-timezone';
 import type { FindCursor, UpdateFilter } from 'mongodb';
-=======
-import { Message } from '@rocket.chat/core-services';
-import moment from 'moment-timezone';
-import type { FindCursor, UpdateFilter } from 'mongodb';
-import { serverFetch as fetch } from '@rocket.chat/server-fetch';
-import { Random } from '@rocket.chat/random';
->>>>>>> d3c4ef1e
 
 import { Apps, AppEvents } from '../../../../ee/server/apps';
 import { callbacks } from '../../../../lib/callbacks';
 import { i18n } from '../../../../server/lib/i18n';
 import type { MainLogger } from '../../../../server/lib/logger/getPino';
+import { hasRoleAsync } from '../../../authorization/server/functions/hasRole';
 import { sendMessage } from '../../../lib/server/functions/sendMessage';
 import { Logger } from '../../../logger/server';
 import * as Mailer from '../../../mailer/server/api';
-<<<<<<< HEAD
 import { metrics } from '../../../metrics/server';
 import { settings } from '../../../settings/server';
 import { getTimezone } from '../../../utils/server/lib/getTimezone';
-import { validateEmail } from './Helper';
+import { updateDepartmentAgents, validateEmail } from './Helper';
 import { QueueManager } from './QueueManager';
 import { RoutingManager } from './RoutingManager';
-=======
-import { RoutingManager } from './RoutingManager';
-import { QueueManager } from './QueueManager';
-import { updateDepartmentAgents, validateEmail } from './Helper';
-import type { MainLogger } from '../../../../server/lib/logger/getPino';
-import { metrics } from '../../../metrics/server';
-import { i18n } from '../../../../server/lib/i18n';
-import { hasRoleAsync } from '../../../authorization/server/functions/hasRole';
->>>>>>> d3c4ef1e
 
 type GenericCloseRoomParams = {
 	room: IOmnichannelRoom;
