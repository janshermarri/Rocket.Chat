--- conflicted
+++ resolved
@@ -32,15 +32,12 @@
 import { getTimezone } from '../../../utils/server/lib/getTimezone';
 import { settings } from '../../../settings/server';
 import * as Mailer from '../../../mailer/server/api';
-<<<<<<< HEAD
 import { RoutingManager } from './RoutingManager';
 import { QueueManager } from './QueueManager';
 import { validateEmail } from './Helper';
-=======
 import type { MainLogger } from '../../../../server/lib/logger/getPino';
 import { metrics } from '../../../metrics/server';
 import { fetch } from '../../../../server/lib/http/fetch';
->>>>>>> 8bc5bd17
 
 type GenericCloseRoomParams = {
 	room: IOmnichannelRoom;
@@ -381,7 +378,6 @@
 		await LivechatVisitors.updateById(visitor._id, updateUser);
 	}
 
-<<<<<<< HEAD
 	async removeRoom(rid: string) {
 		Livechat.logger.debug(`Deleting room ${rid}`);
 		check(rid, String);
@@ -403,16 +399,6 @@
 				throw new Meteor.Error('error-removing-room', 'Error removing room');
 			}
 		}
-=======
-	private async sendEmail(from: string, to: string, replyTo: string, subject: string, html: string): Promise<void> {
-		return Mailer.send({
-			to,
-			from,
-			replyTo,
-			subject,
-			html,
-		});
->>>>>>> 8bc5bd17
 	}
 
 	async sendTranscript({
@@ -536,7 +522,6 @@
 		return true;
 	}
 
-<<<<<<< HEAD
 	async registerGuest({
 		id,
 		token,
@@ -709,15 +694,16 @@
 		};
 	}
 
-	private sendEmail(from: string, to: string, replyTo: string, subject: string, html: string): void {
-		Mailer.send({
+	private async sendEmail(from: string, to: string, replyTo: string, subject: string, html: string): Promise<void> {
+		await Mailer.send({
 			to,
 			from,
 			replyTo,
 			subject,
 			html,
 		});
-=======
+	}
+
 	async sendRequest(
 		postData: {
 			type: string;
@@ -755,7 +741,6 @@
 				await Livechat.sendRequest(postData, attempts - 1);
 			}, timeout * 4);
 		}
->>>>>>> 8bc5bd17
 	}
 }
 
