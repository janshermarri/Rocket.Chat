--- conflicted
+++ resolved
@@ -34,18 +34,4 @@
 	  homeserverURL: ${settings.get<string>('Federation_Matrix_homeserver_url')}
 	  homeserverDomain: ${settings.get<string>('Federation_Matrix_homeserver_domain')}
 	`);
-<<<<<<< HEAD
-
-	const [, , port] = settings.get<string>('Federation_Matrix_bridge_url').split(':') as bridgeUrlTuple;
-
-	matrixBridge.getInstance().run(port);
-
-	// TODO: Changes here should re-initialize the bridge instead of needing a restart
-	// Add settings listeners
-	settings.watch('Federation_Matrix_enabled', (value) => {
-		setupLogger.info(`Federation Matrix is ${value ? 'enabled' : 'disabled'}`);
-	});
-})();
-=======
-};
->>>>>>> 7b2edbf4
+};