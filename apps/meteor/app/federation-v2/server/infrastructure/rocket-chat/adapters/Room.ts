--- conflicted
+++ resolved
@@ -1,13 +1,9 @@
 import { ICreatedRoom, IRoom } from '@rocket.chat/core-typings';
-import { Rooms, Subscriptions } from '@rocket.chat/models';
+import { Rooms } from '@rocket.chat/models';
 
 import { MatrixBridgedRoom } from '../../../../../models/server';
 import { FederatedRoom } from '../../../domain/FederatedRoom';
 import { createRoom, addUserToRoom, removeUserFromRoom } from '../../../../../lib/server';
-<<<<<<< HEAD
-import { Rooms } from '../../../../../models/server/raw';
-=======
->>>>>>> d9ffbd6d
 import { FederatedUser } from '../../../domain/FederatedUser';
 
 export class RocketChatRoomAdapter {
