import { v4 as uuid } from 'uuid';
import { LivechatBridge } from '@rocket.chat/apps-engine/server/bridges/LivechatBridge';
import type {
	ILivechatMessage,
	IVisitor,
	ILivechatRoom,
	ILivechatTransferData,
	IDepartment,
} from '@rocket.chat/apps-engine/definition/livechat';
import type { IUser } from '@rocket.chat/apps-engine/definition/users';
import type { IMessage } from '@rocket.chat/apps-engine/definition/messages';
import type { IExtraRoomParams } from '@rocket.chat/apps-engine/definition/accessors/ILivechatCreator';
import { OmnichannelSourceType } from '@rocket.chat/core-typings';
import { LivechatDepartment, LivechatVisitors, LivechatRooms, Users } from '@rocket.chat/models';
import { Livechat } from '@rocket.chat/core-services';

import type { AppServerOrchestrator } from '../../../../ee/server/apps/orchestrator';
<<<<<<< HEAD
=======
import { Livechat as LivechatTyped } from '../../../livechat/server/lib/LivechatTyped';
import { deasyncPromise } from '../../../../server/deasync/deasync';
>>>>>>> 9c1ba656

export class AppLivechatBridge extends LivechatBridge {
	constructor(private readonly orch: AppServerOrchestrator) {
		super();
	}

	protected isOnline(departmentId?: string): boolean {
<<<<<<< HEAD
		// Depends on apps engine separation to microservices
		return Promise.await(Livechat.isOnline(departmentId));
=======
		// This function will be converted to sync inside the apps-engine code
		// TODO: Track Deprecation
		return deasyncPromise(Livechat.online(departmentId));
>>>>>>> 9c1ba656
	}

	protected async isOnlineAsync(departmentId?: string): Promise<boolean> {
		return Livechat.isOnline(departmentId);
	}

	protected async createMessage(message: ILivechatMessage, appId: string): Promise<string> {
		this.orch.debugLog(`The App ${appId} is creating a new message.`);

		if (!message.token) {
			throw new Error('Invalid token for livechat message');
		}

		const msg = await Livechat.sendMessage({
			guest: await this.orch.getConverters()?.get('visitors').convertAppVisitor(message.visitor),
			message: await this.orch.getConverters()?.get('messages').convertAppMessage(message),
			agent: undefined,
			roomInfo: {
				source: {
					type: OmnichannelSourceType.APP,
					id: appId,
					alias: this.orch.getManager()?.getOneById(appId)?.getNameSlug(),
				},
			},
		});

		return msg._id;
	}

	protected async getMessageById(messageId: string, appId: string): Promise<ILivechatMessage> {
		this.orch.debugLog(`The App ${appId} is getting the message: "${messageId}"`);

		return this.orch.getConverters()?.get('messages').convertById(messageId);
	}

	protected async updateMessage(message: ILivechatMessage, appId: string): Promise<void> {
		this.orch.debugLog(`The App ${appId} is updating a message.`);

		const data = {
			guest: message.visitor as IVisitor,
			message: await this.orch.getConverters()?.get('messages').convertAppMessage(message),
		};

		await Livechat.updateMessage(data);
	}

	protected async createRoom(visitor: IVisitor, agent: IUser, appId: string, extraParams?: IExtraRoomParams): Promise<ILivechatRoom> {
		this.orch.debugLog(`The App ${appId} is creating a livechat room.`);

		const { source } = extraParams || {};
		// `source` will likely have the properties below, so we tell TS it's alright
		const { sidebarIcon, defaultIcon, label } = (source || {}) as {
			sidebarIcon?: string;
			defaultIcon?: string;
			label?: string;
		};

		let agentRoom;
		if (agent?.id) {
			const user = await Users.getAgentInfo(agent.id);
			agentRoom = Object.assign({}, { agentId: user?._id, username: user?.username });
		}

		const result = await Livechat.getRoom({
			guest: await this.orch.getConverters()?.get('visitors').convertAppVisitor(visitor),
			agent: agentRoom,
			rid: uuid(),
			roomInfo: {
				source: {
					type: OmnichannelSourceType.APP,
					id: appId,
					alias: this.orch.getManager()?.getOneById(appId)?.getName(),
					label,
					sidebarIcon,
					defaultIcon,
				},
			},
			extraParams: undefined,
		});

		return this.orch.getConverters()?.get('rooms').convertRoom(result.room);
	}

	protected async closeRoom(room: ILivechatRoom, comment: string, closer: IUser | undefined, appId: string): Promise<boolean> {
		this.orch.debugLog(`The App ${appId} is closing a livechat room.`);

		const user = closer && (await this.orch.getConverters()?.get('users').convertToRocketChat(closer));
		const visitor = await this.orch.getConverters()?.get('visitors').convertAppVisitor(room.visitor);

		const closeData: any = {
			room: await this.orch.getConverters()?.get('rooms').convertAppRoom(room),
			comment,
			...(user && { user }),
			...(visitor && { visitor }),
		};

		await Livechat.closeRoom(closeData);

		return true;
	}

	protected async findRooms(visitor: IVisitor, departmentId: string | null, appId: string): Promise<Array<ILivechatRoom>> {
		this.orch.debugLog(`The App ${appId} is looking for livechat visitors.`);

		if (!visitor) {
			return [];
		}

		let result;

		if (departmentId) {
			result = await LivechatRooms.findOpenByVisitorTokenAndDepartmentId(visitor.token, departmentId, {}).toArray();
		} else {
			result = await LivechatRooms.findOpenByVisitorToken(visitor.token, {}).toArray();
		}

		const promisedRooms = result.map(async (room) => this.orch.getConverters()?.get('rooms').convertRoom(room));
		return Promise.all(promisedRooms);
	}

	protected async createVisitor(visitor: IVisitor, appId: string): Promise<string> {
		this.orch.debugLog(`The App ${appId} is creating a livechat visitor.`);

		const registerData = {
			department: visitor.department,
			username: visitor.username,
			name: visitor.name,
			token: visitor.token,
			email: '',
			connectionData: undefined,
			phone: { number: '' },
			id: visitor.id,
		};

		if (visitor.visitorEmails?.length) {
			registerData.email = visitor.visitorEmails[0].address;
		}

		if (visitor.phone?.length) {
			registerData.phone = { number: visitor.phone[0].phoneNumber };
		}

		return Livechat.registerGuest(registerData);
	}

	protected async transferVisitor(visitor: IVisitor, transferData: ILivechatTransferData, appId: string): Promise<boolean> {
		this.orch.debugLog(`The App ${appId} is transfering a livechat.`);

		if (!visitor) {
			throw new Error('Invalid visitor, cannot transfer');
		}

		const { targetAgent, targetDepartment: departmentId, currentRoom } = transferData;

		const appUser = await Users.findOneByAppId(appId, {});
		if (!appUser) {
			throw new Error('Invalid app user, cannot transfer');
		}
		const { _id, username, name, type } = appUser;
		const transferredBy = {
			_id,
			username,
			name,
			type,
		};

		let userId;
		let transferredTo;

		if (targetAgent?.id) {
			transferredTo = await Users.findOneAgentById(targetAgent.id, {
				projection: { _id: 1, username: 1, name: 1 },
			});
			if (!transferredTo) {
				throw new Error('Invalid target agent, cannot transfer');
			}

			userId = transferredTo._id;
		}

		const room = await this.orch.getConverters()?.get('rooms').convertAppRoom(currentRoom);
		const guest = await this.orch.getConverters()?.get('visitors').convertAppVisitor(visitor);
		return Livechat.transferVisitor(room, guest, { userId, departmentId, transferredBy, transferredTo } as any);
	}

	protected async findVisitors(query: object, appId: string): Promise<Array<IVisitor>> {
		this.orch.debugLog(`The App ${appId} is looking for livechat visitors.`);

		if (this.orch.isDebugging()) {
			console.warn('The method AppLivechatBridge.findVisitors is deprecated. Please consider using its alternatives');
		}

		const livechatVisitors = await LivechatVisitors.find(query).toArray();
		const promisedVisitors = livechatVisitors.map(
			async (visitor) => visitor && this.orch.getConverters()?.get('visitors').convertVisitor(visitor),
		);

		return Promise.all(promisedVisitors);
	}

	protected async findVisitorById(id: string, appId: string): Promise<IVisitor | undefined> {
		this.orch.debugLog(`The App ${appId} is looking for livechat visitors.`);

		return this.orch.getConverters()?.get('visitors').convertById(id);
	}

	protected async findVisitorByEmail(email: string, appId: string): Promise<IVisitor | undefined> {
		this.orch.debugLog(`The App ${appId} is looking for livechat visitors.`);

		return this.orch
			.getConverters()
			?.get('visitors')
			.convertVisitor(await LivechatVisitors.findOneGuestByEmailAddress(email));
	}

	protected async findVisitorByToken(token: string, appId: string): Promise<IVisitor | undefined> {
		this.orch.debugLog(`The App ${appId} is looking for livechat visitors.`);

		return this.orch
			.getConverters()
			?.get('visitors')
			.convertVisitor(await LivechatVisitors.getVisitorByToken(token, {}));
	}

	protected async findVisitorByPhoneNumber(phoneNumber: string, appId: string): Promise<IVisitor | undefined> {
		this.orch.debugLog(`The App ${appId} is looking for livechat visitors.`);

		return this.orch
			.getConverters()
			?.get('visitors')
			.convertVisitor(await LivechatVisitors.findOneVisitorByPhone(phoneNumber));
	}

	protected async findDepartmentByIdOrName(value: string, appId: string): Promise<IDepartment | undefined> {
		this.orch.debugLog(`The App ${appId} is looking for livechat departments.`);

		const department = await LivechatDepartment.findOneByIdOrName(value, {});

		return this.orch.getConverters()?.get('departments').convertDepartment(department);
	}

	protected async findDepartmentsEnabledWithAgents(appId: string): Promise<Array<IDepartment>> {
		this.orch.debugLog(`The App ${appId} is looking for livechat departments.`);

		const converter = this.orch.getConverters()?.get('departments');
		const boundConverter = converter.convertDepartment.bind(converter);

		return (await LivechatDepartment.findEnabledWithAgents().toArray()).map(boundConverter);
	}

	protected async _fetchLivechatRoomMessages(appId: string, roomId: string): Promise<Array<IMessage>> {
		this.orch.debugLog(`The App ${appId} is getting the transcript for livechat room ${roomId}.`);
		const messageConverter = this.orch.getConverters()?.get('messages');

		if (!messageConverter) {
			throw new Error('Could not get the message converter to process livechat room messages');
		}

		const boundMessageConverter = messageConverter.convertMessage.bind(messageConverter);

		return (await Livechat.getRoomMessages(roomId)).map(boundMessageConverter);
	}

	protected async setCustomFields(
		data: { token: IVisitor['token']; key: string; value: string; overwrite: boolean },
		appId: string,
	): Promise<number> {
		this.orch.debugLog(`The App ${appId} is setting livechat visitor's custom fields.`);

		return Livechat.setCustomFields(data);
	}
}<|MERGE_RESOLUTION|>--- conflicted
+++ resolved
@@ -15,11 +15,7 @@
 import { Livechat } from '@rocket.chat/core-services';
 
 import type { AppServerOrchestrator } from '../../../../ee/server/apps/orchestrator';
-<<<<<<< HEAD
-=======
-import { Livechat as LivechatTyped } from '../../../livechat/server/lib/LivechatTyped';
 import { deasyncPromise } from '../../../../server/deasync/deasync';
->>>>>>> 9c1ba656
 
 export class AppLivechatBridge extends LivechatBridge {
 	constructor(private readonly orch: AppServerOrchestrator) {
@@ -27,14 +23,9 @@
 	}
 
 	protected isOnline(departmentId?: string): boolean {
-<<<<<<< HEAD
-		// Depends on apps engine separation to microservices
-		return Promise.await(Livechat.isOnline(departmentId));
-=======
 		// This function will be converted to sync inside the apps-engine code
 		// TODO: Track Deprecation
-		return deasyncPromise(Livechat.online(departmentId));
->>>>>>> 9c1ba656
+		return deasyncPromise(Livechat.isOnline(departmentId));
 	}
 
 	protected async isOnlineAsync(departmentId?: string): Promise<boolean> {
