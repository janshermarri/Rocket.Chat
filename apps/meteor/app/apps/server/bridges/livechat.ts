import { Random } from '@rocket.chat/random';
import { LivechatBridge } from '@rocket.chat/apps-engine/server/bridges/LivechatBridge';
import type {
	ILivechatMessage,
	IVisitor,
	ILivechatRoom,
	ILivechatTransferData,
	IDepartment,
} from '@rocket.chat/apps-engine/definition/livechat';
import type { IUser } from '@rocket.chat/apps-engine/definition/users';
import type { IMessage } from '@rocket.chat/apps-engine/definition/messages';
import type { IExtraRoomParams } from '@rocket.chat/apps-engine/definition/accessors/ILivechatCreator';
import type { SelectedAgent } from '@rocket.chat/core-typings';
import { OmnichannelSourceType } from '@rocket.chat/core-typings';
import { LivechatVisitors, LivechatRooms, LivechatDepartment, Users } from '@rocket.chat/models';

import { getRoom } from '../../../livechat/server/api/lib/livechat';
import { Livechat } from '../../../livechat/server/lib/Livechat';
import type { AppServerOrchestrator } from '../../../../ee/server/apps/orchestrator';
import { Livechat as LivechatTyped } from '../../../livechat/server/lib/LivechatTyped';
import { deasyncPromise } from '../../../../server/deasync/deasync';

export class AppLivechatBridge extends LivechatBridge {
	// eslint-disable-next-line no-empty-function
	constructor(private readonly orch: AppServerOrchestrator) {
		super();
	}

	protected isOnline(departmentId?: string): boolean {
<<<<<<< HEAD
		// Depends on apps engine separation to microservices
		return Promise.await(LivechatTyped.online(departmentId));
=======
		// This function will be converted to sync inside the apps-engine code
		// TODO: Track Deprecation
		return deasyncPromise(Livechat.online(departmentId));
>>>>>>> 9a6b6667
	}

	protected async isOnlineAsync(departmentId?: string): Promise<boolean> {
		return LivechatTyped.online(departmentId);
	}

	protected async createMessage(message: ILivechatMessage, appId: string): Promise<string> {
		this.orch.debugLog(`The App ${appId} is creating a new message.`);

		if (!message.token) {
			throw new Error('Invalid token for livechat message');
		}

		const msg = await Livechat.sendMessage({
			guest: this.orch.getConverters()?.get('visitors').convertAppVisitor(message.visitor),
			message: await this.orch.getConverters()?.get('messages').convertAppMessage(message),
			agent: undefined,
			roomInfo: {
				source: {
					type: OmnichannelSourceType.APP,
					id: appId,
					alias: this.orch.getManager()?.getOneById(appId)?.getNameSlug(),
				},
			},
		});

		return msg._id;
	}

	protected async getMessageById(messageId: string, appId: string): Promise<ILivechatMessage> {
		this.orch.debugLog(`The App ${appId} is getting the message: "${messageId}"`);

		return this.orch.getConverters()?.get('messages').convertById(messageId);
	}

	protected async updateMessage(message: ILivechatMessage, appId: string): Promise<void> {
		this.orch.debugLog(`The App ${appId} is updating a message.`);

		const data = {
			guest: message.visitor,
			message: await this.orch.getConverters()?.get('messages').convertAppMessage(message),
		};

		await Livechat.updateMessage(data);
	}

	protected async createRoom(visitor: IVisitor, agent: IUser, appId: string, extraParams?: IExtraRoomParams): Promise<ILivechatRoom> {
		this.orch.debugLog(`The App ${appId} is creating a livechat room.`);

		const { source } = extraParams || {};
		// `source` will likely have the properties below, so we tell TS it's alright
		const { sidebarIcon, defaultIcon, label } = (source || {}) as {
			sidebarIcon?: string;
			defaultIcon?: string;
			label?: string;
		};

		let agentRoom: SelectedAgent | undefined;
		if (agent?.id) {
			const user = await Users.getAgentInfo(agent.id);
			if (!user) {
				throw new Error(`The agent with id "${agent.id}" was not found.`);
			}
			agentRoom = { agentId: user._id, username: user.username || '' };
		}

		const result = await getRoom({
			guest: this.orch.getConverters()?.get('visitors').convertAppVisitor(visitor),
			agent: agentRoom,
			rid: Random.id(),
			roomInfo: {
				source: {
					type: OmnichannelSourceType.APP,
					id: appId,
					alias: this.orch.getManager()?.getOneById(appId)?.getName(),
					label,
					sidebarIcon,
					defaultIcon,
				},
			},
			extraParams: undefined,
		});

		return this.orch.getConverters()?.get('rooms').convertRoom(result.room);
	}

	protected async closeRoom(room: ILivechatRoom, comment: string, closer: IUser | undefined, appId: string): Promise<boolean> {
		this.orch.debugLog(`The App ${appId} is closing a livechat room.`);

		const user = closer && this.orch.getConverters()?.get('users').convertToRocketChat(closer);
		const visitor = this.orch.getConverters()?.get('visitors').convertAppVisitor(room.visitor);

		const closeData: any = {
			room: await this.orch.getConverters()?.get('rooms').convertAppRoom(room),
			comment,
			...(user && { user }),
			...(visitor && { visitor }),
		};

		await LivechatTyped.closeRoom(closeData);

		return true;
	}

	protected async findRooms(visitor: IVisitor, departmentId: string | null, appId: string): Promise<Array<ILivechatRoom>> {
		this.orch.debugLog(`The App ${appId} is looking for livechat visitors.`);

		if (!visitor) {
			return [];
		}

		let result;

		if (departmentId) {
			result = await LivechatRooms.findOpenByVisitorTokenAndDepartmentId(visitor.token, departmentId, {}).toArray();
		} else {
			result = await LivechatRooms.findOpenByVisitorToken(visitor.token, {}).toArray();
		}

		return Promise.all((result as unknown as ILivechatRoom[]).map((room) => this.orch.getConverters()?.get('rooms').convertRoom(room)));
	}

	protected async createVisitor(visitor: IVisitor, appId: string): Promise<string> {
		this.orch.debugLog(`The App ${appId} is creating a livechat visitor.`);

		const registerData = {
			department: visitor.department,
			username: visitor.username,
			name: visitor.name,
			token: visitor.token,
			email: '',
			connectionData: undefined,
			id: visitor.id,
			...(visitor.phone?.length && { phone: { number: visitor.phone[0].phoneNumber } }),
			...(visitor.visitorEmails?.length && { email: visitor.visitorEmails[0].address }),
		};

		return LivechatTyped.registerGuest(registerData);
	}

	protected async transferVisitor(visitor: IVisitor, transferData: ILivechatTransferData, appId: string): Promise<boolean> {
		this.orch.debugLog(`The App ${appId} is transfering a livechat.`);

		if (!visitor) {
			throw new Error('Invalid visitor, cannot transfer');
		}

		const { targetAgent, targetDepartment: departmentId, currentRoom } = transferData;

		const appUser = await Users.findOneByAppId(appId, {});
		if (!appUser) {
			throw new Error('Invalid app user, cannot transfer');
		}
		const { _id, username, name, type } = appUser;
		const transferredBy = {
			_id,
			username,
			name,
			type,
		};

		let userId;
		let transferredTo;

		if (targetAgent?.id) {
			transferredTo = await Users.findOneAgentById(targetAgent.id, {
				projection: { _id: 1, username: 1, name: 1 },
			});
			if (!transferredTo) {
				throw new Error('Invalid target agent, cannot transfer');
			}

			userId = transferredTo._id;
		}

		return Livechat.transfer(
			await this.orch.getConverters()?.get('rooms').convertAppRoom(currentRoom),
			this.orch.getConverters()?.get('visitors').convertAppVisitor(visitor),
			{ userId, departmentId, transferredBy, transferredTo },
		);
	}

	protected async findVisitors(query: object, appId: string): Promise<Array<IVisitor>> {
		this.orch.debugLog(`The App ${appId} is looking for livechat visitors.`);

		if (this.orch.isDebugging()) {
			console.warn('The method AppLivechatBridge.findVisitors is deprecated. Please consider using its alternatives');
		}

		return Promise.all(
			(await LivechatVisitors.find(query).toArray()).map(
				async (visitor) => visitor && this.orch.getConverters()?.get('visitors').convertVisitor(visitor),
			),
		);
	}

	protected async findVisitorById(id: string, appId: string): Promise<IVisitor | undefined> {
		this.orch.debugLog(`The App ${appId} is looking for livechat visitors.`);

		return this.orch.getConverters()?.get('visitors').convertById(id);
	}

	protected async findVisitorByEmail(email: string, appId: string): Promise<IVisitor | undefined> {
		this.orch.debugLog(`The App ${appId} is looking for livechat visitors.`);

		return this.orch
			.getConverters()
			?.get('visitors')
			.convertVisitor(await LivechatVisitors.findOneGuestByEmailAddress(email));
	}

	protected async findVisitorByToken(token: string, appId: string): Promise<IVisitor | undefined> {
		this.orch.debugLog(`The App ${appId} is looking for livechat visitors.`);

		return this.orch
			.getConverters()
			?.get('visitors')
			.convertVisitor(await LivechatVisitors.getVisitorByToken(token, {}));
	}

	protected async findVisitorByPhoneNumber(phoneNumber: string, appId: string): Promise<IVisitor | undefined> {
		this.orch.debugLog(`The App ${appId} is looking for livechat visitors.`);

		return this.orch
			.getConverters()
			?.get('visitors')
			.convertVisitor(await LivechatVisitors.findOneVisitorByPhone(phoneNumber));
	}

	protected async findDepartmentByIdOrName(value: string, appId: string): Promise<IDepartment | undefined> {
		this.orch.debugLog(`The App ${appId} is looking for livechat departments.`);

		return this.orch
			.getConverters()
			?.get('departments')
			.convertDepartment(await LivechatDepartment.findOneByIdOrName(value, {}));
	}

	protected async findDepartmentsEnabledWithAgents(appId: string): Promise<Array<IDepartment>> {
		this.orch.debugLog(`The App ${appId} is looking for livechat departments.`);

		const converter = this.orch.getConverters()?.get('departments');
		const boundConverter = converter.convertDepartment.bind(converter);

		return Promise.all((await LivechatDepartment.findEnabledWithAgents().toArray()).map(boundConverter));
	}

	protected async _fetchLivechatRoomMessages(appId: string, roomId: string): Promise<Array<IMessage>> {
		this.orch.debugLog(`The App ${appId} is getting the transcript for livechat room ${roomId}.`);
		const messageConverter = this.orch.getConverters()?.get('messages');

		if (!messageConverter) {
			throw new Error('Could not get the message converter to process livechat room messages');
		}

		const boundMessageConverter = messageConverter.convertMessage.bind(messageConverter);

		return (await Livechat.getRoomMessages({ rid: roomId })).map(boundMessageConverter);
	}

	protected async setCustomFields(
		data: { token: IVisitor['token']; key: string; value: string; overwrite: boolean },
		appId: string,
	): Promise<number> {
		this.orch.debugLog(`The App ${appId} is setting livechat visitor's custom fields.`);

		return Livechat.setCustomFields(data);
	}
}<|MERGE_RESOLUTION|>--- conflicted
+++ resolved
@@ -27,14 +27,9 @@
 	}
 
 	protected isOnline(departmentId?: string): boolean {
-<<<<<<< HEAD
-		// Depends on apps engine separation to microservices
-		return Promise.await(LivechatTyped.online(departmentId));
-=======
 		// This function will be converted to sync inside the apps-engine code
 		// TODO: Track Deprecation
-		return deasyncPromise(Livechat.online(departmentId));
->>>>>>> 9a6b6667
+		return deasyncPromise(LivechatTyped.online(departmentId));
 	}
 
 	protected async isOnlineAsync(departmentId?: string): Promise<boolean> {
