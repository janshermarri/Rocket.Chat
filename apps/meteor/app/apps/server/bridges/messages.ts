import type { IAppServerOrchestrator, IAppsMessage, IAppsUser } from '@rocket.chat/apps';
import type { IRoom } from '@rocket.chat/apps-engine/definition/rooms';
import type { ITypingDescriptor } from '@rocket.chat/apps-engine/server/bridges/MessageBridge';
import { MessageBridge } from '@rocket.chat/apps-engine/server/bridges/MessageBridge';
import { api } from '@rocket.chat/core-services';
import type { IMessage, IUser } from '@rocket.chat/core-typings';
import { Users, Subscriptions, Messages } from '@rocket.chat/models';

import { deleteMessage } from '../../../lib/server/functions/deleteMessage';
import { updateMessage } from '../../../lib/server/functions/updateMessage';
import { executeSendMessage } from '../../../lib/server/methods/sendMessage';
import notifications from '../../../notifications/server/lib/Notifications';

export class AppMessageBridge extends MessageBridge {
	constructor(private readonly orch: IAppServerOrchestrator) {
		super();
	}

	protected async create(message: IAppsMessage, appId: string): Promise<string> {
		this.orch.debugLog(`The App ${appId} is creating a new message.`);

		const convertedMessage: IMessage | undefined = await this.orch.getConverters()?.get('messages').convertAppMessage(message);
		// #TODO: #AppsEngineTypes - Remove explicit types and typecasts once the apps-engine definition/implementation mismatch is fixed.
		const definedMessage = convertedMessage as IMessage;

		const sentMessage = await executeSendMessage(definedMessage.u._id, definedMessage);
		return sentMessage._id;
	}

	protected async getById(messageId: string, appId: string): Promise<IAppsMessage> {
		this.orch.debugLog(`The App ${appId} is getting the message: "${messageId}"`);

		// #TODO: #AppsEngineTypes - Remove explicit types and typecasts once the apps-engine definition/implementation mismatch is fixed.
		const message: IAppsMessage | undefined = await this.orch.getConverters()?.get('messages').convertById(messageId);
		return message as IAppsMessage;
	}

	protected async update(message: IAppsMessage, appId: string): Promise<void> {
		this.orch.debugLog(`The App ${appId} is updating a message.`);

		if (!message.editor) {
			throw new Error('Invalid editor assigned to the message for the update.');
		}

		if (!message.id || !(await Messages.findOneById(message.id))) {
			throw new Error('A message must exist to update.');
		}

		// #TODO: #AppsEngineTypes - Remove explicit types and typecasts once the apps-engine definition/implementation mismatch is fixed.
		const msg: IMessage | undefined = await this.orch.getConverters()?.get('messages').convertAppMessage(message);
		const editor = await Users.findOneById(message.editor.id);

		if (!editor) {
			throw new Error('Invalid editor assigned to the message for the update.');
		}

		await updateMessage(msg as IMessage, editor);
	}

	protected async delete(message: IAppsMessage, user: IAppsUser, appId: string): Promise<void> {
		this.orch.debugLog(`The App ${appId} is deleting a message.`);

		if (!message.id) {
			throw new Error('Invalid message id');
		}

<<<<<<< HEAD
		// #TODO: #AppsEngineTypes - Remove explicit types and typecasts once the apps-engine definition/implementation mismatch is fixed.
		const convertedMsg: IMessage | undefined = await this.orch.getConverters()?.get('messages').convertAppMessage(message);
		const convertedUser: IAppsUser | undefined = await this.orch.getConverters()?.get('users').convertById(user.id);
=======
		const convertedMsg = await this.orch.getConverters()?.get('messages').convertAppMessage(message);
		const convertedUser = (await Users.findOneById(user.id)) || this.orch.getConverters()?.get('users').convertToRocketChat(user);
>>>>>>> 1fb0bc19

		// #TODO: #AppsEngineTypes - deleteMessage expects an IUser but is receiving an IAppsUser - this is probably a bug
		await deleteMessage(convertedMsg as IMessage, convertedUser as unknown as IUser);
	}

	protected async notifyUser(user: IAppsUser, message: IAppsMessage, appId: string): Promise<void> {
		this.orch.debugLog(`The App ${appId} is notifying a user.`);

		const msg = await this.orch.getConverters()?.get('messages').convertAppMessage(message);

		if (!msg) {
			return;
		}

		void api.broadcast('notify.ephemeralMessage', user.id, msg.rid, {
			...msg,
		});
	}

	protected async notifyRoom(room: IRoom, message: IAppsMessage, appId: string): Promise<void> {
		this.orch.debugLog(`The App ${appId} is notifying a room's users.`);

		if (!room?.id) {
			return;
		}

		// #TODO: #AppsEngineTypes - Remove explicit types and typecasts once the apps-engine definition/implementation mismatch is fixed.
		const msg: IMessage | undefined = await this.orch.getConverters()?.get('messages').convertAppMessage(message);
		const convertedMessage = msg as IMessage;

		const users = (await Subscriptions.findByRoomIdWhenUserIdExists(room.id, { projection: { 'u._id': 1 } }).toArray()).map((s) => s.u._id);

		await Users.findByIds(users, { projection: { _id: 1 } }).forEach(
			({ _id }: { _id: string }) =>
				void api.broadcast('notify.ephemeralMessage', _id, room.id, {
					...convertedMessage,
				}),
		);
	}

	protected async typing({ scope, id, username, isTyping }: ITypingDescriptor): Promise<void> {
		switch (scope) {
			case 'room':
				if (!username) {
					throw new Error('Invalid username');
				}

				notifications.notifyRoom(id, 'user-activity', username, isTyping ? ['user-typing'] : []);
				return;
			default:
				throw new Error('Unrecognized typing scope provided');
		}
	}
}<|MERGE_RESOLUTION|>--- conflicted
+++ resolved
@@ -64,17 +64,10 @@
 			throw new Error('Invalid message id');
 		}
 
-<<<<<<< HEAD
-		// #TODO: #AppsEngineTypes - Remove explicit types and typecasts once the apps-engine definition/implementation mismatch is fixed.
-		const convertedMsg: IMessage | undefined = await this.orch.getConverters()?.get('messages').convertAppMessage(message);
-		const convertedUser: IAppsUser | undefined = await this.orch.getConverters()?.get('users').convertById(user.id);
-=======
 		const convertedMsg = await this.orch.getConverters()?.get('messages').convertAppMessage(message);
 		const convertedUser = (await Users.findOneById(user.id)) || this.orch.getConverters()?.get('users').convertToRocketChat(user);
->>>>>>> 1fb0bc19
 
-		// #TODO: #AppsEngineTypes - deleteMessage expects an IUser but is receiving an IAppsUser - this is probably a bug
-		await deleteMessage(convertedMsg as IMessage, convertedUser as unknown as IUser);
+		await deleteMessage(convertedMsg as IMessage, convertedUser);
 	}
 
 	protected async notifyUser(user: IAppsUser, message: IAppsMessage, appId: string): Promise<void> {
