import { Meteor } from 'meteor/meteor';
import { HTTP } from 'meteor/http';
import { Settings, Users } from '@rocket.chat/models';

import { API } from '../../../api/server';
import { getUploadFormData } from '../../../api/server/lib/getUploadFormData';
import { getWorkspaceAccessToken, getWorkspaceAccessTokenWithScope } from '../../../cloud/server';
import { settings } from '../../../settings/server';
import { Info } from '../../../utils';
import { formatAppInstanceForRest } from '../../lib/misc/formatAppInstanceForRest';
import { actionButtonsHandler } from './endpoints/actionButtonsHandler';
import { fetch } from '../../../../server/lib/http/fetch';
<<<<<<< HEAD
import { Apps, AppsConverter, AppsManager } from '../../../../server/sdk';
=======
import { notifyAppInstall } from '../marketplace/appInstall';
>>>>>>> e44f5069

const rocketChatVersion = Info.version;
const appsEngineVersionForMarketplace = Info.marketplaceApiVersion.replace(/-.*/g, '');
const getDefaultHeaders = () => ({
	'X-Apps-Engine-Version': appsEngineVersionForMarketplace,
});

const purchaseTypes = new Set(['buy', 'subscription']);

export class AppsRestApi {
	constructor() {
		this.loadAPI();
	}

	async loadAPI() {
		this.api = new API.ApiClass({
			version: 'apps',
			useDefaultAuth: true,
			prettyJson: false,
			enableCors: false,
			auth: API.getUserAuth(),
		});
		this.addManagementRoutes();
	}

	addManagementRoutes() {
		const handleError = async (message, e) => {
			// when there is no `response` field in the error, it means the request
			// couldn't even make it to the server
			if (!e.hasOwnProperty('response')) {
				await Apps.rocketChatLoggerWarn(message, e.message);
				return API.v1.internalError('Could not reach the Marketplace');
			}

			await Apps.rocketChatLoggerError(message, e.response.data);

			if (e.response.statusCode >= 500 && e.response.statusCode <= 599) {
				return API.v1.internalError();
			}

			if (e.response.statusCode === 404) {
				return API.v1.notFound();
			}

			return API.v1.failure();
		};

		this.api.addRoute('actionButtons', ...actionButtonsHandler(this));

		this.api.addRoute(
			'incompatibleModal',
			{ authRequired: true },
			{
				async get() {
					const baseUrl = await Apps.getMarketplaceUrl();
					const workspaceId = settings.get('Cloud_Workspace_Id');
					const { action, appId, appVersion } = this.queryParams;

					return API.v1.success({
						url: `${baseUrl}/apps/${appId}/incompatible/${appVersion}/${action}?workspaceId=${workspaceId}&rocketChatVersion=${rocketChatVersion}`,
					});
				},
			},
		);

		// WE NEED TO MOVE EACH ENDPOINT HANDLER TO IT'S OWN FILE
		this.api.addRoute(
			'',
			{ authRequired: true, permissionsRequired: ['manage-apps'] },
			{
				async get() {
					const baseUrl = Promise.await(Apps.getMarketplaceUrl());

					// Gets the Apps from the marketplace
					if (this.queryParams.marketplace) {
						const headers = getDefaultHeaders();
						const token = await getWorkspaceAccessToken();
						if (token) {
							headers.Authorization = `Bearer ${token}`;
						}

						let result;
						try {
							result = HTTP.get(`${baseUrl}/v1/apps`, {
								headers,
							});
						} catch (e) {
							return handleError('Unable to access Marketplace. Does the server has access to the internet?', e);
						}

						if (!result || result.statusCode !== 200) {
							await Apps.rocketChatLoggerError('Error getting the Apps:', result.data);
							return API.v1.failure();
						}

						return API.v1.success(result.data);
					}

					if (this.queryParams.categories) {
						const headers = getDefaultHeaders();
						const token = await getWorkspaceAccessToken();
						if (token) {
							headers.Authorization = `Bearer ${token}`;
						}

						let result;
						try {
							result = HTTP.get(`${baseUrl}/v1/categories`, {
								headers,
							});
						} catch (e) {
							await Apps.rocketChatLoggerError('Error getting the categories from the Marketplace:', e.response.data);
							return API.v1.internalError();
						}

						if (!result || result.statusCode !== 200) {
							await Apps.rocketChatLoggerError('Error getting the categories from the Marketplace:', result.data);
							return API.v1.failure();
						}

						return API.v1.success(result.data);
					}

					if (this.queryParams.buildExternalUrl && this.queryParams.appId) {
						const workspaceId = settings.get('Cloud_Workspace_Id');

						if (!this.queryParams.purchaseType || !purchaseTypes.has(this.queryParams.purchaseType)) {
							return API.v1.failure({ error: 'Invalid purchase type' });
						}

						const token = await getWorkspaceAccessTokenWithScope('marketplace:purchase');
						if (!token) {
							return API.v1.failure({ error: 'Unauthorized' });
						}

						const subscribeRoute = this.queryParams.details === 'true' ? 'subscribe/details' : 'subscribe';

						const seats = await Users.getActiveLocalUserCount();

						return API.v1.success({
							url: `${baseUrl}/apps/${this.queryParams.appId}/${
								this.queryParams.purchaseType === 'buy' ? this.queryParams.purchaseType : subscribeRoute
							}?workspaceId=${workspaceId}&token=${token.token}&seats=${seats}`,
						});
					}

					const apps = Promise.await(AppsManager.get()).map(formatAppInstanceForRest);

					return API.v1.success({ apps });
				},
				async post() {
					let buff;
					let marketplaceInfo;
					let permissionsGranted;

					if (this.bodyParams.url) {
						if (settings.get('Apps_Framework_Development_Mode') !== true) {
							return API.v1.failure({ error: 'Installation from url is disabled.' });
						}

						try {
							const response = await fetch(this.bodyParams.url);

							if (response.status !== 200 || response.headers.get('content-type') !== 'application/zip') {
								return API.v1.failure({
									error: 'Invalid url. It doesn\'t exist or is not "application/zip".',
								});
							}

							buff = Buffer.from(await response.arrayBuffer());
						} catch (e) {
							await Apps.rocketChatLoggerError('Error getting the app from url:', e.response.data);
							return API.v1.internalError();
						}

						if (this.bodyParams.downloadOnly) {
							return API.v1.success({ buff });
						}
					} else if (this.bodyParams.appId && this.bodyParams.marketplace && this.bodyParams.version) {
						const baseUrl = Promise.await(Apps.getMarketplaceUrl());

						const headers = getDefaultHeaders();
						try {
							const downloadToken = await getWorkspaceAccessToken(true, 'marketplace:download', false);
							const marketplaceToken = await getWorkspaceAccessToken();

							const [downloadResponse, marketplaceResponse] = await Promise.all([
								fetch(`${baseUrl}/v2/apps/${this.bodyParams.appId}/download/${this.bodyParams.version}?token=${downloadToken}`, {
									headers,
								}),
								fetch(`${baseUrl}/v1/apps/${this.bodyParams.appId}?appVersion=${this.bodyParams.version}`, {
									headers: {
										Authorization: `Bearer ${marketplaceToken}`,
										...headers,
									},
								}),
							]);

							if (downloadResponse.headers.get('content-type') !== 'application/zip') {
								throw new Error('Invalid url. It doesn\'t exist or is not "application/zip".');
							}

							buff = Buffer.from(await downloadResponse.arrayBuffer());
							marketplaceInfo = await marketplaceResponse.json();
							permissionsGranted = this.bodyParams.permissionsGranted;
						} catch (err) {
							return API.v1.failure(err.message);
						}
					} else {
						if (settings.get('Apps_Framework_Development_Mode') !== true) {
							return API.v1.failure({ error: 'Direct installation of an App is disabled.' });
						}

						const app = await getUploadFormData(
							{
								request: this.request,
							},
							{ field: 'app', sizeLimit: settings.get('FileUpload_MaxFileSize') },
						);

						const { fields: formData } = app;

						buff = app.fileBuffer;
						permissionsGranted = (() => {
							try {
								const permissions = JSON.parse(formData?.permissions || '');
								return permissions.length ? permissions : undefined;
							} catch {
								return undefined;
							}
						})();
					}

					if (!buff) {
						return API.v1.failure({ error: 'Failed to get a file to install for the App. ' });
					}

					const user = await AppsConverter.convertUserToApp(Meteor.user());

					const aff = await AppsManager.add(buff, { marketplaceInfo, permissionsGranted, enable: true, user });
					const info = aff.getAppInfo();

					if (aff.hasStorageError()) {
						return API.v1.failure({ status: 'storage_error', messages: [aff.getStorageError()] });
					}

					if (aff.hasAppUserError()) {
						return API.v1.failure({
							status: 'app_user_error',
							messages: [aff.getAppUserError().message],
							payload: { username: aff.getAppUserError().username },
						});
					}

					info.status = aff.getApp().getStatus();

					notifyAppInstall(orchestrator.getMarketplaceUrl(), 'install', info);

					return API.v1.success({
						app: info,
						implemented: aff.getImplementedInferfaces(),
						licenseValidation: aff.getLicenseValidationResult(),
					});
				},
			},
		);

		this.api.addRoute(
			'externalComponents',
			{ authRequired: false },
			{
				async get() {
					const externalComponents = await Apps.getProvidedComponents();

					return API.v1.success({ externalComponents });
				},
			},
		);

		this.api.addRoute(
			'languages',
			{ authRequired: false },
			{
				get() {
					const apps = Promise.await(AppsManager.get()).map((prl) => ({
						id: prl.getID(),
						languages: prl.getStorageItem().languageContent,
					}));

					return API.v1.success({ apps });
				},
			},
		);

		this.api.addRoute(
			'externalComponentEvent',
			{ authRequired: true },
			{
				async post() {
					if (
						!this.bodyParams.externalComponent ||
						!['IPostExternalComponentOpened', 'IPostExternalComponentClosed'].includes(this.bodyParams.event)
					) {
						return API.v1.failure({ error: 'Event and externalComponent must be provided.' });
					}

					try {
						const { event, externalComponent } = this.bodyParams;
						const result = await Apps.triggerEvent(event, externalComponent);

						return API.v1.success({ result });
					} catch (e) {
						await Apps.rocketChatLoggerError(`Error triggering external components' events ${e.response.data}`);
						return API.v1.internalError();
					}
				},
			},
		);

		this.api.addRoute(
			'bundles/:id/apps',
			{ authRequired: true, permissionsRequired: ['manage-apps'] },
			{
				async get() {
					const baseUrl = Promise.await(Apps.getMarketplaceUrl());

					const headers = {};
					const token = await getWorkspaceAccessToken();
					if (token) {
						headers.Authorization = `Bearer ${token}`;
					}

					let result;
					try {
						result = HTTP.get(`${baseUrl}/v1/bundles/${this.urlParams.id}/apps`, {
							headers,
						});
					} catch (e) {
						await Apps.rocketChatLoggerError("Error getting the Bundle's Apps from the Marketplace:", e.response.data);
						return API.v1.internalError();
					}

					if (!result || result.statusCode !== 200 || result.data.length === 0) {
						await Apps.rocketChatLoggerError("Error getting the Bundle's Apps from the Marketplace:", result.data);
						return API.v1.failure();
					}

					return API.v1.success({ apps: result.data });
				},
			},
		);

		this.api.addRoute(
			'featured-apps',
			{ authRequired: true },
			{
				async get() {
					const baseUrl = Promise.await(Apps.getMarketplaceUrl());

					const headers = getDefaultHeaders();
					const token = await getWorkspaceAccessToken();
					if (token) {
						headers.Authorization = `Bearer ${token}`;
					}

					let result;
					try {
						result = HTTP.get(`${baseUrl}/v1/featured-apps`, {
							headers,
						});
					} catch (e) {
						return handleError('Unable to access Marketplace. Does the server has access to the internet?', e);
					}

					if (!result || result.statusCode !== 200) {
						await Apps.rocketChatLoggerError('Error getting the Featured Apps from the Marketplace:', result.data);
						return API.v1.failure();
					}

					return API.v1.success(result.data);
				},
			},
		);

		this.api.addRoute(
			':id',
			{ authRequired: true, permissionsRequired: ['manage-apps'] },
			{
				async get() {
					if (this.queryParams.marketplace && this.queryParams.version) {
						const baseUrl = Promise.await(Apps.getMarketplaceUrl());

						const headers = {}; // DO NOT ATTACH THE FRAMEWORK/ENGINE VERSION HERE.
						const token = await getWorkspaceAccessToken();
						if (token) {
							headers.Authorization = `Bearer ${token}`;
						}

						let result;
						try {
							result = HTTP.get(`${baseUrl}/v1/apps/${this.urlParams.id}?appVersion=${this.queryParams.version}`, {
								headers,
							});
						} catch (e) {
							return handleError('Unable to access Marketplace. Does the server has access to the internet?', e);
						}

						if (!result || result.statusCode !== 200 || result.data.length === 0) {
							await Apps.rocketChatLoggerError('Error getting the App information from the Marketplace:', result.data);
							return API.v1.failure();
						}

						return API.v1.success({ app: result.data[0] });
					}

					if (this.queryParams.marketplace && this.queryParams.update && this.queryParams.appVersion) {
						const baseUrl = Promise.await(Apps.getMarketplaceUrl());

						const headers = getDefaultHeaders();
						const token = await getWorkspaceAccessToken();
						if (token) {
							headers.Authorization = `Bearer ${token}`;
						}

						let result;
						try {
							result = HTTP.get(`${baseUrl}/v1/apps/${this.urlParams.id}/latest?frameworkVersion=${appsEngineVersionForMarketplace}`, {
								headers,
							});
						} catch (e) {
							return handleError('Unable to access Marketplace. Does the server has access to the internet?', e);
						}

						if (result.statusCode !== 200 || result.data.length === 0) {
							await Apps.rocketChatLoggerError('Error getting the App update info from the Marketplace:', result.data);
							return API.v1.failure();
						}

						return API.v1.success({ app: result.data });
					}
					const app = await AppsManager.getOneById(this.urlParams.id);
					if (!app) {
						return API.v1.notFound(`No App found by the id of: ${this.urlParams.id}`);
					}

					return API.v1.success({
						app: formatAppInstanceForRest(app),
					});
				},
				async post() {
					let buff;
					let permissionsGranted;

					if (this.bodyParams.url) {
						if (settings.get('Apps_Framework_Development_Mode') !== true) {
							return API.v1.failure({ error: 'Updating an App from a url is disabled.' });
						}

						const response = await fetch(this.bodyParams.url);

						if (response.status !== 200 || response.headers.get('content-type') !== 'application/zip') {
							return API.v1.failure({
								error: 'Invalid url. It doesn\'t exist or is not "application/zip".',
							});
						}

						buff = Buffer.from(await response.arrayBuffer());
					} else if (this.bodyParams.appId && this.bodyParams.marketplace && this.bodyParams.version) {
						const baseUrl = Promise.await(Apps.getMarketplaceUrl());

						const headers = getDefaultHeaders();
						const token = await getWorkspaceAccessToken(true, 'marketplace:download', false);

						try {
							const response = await fetch(
								`${baseUrl}/v2/apps/${this.bodyParams.appId}/download/${this.bodyParams.version}?token=${token}`,
								{
									headers,
								},
							);

							if (response.status !== 200) {
								await Apps.rocketChatLoggerError('Error getting the App from the Marketplace:', await response.text());
								return API.v1.failure();
							}

							if (response.headers.get('content-type') !== 'application/zip') {
								return API.v1.failure({
									error: 'Invalid url. It doesn\'t exist or is not "application/zip".',
								});
							}

							buff = Buffer.from(await response.arrayBuffer());
						} catch (e) {
							await Apps.rocketChatLoggerError('Error getting the App from the Marketplace:', e.response.data);
							return API.v1.internalError();
						}
					} else {
						if (settings.get('Apps_Framework_Development_Mode') !== true) {
							return API.v1.failure({ error: 'Direct updating of an App is disabled.' });
						}

						const app = await getUploadFormData(
							{
								request: this.request,
							},
							{ field: 'app', sizeLimit: settings.get('FileUpload_MaxFileSize') },
						);

						const { fields: formData } = app;

						buff = app.fileBuffer;
						permissionsGranted = (() => {
							try {
								const permissions = JSON.parse(formData?.permissions || '');
								return permissions.length ? permissions : undefined;
							} catch {
								return undefined;
							}
						})();
					}

					if (!buff) {
						return API.v1.failure({ error: 'Failed to get a file to install for the App. ' });
					}

					const aff = await AppsManager.update(buff, permissionsGranted);
					const info = aff.getAppInfo();

					if (aff.hasStorageError()) {
						return API.v1.failure({ status: 'storage_error', messages: [aff.getStorageError()] });
					}

					if (aff.hasAppUserError()) {
						return API.v1.failure({
							status: 'app_user_error',
							messages: [aff.getAppUserError().message],
							payload: { username: aff.getAppUserError().username },
						});
					}

					info.status = aff.getApp().getStatus();

					notifyAppInstall(orchestrator.getMarketplaceUrl(), 'update', info);

					return API.v1.success({
						app: info,
						implemented: aff.getImplementedInferfaces(),
						licenseValidation: aff.getLicenseValidationResult(),
					});
				},
				async delete() {
					const prl = await AppsManager.getOneById(this.urlParams.id);

					if (!prl) {
						return API.v1.notFound(`No App found by the id of: ${this.urlParams.id}`);
					}

					const user = await AppsConverter.convertUserToApp(Meteor.user());

					Promise.await(AppsManager.remove(prl.getID(), { user }));

					const info = prl.getInfo();
					info.status = prl.getStatus();

					notifyAppInstall(orchestrator.getMarketplaceUrl(), 'uninstall', info);

					return API.v1.success({ app: info });
				},
			},
		);

		this.api.addRoute(
			':id/versions',
			{ authRequired: true, permissionsRequired: ['manage-apps'] },
			{
				async get() {
					const baseUrl = Promise.await(Apps.getMarketplaceUrl());

					const headers = {}; // DO NOT ATTACH THE FRAMEWORK/ENGINE VERSION HERE.
					const token = await getWorkspaceAccessToken();
					if (token) {
						headers.Authorization = `Bearer ${token}`;
					}

					let result;
					try {
						result = HTTP.get(`${baseUrl}/v1/apps/${this.urlParams.id}`, {
							headers,
						});
					} catch (e) {
						return handleError('Unable to access Marketplace. Does the server has access to the internet?', e);
					}

					if (!result || result.statusCode !== 200) {
						await Apps.rocketChatLoggerError('Error getting the App versions from the Marketplace:', result.data);
						return API.v1.failure();
					}

					return API.v1.success({ apps: result.data });
				},
			},
		);

		this.api.addRoute(
			':id/sync',
			{ authRequired: true, permissionsRequired: ['manage-apps'] },
			{
				async post() {
					const baseUrl = Promise.await(Apps.getMarketplaceUrl());

					const headers = getDefaultHeaders();
					const token = await getWorkspaceAccessToken();
					if (token) {
						headers.Authorization = `Bearer ${token}`;
					}

					const workspaceIdSetting = await Settings.findOneById('Cloud_Workspace_Id');

					let result;
					try {
						result = HTTP.get(`${baseUrl}/v1/workspaces/${workspaceIdSetting.value}/apps/${this.urlParams.id}`, {
							headers,
						});
					} catch (e) {
						await Apps.rocketChatLoggerError('Error syncing the App from the Marketplace:', e.response.data);
						return API.v1.internalError();
					}

					if (result.statusCode !== 200) {
						await Apps.rocketChatLoggerError('Error syncing the App from the Marketplace:', result.data);
						return API.v1.failure();
					}

					await Apps.updateAppsMarketplaceInfo([result.data]);

					return API.v1.success({ app: result.data });
				},
			},
		);

		this.api.addRoute(
			':id/icon',
			{ authRequired: false },
			{
				async get() {
					const prl = await AppsManager.getOneById(this.urlParams.id);
					if (!prl) {
						return API.v1.notFound(`No App found by the id of: ${this.urlParams.id}`);
					}

					const info = prl.getInfo();
					if (!info || !info.iconFileContent) {
						return API.v1.notFound(`No App found by the id of: ${this.urlParams.id}`);
					}

					const imageData = info.iconFileContent.split(';base64,');

					const buf = Buffer.from(imageData[1], 'base64');

					return {
						statusCode: 200,
						headers: {
							'Content-Length': buf.length,
							'Content-Type': imageData[0].replace('data:', ''),
						},
						body: buf,
					};
				},
			},
		);

		this.api.addRoute(
			':id/screenshots',
			{ authRequired: false },
			{
				async get() {
					const baseUrl = Promise.await(Apps.getMarketplaceUrl());
					const appId = this.urlParams.id;
					const headers = getDefaultHeaders();

					try {
						const { data } = HTTP.get(`${baseUrl}/v1/apps/${appId}/screenshots`, { headers });

						return API.v1.success({
							screenshots: data,
						});
					} catch (e) {
						await Apps.rocketChatLoggerError('Error getting the screenshots from the Marketplace:', e.message);
						return API.v1.failure(e.message);
					}
				},
			},
		);

		this.api.addRoute(
			':id/languages',
			{ authRequired: false },
			{
				async get() {
					const prl = await AppsManager.getOneById(this.urlParams.id);

					if (prl) {
						const languages = prl.getStorageItem().languageContent || {};

						return API.v1.success({ languages });
					}
					return API.v1.notFound(`No App found by the id of: ${this.urlParams.id}`);
				},
			},
		);

		this.api.addRoute(
			':id/logs',
			{ authRequired: true, permissionsRequired: ['manage-apps'] },
			{
				async get() {
					const prl = await AppsManager.getOneById(this.urlParams.id);

					if (prl) {
						const { offset, count } = this.getPaginationItems();
						const { sort, fields, query } = this.parseJsonQuery();

						const ourQuery = Object.assign({}, query, { appId: prl.getID() });
						const options = {
							sort: sort || { _updatedAt: -1 },
							skip: offset,
							limit: count,
							fields,
						};

						const logs = Promise.await(Apps.getLogStorage().find(ourQuery, options));

						return API.v1.success({ logs });
					}
					return API.v1.notFound(`No App found by the id of: ${this.urlParams.id}`);
				},
			},
		);

		this.api.addRoute(
			':id/settings',
			{ authRequired: true, permissionsRequired: ['manage-apps'] },
			{
				async get() {
					const prl = await AppsManager.getOneById(this.urlParams.id);

					if (prl) {
						const settings = Object.assign({}, prl.getStorageItem().settings);

						Object.keys(settings).forEach((k) => {
							if (settings[k].hidden) {
								delete settings[k];
							}
						});

						return API.v1.success({ settings });
					}
					return API.v1.notFound(`No App found by the id of: ${this.urlParams.id}`);
				},
				async post() {
					if (!this.bodyParams || !this.bodyParams.settings) {
						return API.v1.failure('The settings to update must be present.');
					}

					const prl = await AppsManager.getOneById(this.urlParams.id);

					if (!prl) {
						return API.v1.notFound(`No App found by the id of: ${this.urlParams.id}`);
					}

					const { settings } = prl.getStorageItem();

					const updated = [];
					this.bodyParams.settings.forEach((s) => {
						if (settings[s.id]) {
							Promise.await(AppsManager.updateAppSetting(this.urlParams.id, s));
							// Updating?
							updated.push(s);
						}
					});

					return API.v1.success({ updated });
				},
			},
		);

		this.api.addRoute(
			':id/settings/:settingId',
			{ authRequired: true, permissionsRequired: ['manage-apps'] },
			{
				async get() {
					try {
						const setting = await AppsManager.getSettingsManager().getAppSetting(this.urlParams.id, this.urlParams.settingId);

						API.v1.success({ setting });
					} catch (e) {
						if (e.message.includes('No setting found')) {
							return API.v1.notFound(`No Setting found on the App by the id of: "${this.urlParams.settingId}"`);
						}
						if (e.message.includes('No App found')) {
							return API.v1.notFound(`No App found by the id of: ${this.urlParams.id}`);
						}
						return API.v1.failure(e.message);
					}
				},
				post() {
					if (!this.bodyParams.setting) {
						return API.v1.failure('Setting to update to must be present on the posted body.');
					}

					try {
						Promise.await(AppsManager.getSettingsManager().updateAppSetting(this.urlParams.id, this.bodyParams.setting));

						return API.v1.success();
					} catch (e) {
						if (e.message.includes('No setting found')) {
							return API.v1.notFound(`No Setting found on the App by the id of: "${this.urlParams.settingId}"`);
						}
						if (e.message.includes('No App found')) {
							return API.v1.notFound(`No App found by the id of: ${this.urlParams.id}`);
						}
						return API.v1.failure(e.message);
					}
				},
			},
		);

		this.api.addRoute(
			':id/apis',
			{ authRequired: true, permissionsRequired: ['manage-apps'] },
			{
				async get() {
					const prl = await AppsManager.getOneById(this.urlParams.id);

					if (prl) {
						return API.v1.success({
							apis: await AppsManager.listApis(this.urlParams.id),
						});
					}
					return API.v1.notFound(`No App found by the id of: ${this.urlParams.id}`);
				},
			},
		);

		this.api.addRoute(
			':id/status',
			{ authRequired: true, permissionsRequired: ['manage-apps'] },
			{
				async get() {
					const prl = await AppsManager.getOneById(this.urlParams.id);

					if (prl) {
						return API.v1.success({ status: prl.getStatus() });
					}
					return API.v1.notFound(`No App found by the id of: ${this.urlParams.id}`);
				},
				async post() {
					if (!this.bodyParams.status || typeof this.bodyParams.status !== 'string') {
						return API.v1.failure('Invalid status provided, it must be "status" field and a string.');
					}

					const prl = await AppsManager.getOneById(this.urlParams.id);

					if (!prl) {
						return API.v1.notFound(`No App found by the id of: ${this.urlParams.id}`);
					}

					const result = Promise.await(AppsManager.changeStatus(prl.getID(), this.bodyParams.status));

					return API.v1.success({ status: result.getStatus() });
				},
			},
		);

		this.api.addRoute(
			'app-request',
			{ authRequired: true },
			{
				async get() {
					const baseUrl = orchestrator.getMarketplaceUrl();
					const { appId, q = '', sort = '', limit = 25, offset = 0 } = this.queryParams;
					const headers = getDefaultHeaders();

					const token = await getWorkspaceAccessToken();
					if (token) {
						headers.Authorization = `Bearer ${token}`;
					}

					try {
						const data = HTTP.get(`${baseUrl}/v1/app-request?appId=${appId}&q=${q}&sort=${sort}&limit=${limit}&offset=${offset}`, {
							headers,
						});

						return API.v1.success({ data });
					} catch (e) {
						orchestrator.getRocketChatLogger().error('Error getting all non sent app requests from the Marketplace:', e.message);

						return API.v1.failure(e.message);
					}
				},
			},
		);
	}
}<|MERGE_RESOLUTION|>--- conflicted
+++ resolved
@@ -10,11 +10,8 @@
 import { formatAppInstanceForRest } from '../../lib/misc/formatAppInstanceForRest';
 import { actionButtonsHandler } from './endpoints/actionButtonsHandler';
 import { fetch } from '../../../../server/lib/http/fetch';
-<<<<<<< HEAD
 import { Apps, AppsConverter, AppsManager } from '../../../../server/sdk';
-=======
 import { notifyAppInstall } from '../marketplace/appInstall';
->>>>>>> e44f5069
 
 const rocketChatVersion = Info.version;
 const appsEngineVersionForMarketplace = Info.marketplaceApiVersion.replace(/-.*/g, '');
@@ -271,7 +268,8 @@
 
 					info.status = aff.getApp().getStatus();
 
-					notifyAppInstall(orchestrator.getMarketplaceUrl(), 'install', info);
+					const marketplaceURL = await Apps.getMarketplaceUrl();
+					notifyAppInstall(marketplaceURL, 'install', info);
 
 					return API.v1.success({
 						app: info,
@@ -558,7 +556,8 @@
 
 					info.status = aff.getApp().getStatus();
 
-					notifyAppInstall(orchestrator.getMarketplaceUrl(), 'update', info);
+					const marketplaceURL = await Apps.getMarketplaceUrl();
+					notifyAppInstall(marketplaceURL.getMarketplaceUrl(), 'update', info);
 
 					return API.v1.success({
 						app: info,
@@ -580,7 +579,8 @@
 					const info = prl.getInfo();
 					info.status = prl.getStatus();
 
-					notifyAppInstall(orchestrator.getMarketplaceUrl(), 'uninstall', info);
+					const marketplaceURL = await Apps.getMarketplaceUrl();
+					notifyAppInstall(marketplaceURL.getMarketplaceUrl(), 'uninstall', info);
 
 					return API.v1.success({ app: info });
 				},
@@ -895,7 +895,7 @@
 			{ authRequired: true },
 			{
 				async get() {
-					const baseUrl = orchestrator.getMarketplaceUrl();
+					const baseUrl = await Apps.getMarketplaceUrl();
 					const { appId, q = '', sort = '', limit = 25, offset = 0 } = this.queryParams;
 					const headers = getDefaultHeaders();
 
@@ -911,7 +911,7 @@
 
 						return API.v1.success({ data });
 					} catch (e) {
-						orchestrator.getRocketChatLogger().error('Error getting all non sent app requests from the Marketplace:', e.message);
+						await Apps.rocketChatLoggerError('Error getting all non sent app requests from the Marketplace:', e.message);
 
 						return API.v1.failure(e.message);
 					}
