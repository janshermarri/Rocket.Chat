import type { IImporterShortSelection } from '@rocket.chat/core-typings';
import { Users } from '@rocket.chat/models';

import { Importer, ProgressStep } from '../../importer/server';
import type { ImporterProgress } from '../../importer/server/classes/ImporterProgress';
import { setAvatarFromServiceWithValidation } from '../../lib/server/functions/setUserAvatar';

export class PendingAvatarImporter extends Importer {
	async prepareFileCount() {
		this.logger.debug('start preparing import operation');
		await super.updateProgress(ProgressStep.PREPARING_STARTED);

		const users = Users.findAllUsersWithPendingAvatar();
		const fileCount = await users.count();

		if (fileCount === 0) {
			await super.updateProgress(ProgressStep.DONE);
			return 0;
		}

<<<<<<< HEAD
		await this.updateRecord({ 'count.messages': fileCount, 'messagesstatus': null });
		await this.addCountToTotal(fileCount);

		const fileData = new Selection<false>(this.info.name, [], [], fileCount, []);
		await this.updateRecord({ fileData });
=======
		this.progress.count.total += fileCount;
		await this.updateRecord({
			'count.messages': fileCount,
			'count.total': fileCount,
			'messagesstatus': null,
			'status': ProgressStep.IMPORTING_FILES,
		});
		this.reportProgress();
>>>>>>> 916e2050

		setImmediate(() => {
			void this.startImport({});
		});

		return fileCount;
	}

<<<<<<< HEAD
	async startImport(importSelection: Selection<false>): Promise<ImporterProgress> {
=======
	async startImport(importSelection: IImporterShortSelection): Promise<ImporterProgress> {
>>>>>>> 916e2050
		const pendingFileUserList = Users.findAllUsersWithPendingAvatar();
		try {
			for await (const user of pendingFileUserList) {
				try {
					const { _pendingAvatarUrl: url, name, _id } = user;

					try {
						if (!url?.startsWith('http')) {
							continue;
						}

						try {
							await setAvatarFromServiceWithValidation(_id, url, undefined, 'url');
							await Users.updateOne({ _id }, { $unset: { _pendingAvatarUrl: '' } });
						} catch (error) {
							this.logger.warn(`Failed to set ${name}'s avatar from url ${url}`);
						}
					} finally {
						await this.addCountCompleted(1);
					}
				} catch (error) {
					this.logger.error(error);
				}
			}
		} catch (error) {
			// If the cursor expired, restart the method
			if (this.isCursorNotFoundError(error)) {
				this.logger.info('CursorNotFound');
				return this.startImport(importSelection);
			}

			await super.updateProgress(ProgressStep.ERROR);
			throw error;
		}

		await super.updateProgress(ProgressStep.DONE);
		return this.getProgress();
	}
}<|MERGE_RESOLUTION|>--- conflicted
+++ resolved
@@ -18,13 +18,6 @@
 			return 0;
 		}
 
-<<<<<<< HEAD
-		await this.updateRecord({ 'count.messages': fileCount, 'messagesstatus': null });
-		await this.addCountToTotal(fileCount);
-
-		const fileData = new Selection<false>(this.info.name, [], [], fileCount, []);
-		await this.updateRecord({ fileData });
-=======
 		this.progress.count.total += fileCount;
 		await this.updateRecord({
 			'count.messages': fileCount,
@@ -33,7 +26,6 @@
 			'status': ProgressStep.IMPORTING_FILES,
 		});
 		this.reportProgress();
->>>>>>> 916e2050
 
 		setImmediate(() => {
 			void this.startImport({});
@@ -42,11 +34,7 @@
 		return fileCount;
 	}
 
-<<<<<<< HEAD
-	async startImport(importSelection: Selection<false>): Promise<ImporterProgress> {
-=======
 	async startImport(importSelection: IImporterShortSelection): Promise<ImporterProgress> {
->>>>>>> 916e2050
 		const pendingFileUserList = Users.findAllUsersWithPendingAvatar();
 		try {
 			for await (const user of pendingFileUserList) {
