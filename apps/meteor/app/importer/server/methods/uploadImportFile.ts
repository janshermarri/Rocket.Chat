--- conflicted
+++ resolved
@@ -1,8 +1,4 @@
-<<<<<<< HEAD
-=======
-import { Meteor } from 'meteor/meteor';
 import { Import } from '@rocket.chat/core-services';
->>>>>>> d3c4ef1e
 import type { IUser } from '@rocket.chat/core-typings';
 import type { ServerMethods } from '@rocket.chat/ui-contexts';
 import { Meteor } from 'meteor/meteor';
