--- conflicted
+++ resolved
@@ -46,8 +46,6 @@
 	}
 }
 
-<<<<<<< HEAD
-=======
 export const isAbortError = (error: unknown): error is { type: 'AbortError' } => {
 	if (typeof error !== 'object' || error === null) {
 		return false;
@@ -56,7 +54,6 @@
 	return 'type' in error && error.type === 'AbortError';
 };
 
->>>>>>> 2a330670
 export class CloudWorkspaceAccessTokenEmptyError extends Error {
 	constructor() {
 		super('Workspace access token is empty');
