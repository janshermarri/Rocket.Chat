import type { ComponentProps, ContextType } from 'react';
import _ from 'underscore';
import mem from 'mem';
import { Meteor } from 'meteor/meteor';
import { ReactiveVar } from 'meteor/reactive-var';
import { Tracker } from 'meteor/tracker';
import type { Icon } from '@rocket.chat/fuselage';
import type { IMessage, IUser, ISubscription, IRoom, SettingValue, Serialized } from '@rocket.chat/core-typings';
import type { TranslationKey } from '@rocket.chat/ui-contexts';

import { Messages, Rooms, Subscriptions } from '../../../models/client';
import { roomCoordinator } from '../../../../client/lib/rooms/roomCoordinator';
import type { ToolboxContextValue } from '../../../../client/views/room/contexts/ToolboxContext';
import type { ChatContext } from '../../../../client/views/room/contexts/ChatContext';
import { APIClient } from '../../../utils/client';

const getMessage = async (msgId: string): Promise<Serialized<IMessage> | null> => {
	try {
		const { message } = await APIClient.get('/v1/chat.getMessage', { msgId });
		return message;
	} catch {
		return null;
	}
};

export const addMessageToList = (messagesList: IMessage[], message: IMessage): IMessage[] => {
	// checks if the message is not already on the list
	if (!messagesList.find(({ _id }) => _id === message._id)) {
		messagesList.push(message);
	}

	return messagesList;
};

type MessageActionGroup = 'message' | 'menu';
<<<<<<< HEAD
export type MessageActionContext = 'message' | 'threads' | 'message-mobile' | 'pinned' | 'direct' | 'starred' | 'mentions' | 'federated';
=======
export type MessageActionContext =
	| 'message'
	| 'threads'
	| 'message-mobile'
	| 'pinned'
	| 'direct'
	| 'starred'
	| 'mentions'
	| 'federated'
	| 'videoconf';
>>>>>>> 557708a9

type MessageActionConditionProps = {
	message: IMessage;
	user: IUser | undefined;
	room: IRoom;
	subscription?: ISubscription;
	context?: MessageActionContext;
	settings: { [key: string]: SettingValue };
};

export type MessageActionConfig = {
	id: string;
	icon: ComponentProps<typeof Icon>['name'];
	variant?: 'danger' | 'success' | 'warning';
	label: TranslationKey;
	order?: number;
	/* @deprecated */
	color?: string;
	group?: MessageActionGroup | MessageActionGroup[];
	context?: MessageActionContext[];
	action: (
		e: Pick<Event, 'preventDefault' | 'stopPropagation'>,
		{
			message,
			tabbar,
			room,
			chat,
		}: { message?: IMessage; tabbar: ToolboxContextValue; room?: IRoom; chat: ContextType<typeof ChatContext> },
	) => any;
	condition?: (props: MessageActionConditionProps) => boolean;
};

type MessageActionConfigList = MessageActionConfig[];

export const MessageAction = new (class {
	/*
  	config expects the following keys (only id is mandatory):
  		id (mandatory)
  		icon: string
  		label: string
  		action: function(event, instance)
  		condition: function(message)
			order: integer
			group: string (message or menu)
   */

	buttons = new ReactiveVar<Record<string, MessageActionConfig>>({});

	addButton(config: MessageActionConfig): void {
		if (!config || !config.id) {
			return;
		}

		if (!config.group) {
			config.group = 'menu';
		}

		if (config.condition) {
			config.condition = mem(config.condition, { maxAge: 1000, cacheKey: JSON.stringify });
		}

		return Tracker.nonreactive(() => {
			const btns = this.buttons.get();
			btns[config.id] = config;
			mem.clear(this._getButtons);
			mem.clear(this.getButtonsByGroup);
			return this.buttons.set(btns);
		});
	}

	removeButton(id: MessageActionConfig['id']): void {
		return Tracker.nonreactive(() => {
			const btns = this.buttons.get();
			delete btns[id];
			return this.buttons.set(btns);
		});
	}

	updateButton(id: MessageActionConfig['id'], config: MessageActionConfig): void {
		return Tracker.nonreactive(() => {
			const btns = this.buttons.get();
			if (btns[id]) {
				btns[id] = _.extend(btns[id], config);
				return this.buttons.set(btns);
			}
		});
	}

	getButtonById(id: MessageActionConfig['id']): MessageActionConfig | undefined {
		const allButtons = this.buttons.get();
		return allButtons[id];
	}

	_getButtons = mem((): MessageActionConfigList => _.sortBy(_.toArray(this.buttons.get()), 'order'), { maxAge: 1000 });

	getButtonsByCondition(
		prop: MessageActionConditionProps,
		arr: MessageActionConfigList = MessageAction._getButtons(),
	): MessageActionConfigList {
		return arr.filter((button) => !button.condition || button.condition(prop));
	}

	getButtonsByGroup = mem(
		function (group: MessageActionGroup, arr: MessageActionConfigList = MessageAction._getButtons()): MessageActionConfigList {
			return arr.filter((button) => !button.group || (Array.isArray(button.group) ? button.group.includes(group) : button.group === group));
		},
		{ maxAge: 1000 },
	);

	getButtonsByContext(context: MessageActionContext, arr: MessageActionConfigList): MessageActionConfigList {
		return !context ? arr : arr.filter((button) => !button.context || button.context.includes(context));
	}

	getButtons(props: MessageActionConditionProps, context: MessageActionContext, group: MessageActionGroup): MessageActionConfigList {
		const allButtons = group ? this.getButtonsByGroup(group) : MessageAction._getButtons();

		if (props.message) {
			return this.getButtonsByCondition({ ...props, context }, this.getButtonsByContext(context, allButtons));
		}
		return allButtons;
	}

	resetButtons(): void {
		mem.clear(this._getButtons);
		mem.clear(this.getButtonsByGroup);
		return this.buttons.set({});
	}

	async getPermaLink(msgId: string): Promise<string> {
		if (!msgId) {
			throw new Error('invalid-parameter');
		}

		const msg = Messages.findOne(msgId) || (await getMessage(msgId));
		if (!msg) {
			throw new Error('message-not-found');
		}
		const roomData = Rooms.findOne({
			_id: msg.rid,
		});

		if (!roomData) {
			throw new Error('room-not-found');
		}

		const subData = Subscriptions.findOne({ 'rid': roomData._id, 'u._id': Meteor.userId() });
		const roomURL = roomCoordinator.getURL(roomData.t, subData || roomData);
		return `${roomURL}?msg=${msgId}`;
	}
})();<|MERGE_RESOLUTION|>--- conflicted
+++ resolved
@@ -33,9 +33,6 @@
 };
 
 type MessageActionGroup = 'message' | 'menu';
-<<<<<<< HEAD
-export type MessageActionContext = 'message' | 'threads' | 'message-mobile' | 'pinned' | 'direct' | 'starred' | 'mentions' | 'federated';
-=======
 export type MessageActionContext =
 	| 'message'
 	| 'threads'
@@ -46,7 +43,6 @@
 	| 'mentions'
 	| 'federated'
 	| 'videoconf';
->>>>>>> 557708a9
 
 type MessageActionConditionProps = {
 	message: IMessage;
