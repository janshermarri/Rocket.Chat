import './lib/messageActionDefault';

export { AccountBox } from './lib/AccountBox';
export { MessageAction } from './lib/MessageAction';
export { messageBox } from './lib/messageBox';
export { readMessage } from './lib/readMessages';
export { RoomManager } from './lib/RoomManager';
export { upsertMessage, RoomHistoryManager } from './lib/RoomHistoryManager';
export { mainReady } from './lib/mainReady';
export { IframeLogin, iframeLogin } from './lib/IframeLogin';
<<<<<<< HEAD
export { popout } from './lib/popout';
=======
export { messageProperties } from '../lib/MessageProperties';
>>>>>>> 69eab929
export { MessageTypes, MessageType } from '../lib/MessageTypes';
export { Message } from '../lib/Message';
export { openRoom } from './lib/openRoom';<|MERGE_RESOLUTION|>--- conflicted
+++ resolved
@@ -8,11 +8,6 @@
 export { upsertMessage, RoomHistoryManager } from './lib/RoomHistoryManager';
 export { mainReady } from './lib/mainReady';
 export { IframeLogin, iframeLogin } from './lib/IframeLogin';
-<<<<<<< HEAD
-export { popout } from './lib/popout';
-=======
-export { messageProperties } from '../lib/MessageProperties';
->>>>>>> 69eab929
 export { MessageTypes, MessageType } from '../lib/MessageTypes';
 export { Message } from '../lib/Message';
 export { openRoom } from './lib/openRoom';