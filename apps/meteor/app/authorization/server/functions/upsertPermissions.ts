/* eslint no-multi-spaces: 0 */
import type { IPermission, ISetting } from '@rocket.chat/core-typings';
import { Permissions, Settings } from '@rocket.chat/models';

import { settings } from '../../../settings/server';
import { getSettingPermissionId, CONSTANTS } from '../../lib';
import { createOrUpdateProtectedRoleAsync } from '../../../../server/lib/roles/createOrUpdateProtectedRole';

export const upsertPermissions = async (): Promise<void> => {
	// Note:
	// 1.if we need to create a role that can only edit channel message, but not edit group message
	// then we can define edit-<type>-message instead of edit-message
	// 2. admin, moderator, and user roles should not be deleted as they are referenced in the code.
	const permissions = [
		{ _id: 'access-permissions', roles: ['admin'] },
		{ _id: 'access-setting-permissions', roles: ['admin'] },
		{ _id: 'add-oauth-service', roles: ['admin'] },
		{ _id: 'add-user-to-joined-room', roles: ['admin', 'owner', 'moderator'] },
		{ _id: 'add-user-to-any-c-room', roles: ['admin'] },
		{ _id: 'add-user-to-any-p-room', roles: [] },
		{ _id: 'api-bypass-rate-limit', roles: ['admin', 'bot', 'app'] },
		{ _id: 'archive-room', roles: ['admin', 'owner'] },
		{ _id: 'assign-admin-role', roles: ['admin'] },
		{ _id: 'assign-roles', roles: ['admin'] },
		{ _id: 'ban-user', roles: ['admin', 'owner', 'moderator'] },
		{ _id: 'bulk-register-user', roles: ['admin'] },
		{ _id: 'change-livechat-room-visitor', roles: ['admin', 'livechat-manager', 'livechat-agent'] },
		{ _id: 'create-c', roles: ['admin', 'user', 'bot', 'app'] },
		{ _id: 'create-d', roles: ['admin', 'user', 'bot', 'app'] },
		{ _id: 'create-p', roles: ['admin', 'user', 'bot', 'app'] },
		{ _id: 'create-personal-access-tokens', roles: ['admin', 'user'] },
		{ _id: 'create-user', roles: ['admin'] },
		{ _id: 'clean-channel-history', roles: ['admin'] },
		{ _id: 'delete-c', roles: ['admin', 'owner'] },
		{ _id: 'delete-d', roles: ['admin'] },
		{ _id: 'delete-message', roles: ['admin', 'owner', 'moderator'] },
		{ _id: 'delete-own-message', roles: ['admin', 'user'] },
		{ _id: 'delete-p', roles: ['admin', 'owner'] },
		{ _id: 'delete-user', roles: ['admin'] },
		{ _id: 'edit-message', roles: ['admin', 'owner', 'moderator'] },
		{ _id: 'edit-other-user-active-status', roles: ['admin'] },
		{ _id: 'edit-other-user-info', roles: ['admin'] },
		{ _id: 'edit-other-user-password', roles: ['admin'] },
		{ _id: 'edit-other-user-avatar', roles: ['admin'] },
		{ _id: 'edit-other-user-e2ee', roles: ['admin'] },
		{ _id: 'edit-other-user-totp', roles: ['admin'] },
		{ _id: 'edit-privileged-setting', roles: ['admin'] },
		{ _id: 'edit-room', roles: ['admin', 'owner', 'moderator'] },
		{ _id: 'edit-room-avatar', roles: ['admin', 'owner', 'moderator'] },
		{ _id: 'edit-room-retention-policy', roles: ['admin'] },
		{ _id: 'force-delete-message', roles: ['admin', 'owner'] },
		{ _id: 'join-without-join-code', roles: ['admin', 'bot', 'app'] },
		{ _id: 'leave-c', roles: ['admin', 'user', 'bot', 'anonymous', 'app'] },
		{ _id: 'leave-p', roles: ['admin', 'user', 'bot', 'anonymous', 'app'] },
		{ _id: 'logout-other-user', roles: ['admin'] },
		{ _id: 'manage-assets', roles: ['admin'] },
		{ _id: 'manage-email-inbox', roles: ['admin'] },
		{ _id: 'manage-emoji', roles: ['admin'] },
		{ _id: 'manage-user-status', roles: ['admin'] },
		{ _id: 'manage-outgoing-integrations', roles: ['admin'] },
		{ _id: 'manage-incoming-integrations', roles: ['admin'] },
		{ _id: 'manage-own-outgoing-integrations', roles: ['admin'] },
		{ _id: 'manage-own-incoming-integrations', roles: ['admin'] },
		{ _id: 'manage-oauth-apps', roles: ['admin'] },
		{ _id: 'manage-selected-settings', roles: ['admin'] },
		{ _id: 'mention-all', roles: ['admin', 'owner', 'moderator', 'user'] },
		{ _id: 'mention-here', roles: ['admin', 'owner', 'moderator', 'user'] },
		{ _id: 'mute-user', roles: ['admin', 'owner', 'moderator'] },
		{ _id: 'remove-user', roles: ['admin', 'owner', 'moderator'] },
		{ _id: 'run-import', roles: ['admin'] },
		{ _id: 'run-migration', roles: ['admin'] },
		{ _id: 'set-moderator', roles: ['admin', 'owner'] },
		{ _id: 'set-owner', roles: ['admin', 'owner'] },
		{ _id: 'send-many-messages', roles: ['admin', 'bot', 'app'] },
		{ _id: 'set-leader', roles: ['admin', 'owner'] },
		{ _id: 'unarchive-room', roles: ['admin'] },
		{ _id: 'view-c-room', roles: ['admin', 'user', 'bot', 'app', 'anonymous'] },
		{ _id: 'user-generate-access-token', roles: ['admin'] },
		{ _id: 'view-d-room', roles: ['admin', 'user', 'bot', 'app', 'guest'] },
		{ _id: 'view-full-other-user-info', roles: ['admin'] },
		{ _id: 'view-history', roles: ['admin', 'user', 'anonymous'] },
		{ _id: 'view-joined-room', roles: ['guest', 'bot', 'app', 'anonymous'] },
		{ _id: 'view-join-code', roles: ['admin'] },
		{ _id: 'view-logs', roles: ['admin'] },
		{ _id: 'view-other-user-channels', roles: ['admin'] },
		{ _id: 'view-p-room', roles: ['admin', 'user', 'anonymous', 'guest'] },
		{ _id: 'view-privileged-setting', roles: ['admin'] },
		{ _id: 'view-room-administration', roles: ['admin'] },
		{ _id: 'view-statistics', roles: ['admin'] },
		{ _id: 'view-user-administration', roles: ['admin'] },
		{ _id: 'preview-c-room', roles: ['admin', 'user', 'anonymous'] },
		{ _id: 'view-outside-room', roles: ['admin', 'owner', 'moderator', 'user'] },
		{ _id: 'view-broadcast-member-list', roles: ['admin', 'owner', 'moderator'] },
		{ _id: 'call-management', roles: ['admin', 'owner', 'moderator'] },
		{ _id: 'create-invite-links', roles: ['admin', 'owner', 'moderator'] },
		{
			_id: 'view-l-room',
			roles: ['livechat-manager', 'livechat-monitor', 'livechat-agent', 'admin'],
		},
		{ _id: 'view-livechat-manager', roles: ['livechat-manager', 'livechat-monitor', 'admin'] },
		{
			_id: 'view-omnichannel-contact-center',
			roles: ['livechat-manager', 'livechat-agent', 'livechat-monitor', 'admin'],
		},
		{ _id: 'edit-omnichannel-contact', roles: ['livechat-manager', 'livechat-agent', 'admin'] },
		{ _id: 'view-livechat-rooms', roles: ['livechat-manager', 'livechat-monitor', 'admin'] },
		{
			_id: 'close-livechat-room',
			roles: ['livechat-manager', 'livechat-monitor', 'livechat-agent', 'admin'],
		},
		{ _id: 'close-others-livechat-room', roles: ['livechat-manager', 'livechat-monitor', 'admin'] },
		{
			_id: 'on-hold-livechat-room',
			roles: ['livechat-manager', 'livechat-monitor', 'livechat-agent', 'admin'],
		},
		{
			_id: 'on-hold-others-livechat-room',
			roles: ['livechat-manager', 'livechat-monitor', 'admin'],
		},
		{ _id: 'save-others-livechat-room-info', roles: ['livechat-manager', 'livechat-monitor', 'admin'] },
		{
			_id: 'remove-closed-livechat-rooms',
			roles: ['livechat-manager', 'livechat-monitor', 'admin'],
		},
		{ _id: 'view-livechat-analytics', roles: ['livechat-manager', 'livechat-monitor', 'admin'] },
		{
			_id: 'view-livechat-queue',
			roles: ['livechat-manager', 'livechat-monitor', 'livechat-agent', 'admin'],
		},
		{ _id: 'transfer-livechat-guest', roles: ['livechat-manager', 'livechat-monitor', 'admin'] },
		{ _id: 'manage-livechat-managers', roles: ['livechat-manager', 'admin'] },
		{ _id: 'manage-livechat-agents', roles: ['livechat-manager', 'livechat-monitor', 'admin'] },
		{
			_id: 'manage-livechat-departments',
			roles: ['livechat-manager', 'livechat-monitor', 'admin'],
		},
		{ _id: 'view-livechat-departments', roles: ['livechat-manager', 'livechat-monitor', 'admin'] },
		{
			_id: 'add-livechat-department-agents',
			roles: ['livechat-manager', 'livechat-monitor', 'admin'],
		},
		{
			_id: 'view-livechat-current-chats',
			roles: ['livechat-manager', 'livechat-monitor', 'admin'],
		},
		{
			_id: 'view-livechat-real-time-monitoring',
			roles: ['livechat-manager', 'livechat-monitor', 'admin'],
		},
		{ _id: 'view-livechat-triggers', roles: ['livechat-manager', 'admin'] },
		{ _id: 'view-livechat-customfields', roles: ['livechat-manager', 'admin'] },
		{ _id: 'view-livechat-installation', roles: ['livechat-manager', 'admin'] },
		{ _id: 'view-livechat-appearance', roles: ['livechat-manager', 'admin'] },
		{ _id: 'view-livechat-webhooks', roles: ['livechat-manager', 'admin'] },
		{
			_id: 'view-livechat-business-hours',
			roles: ['livechat-manager', 'livechat-monitor', 'admin'],
		},
		{
			_id: 'view-livechat-room-closed-same-department',
			roles: ['livechat-manager', 'livechat-monitor', 'admin'],
		},
		{
			_id: 'view-livechat-room-closed-by-another-agent',
			roles: ['livechat-manager', 'livechat-monitor', 'admin'],
		},
		{
			_id: 'view-livechat-room-customfields',
			roles: ['livechat-manager', 'livechat-monitor', 'livechat-agent', 'admin'],
		},
		{
			_id: 'edit-livechat-room-customfields',
			roles: ['livechat-manager', 'livechat-monitor', 'livechat-agent', 'admin'],
		},
		{ _id: 'send-omnichannel-chat-transcript', roles: ['livechat-manager', 'admin'] },
		{ _id: 'mail-messages', roles: ['admin'] },
		{ _id: 'toggle-room-e2e-encryption', roles: ['owner', 'admin'] },
		{ _id: 'message-impersonate', roles: ['bot', 'app'] },
		{ _id: 'create-team', roles: ['admin', 'user'] },
		{ _id: 'delete-team', roles: ['admin', 'owner'] },
		{ _id: 'convert-team', roles: ['admin', 'owner'] },
		{ _id: 'edit-team', roles: ['admin', 'owner'] },
		{ _id: 'add-team-member', roles: ['admin', 'owner', 'moderator'] },
		{ _id: 'edit-team-member', roles: ['admin', 'owner', 'moderator'] },
		{ _id: 'add-team-channel', roles: ['admin', 'owner', 'moderator'] },
		{ _id: 'edit-team-channel', roles: ['admin', 'owner', 'moderator'] },
		{ _id: 'remove-team-channel', roles: ['admin', 'owner', 'moderator'] },
		{ _id: 'view-all-team-channels', roles: ['admin', 'owner'] },
		{ _id: 'view-all-teams', roles: ['admin'] },
		{ _id: 'remove-closed-livechat-room', roles: ['livechat-manager', 'admin'] },
		{ _id: 'remove-livechat-department', roles: ['livechat-manager', 'admin'] },

		// VOIP Permissions
		// allows to manage voip calls configuration
		{ _id: 'manage-voip-call-settings', roles: ['livechat-manager', 'admin'] },
		{ _id: 'manage-voip-contact-center-settings', roles: ['livechat-manager', 'admin'] },
		// allows agent-extension association.
		{ _id: 'manage-agent-extension-association', roles: ['admin'] },
		{ _id: 'view-agent-extension-association', roles: ['livechat-manager', 'admin', 'livechat-agent'] },
		// allows to receive a voip call
		{ _id: 'inbound-voip-calls', roles: ['livechat-agent'] },

		{ _id: 'remove-livechat-department', roles: ['livechat-manager', 'admin'] },
		{ _id: 'manage-apps', roles: ['admin'] },
		{ _id: 'post-readonly', roles: ['admin', 'owner', 'moderator'] },
		{ _id: 'set-readonly', roles: ['admin', 'owner'] },
		{ _id: 'set-react-when-readonly', roles: ['admin', 'owner'] },
		{ _id: 'manage-cloud', roles: ['admin'] },
		{ _id: 'manage-sounds', roles: ['admin'] },
		{ _id: 'access-mailer', roles: ['admin'] },
		{ _id: 'pin-message', roles: ['owner', 'moderator', 'admin'] },
		{ _id: 'mobile-upload-file', roles: ['user', 'admin'] },
		{ _id: 'send-mail', roles: ['admin'] },
		{ _id: 'view-federation-data', roles: ['admin'] },
		{ _id: 'add-all-to-room', roles: ['admin'] },
		{ _id: 'get-server-info', roles: ['admin'] },
		{ _id: 'register-on-cloud', roles: ['admin'] },
		{ _id: 'test-admin-options', roles: ['admin'] },
		{ _id: 'sync-auth-services-users', roles: ['admin'] },
		{ _id: 'restart-server', roles: ['admin'] },
		{ _id: 'remove-slackbridge-links', roles: ['admin'] },
		{ _id: 'view-import-operations', roles: ['admin'] },
		{ _id: 'clear-oembed-cache', roles: ['admin'] },
<<<<<<< HEAD
		{ _id: 'videoconf-ring-users', roles: ['admin', 'owner4', 'moderator', 'user'] },
		{ _id: 'view-moderation-console', roles: ['admin', 'owner', 'moderator'] },
		{ _id: 'manage-moderation-actions', roles: ['admin', 'owner', 'moderator'] },
=======
		{ _id: 'videoconf-ring-users', roles: ['admin', 'owner', 'moderator', 'user'] },
		{ _id: 'bypass-time-limit-edit-and-delete', roles: ['bot', 'app'] },
>>>>>>> 0e969e97
	];

	for await (const permission of permissions) {
		await Permissions.create(permission._id, permission.roles);
	}

	const defaultRoles = [
		{ name: 'admin', scope: 'Users', description: 'Admin' },
		{ name: 'moderator', scope: 'Subscriptions', description: 'Moderator' },
		{ name: 'leader', scope: 'Subscriptions', description: 'Leader' },
		{ name: 'owner', scope: 'Subscriptions', description: 'Owner' },
		{ name: 'user', scope: 'Users', description: '' },
		{ name: 'bot', scope: 'Users', description: '' },
		{ name: 'app', scope: 'Users', description: '' },
		{ name: 'guest', scope: 'Users', description: '' },
		{ name: 'anonymous', scope: 'Users', description: '' },
		{ name: 'livechat-agent', scope: 'Users', description: 'Livechat Agent' },
		{ name: 'livechat-manager', scope: 'Users', description: 'Livechat Manager' },
	] as const;

	for await (const role of defaultRoles) {
		await createOrUpdateProtectedRoleAsync(role.name, role);
	}

	const getPreviousPermissions = async function (settingId?: string): Promise<Record<string, IPermission>> {
		const previousSettingPermissions: {
			[key: string]: IPermission;
		} = {};

		const selector = { level: 'settings' as const, ...(settingId && { settingId }) };

		await Permissions.find(selector).forEach(function (permission: IPermission) {
			previousSettingPermissions[permission._id] = permission;
		});
		return previousSettingPermissions;
	};

	const createSettingPermission = async function (
		setting: ISetting,
		previousSettingPermissions: {
			[key: string]: IPermission;
		},
	): Promise<void> {
		const permissionId = getSettingPermissionId(setting._id);
		const permission: Omit<IPermission, '_id' | '_updatedAt'> = {
			level: CONSTANTS.SETTINGS_LEVEL as 'settings' | undefined,
			// copy those setting-properties which are needed to properly publish the setting-based permissions
			settingId: setting._id,
			group: setting.group,
			section: setting.section ?? undefined,
			sorter: setting.sorter,
			roles: [],
		};
		// copy previously assigned roles if available
		if (previousSettingPermissions[permissionId]?.roles) {
			permission.roles = previousSettingPermissions[permissionId].roles;
		}
		if (setting.group) {
			permission.groupPermissionId = getSettingPermissionId(setting.group);
		}
		if (setting.section) {
			permission.sectionPermissionId = getSettingPermissionId(setting.section);
		}

		const existent = await Permissions.findOne(
			{
				_id: permissionId,
				...permission,
			},
			{ projection: { _id: 1 } },
		);

		if (!existent) {
			try {
				await Permissions.updateOne({ _id: permissionId }, { $set: permission }, { upsert: true });
			} catch (e) {
				if (!(e as Error).message.includes('E11000')) {
					// E11000 refers to a MongoDB error that can occur when using unique indexes for upserts
					// https://docs.mongodb.com/manual/reference/method/db.collection.update/#use-unique-indexes
					await Permissions.updateOne({ _id: permissionId }, { $set: permission }, { upsert: true });
				}
			}
		}

		delete previousSettingPermissions[permissionId];
	};

	const createPermissionsForExistingSettings = async function (): Promise<void> {
		const previousSettingPermissions = await getPreviousPermissions();

		(await Settings.findNotHidden().toArray()).forEach((setting) => {
			createSettingPermission(setting, previousSettingPermissions);
		});

		// remove permissions for non-existent settings
		for await (const obsoletePermission of Object.keys(previousSettingPermissions)) {
			if (previousSettingPermissions.hasOwnProperty(obsoletePermission)) {
				await Permissions.deleteOne({ _id: obsoletePermission });
			}
		}
	};

	// for each setting which already exists, create a permission to allow changing just this one setting
	createPermissionsForExistingSettings();

	// register a callback for settings for be create in higher-level-packages
	settings.on('*', async function ([settingId]) {
		const previousSettingPermissions = await getPreviousPermissions(settingId);
		const setting = await Settings.findOneById(settingId);
		if (setting) {
			if (!setting.hidden) {
				createSettingPermission(setting, previousSettingPermissions);
			}
		}
	});
};<|MERGE_RESOLUTION|>--- conflicted
+++ resolved
@@ -221,14 +221,10 @@
 		{ _id: 'remove-slackbridge-links', roles: ['admin'] },
 		{ _id: 'view-import-operations', roles: ['admin'] },
 		{ _id: 'clear-oembed-cache', roles: ['admin'] },
-<<<<<<< HEAD
-		{ _id: 'videoconf-ring-users', roles: ['admin', 'owner4', 'moderator', 'user'] },
+		{ _id: 'videoconf-ring-users', roles: ['admin', 'owner', 'moderator', 'user'] },
+		{ _id: 'bypass-time-limit-edit-and-delete', roles: ['bot', 'app'] },
 		{ _id: 'view-moderation-console', roles: ['admin', 'owner', 'moderator'] },
 		{ _id: 'manage-moderation-actions', roles: ['admin', 'owner', 'moderator'] },
-=======
-		{ _id: 'videoconf-ring-users', roles: ['admin', 'owner', 'moderator', 'user'] },
-		{ _id: 'bypass-time-limit-edit-and-delete', roles: ['bot', 'app'] },
->>>>>>> 0e969e97
 	];
 
 	for await (const permission of permissions) {
