--- conflicted
+++ resolved
@@ -1,7 +1,3 @@
 {
-<<<<<<< HEAD
-	"version": "4.7.2"
-=======
 	"version": "4.8.0-rc.5"
->>>>>>> 7b2edbf4
 }