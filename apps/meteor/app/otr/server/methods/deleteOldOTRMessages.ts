import type { IRoom } from '@rocket.chat/core-typings';
import type { ServerMethods } from '@rocket.chat/ui-contexts';
import { Meteor } from 'meteor/meteor';
import { Messages, Subscriptions } from '@rocket.chat/models';

declare module '@rocket.chat/ui-contexts' {
	// eslint-disable-next-line @typescript-eslint/naming-convention
	interface ServerMethods {
		deleteOldOTRMessages(roomId: IRoom['_id']): Promise<void>;
	}
}

<<<<<<< HEAD
Meteor.methods({
	async deleteOldOTRMessages(roomId: IRoom['_id']): Promise<void> {
		if (!Meteor.userId()) {
=======
Meteor.methods<ServerMethods>({
	async deleteOldOTRMessages(roomId: IRoom['_id']): Promise<void> {
		const userId = Meteor.userId();
		if (!userId) {
>>>>>>> 4c98cb31
			throw new Meteor.Error('error-invalid-user', 'Invalid user', {
				method: 'deleteOldOTRMessages',
			});
		}

		const now = new Date();
		const subscription = await Subscriptions.findOneByRoomIdAndUserId(roomId, userId);
		if (subscription?.t !== 'd') {
			throw new Meteor.Error('error-invalid-room', 'Invalid room', {
				method: 'deleteOldOTRMessages',
			});
		}

		await Messages.deleteOldOTRMessages(roomId, now);
	},
});<|MERGE_RESOLUTION|>--- conflicted
+++ resolved
@@ -10,16 +10,10 @@
 	}
 }
 
-<<<<<<< HEAD
-Meteor.methods({
-	async deleteOldOTRMessages(roomId: IRoom['_id']): Promise<void> {
-		if (!Meteor.userId()) {
-=======
 Meteor.methods<ServerMethods>({
 	async deleteOldOTRMessages(roomId: IRoom['_id']): Promise<void> {
 		const userId = Meteor.userId();
 		if (!userId) {
->>>>>>> 4c98cb31
 			throw new Meteor.Error('error-invalid-user', 'Invalid user', {
 				method: 'deleteOldOTRMessages',
 			});
