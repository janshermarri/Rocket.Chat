import { Meteor } from 'meteor/meteor';
import { Match } from 'meteor/check';
<<<<<<< HEAD
=======
import type { UpdateResult } from 'mongodb';
>>>>>>> 9b62fd88
import type { IUser } from '@rocket.chat/core-typings';

import { Messages, Rooms } from '../../../models/server';

<<<<<<< HEAD
export function saveRoomEncrypted(rid: string, encrypted: boolean, user: IUser, sendMessage = true): number {
=======
export const saveRoomEncrypted = function (rid: string, encrypted: boolean, user: IUser, sendMessage = true): Promise<UpdateResult> {
>>>>>>> 9b62fd88
	if (!Match.test(rid, String)) {
		throw new Meteor.Error('invalid-room', 'Invalid room', 'RocketChat.saveRoomEncrypted');
	}

	const update = Rooms.saveEncryptedById(rid, encrypted);
	if (update && sendMessage) {
		Messages.createRoomSettingsChangedWithTypeRoomIdMessageAndUser(
			`room_e2e_${encrypted ? 'enabled' : 'disabled'}`,
			rid,
			user.username,
			user,
			{},
		);
	}
	return update;
}<|MERGE_RESOLUTION|>--- conflicted
+++ resolved
@@ -1,18 +1,11 @@
 import { Meteor } from 'meteor/meteor';
 import { Match } from 'meteor/check';
-<<<<<<< HEAD
-=======
 import type { UpdateResult } from 'mongodb';
->>>>>>> 9b62fd88
 import type { IUser } from '@rocket.chat/core-typings';
 
 import { Messages, Rooms } from '../../../models/server';
 
-<<<<<<< HEAD
-export function saveRoomEncrypted(rid: string, encrypted: boolean, user: IUser, sendMessage = true): number {
-=======
 export const saveRoomEncrypted = function (rid: string, encrypted: boolean, user: IUser, sendMessage = true): Promise<UpdateResult> {
->>>>>>> 9b62fd88
 	if (!Match.test(rid, String)) {
 		throw new Meteor.Error('invalid-room', 'Invalid room', 'RocketChat.saveRoomEncrypted');
 	}
@@ -28,4 +21,4 @@
 		);
 	}
 	return update;
-}+};