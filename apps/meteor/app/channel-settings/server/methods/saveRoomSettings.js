import { Meteor } from 'meteor/meteor';
import { Match } from 'meteor/check';
import { TEAM_TYPE } from '@rocket.chat/core-typings';

import { setRoomAvatar } from '../../../lib/server/functions/setRoomAvatar';
import { hasPermission } from '../../../authorization';
<<<<<<< HEAD
import { Rooms, Subscriptions } from '../../../models';
=======
import { Rooms } from '../../../models/server';
>>>>>>> 25597713
import { callbacks } from '../../../../lib/callbacks';
import { saveRoomName } from '../functions/saveRoomName';
import { saveRoomTopic } from '../functions/saveRoomTopic';
import { saveRoomAnnouncement } from '../functions/saveRoomAnnouncement';
import { saveRoomCustomFields } from '../functions/saveRoomCustomFields';
import { saveRoomDescription } from '../functions/saveRoomDescription';
import { saveRoomType } from '../functions/saveRoomType';
import { saveRoomReadOnly } from '../functions/saveRoomReadOnly';
import { saveReactWhenReadOnly } from '../functions/saveReactWhenReadOnly';
import { saveRoomSystemMessages } from '../functions/saveRoomSystemMessages';
import { saveRoomEncrypted } from '../functions/saveRoomEncrypted';
import { saveStreamingOptions } from '../functions/saveStreamingOptions';
import { Team } from '../../../../server/sdk';
import { roomCoordinator } from '../../../../server/lib/rooms/roomCoordinator';
import { RoomSettingsEnum } from '../../../../definition/IRoomTypeConfig';

const fields = [
	'roomAvatar',
	'featured',
	'roomName',
	'roomTopic',
	'roomAnnouncement',
	'roomCustomFields',
	'roomDescription',
	'roomType',
	'readOnly',
	'reactWhenReadOnly',
	'systemMessages',
	'default',
	'joinCode',
	'streamingOptions',
	'retentionEnabled',
	'retentionMaxAge',
	'retentionExcludePinned',
	'retentionFilesOnly',
	'retentionIgnoreThreads',
	'retentionOverrideGlobal',
	'encrypted',
	'favorite',
];

const validators = {
	default({ userId }) {
		if (!hasPermission(userId, 'view-room-administration')) {
			throw new Meteor.Error('error-action-not-allowed', 'Viewing room administration is not allowed', {
				method: 'saveRoomSettings',
				action: 'Viewing_room_administration',
			});
		}
	},
	featured({ userId }) {
		if (!hasPermission(userId, 'view-room-administration')) {
			throw new Meteor.Error('error-action-not-allowed', 'Viewing room administration is not allowed', {
				method: 'saveRoomSettings',
				action: 'Viewing_room_administration',
			});
		}
	},
	roomType({ userId, room, value }) {
		if (value === room.t) {
			return;
		}

		if (value === 'c' && !hasPermission(userId, 'create-c')) {
			throw new Meteor.Error('error-action-not-allowed', 'Changing a private group to a public channel is not allowed', {
				method: 'saveRoomSettings',
				action: 'Change_Room_Type',
			});
		}

		if (value === 'p' && !hasPermission(userId, 'create-p')) {
			throw new Meteor.Error('error-action-not-allowed', 'Changing a public channel to a private room is not allowed', {
				method: 'saveRoomSettings',
				action: 'Change_Room_Type',
			});
		}
	},
	encrypted({ userId, value, room, rid }) {
		if (value !== room.encrypted) {
			if (!roomCoordinator.getRoomDirectives(room.t)?.allowRoomSettingChange(room, RoomSettingsEnum.E2E)) {
				throw new Meteor.Error('error-action-not-allowed', 'Only groups or direct channels can enable encryption', {
					method: 'saveRoomSettings',
					action: 'Change_Room_Encrypted',
				});
			}

			if (room.t !== 'd' && !hasPermission(userId, 'toggle-room-e2e-encryption', rid)) {
				throw new Meteor.Error('error-action-not-allowed', 'You do not have permission to toggle E2E encryption', {
					method: 'saveRoomSettings',
					action: 'Change_Room_Encrypted',
				});
			}
		}
	},
	retentionEnabled({ userId, value, room, rid }) {
		if (!hasPermission(userId, 'edit-room-retention-policy', rid) && value !== room.retention.enabled) {
			throw new Meteor.Error('error-action-not-allowed', 'Editing room retention policy is not allowed', {
				method: 'saveRoomSettings',
				action: 'Editing_room',
			});
		}
	},
	retentionMaxAge({ userId, value, room, rid }) {
		if (!hasPermission(userId, 'edit-room-retention-policy', rid) && value !== room.retention.maxAge) {
			throw new Meteor.Error('error-action-not-allowed', 'Editing room retention policy is not allowed', {
				method: 'saveRoomSettings',
				action: 'Editing_room',
			});
		}
	},
	retentionExcludePinned({ userId, value, room, rid }) {
		if (!hasPermission(userId, 'edit-room-retention-policy', rid) && value !== room.retention.excludePinned) {
			throw new Meteor.Error('error-action-not-allowed', 'Editing room retention policy is not allowed', {
				method: 'saveRoomSettings',
				action: 'Editing_room',
			});
		}
	},
	retentionFilesOnly({ userId, value, room, rid }) {
		if (!hasPermission(userId, 'edit-room-retention-policy', rid) && value !== room.retention.filesOnly) {
			throw new Meteor.Error('error-action-not-allowed', 'Editing room retention policy is not allowed', {
				method: 'saveRoomSettings',
				action: 'Editing_room',
			});
		}
	},
	retentionIgnoreThreads({ userId, value, room, rid }) {
		if (!hasPermission(userId, 'edit-room-retention-policy', rid) && value !== room.retention.ignoreThreads) {
			throw new Meteor.Error('error-action-not-allowed', 'Editing room retention policy is not allowed', {
				method: 'saveRoomSettings',
				action: 'Editing_room',
			});
		}
	},
	roomAvatar({ userId, rid }) {
		if (!hasPermission(userId, 'edit-room-avatar', rid)) {
			throw new Meteor.Error('error-action-not-allowed', 'Editing a room avatar is not allowed', {
				method: 'saveRoomSettings',
				action: 'Editing_room',
			});
		}
	},
};

const settingSavers = {
	roomName({ value, rid, user, room }) {
		if (!Promise.await(saveRoomName(rid, value, user))) {
			return;
		}

		if (room.teamId && room.teamMain) {
			Team.update(user._id, room.teamId, { name: value, updateRoom: false });
		}
	},
	roomTopic({ value, room, rid, user }) {
		if (value !== room.topic) {
			saveRoomTopic(rid, value, user);
		}
	},
	roomAnnouncement({ value, room, rid, user }) {
		if (value !== room.announcement) {
			saveRoomAnnouncement(rid, value, user);
		}
	},
	roomCustomFields({ value, room, rid }) {
		if (value !== room.customFields) {
			saveRoomCustomFields(rid, value);
		}
	},
	roomDescription({ value, room, rid, user }) {
		if (value !== room.description) {
			saveRoomDescription(rid, value, user);
		}
	},
	roomType({ value, room, rid, user }) {
		if (value === room.t) {
			return;
		}

		if (!saveRoomType(rid, value, user)) {
			return;
		}

		if (room.teamId && room.teamMain) {
			const type = value === 'c' ? TEAM_TYPE.PUBLIC : TEAM_TYPE.PRIVATE;
			Team.update(user._id, room.teamId, { type, updateRoom: false });
		}
	},
	streamingOptions({ value, rid }) {
		saveStreamingOptions(rid, value);
	},
	readOnly({ value, room, rid, user }) {
		if (value !== room.ro) {
			saveRoomReadOnly(rid, value, user);
		}
	},
	reactWhenReadOnly({ value, room, rid, user }) {
		if (value !== room.reactWhenReadOnly) {
			saveReactWhenReadOnly(rid, value, user);
		}
	},
	systemMessages({ value, room, rid, user }) {
		if (JSON.stringify(value) !== JSON.stringify(room.sysMes)) {
			saveRoomSystemMessages(rid, value, user);
		}
	},
	joinCode({ value, rid }) {
		Rooms.setJoinCodeById(rid, String(value));
	},
	default({ value, rid }) {
		Rooms.saveDefaultById(rid, value);
	},
	featured({ value, rid }) {
		Rooms.saveFeaturedById(rid, value);
	},
	retentionEnabled({ value, rid }) {
		Rooms.saveRetentionEnabledById(rid, value);
	},
	retentionMaxAge({ value, rid }) {
		Rooms.saveRetentionMaxAgeById(rid, value);
	},
	retentionExcludePinned({ value, rid }) {
		Rooms.saveRetentionExcludePinnedById(rid, value);
	},
	retentionFilesOnly({ value, rid }) {
		Rooms.saveRetentionFilesOnlyById(rid, value);
	},
	retentionIgnoreThreads({ value, rid }) {
		Rooms.saveRetentionIgnoreThreadsById(rid, value);
	},
	retentionOverrideGlobal({ value, rid }) {
		Rooms.saveRetentionOverrideGlobalById(rid, value);
	},
	encrypted({ value, room, rid, user }) {
		saveRoomEncrypted(rid, value, user, Boolean(room.encrypted) !== Boolean(value));
	},
	favorite({ value, rid, user }) {
		Subscriptions.setFavoriteByRoomIdAndUserId(rid, user._id, value.favorite);
	},
	async roomAvatar({ value, rid, user }) {
		await setRoomAvatar(rid, value, user);
	},
};

Meteor.methods({
	async saveRoomSettings(rid, settings, value) {
		const userId = Meteor.userId();

		if (!userId) {
			throw new Meteor.Error('error-invalid-user', 'Invalid user', {
				function: 'RocketChat.saveRoomName',
			});
		}
		if (!Match.test(rid, String)) {
			throw new Meteor.Error('error-invalid-room', 'Invalid room', {
				method: 'saveRoomSettings',
			});
		}

		if (typeof settings !== 'object') {
			settings = {
				[settings]: value,
			};
		}

		if (!Object.keys(settings).every((key) => fields.includes(key))) {
			throw new Meteor.Error('error-invalid-settings', 'Invalid settings provided', {
				method: 'saveRoomSettings',
			});
		}

		const room = Rooms.findOneById(rid);

		if (!room) {
			throw new Meteor.Error('error-invalid-room', 'Invalid room', {
				method: 'saveRoomSettings',
			});
		}

		if (!hasPermission(userId, 'edit-room', rid)) {
			if (!(Object.keys(settings).includes('encrypted') && room.t === 'd')) {
				throw new Meteor.Error('error-action-not-allowed', 'Editing room is not allowed', {
					method: 'saveRoomSettings',
					action: 'Editing_room',
				});
			}
			settings = { encrypted: settings.encrypted };
		}

		const checkReadOnly = Object.keys(settings).includes('readOnly') || Object.keys(settings).includes('reactWhenReadOnly');
		if (room.broadcast && checkReadOnly) {
			throw new Meteor.Error('error-action-not-allowed', 'Editing readOnly/reactWhenReadOnly are not allowed for broadcast rooms', {
				method: 'saveRoomSettings',
				action: 'Editing_room',
			});
		}

		const user = Meteor.user();

		// validations
		Object.keys(settings).forEach((setting) => {
			const value = settings[setting];

			const validator = validators[setting];
			if (validator) {
				validator({
					userId,
					value,
					room,
					rid,
				});
			}

			if (setting === 'retentionOverrideGlobal') {
				delete settings.retentionMaxAge;
				delete settings.retentionExcludePinned;
				delete settings.retentionFilesOnly;
				delete settings.retentionIgnoreThreads;
			}
		});

		// saving data
		for await (const setting of Object.keys(settings)) {
			const value = settings[setting];

			const saver = await settingSavers[setting];
			if (saver) {
				saver({
					value,
					room,
					rid,
					user,
				});
			}
		}

		Meteor.defer(function () {
			const room = Rooms.findOneById(rid);
			callbacks.run('afterSaveRoomSettings', room);
		});

		return {
			result: true,
			rid: room._id,
		};
	},
});<|MERGE_RESOLUTION|>--- conflicted
+++ resolved
@@ -1,14 +1,10 @@
 import { Meteor } from 'meteor/meteor';
 import { Match } from 'meteor/check';
 import { TEAM_TYPE } from '@rocket.chat/core-typings';
+import { Rooms, Subscriptions } from '@rocket.chat/models';
 
 import { setRoomAvatar } from '../../../lib/server/functions/setRoomAvatar';
 import { hasPermission } from '../../../authorization';
-<<<<<<< HEAD
-import { Rooms, Subscriptions } from '../../../models';
-=======
-import { Rooms } from '../../../models/server';
->>>>>>> 25597713
 import { callbacks } from '../../../../lib/callbacks';
 import { saveRoomName } from '../functions/saveRoomName';
 import { saveRoomTopic } from '../functions/saveRoomTopic';
