<<<<<<< HEAD
import { Team } from '@rocket.chat/core-services';
import type { IRoom, ISubscription, IUser, RoomType, UserStatus } from '@rocket.chat/core-typings';
=======
import { Team, Room } from '@rocket.chat/core-services';
import type { IRoom, ISubscription, IUser, RoomType } from '@rocket.chat/core-typings';
>>>>>>> 59f581dc
import { Integrations, Messages, Rooms, Subscriptions, Uploads, Users } from '@rocket.chat/models';
import {
	isChannelsAddAllProps,
	isChannelsArchiveProps,
	isChannelsHistoryProps,
	isChannelsUnarchiveProps,
	isChannelsRolesProps,
	isChannelsJoinProps,
	isChannelsKickProps,
	isChannelsLeaveProps,
	isChannelsMessagesProps,
	isChannelsOpenProps,
	isChannelsSetAnnouncementProps,
	isChannelsGetAllUserMentionsByChannelProps,
	isChannelsModeratorsProps,
	isChannelsConvertToTeamProps,
	isChannelsSetReadOnlyProps,
	isChannelsDeleteProps,
} from '@rocket.chat/rest-typings';
import { Meteor } from 'meteor/meteor';

import { isTruthy } from '../../../../lib/isTruthy';
import { findUsersOfRoom } from '../../../../server/lib/findUsersOfRoom';
import { findUsersOfRoomByHighestRole } from '../../../../server/lib/findUsersOfRoomByHighestRole';
import { hideRoomMethod } from '../../../../server/methods/hideRoom';
import { removeUserFromRoomMethod } from '../../../../server/methods/removeUserFromRoom';
import { canAccessRoomAsync } from '../../../authorization/server';
import { hasPermissionAsync, hasAtLeastOnePermissionAsync } from '../../../authorization/server/functions/hasPermission';
import { saveRoomSettings } from '../../../channel-settings/server/methods/saveRoomSettings';
import { mountIntegrationQueryBasedOnPermissions } from '../../../integrations/server/lib/mountQueriesBasedOnPermission';
import { addUsersToRoomMethod } from '../../../lib/server/methods/addUsersToRoom';
import { createChannelMethod } from '../../../lib/server/methods/createChannel';
import { leaveRoomMethod } from '../../../lib/server/methods/leaveRoom';
import { settings } from '../../../settings/server';
import { normalizeMessagesForUser } from '../../../utils/server/lib/normalizeMessagesForUser';
import { API } from '../api';
import { addUserToFileObj } from '../helpers/addUserToFileObj';
import { composeRoomWithLastMessage } from '../helpers/composeRoomWithLastMessage';
import { getLoggedInUser } from '../helpers/getLoggedInUser';
import { getPaginationItems } from '../helpers/getPaginationItems';
import { getUserFromParams, getUserListFromParams } from '../helpers/getUserFromParams';

// Returns the channel IF found otherwise it will return the failure of why it didn't. Check the `statusCode` property
async function findChannelByIdOrName({
	params,
	checkedArchived = true,
	userId,
}: {
	params:
		| {
				roomId?: string;
		  }
		| {
				roomName?: string;
		  };
	userId?: string;
	checkedArchived?: boolean;
}): Promise<IRoom> {
	const projection = { ...API.v1.defaultFieldsToExclude };

	let room;
	if ('roomId' in params) {
		room = await Rooms.findOneById(params.roomId || '', { projection });
	} else if ('roomName' in params) {
		room = await Rooms.findOneByName(params.roomName || '', { projection });
	}

	if (!room || (room.t !== 'c' && room.t !== 'l')) {
		throw new Meteor.Error('error-room-not-found', 'The required "roomId" or "roomName" param provided does not match any channel');
	}

	if (checkedArchived && room.archived) {
		throw new Meteor.Error('error-room-archived', `The channel, ${room.name}, is archived`);
	}
	if (userId && room.lastMessage) {
		const [lastMessage] = await normalizeMessagesForUser([room.lastMessage], userId);
		room.lastMessage = lastMessage;
	}

	return room;
}

API.v1.addRoute(
	'channels.addAll',
	{
		authRequired: true,
		validateParams: isChannelsAddAllProps,
	},
	{
		async post() {
			const { activeUsersOnly, ...params } = this.bodyParams;
			const findResult = await findChannelByIdOrName({ params, userId: this.userId });

			await Meteor.callAsync('addAllUserToRoom', findResult._id, activeUsersOnly);

			return API.v1.success({
				channel: await findChannelByIdOrName({ params, userId: this.userId }),
			});
		},
	},
);

API.v1.addRoute(
	'channels.archive',
	{
		authRequired: true,
		validateParams: isChannelsArchiveProps,
	},
	{
		async post() {
			const findResult = await findChannelByIdOrName({ params: this.bodyParams });

			await Meteor.callAsync('archiveRoom', findResult._id);

			return API.v1.success();
		},
	},
);

API.v1.addRoute(
	'channels.unarchive',
	{
		authRequired: true,
		validateParams: isChannelsUnarchiveProps,
	},
	{
		async post() {
			const findResult = await findChannelByIdOrName({
				params: this.bodyParams,
				checkedArchived: false,
			});

			if (!findResult.archived) {
				return API.v1.failure(`The channel, ${findResult.name}, is not archived`);
			}

			await Meteor.callAsync('unarchiveRoom', findResult._id);

			return API.v1.success();
		},
	},
);

API.v1.addRoute(
	'channels.history',
	{
		authRequired: true,
		validateParams: isChannelsHistoryProps,
	},
	{
		async get() {
			const { unreads, oldest, latest, showThreadMessages, inclusive, ...params } = this.queryParams;
			const findResult = await findChannelByIdOrName({
				params,
				checkedArchived: false,
			});

			const { count = 20, offset = 0 } = await getPaginationItems(this.queryParams);

			const result = await Meteor.callAsync('getChannelHistory', {
				rid: findResult._id,
				latest: latest ? new Date(latest) : new Date(),
				oldest: oldest && new Date(oldest),
				inclusive: inclusive === 'true',
				offset,
				count,
				unreads: unreads === 'true',
				showThreadMessages: showThreadMessages === 'true',
			});

			if (!result) {
				return API.v1.unauthorized();
			}

			return API.v1.success(result);
		},
	},
);

API.v1.addRoute(
	'channels.roles',
	{
		authRequired: true,
		validateParams: isChannelsRolesProps,
	},
	{
		async get() {
			const findResult = await findChannelByIdOrName({ params: this.queryParams });

			const roles = await Meteor.callAsync('getRoomRoles', findResult._id);

			return API.v1.success({
				roles,
			});
		},
	},
);

API.v1.addRoute(
	'channels.join',
	{
		authRequired: true,
		validateParams: isChannelsJoinProps,
	},
	{
		async post() {
			const { joinCode, ...params } = this.bodyParams;
			const findResult = await findChannelByIdOrName({ params });

			await Room.join({ room: findResult, user: this.user, joinCode });

			return API.v1.success({
				channel: await findChannelByIdOrName({ params, userId: this.userId }),
			});
		},
	},
);

API.v1.addRoute(
	'channels.kick',
	{
		authRequired: true,
		validateParams: isChannelsKickProps,
	},
	{
		async post() {
			const { ...params /* userId */ } = this.bodyParams;
			const findResult = await findChannelByIdOrName({ params });

			const user = await getUserFromParams(this.bodyParams);
			if (!user?.username) {
				return API.v1.failure('Invalid user');
			}

			await removeUserFromRoomMethod(this.userId, { rid: findResult._id, username: user.username });

			return API.v1.success({
				channel: await findChannelByIdOrName({ params, userId: this.userId }),
			});
		},
	},
);

API.v1.addRoute(
	'channels.leave',
	{
		authRequired: true,
		validateParams: isChannelsLeaveProps,
	},
	{
		async post() {
			const { ...params } = this.bodyParams;
			const findResult = await findChannelByIdOrName({ params });

			const user = await Users.findOneById(this.userId);
			if (!user) {
				return API.v1.failure('Invalid user');
			}
			await leaveRoomMethod(user, findResult._id);

			return API.v1.success({
				channel: await findChannelByIdOrName({ params, userId: this.userId }),
			});
		},
	},
);

API.v1.addRoute(
	'channels.messages',
	{
		authRequired: true,
		validateParams: isChannelsMessagesProps,
	},
	{
		async get() {
			const { roomId } = this.queryParams;
			const findResult = await findChannelByIdOrName({
				params: { roomId },
				checkedArchived: false,
			});
			const { offset, count } = await getPaginationItems(this.queryParams);
			const { sort, fields, query } = await this.parseJsonQuery();

			const ourQuery = { ...query, rid: findResult._id };

			// Special check for the permissions
			if (
				(await hasPermissionAsync(this.userId, 'view-joined-room')) &&
				!(await Subscriptions.findOneByRoomIdAndUserId(findResult._id, this.userId, { projection: { _id: 1 } }))
			) {
				return API.v1.unauthorized();
			}
			if (!(await hasPermissionAsync(this.userId, 'view-c-room'))) {
				return API.v1.unauthorized();
			}

			const { cursor, totalCount } = await Messages.findPaginated(ourQuery, {
				sort: sort || { ts: -1 },
				skip: offset,
				limit: count,
				projection: fields,
			});

			const [messages, total] = await Promise.all([cursor.toArray(), totalCount]);

			return API.v1.success({
				messages: await normalizeMessagesForUser(messages, this.userId),
				count: messages.length,
				offset,
				total,
			});
		},
	},
);

API.v1.addRoute(
	'channels.open',
	{
		authRequired: true,
		validateParams: isChannelsOpenProps,
	},
	{
		async post() {
			const { ...params } = this.bodyParams;

			const findResult = await findChannelByIdOrName({
				params,
				checkedArchived: false,
			});

			const sub = await Subscriptions.findOneByRoomIdAndUserId(findResult._id, this.userId);

			if (!sub) {
				return API.v1.failure(`The user/callee is not in the channel "${findResult.name}".`);
			}

			if (sub.open) {
				return API.v1.failure(`The channel, ${findResult.name}, is already open to the sender`);
			}

			await Meteor.callAsync('openRoom', findResult._id);

			return API.v1.success();
		},
	},
);

API.v1.addRoute(
	'channels.setReadOnly',
	{
		authRequired: true,
		validateParams: isChannelsSetReadOnlyProps,
	},
	{
		async post() {
			const findResult = await findChannelByIdOrName({ params: this.bodyParams });

			if (findResult.ro === this.bodyParams.readOnly) {
				return API.v1.failure('The channel read only setting is the same as what it would be changed to.');
			}

			await saveRoomSettings(this.userId, findResult._id, 'readOnly', this.bodyParams.readOnly);

			return API.v1.success({
				channel: await findChannelByIdOrName({ params: this.bodyParams, userId: this.userId }),
			});
		},
	},
);

API.v1.addRoute(
	'channels.setAnnouncement',
	{
		authRequired: true,
		validateParams: isChannelsSetAnnouncementProps,
	},
	{
		async post() {
			const { announcement, ...params } = this.bodyParams;

			const findResult = await findChannelByIdOrName({ params });

			await saveRoomSettings(this.userId, findResult._id, 'roomAnnouncement', announcement);

			return API.v1.success({
				announcement: this.bodyParams.announcement,
			});
		},
	},
);

API.v1.addRoute(
	'channels.getAllUserMentionsByChannel',
	{
		authRequired: true,
		validateParams: isChannelsGetAllUserMentionsByChannelProps,
	},
	{
		async get() {
			const { roomId } = this.queryParams;
			const { offset, count } = await getPaginationItems(this.queryParams);
			const { sort } = await this.parseJsonQuery();

			const mentions = await Meteor.callAsync('getUserMentionsByChannel', {
				roomId,
				options: {
					sort: sort || { ts: 1 },
					skip: offset,
					limit: count,
				},
			});

			const allMentions = await Meteor.callAsync('getUserMentionsByChannel', {
				roomId,
				options: {},
			});

			return API.v1.success({
				mentions,
				count: mentions.length,
				offset,
				total: allMentions.length,
			});
		},
	},
);

API.v1.addRoute(
	'channels.moderators',
	{
		authRequired: true,
		validateParams: isChannelsModeratorsProps,
	},
	{
		async get() {
			const { ...params } = this.queryParams;

			const findResult = await findChannelByIdOrName({ params });

			const moderators = (
				await Subscriptions.findByRoomIdAndRoles(findResult._id, ['moderator'], {
					projection: { u: 1 },
				}).toArray()
			).map((sub: ISubscription) => sub.u);

			return API.v1.success({
				moderators,
			});
		},
	},
);

API.v1.addRoute(
	'channels.delete',
	{
		authRequired: true,
		validateParams: isChannelsDeleteProps,
	},
	{
		async post() {
			const room = await findChannelByIdOrName({
				params: this.bodyParams,
				checkedArchived: false,
			});

			await Meteor.callAsync('eraseRoom', room._id);

			return API.v1.success();
		},
	},
);

API.v1.addRoute(
	'channels.convertToTeam',
	{
		authRequired: true,
		validateParams: isChannelsConvertToTeamProps,
	},
	{
		async post() {
			if (!(await hasPermissionAsync(this.userId, 'create-team'))) {
				return API.v1.unauthorized();
			}

			const { channelId, channelName } = this.bodyParams;

			if (!channelId && !channelName) {
				return API.v1.failure('The parameter "channelId" or "channelName" is required');
			}

			if (channelId && !(await hasPermissionAsync(this.userId, 'edit-room', channelId))) {
				return API.v1.unauthorized();
			}

			const room = await findChannelByIdOrName({
				params: channelId !== undefined ? { roomId: channelId } : { roomName: channelName },
				userId: this.userId,
			});

			if (!room) {
				return API.v1.failure('Channel not found');
			}

			const subscriptions = await Subscriptions.findByRoomId(room._id, {
				projection: { 'u._id': 1 },
			});

			const members = (await subscriptions.toArray()).map((s: ISubscription) => s.u?._id);

			const teamData = {
				team: {
					name: room.name ?? '',
					type: room.t === 'c' ? 0 : 1,
				},
				members,
				room: {
					name: room.name,
					id: room._id,
				},
			};

			const team = await Team.create(this.userId, teamData);

			return API.v1.success({ team });
		},
	},
);

API.v1.addRoute(
	'channels.addModerator',
	{ authRequired: true },
	{
		async post() {
			const findResult = await findChannelByIdOrName({ params: this.bodyParams });

			const user = await getUserFromParams(this.bodyParams);

			await Meteor.callAsync('addRoomModerator', findResult._id, user._id);

			return API.v1.success();
		},
	},
);

API.v1.addRoute(
	'channels.addOwner',
	{ authRequired: true },
	{
		async post() {
			const findResult = await findChannelByIdOrName({ params: this.bodyParams });

			const user = await getUserFromParams(this.bodyParams);

			await Meteor.callAsync('addRoomOwner', findResult._id, user._id);

			return API.v1.success();
		},
	},
);

API.v1.addRoute(
	'channels.close',
	{ authRequired: true },
	{
		async post() {
			const findResult = await findChannelByIdOrName({
				params: this.bodyParams,
				checkedArchived: false,
			});

			const sub = await Subscriptions.findOneByRoomIdAndUserId(findResult._id, this.userId);

			if (!sub) {
				return API.v1.failure(`The user/callee is not in the channel "${findResult.name}.`);
			}

			if (!sub.open) {
				return API.v1.failure(`The channel, ${findResult.name}, is already closed to the sender`);
			}

			await hideRoomMethod(this.userId, findResult._id);

			return API.v1.success();
		},
	},
);

API.v1.addRoute(
	'channels.counters',
	{ authRequired: true },
	{
		async get() {
			const access = await hasPermissionAsync(this.userId, 'view-room-administration');
			const { userId } = this.queryParams;
			let user = this.userId;
			let unreads = null;
			let userMentions = null;
			let unreadsFrom = null;
			let joined = false;
			let msgs = null;
			let latest = null;
			let members = null;

			if (userId) {
				if (!access) {
					return API.v1.unauthorized();
				}
				user = userId;
			}
			const room = await findChannelByIdOrName({
				params: this.queryParams,
			});
			const subscription = await Subscriptions.findOneByRoomIdAndUserId(room._id, user);
			const lm = room.lm ? room.lm : room._updatedAt;

			if (subscription?.open) {
				unreads = await Messages.countVisibleByRoomIdBetweenTimestampsInclusive(subscription.rid, subscription.ls, lm);
				unreadsFrom = subscription.ls || subscription.ts;
				userMentions = subscription.userMentions;
				joined = true;
			}

			if (access || joined) {
				msgs = room.msgs;
				latest = lm;
				members = room.usersCount;
			}

			return API.v1.success({
				joined,
				members,
				unreads,
				unreadsFrom,
				msgs,
				latest,
				userMentions,
			});
		},
	},
);

async function createChannelValidator(params: {
	user: { value: string };
	name?: { key: string; value?: string };
	members?: { key: string; value?: string[] };
	customFields?: { key: string; value?: string };
	teams?: { key: string; value?: string[] };
}) {
	if (!(await hasPermissionAsync(params.user.value, 'create-c'))) {
		throw new Error('unauthorized');
	}

	if (!params.name?.value) {
		throw new Error(`Param "${params.name?.key}" is required`);
	}

	if (params.members?.value && !Array.isArray(params.members.value)) {
		throw new Error(`Param "${params.members.key}" must be an array if provided`);
	}

	if (params.customFields?.value && !(typeof params.customFields.value === 'object')) {
		throw new Error(`Param "${params.customFields.key}" must be an object if provided`);
	}

	if (params.teams?.value && !Array.isArray(params.teams.value)) {
		throw new Error(`Param ${params.teams.key} must be an array`);
	}
}

async function createChannel(
	userId: string,
	params: { name?: string; members?: string[]; customFields?: Record<string, any>; extraData?: Record<string, any>; readOnly?: boolean },
): Promise<{ channel: IRoom }> {
	const readOnly = typeof params.readOnly !== 'undefined' ? params.readOnly : false;
	const id = await createChannelMethod(
		userId,
		params.name || '',
		params.members ? params.members : [],
		readOnly,
		params.customFields,
		params.extraData,
	);

	return {
		channel: await findChannelByIdOrName({ params: { roomId: id.rid }, userId }),
	};
}

API.channels = {
	create: {
		validate: createChannelValidator,
		execute: createChannel,
	},
};

API.v1.addRoute(
	'channels.create',
	{ authRequired: true },
	{
		async post() {
			const { userId, bodyParams } = this;

			let error;

			try {
				await API.channels?.create.validate({
					user: {
						value: userId,
					},
					name: {
						value: bodyParams.name,
						key: 'name',
					},
					members: {
						value: bodyParams.members,
						key: 'members',
					},
					teams: {
						value: bodyParams.teams,
						key: 'teams',
					},
				});
			} catch (e: any) {
				if (e.message === 'unauthorized') {
					error = API.v1.unauthorized();
				} else {
					error = API.v1.failure(e.message);
				}
			}

			if (error) {
				return error;
			}

			if (bodyParams.teams) {
				const canSeeAllTeams = await hasPermissionAsync(this.userId, 'view-all-teams');
				const teams = await Team.listByNames(bodyParams.teams, { projection: { _id: 1 } });
				const teamMembers = [];

				for (const team of teams) {
					// eslint-disable-next-line no-await-in-loop
					const { records: members } = await Team.members(this.userId, team._id, canSeeAllTeams, {
						offset: 0,
						count: Number.MAX_SAFE_INTEGER,
					});
					const uids = members.map((member) => member.user.username);
					teamMembers.push(...uids);
				}

				const membersToAdd = new Set([...teamMembers, ...(bodyParams.members || [])]);
				bodyParams.members = [...membersToAdd].filter(Boolean) as string[];
			}

			return API.v1.success(await API.channels?.create.execute(userId, bodyParams));
		},
	},
);

API.v1.addRoute(
	'channels.files',
	{ authRequired: true },
	{
		async get() {
			const findResult = await findChannelByIdOrName({
				params: this.queryParams,
				checkedArchived: false,
			});

			if (!(await canAccessRoomAsync(findResult, { _id: this.userId }))) {
				return API.v1.unauthorized();
			}

			const { offset, count } = await getPaginationItems(this.queryParams);
			const { sort, fields, query } = await this.parseJsonQuery();

			const ourQuery = Object.assign({}, query, { rid: findResult._id });

			const { cursor, totalCount } = await Uploads.findPaginatedWithoutThumbs(ourQuery, {
				sort: sort || { name: 1 },
				skip: offset,
				limit: count,
				projection: fields,
			});

			const [files, total] = await Promise.all([cursor.toArray(), totalCount]);

			return API.v1.success({
				files: await addUserToFileObj(files),
				count: files.length,
				offset,
				total,
			});
		},
	},
);

API.v1.addRoute(
	'channels.getIntegrations',
	{ authRequired: true },
	{
		async get() {
			if (
				!(await hasAtLeastOnePermissionAsync(this.userId, [
					'manage-outgoing-integrations',
					'manage-own-outgoing-integrations',
					'manage-incoming-integrations',
					'manage-own-incoming-integrations',
				]))
			) {
				return API.v1.unauthorized();
			}

			const findResult = await findChannelByIdOrName({
				params: this.queryParams,
				checkedArchived: false,
			});

			let includeAllPublicChannels = true;
			if (typeof this.queryParams.includeAllPublicChannels !== 'undefined') {
				includeAllPublicChannels = this.queryParams.includeAllPublicChannels === 'true';
			}

			let ourQuery: { channel: string | { $in: string[] } } = {
				channel: `#${findResult.name}`,
			};

			if (includeAllPublicChannels) {
				ourQuery.channel = {
					$in: [ourQuery.channel as string, 'all_public_channels'],
				};
			}

			const params = this.queryParams;
			const { offset, count } = await getPaginationItems(params);
			const { sort, fields: projection, query } = await this.parseJsonQuery();

			ourQuery = Object.assign(await mountIntegrationQueryBasedOnPermissions(this.userId), query, ourQuery);

			const { cursor, totalCount } = await Integrations.findPaginated(ourQuery, {
				sort: sort || { _createdAt: 1 },
				skip: offset,
				limit: count,
				projection,
			});

			const [integrations, total] = await Promise.all([cursor.toArray(), totalCount]);

			return API.v1.success({
				integrations,
				count: integrations.length,
				offset,
				total,
			});
		},
	},
);

API.v1.addRoute(
	'channels.info',
	{ authRequired: true },
	{
		async get() {
			return API.v1.success({
				channel: await findChannelByIdOrName({
					params: this.queryParams,
					checkedArchived: false,
					userId: this.userId,
				}),
			});
		},
	},
);

API.v1.addRoute(
	'channels.invite',
	{ authRequired: true },
	{
		async post() {
			const findResult = await findChannelByIdOrName({ params: this.bodyParams });

			const users = await getUserListFromParams(this.bodyParams);

			if (!users.length) {
				return API.v1.failure('invalid-user-invite-list', 'Cannot invite if no users are provided');
			}

			await addUsersToRoomMethod(this.userId, { rid: findResult._id, users: users.map((u) => u.username).filter(isTruthy) });

			return API.v1.success({
				channel: await findChannelByIdOrName({ params: this.bodyParams, userId: this.userId }),
			});
		},
	},
);

API.v1.addRoute(
	'channels.list',
	{ authRequired: true },
	{
		async get() {
			const { offset, count } = await getPaginationItems(this.queryParams);
			const { sort, fields, query } = await this.parseJsonQuery();
			const hasPermissionToSeeAllPublicChannels = await hasPermissionAsync(this.userId, 'view-c-room');

			const ourQuery: Record<string, any> = { ...query, t: 'c' };

			if (!hasPermissionToSeeAllPublicChannels) {
				if (!(await hasPermissionAsync(this.userId, 'view-joined-room'))) {
					return API.v1.unauthorized();
				}
				const roomIds = (
					await Subscriptions.findByUserIdAndType(this.userId, 'c', {
						projection: { rid: 1 },
					}).toArray()
				).map((s) => s.rid);
				ourQuery._id = { $in: roomIds };
			}

			// teams filter - I would love to have a way to apply this filter @ db level :(
			const ids = (await Subscriptions.findByUserId(this.userId, { projection: { rid: 1 } }).toArray()).map(
				(item: Record<string, any>) => item.rid,
			);

			ourQuery.$or = [
				{
					teamId: {
						$exists: false,
					},
				},
				{
					teamId: {
						$exists: true,
					},
					_id: {
						$in: ids,
					},
				},
			];

			const { cursor, totalCount } = await Rooms.findPaginated(ourQuery, {
				sort: sort || { name: 1 },
				skip: offset,
				limit: count,
				projection: fields,
			});

			const [channels, total] = await Promise.all([cursor.toArray(), totalCount]);

			return API.v1.success({
				channels: await Promise.all(channels.map((room) => composeRoomWithLastMessage(room, this.userId))),
				count: channels.length,
				offset,
				total,
			});
		},
	},
);

API.v1.addRoute(
	'channels.list.joined',
	{ authRequired: true },
	{
		async get() {
			const { offset, count } = await getPaginationItems(this.queryParams);
			const { sort, fields } = await this.parseJsonQuery();

			const subs = await Subscriptions.findByUserIdAndTypes(this.userId, ['c'], { projection: { rid: 1 } }).toArray();
			const rids = subs.map(({ rid }) => rid).filter(Boolean);

			if (rids.length === 0) {
				return API.v1.success({
					channels: [],
					offset,
					count: 0,
					total: 0,
				});
			}

			const { cursor, totalCount } = await Rooms.findPaginatedByTypeAndIds('c', rids, {
				sort: sort || { name: 1 },
				skip: offset,
				limit: count,
				projection: fields,
			});

			const [channels, total] = await Promise.all([cursor.toArray(), totalCount]);

			return API.v1.success({
				channels: await Promise.all(channels.map((room) => composeRoomWithLastMessage(room, this.userId))),
				offset,
				count: channels.length,
				total,
			});
		},
	},
);

API.v1.addRoute(
	'channels.members',
	{ authRequired: true },
	{
		async get() {
			const findResult = await findChannelByIdOrName({
				params: this.queryParams,
				checkedArchived: false,
			});

			if (findResult.broadcast && !(await hasPermissionAsync(this.userId, 'view-broadcast-member-list', findResult._id))) {
				return API.v1.unauthorized();
			}

			const { offset: skip, count: limit } = await getPaginationItems(this.queryParams);
			const { sort = {} } = await this.parseJsonQuery();

			check(
				this.queryParams,
				Match.ObjectIncluding({
					status: Match.Maybe([String]),
					filter: Match.Maybe(String),
				}),
			);
			const { status, filter } = this.queryParams;

			const { cursor, totalCount } = await findUsersOfRoom({
				rid: findResult._id,
				...(status && { status: { $in: status } }),
				skip,
				limit,
				filter,
				...(sort?.username && { sort: { username: sort.username } }),
			});

			const [members, total] = await Promise.all([cursor.toArray(), totalCount]);

			return API.v1.success({
				members,
				count: members.length,
				offset: skip,
				total,
			});
		},
	},
);

API.v1.addRoute(
	'channels.membersByHighestRole',
	{ authRequired: true },
	{
		async get() {
			const findResult = await findChannelByIdOrName({
				params: this.queryParams,
				checkedArchived: false,
			});

			if (findResult.broadcast && !(await hasPermissionAsync(this.userId, 'view-broadcast-member-list', findResult._id))) {
				return API.v1.unauthorized();
			}

			const { count: limit } = await getPaginationItems(this.queryParams);
			const { sort = {} } = await this.parseJsonQuery();
			const { status, filter } = this.queryParams;

			const { members, total } = await findUsersOfRoomByHighestRole({
				rid: findResult._id,
				...(status && { status: { $in: status as UserStatus[] } }),
				limit,
				filter,
				...(sort?.username && { sort: { username: sort.username } }),
			});

			return API.v1.success({
				members,
				count: members.length,
				total,
			});
		},
	},
);

API.v1.addRoute(
	'channels.online',
	{ authRequired: true },
	{
		async get() {
			const { query } = await this.parseJsonQuery();
			if (!query || Object.keys(query).length === 0) {
				return API.v1.failure('Invalid query');
			}

			const ourQuery = Object.assign({}, query, { t: 'c' });

			const room = await Rooms.findOne(ourQuery as Record<string, any>);
			if (!room) {
				return API.v1.failure('Channel does not exists');
			}

			const user = await getLoggedInUser(this.request);

			if (!room || !user || !(await canAccessRoomAsync(room, user))) {
				throw new Meteor.Error('error-not-allowed', 'Not Allowed');
			}

			const online: Pick<IUser, '_id' | 'username'>[] = await Users.findUsersNotOffline({
				projection: { username: 1 },
			}).toArray();

			const onlineInRoom = await Promise.all(
				online.map(async (user) => {
					const subscription = await Subscriptions.findOneByRoomIdAndUserId(room._id, user._id, {
						projection: { _id: 1, username: 1 },
					});
					if (subscription) {
						return {
							_id: user._id,
							username: user.username,
						};
					}
				}),
			);

			return API.v1.success({
				online: onlineInRoom.filter(Boolean) as IUser[],
			});
		},
	},
);

API.v1.addRoute(
	'channels.removeModerator',
	{ authRequired: true },
	{
		async post() {
			const findResult = await findChannelByIdOrName({ params: this.bodyParams });

			const user = await getUserFromParams(this.bodyParams);

			await Meteor.callAsync('removeRoomModerator', findResult._id, user._id);

			return API.v1.success();
		},
	},
);

API.v1.addRoute(
	'channels.removeOwner',
	{ authRequired: true },
	{
		async post() {
			const findResult = await findChannelByIdOrName({ params: this.bodyParams });

			const user = await getUserFromParams(this.bodyParams);

			await Meteor.callAsync('removeRoomOwner', findResult._id, user._id);

			return API.v1.success();
		},
	},
);

API.v1.addRoute(
	'channels.rename',
	{ authRequired: true },
	{
		async post() {
			if (!this.bodyParams.name?.trim()) {
				return API.v1.failure('The bodyParam "name" is required');
			}

			const findResult = await findChannelByIdOrName({ params: this.bodyParams });

			if (findResult.name === this.bodyParams.name) {
				return API.v1.failure('The channel name is the same as what it would be renamed to.');
			}

			await saveRoomSettings(this.userId, findResult._id, 'roomName', this.bodyParams.name);

			return API.v1.success({
				channel: await findChannelByIdOrName({
					params: this.bodyParams,
					userId: this.userId,
				}),
			});
		},
	},
);

API.v1.addRoute(
	'channels.setCustomFields',
	{ authRequired: true },
	{
		async post() {
			if (!this.bodyParams.customFields || !(typeof this.bodyParams.customFields === 'object')) {
				return API.v1.failure('The bodyParam "customFields" is required with a type like object.');
			}

			const findResult = await findChannelByIdOrName({ params: this.bodyParams });

			await saveRoomSettings(this.userId, findResult._id, 'roomCustomFields', this.bodyParams.customFields);

			return API.v1.success({
				channel: await findChannelByIdOrName({ params: this.bodyParams, userId: this.userId }),
			});
		},
	},
);

API.v1.addRoute(
	'channels.setDefault',
	{ authRequired: true },
	{
		async post() {
			if (typeof this.bodyParams.default === 'undefined') {
				return API.v1.failure('The bodyParam "default" is required', 'error-channels-setdefault-is-same');
			}

			const findResult = await findChannelByIdOrName({ params: this.bodyParams });

			if (findResult.default === this.bodyParams.default) {
				return API.v1.failure(
					'The channel default setting is the same as what it would be changed to.',
					'error-channels-setdefault-missing-default-param',
				);
			}

			await saveRoomSettings(
				this.userId,
				findResult._id,
				'default',
				['true', '1'].includes(this.bodyParams.default.toString().toLowerCase()),
			);

			return API.v1.success({
				channel: await findChannelByIdOrName({ params: this.bodyParams, userId: this.userId }),
			});
		},
	},
);

API.v1.addRoute(
	'channels.setDescription',
	{ authRequired: true },
	{
		async post() {
			if (!this.bodyParams.hasOwnProperty('description')) {
				return API.v1.failure('The bodyParam "description" is required');
			}

			const findResult = await findChannelByIdOrName({ params: this.bodyParams });

			if (findResult.description === this.bodyParams.description) {
				return API.v1.failure('The channel description is the same as what it would be changed to.');
			}

			await saveRoomSettings(this.userId, findResult._id, 'roomDescription', this.bodyParams.description || '');

			return API.v1.success({
				description: this.bodyParams.description || '',
			});
		},
	},
);

API.v1.addRoute(
	'channels.setPurpose',
	{ authRequired: true },
	{
		async post() {
			if (!this.bodyParams.hasOwnProperty('purpose')) {
				return API.v1.failure('The bodyParam "purpose" is required');
			}

			const findResult = await findChannelByIdOrName({ params: this.bodyParams });

			if (findResult.description === this.bodyParams.purpose) {
				return API.v1.failure('The channel purpose (description) is the same as what it would be changed to.');
			}

			await saveRoomSettings(this.userId, findResult._id, 'roomDescription', this.bodyParams.purpose || '');

			return API.v1.success({
				purpose: this.bodyParams.purpose || '',
			});
		},
	},
);

API.v1.addRoute(
	'channels.setTopic',
	{ authRequired: true },
	{
		async post() {
			if (!this.bodyParams.hasOwnProperty('topic')) {
				return API.v1.failure('The bodyParam "topic" is required');
			}

			const findResult = await findChannelByIdOrName({ params: this.bodyParams });

			if (findResult.topic === this.bodyParams.topic) {
				return API.v1.failure('The channel topic is the same as what it would be changed to.');
			}

			await saveRoomSettings(this.userId, findResult._id, 'roomTopic', this.bodyParams.topic || '');

			return API.v1.success({
				topic: this.bodyParams.topic || '',
			});
		},
	},
);

API.v1.addRoute(
	'channels.setType',
	{ authRequired: true },
	{
		async post() {
			if (!this.bodyParams.type?.trim()) {
				return API.v1.failure('The bodyParam "type" is required');
			}

			const findResult = await findChannelByIdOrName({ params: this.bodyParams });

			if (findResult.t === this.bodyParams.type) {
				return API.v1.failure('The channel type is the same as what it would be changed to.');
			}

			await saveRoomSettings(this.userId, findResult._id, 'roomType', this.bodyParams.type as RoomType);

			const room = await Rooms.findOneById(findResult._id, { projection: API.v1.defaultFieldsToExclude });

			if (!room) {
				return API.v1.failure('The channel does not exist');
			}

			return API.v1.success({
				channel: await composeRoomWithLastMessage(room, this.userId),
			});
		},
	},
);

API.v1.addRoute(
	'channels.addLeader',
	{ authRequired: true },
	{
		async post() {
			const findResult = await findChannelByIdOrName({ params: this.bodyParams });

			const user = await getUserFromParams(this.bodyParams);

			await Meteor.callAsync('addRoomLeader', findResult._id, user._id);

			return API.v1.success();
		},
	},
);

API.v1.addRoute(
	'channels.removeLeader',
	{ authRequired: true },
	{
		async post() {
			const findResult = await findChannelByIdOrName({ params: this.bodyParams });

			const user = await getUserFromParams(this.bodyParams);

			await Meteor.callAsync('removeRoomLeader', findResult._id, user._id);

			return API.v1.success();
		},
	},
);

API.v1.addRoute(
	'channels.setJoinCode',
	{ authRequired: true },
	{
		async post() {
			if (!this.bodyParams.joinCode?.trim()) {
				return API.v1.failure('The bodyParam "joinCode" is required');
			}

			const findResult = await findChannelByIdOrName({ params: this.bodyParams });

			await saveRoomSettings(this.userId, findResult._id, 'joinCode', this.bodyParams.joinCode);

			return API.v1.success({
				channel: await findChannelByIdOrName({ params: this.bodyParams, userId: this.userId }),
			});
		},
	},
);

API.v1.addRoute(
	'channels.anonymousread',
	{ authRequired: false },
	{
		async get() {
			const findResult = await findChannelByIdOrName({
				params: this.queryParams,
				checkedArchived: false,
			});
			const { offset, count } = await getPaginationItems(this.queryParams);
			const { sort, fields, query } = await this.parseJsonQuery();

			const ourQuery = Object.assign({}, query, { rid: findResult._id });

			if (!settings.get<boolean>('Accounts_AllowAnonymousRead')) {
				throw new Meteor.Error('error-not-allowed', 'Enable "Allow Anonymous Read"', {
					method: 'channels.anonymousread',
				});
			}

			const { cursor, totalCount } = await Messages.findPaginated(ourQuery, {
				sort: sort || { ts: -1 },
				skip: offset,
				limit: count,
				projection: fields,
			});

			const [messages, total] = await Promise.all([cursor.toArray(), totalCount]);

			return API.v1.success({
				messages: await normalizeMessagesForUser(messages, this.userId || ''),
				count: messages.length,
				offset,
				total,
			});
		},
	},
);<|MERGE_RESOLUTION|>--- conflicted
+++ resolved
@@ -1,10 +1,5 @@
-<<<<<<< HEAD
-import { Team } from '@rocket.chat/core-services';
+import { Team, Room } from '@rocket.chat/core-services';
 import type { IRoom, ISubscription, IUser, RoomType, UserStatus } from '@rocket.chat/core-typings';
-=======
-import { Team, Room } from '@rocket.chat/core-services';
-import type { IRoom, ISubscription, IUser, RoomType } from '@rocket.chat/core-typings';
->>>>>>> 59f581dc
 import { Integrations, Messages, Rooms, Subscriptions, Uploads, Users } from '@rocket.chat/models';
 import {
 	isChannelsAddAllProps,
