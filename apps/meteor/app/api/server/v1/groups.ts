--- conflicted
+++ resolved
@@ -24,7 +24,7 @@
 import { findUsersOfRoom } from '../../../../server/lib/findUsersOfRoom';
 import { normalizeMessagesForUser } from '../../../utils/server/lib/normalizeMessagesForUser';
 import { getLoggedInUser } from '../helpers/getLoggedInUser';
-<<<<<<< HEAD
+import { getPaginationItems } from '../helpers/getPaginationItems';
 
 /**
  * Returns the private group subscription IF found otherwise it will return the failure of why it didn't. Check the `statusCode` property
@@ -35,10 +35,6 @@
  * @param {boolean} [checkedArchived] - If the private group is archived
  * @param {boolean} [minimalCheck] - Minimal check is used when we only need to know more about the room, but not the user's subscription
  */
-=======
-import { getPaginationItems } from '../helpers/getPaginationItems';
-// Returns the private group subscription IF found otherwise it will return the failure of why it didn't. Check the `statusCode` property
->>>>>>> 3dee3d9c
 async function findPrivateGroupByIdOrName({
 	params,
 	checkedArchived = true,
