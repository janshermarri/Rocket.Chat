--- conflicted
+++ resolved
@@ -1,10 +1,5 @@
-<<<<<<< HEAD
-import { Team } from '@rocket.chat/core-services';
+import { Team, isMeteorError } from '@rocket.chat/core-services';
 import type { IIntegration, IUser, IRoom, RoomType, UserStatus } from '@rocket.chat/core-typings';
-=======
-import { Team, isMeteorError } from '@rocket.chat/core-services';
-import type { IIntegration, IUser, IRoom, RoomType } from '@rocket.chat/core-typings';
->>>>>>> e666487c
 import { Integrations, Messages, Rooms, Subscriptions, Uploads, Users } from '@rocket.chat/models';
 import { check, Match } from 'meteor/check';
 import { Meteor } from 'meteor/meteor';
