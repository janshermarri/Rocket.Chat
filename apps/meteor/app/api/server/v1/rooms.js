--- conflicted
+++ resolved
@@ -1,9 +1,6 @@
 import { Meteor } from 'meteor/meteor';
-<<<<<<< HEAD
 import { isRoomsExportProps } from '@rocket.chat/rest-typings';
-=======
 import { Rooms as RoomsRaw } from '@rocket.chat/models';
->>>>>>> 1c58b459
 
 import { FileUpload } from '../../../file-upload';
 import { Rooms, Messages } from '../../../models/server';
