--- conflicted
+++ resolved
@@ -415,16 +415,6 @@
 	},
 	{
 		async get() {
-<<<<<<< HEAD
-			apiDeprecationLogger.endpoint(this.request.route, '7.0.0', this.response, ' Use pw.getPolicy instead.');
-=======
-			check(
-				this.queryParams,
-				Match.ObjectIncluding({
-					token: String,
-				}),
-			);
->>>>>>> 68fee687
 			const { token } = this.queryParams;
 
 			const user = await Users.findOneByResetToken(token, { projection: { _id: 1 } });
