--- conflicted
+++ resolved
@@ -7,11 +7,7 @@
 # 5.  `snapcraft snap`
 
 name: rocketchat-server
-<<<<<<< HEAD
-version: 4.7.2
-=======
 version: 4.8.0-rc.5
->>>>>>> 7b2edbf4
 summary: Rocket.Chat server
 description: Have your own Slack like online chat, built with Meteor. https://rocket.chat/
 confinement: strict
