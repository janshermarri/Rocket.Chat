import { createAccountSettings } from './accounts';
import { createAnalyticsSettings } from './analytics';
import { createAssetsSettings } from './assets';
import { createBotsSettings } from './bots';
import { createCallCenterSettings } from './call-center';
import { createCasSettings } from './cas';
import { createCrowdSettings } from './crowd';
import { createEmojiSettings } from './custom-emoji';
import { createSoundsSettings } from './custom-sounds';
import { createDiscussionsSettings } from './discussions';
import { createE2ESettings } from './e2e';
import { createEmailSettings } from './email';
import { createFederationSettings } from './federation';
import { createFileUploadSettings } from './file-upload';
import { createGeneralSettings } from './general';
import { createIRCSettings } from './irc';
import { createLayoutSettings } from './layout';
import { createLdapSettings } from './ldap';
import { createLogSettings } from './logs';
import { createMatrixFederationSettings } from './matrix-federation';
import { createMessageSettings } from './message';
import { createMetaSettings } from './meta';
import { createMiscSettings } from './misc';
import { createMobileSettings } from './mobile';
import { createOauthSettings } from './oauth';
import { createOmniSettings } from './omnichannel';
import { createOTRSettings } from './otr';
import { createPushSettings } from './push';
import { createRateLimitSettings } from './rate';
import { createRetentionSettings } from './retention-policy';
import { createSetupWSettings } from './setup-wizard';
import { createSlackBridgeSettings } from './slackbridge';
import { createSmarshSettings } from './smarsh';
import { createThreadSettings } from './threads';
import { createTroubleshootSettings } from './troubleshoot';
import { createUserDataSettings } from './userDataDownload';
import { createVConfSettings } from './video-conference';
import { createWebDavSettings } from './webdav';
import { createWebRTCSettings } from './webrtc';

<<<<<<< HEAD
async function createSettings() {
	await Promise.all([
		createAccountSettings(),
		createAnalyticsSettings(),
		createAssetsSettings(),
		createBotsSettings(),
		createCallCenterSettings(),
		createCasSettings(),
		createCrowdSettings(),
		createEmojiSettings(),
		createSoundsSettings(),
		createDiscussionsSettings(),
		createEmailSettings(),
		createE2ESettings(),
		createFileUploadSettings(),
		createGeneralSettings(),
		createIRCSettings(),
		createLdapSettings(),
		createLogSettings(),
		createLayoutSettings(),
		createMessageSettings(),
		createMetaSettings(),
		createMiscSettings(),
		createMobileSettings(),
		createOauthSettings(),
		createOmniSettings(),
		createOTRSettings(),
		createPushSettings(),
		createRateLimitSettings(),
		createRetentionSettings(),
		createSetupWSettings(),
		createSlackBridgeSettings(),
		createSmarshSettings(),
		createThreadSettings(),
		createTroubleshootSettings(),
		createVConfSettings(),
		createUserDataSettings(),
		createWebDavSettings(),
		createWebRTCSettings(),
	]);

	await createFederationSettings();
	await createMatrixFederationSettings();
}

await createSettings();
=======
await Promise.all([
	createAccountSettings(),
	createAnalyticsSettings(),
	createAssetsSettings(),
	createBotsSettings(),
	createCallCenterSettings(),
	createCasSettings(),
	createCrowdSettings(),
	createEmojiSettings(),
	createSoundsSettings(),
	createDiscussionsSettings(),
	createEmailSettings(),
	createE2ESettings(),
	createFederationSettings(),
	createFileUploadSettings(),
	createGeneralSettings(),
	createIRCSettings(),
	createLdapSettings(),
	createLogSettings(),
	createLayoutSettings(),
	createMessageSettings(),
	createMetaSettings(),
	createMiscSettings(),
	createMobileSettings(),
	createOauthSettings(),
	createOmniSettings(),
	createOTRSettings(),
	createPushSettings(),
	createRateLimitSettings(),
	createRetentionSettings(),
	createSetupWSettings(),
	createSlackBridgeSettings(),
	createSmarshSettings(),
	createThreadSettings(),
	createTroubleshootSettings(),
	createVConfSettings(),
	createUserDataSettings(),
	createWebDavSettings(),
	createWebRTCSettings(),
]);
>>>>>>> 75d235ad
<|MERGE_RESOLUTION|>--- conflicted
+++ resolved
@@ -38,54 +38,6 @@
 import { createWebDavSettings } from './webdav';
 import { createWebRTCSettings } from './webrtc';
 
-<<<<<<< HEAD
-async function createSettings() {
-	await Promise.all([
-		createAccountSettings(),
-		createAnalyticsSettings(),
-		createAssetsSettings(),
-		createBotsSettings(),
-		createCallCenterSettings(),
-		createCasSettings(),
-		createCrowdSettings(),
-		createEmojiSettings(),
-		createSoundsSettings(),
-		createDiscussionsSettings(),
-		createEmailSettings(),
-		createE2ESettings(),
-		createFileUploadSettings(),
-		createGeneralSettings(),
-		createIRCSettings(),
-		createLdapSettings(),
-		createLogSettings(),
-		createLayoutSettings(),
-		createMessageSettings(),
-		createMetaSettings(),
-		createMiscSettings(),
-		createMobileSettings(),
-		createOauthSettings(),
-		createOmniSettings(),
-		createOTRSettings(),
-		createPushSettings(),
-		createRateLimitSettings(),
-		createRetentionSettings(),
-		createSetupWSettings(),
-		createSlackBridgeSettings(),
-		createSmarshSettings(),
-		createThreadSettings(),
-		createTroubleshootSettings(),
-		createVConfSettings(),
-		createUserDataSettings(),
-		createWebDavSettings(),
-		createWebRTCSettings(),
-	]);
-
-	await createFederationSettings();
-	await createMatrixFederationSettings();
-}
-
-await createSettings();
-=======
 await Promise.all([
 	createAccountSettings(),
 	createAnalyticsSettings(),
@@ -126,4 +78,5 @@
 	createWebDavSettings(),
 	createWebRTCSettings(),
 ]);
->>>>>>> 75d235ad
+await createFederationSettings();
+await createMatrixFederationSettings();