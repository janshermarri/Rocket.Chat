--- conflicted
+++ resolved
@@ -1,15 +1,6 @@
-<<<<<<< HEAD
 import { AppInterface as AppEvents } from '@rocket.chat/apps-engine/definition/metadata';
-
-import { ServiceClassInternal } from '../../sdk/types/ServiceClass';
-import type { IAppsEngineService } from '../../sdk/types/IAppsEngineService';
-import { Apps } from '../../sdk';
-=======
-import { ServiceClassInternal } from '@rocket.chat/core-services';
+import { ServiceClassInternal, Apps } from '@rocket.chat/core-services';
 import type { IAppsEngineService } from '@rocket.chat/core-services';
-
-import { Apps, AppEvents } from '../../../app/apps/server/orchestrator';
->>>>>>> e44f5069
 
 export class AppsEngineService extends ServiceClassInternal implements IAppsEngineService {
 	protected name = 'apps-engine';
