--- conflicted
+++ resolved
@@ -16,15 +16,7 @@
 	}
 
 	async sendFileMessage({ roomId, file, userId, message }: ISendFileMessageParams): Promise<IMessage | undefined> {
-<<<<<<< HEAD
-		let msg;
-		Meteor.runAsUser(userId, () => {
-			msg = Meteor.call('sendFileMessage', roomId, null, file, message);
-		});
-		return msg;
-=======
 		return Meteor.runAsUser(userId, () => Meteor.callAsync('sendFileMessage', roomId, null, file, message));
->>>>>>> 0b4df506
 	}
 
 	async sendFileLivechatMessage({ roomId, visitorToken, file, message }: ISendFileLivechatMessageParams): Promise<IMessage> {
