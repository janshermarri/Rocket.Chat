import { api } from '@rocket.chat/core-services';
import { OmnichannelTranscript, QueueWorker } from '@rocket.chat/omnichannel-services';
import { MongoInternals } from 'meteor/mongo';

import { AuthorizationLivechat } from '../../app/livechat/server/roomAccessValidator.internalService';
import { isRunningMs } from '../lib/isRunningMs';
import { Logger } from '../lib/logger/Logger';
import { AnalyticsService } from './analytics/service';
import { AppsEngineService } from './apps-engine/service';
import { BannerService } from './banner/service';
import { CalendarService } from './calendar/service';
import { DeviceManagementService } from './device-management/service';
import { MediaService } from './image/service';
import { LDAPService } from './ldap/service';
import { MessageService } from './messages/service';
import { MeteorService } from './meteor/service';
import { NPSService } from './nps/service';
import { OmnichannelIntegrationService } from './omnichannel-integrations/service';
import { OmnichannelVoipService } from './omnichannel-voip/service';
import { OmnichannelService } from './omnichannel/service';
import { PushService } from './push/service';
import { RoomService } from './room/service';
import { SAUMonitorService } from './sauMonitor/service';
import { SettingsService } from './settings/service';
import { TeamService } from './team/service';
import { TranslationService } from './translation/service';
import { UiKitCoreApp } from './uikit-core-app/service';
import { UploadService } from './upload/service';
<<<<<<< HEAD
import { MessageService } from './messages/service';
import { TranslationService } from './translation/service';
import { SettingsService } from './settings/service';
import { OmnichannelIntegrationService } from './omnichannel-integrations/service';
import { Logger } from '../lib/logger/Logger';
import { UserService } from './user/service';
=======
import { VideoConfService } from './video-conference/service';
import { VoipService } from './voip/service';
>>>>>>> 3a99b8ad

const { db } = MongoInternals.defaultRemoteCollectionDriver().mongo;

api.registerService(new AppsEngineService());
api.registerService(new AnalyticsService());
api.registerService(new AuthorizationLivechat());
api.registerService(new BannerService());
api.registerService(new CalendarService());
api.registerService(new LDAPService());
api.registerService(new MediaService());
api.registerService(new MeteorService());
api.registerService(new NPSService());
api.registerService(new RoomService());
api.registerService(new SAUMonitorService());
api.registerService(new VoipService(db));
api.registerService(new OmnichannelService());
api.registerService(new OmnichannelVoipService());
api.registerService(new TeamService());
api.registerService(new UiKitCoreApp());
api.registerService(new PushService());
api.registerService(new DeviceManagementService());
api.registerService(new VideoConfService());
api.registerService(new UploadService());
api.registerService(new MessageService());
api.registerService(new TranslationService());
api.registerService(new SettingsService());
api.registerService(new OmnichannelIntegrationService());
api.registerService(new UserService());

// if the process is running in micro services mode we don't need to register services that will run separately
if (!isRunningMs()) {
	void (async (): Promise<void> => {
		const { Presence } = await import('@rocket.chat/presence');

		const { Authorization } = await import('./authorization/service');

		api.registerService(new Presence());
		api.registerService(new Authorization());

		// Run EE services defined outside of the main repo
		// Otherwise, monolith would ignore them :(
		// Always register the service and manage licensing inside the service (tbd)
		api.registerService(new QueueWorker(db, Logger));
		api.registerService(new OmnichannelTranscript(Logger));
	})();
}<|MERGE_RESOLUTION|>--- conflicted
+++ resolved
@@ -26,17 +26,9 @@
 import { TranslationService } from './translation/service';
 import { UiKitCoreApp } from './uikit-core-app/service';
 import { UploadService } from './upload/service';
-<<<<<<< HEAD
-import { MessageService } from './messages/service';
-import { TranslationService } from './translation/service';
-import { SettingsService } from './settings/service';
-import { OmnichannelIntegrationService } from './omnichannel-integrations/service';
-import { Logger } from '../lib/logger/Logger';
 import { UserService } from './user/service';
-=======
 import { VideoConfService } from './video-conference/service';
 import { VoipService } from './voip/service';
->>>>>>> 3a99b8ad
 
 const { db } = MongoInternals.defaultRemoteCollectionDriver().mongo;
 
