import type { IOmnichannelVoipService, FindVoipRoomsParams } from '@rocket.chat/core-services';
import { api, ServiceClassInternal, Voip } from '@rocket.chat/core-services';
import type {
	IVoipExtensionBase,
	IVoipExtensionWithAgentInfo,
	IAgentExtensionMap,
	IRoomCreationResponse,
	IUser,
	ILivechatAgent,
	ILivechatVisitor,
	IVoipRoom,
	IVoipRoomClosingInfo,
} from '@rocket.chat/core-typings';
<<<<<<< HEAD
import { isILivechatVisitor, OmnichannelSourceType, isVoipRoom, VoipClientEvents, UserStatus } from '@rocket.chat/core-typings';
import type { PaginatedResult } from '@rocket.chat/rest-typings';
=======
import { isILivechatVisitor, OmnichannelSourceType, isVoipRoom, VoipClientEvents } from '@rocket.chat/core-typings';
>>>>>>> 91dc9e22
import { Users, VoipRoom, PbxEvents } from '@rocket.chat/models';
import type { PaginatedResult } from '@rocket.chat/rest-typings';
import type { FindOptions } from 'mongodb';
import _ from 'underscore';

import { sendMessage } from '../../../app/lib/server/functions/sendMessage';
import { Logger } from '../../lib/logger/Logger';
import type { IOmniRoomClosingMessage } from './internalTypes';

export class OmnichannelVoipService extends ServiceClassInternal implements IOmnichannelVoipService {
	protected name = 'omnichannel-voip';

	private logger: Logger;

	constructor() {
		super();
		this.logger = new Logger('OmnichannelVoipService');

		// handle agent disconnections
		this.onEvent('watch.pbxevents', async ({ data }) => {
			this.logger.debug(`Get event watch.pbxevents on service`);
			const extension = data.agentExtension;
			if (!extension) {
				this.logger.debug(`No agent extension associated with the event. Skipping`);
				return;
			}
			switch (data.event) {
				case 'ContactStatus': {
					return this.processAgentDisconnect(extension);
				}
				case 'Hangup': {
					return this.processCallerHangup(extension);
				}
			}
		});
	}

	private async processCallerHangup(extension: string): Promise<void> {
		this.logger.info(`Processing hangup event for call with agent on extension ${extension}`);
		const agent = await Users.findOneByExtension(extension);
		if (!agent) {
			this.logger.debug(`No agent found with extension ${extension}. Event won't proceed`);
			return;
		}
		const currentRoom = await VoipRoom.findOneByAgentId(agent._id);
		if (!currentRoom) {
			this.logger.debug(`No active call found for agent ${agent._id}`);
			return;
		}
		this.logger.debug(`Notifying agent ${agent._id} of hangup on room ${currentRoom._id}`);
		void api.broadcast('call.callerhangup', agent._id, { roomId: currentRoom._id });
	}

	private async processAgentDisconnect(extension: string): Promise<void> {
		this.logger.info(`Processing disconnection event for agent with extension ${extension}`);
		const agent = await Users.findOneByExtension(extension);
		if (!agent) {
			this.logger.debug(`No agent found with extension ${extension}. Event won't proceed`);
			// this should not even be possible, but just in case
			return;
		}

		const openRooms = await VoipRoom.findOpenByAgentId(agent._id).toArray();
		this.logger.info(`Closing ${openRooms.length} for agent with extension ${extension}`);
		// In the best scenario, an agent would only have one active voip room
		// this is to handle the "just in case" scenario of a server and agent failure multiple times
		// and multiple rooms are left opened for one single agent. Best case this will iterate once
		for await (const room of openRooms) {
			await this.handleEvent(VoipClientEvents['VOIP-CALL-ENDED'], room, agent, 'Agent disconnected abruptly');
			await this.closeRoom(agent, room, agent, 'voip-call-ended-unexpectedly', { comment: 'Agent disconnected abruptly' });
		}
	}

	private async createVoipRoom(
		rid: string,
		name: string,
		agent: { agentId: string; username: string },
		guest: ILivechatVisitor,
		direction: IVoipRoom['direction'],
	): Promise<string> {
		const status = UserStatus.ONLINE;
		const { _id, department: departmentId } = guest;
		const newRoomAt = new Date();

		this.logger.debug(`Creating Voip room for visitor ${_id}`);

		/**
		 * This is a peculiar case for outbound. In case of outbound,
		 * the room is created as soon as the remote use accepts a call.
		 * We generate the DialEnd (dialstatus = 'ANSWERED') only when
		 * the call is picked up. But the agent receiving 200 OK and the ContinuousMonitor
		 * receiving DialEnd happens in any order. So just depending here on
		 * DialEnd would result in creating a room which does not have a correct reference of the call.
		 *
		 * This may result in missed system messages or posting messages to wrong room.
		 * So ContinuousMonitor adds a DialState (dialstatus = 'RINGING') event.
		 * When this event gets added, findone call below will find the latest of
		 * the 'QueueCallerJoin', 'DialEnd', 'DialState' event and create a correct association of the room.
		 */

		// Use latest queue caller join event
		const numericPhone = guest?.phone?.[0]?.phoneNumber.replace(/\D/g, '');
		const callStartPbxEvent = await PbxEvents.findOne(
			{
				$or: [
					{
						phone: numericPhone, // Incoming calls will have phone number (connectedlinenum) without any symbol
					},
					{ phone: `*${numericPhone}` }, // Outgoing calls will have phone number (connectedlinenum) with * prefix
					{ phone: `+${numericPhone}` }, // Just in case
				],
				event: {
					$in: ['QueueCallerJoin', 'DialEnd', 'DialState'],
				},
			},
			{ sort: { ts: -1 } },
		);

		if (!callStartPbxEvent) {
			this.logger.warn(`Call for visitor ${guest._id} is not associated with a pbx event`);
		}

		const { queue = 'default', callUniqueId } = callStartPbxEvent || {};

		const room: IVoipRoom = {
			_id: rid,
			msgs: 0,
			usersCount: 1,
			lm: newRoomAt,
			name: `${name}-${callUniqueId}`,
			fname: name,
			t: 'v',
			ts: newRoomAt,
			departmentId,
			v: {
				_id,
				token: guest.token,
				status,
				username: guest.username,
				...(guest?.phone?.[0] && { phone: guest.phone[0].phoneNumber }),
			},
			servedBy: {
				_id: agent.agentId,
				ts: newRoomAt,
				username: agent.username,
			},
			open: true,
			waitingResponse: true,
			// this should be overriden by extraRoomInfo when provided
			// in case it's not provided, we'll use this "default" type
			source: {
				type: OmnichannelSourceType.API,
			},
			queuedAt: newRoomAt,
			// We assume room is created when call is started (there could be small delay)
			callStarted: newRoomAt,
			queue,
			callUniqueId,

			uids: [],
			autoTranslateLanguage: '',
			responseBy: '',
			livechatData: '',
			u: {
				_id: agent.agentId,
				username: agent.username,
			},
			direction,
			_updatedAt: newRoomAt,
		};

		this.logger.debug(`Room created for visitor ${_id}`);
		return (await VoipRoom.insertOne(room)).insertedId;
	}

	private async getAllocatedExtesionAllocationData(projection: Partial<{ [P in keyof IUser]: number }>): Promise<IUser[]> {
		const roles: string[] = ['livechat-agent', 'livechat-manager', 'admin'];
		const options = {
			sort: {
				username: 1,
			},
			projection,
		};

		const query = {
			extension: { $exists: true },
		};
		return Users.findUsersInRolesWithQuery(roles, query, options).toArray();
	}

	async getFreeExtensions(): Promise<string[]> {
		const allExtensions = await Voip.getExtensionList();
		const allocatedExtensions = await this.getAllocatedExtesionAllocationData({
			extension: 1,
		});
		const filtered = _.difference(
			_.pluck(allExtensions.result as IVoipExtensionBase[], 'extension'),
			_.pluck(allocatedExtensions, 'extension'),
		) as string[];
		return filtered;
	}

	async getExtensionAllocationDetails(): Promise<IAgentExtensionMap[]> {
		const allocatedExtensions = await this.getAllocatedExtesionAllocationData({
			username: 1,
			roles: 1,
			extension: 1,
		});
		return allocatedExtensions.map((user: any) => ({
			_id: user._id,
			agentName: user.username,
			extension: user.extension,
		}));
	}

	/* Voip calls */
	async getNewRoom(
		guest: ILivechatVisitor,
		agent: { agentId: string; username: string },
		rid: string,
		direction: IVoipRoom['direction'],
		options: FindOptions<IVoipRoom> = {},
	): Promise<IRoomCreationResponse> {
		this.logger.debug(`Attempting to find or create a room for visitor ${guest._id}`);
		let room = await VoipRoom.findOneById(rid, options);
		let newRoom = false;
		if (room && !room.open) {
			this.logger.debug(`Last room for visitor ${guest._id} closed. Creating new one`);
			room = null;
		}
		if (room == null) {
			const name = guest.name || guest.username;
			const roomId = await this.createVoipRoom(rid, name, agent, guest, direction);
			room = await VoipRoom.findOneVoipRoomById(roomId);
			newRoom = true;
			this.logger.debug(`Room obtained for visitor ${guest._id} -> ${room?._id}`);
		}
		if (!room) {
			this.logger.debug(`Visitor ${guest._id} trying to access another visitor's room`);
			throw new Error('cannot-access-room');
		}
		return {
			room,
			newRoom,
		};
	}

	async findRoom(token: string, rid: string): Promise<IVoipRoom | null> {
		const projection = {
			t: 1,
			departmentId: 1,
			servedBy: 1,
			open: 1,
			v: 1,
			ts: 1,
			callUniqueId: 1,
		};
		if (!rid) {
			return VoipRoom.findOneByVisitorToken(token, { projection });
		}
		return VoipRoom.findOneByIdAndVisitorToken(rid, token, { projection });
	}

	async closeRoom(
		closerParam: ILivechatVisitor | ILivechatAgent,
		room: IVoipRoom,
		user: IUser,
		sysMessageId: 'voip-call-wrapup' | 'voip-call-ended-unexpectedly' = 'voip-call-wrapup',
		options?: { comment?: string; tags?: string[] },
	): Promise<boolean> {
		this.logger.debug(`Attempting to close room ${room._id}`);
		if (!room || room.t !== 'v' || !room.open) {
			return false;
		}

		let { closeInfo, closeSystemMsgData } = await this.getBaseRoomClosingData(closerParam, room, sysMessageId, options);
		const finalClosingData = await this.getRoomClosingData(closeInfo, closeSystemMsgData, room, sysMessageId, options);
		closeInfo = finalClosingData.closeInfo;
		closeSystemMsgData = finalClosingData.closeSystemMsgData;

		await sendMessage(user, closeSystemMsgData, room);

		// There's a race condition between receiving the call and receiving the event
		// Sometimes it happens before the connection on client, sometimes it happens after
		// For now, this data will be appended as a metric on room closing
		await this.setCallWaitingQueueTimers(room);

		this.logger.debug(`Room ${room._id} closed and timers set`);
		this.logger.debug(`Room ${room._id} was closed at ${closeInfo.closedAt} (duration ${closeInfo.callDuration})`);
		await VoipRoom.closeByRoomId(room._id, closeInfo);

		return true;
	}

	async getRoomClosingData(
		closeInfo: IVoipRoomClosingInfo,
		closeSystemMsgData: IOmniRoomClosingMessage,
		_room: IVoipRoom,
		_sysMessageId: 'voip-call-wrapup' | 'voip-call-ended-unexpectedly',
		_options?: { comment?: string; tags?: string[] },
	): Promise<{ closeInfo: IVoipRoomClosingInfo; closeSystemMsgData: IOmniRoomClosingMessage }> {
		return { closeInfo, closeSystemMsgData };
	}

	async getBaseRoomClosingData(
		closerParam: ILivechatVisitor | ILivechatAgent,
		room: IVoipRoom,
		sysMessageId: 'voip-call-wrapup' | 'voip-call-ended-unexpectedly',
		_options?: { comment?: string; tags?: string[] },
	): Promise<{ closeInfo: IVoipRoomClosingInfo; closeSystemMsgData: IOmniRoomClosingMessage }> {
		const now = new Date();
		const closer = isILivechatVisitor(closerParam) ? 'visitor' : 'user';

		const closeData: IVoipRoomClosingInfo = {
			closedAt: now,
			callDuration: now.getTime() - room.ts.getTime(),
			closer,
			closedBy: {
				_id: closerParam._id,
				username: closerParam.username,
			},
		};

		const message: IOmniRoomClosingMessage = {
			t: sysMessageId,
			groupable: false,
		};

		return {
			closeInfo: closeData,
			closeSystemMsgData: message,
		};
	}

	private getQueuesForExt(
		ext: string,
		queueInfo: {
			name: string;
			members: string[];
		}[],
	): string[] {
		return queueInfo.reduce((acc: string[], queue: { name: string; members: string[] }) => {
			if (queue.members.includes(ext)) {
				acc.push(queue.name);
			}
			return acc;
		}, []);
	}

	async getExtensionListWithAgentData(): Promise<IVoipExtensionWithAgentInfo[]> {
		const { result: extensions } = await Voip.getExtensionList();
		const summary = await (await Voip.cachedQueueDetails())();
		const allocatedExtensions = await this.getAllocatedExtesionAllocationData({
			extension: 1,
			_id: 1,
			username: 1,
			name: 1,
		});

		return (extensions as unknown as IVoipExtensionBase[]).map((ext) => {
			const user = allocatedExtensions.find((ex) => ex.extension === ext.extension);
			return {
				userId: user?._id,
				username: user?.username,
				name: user?.name,
				queues: this.getQueuesForExt(ext.extension, summary),
				...ext,
			};
		});
	}

	async findVoipRooms({
		agents,
		open,
		createdAt,
		closedAt,
		visitorId,
		tags,
		queue,
		direction,
		roomName,
		options: { offset = 0, count, fields, sort } = {},
	}: FindVoipRoomsParams): Promise<PaginatedResult<{ rooms: IVoipRoom[] }>> {
		const { cursor, totalCount } = VoipRoom.findRoomsWithCriteria({
			agents,
			open,
			createdAt,
			closedAt,
			tags,
			queue,
			visitorId,
			direction,
			roomName,
			options: {
				sort: sort || { ts: -1 },
				offset,
				count,
				fields,
			},
		});

		const [rooms, total] = await Promise.all([cursor.toArray(), totalCount]);

		return {
			rooms,
			count: rooms.length,
			total,
			offset,
		};
	}

	private async setCallWaitingQueueTimers(room: IVoipRoom): Promise<void> {
		// Fetch agent connected event for started call
		if (!room.callUniqueId) {
			return;
		}

		const agentCalledEvent = await PbxEvents.findOneByEvent(room.callUniqueId, 'AgentConnect');
		// Update room with the agentconnect event information (hold time => time call was in queue)
		await VoipRoom.updateOne(
			{ _id: room._id },
			{
				$set: {
					// holdtime is stored in seconds, so convert to millis
					callWaitingTime: Number(agentCalledEvent?.holdTime) * 1000,
				},
			},
		);
	}

	async handleEvent(event: VoipClientEvents, room: IVoipRoom, user: IUser, comment?: string): Promise<void> {
		const message = {
			t: event,
			msg: comment,
			groupable: false as const,
			voipData: {
				callDuration: Number(room.callDuration) || 0,
				callStarted: room.callStarted?.toISOString() || new Date().toISOString(),
			},
		};

		this.logger.debug(`Handling event ${event} on room ${room._id}`);

		if (
			isVoipRoom(room) &&
			room.open &&
			room.callUniqueId &&
			// Check if call exists by looking if we have pbx events of it
			(await PbxEvents.findOneByUniqueId(room.callUniqueId))
		) {
			this.logger.debug(`Room is valid. Sending event ${event}`);
			await sendMessage(user, message, room);
		} else {
			this.logger.warn({ msg: 'Invalid room type or event type', type: room.t, event });
		}
	}

	async getAvailableAgents(
		includeExtension?: string,
		text?: string,
		count?: number,
		offset?: number,
		sort?: Record<string, unknown>,
	): Promise<{ agents: ILivechatAgent[]; total: number }> {
		const { cursor, totalCount } = Users.getAvailableAgentsIncludingExt(includeExtension, text, { count, skip: offset, sort });

		const [agents, total] = await Promise.all([cursor.toArray(), totalCount]);

		return {
			agents,
			total,
		};
	}
}<|MERGE_RESOLUTION|>--- conflicted
+++ resolved
@@ -11,14 +11,9 @@
 	IVoipRoom,
 	IVoipRoomClosingInfo,
 } from '@rocket.chat/core-typings';
-<<<<<<< HEAD
 import { isILivechatVisitor, OmnichannelSourceType, isVoipRoom, VoipClientEvents, UserStatus } from '@rocket.chat/core-typings';
 import type { PaginatedResult } from '@rocket.chat/rest-typings';
-=======
-import { isILivechatVisitor, OmnichannelSourceType, isVoipRoom, VoipClientEvents } from '@rocket.chat/core-typings';
->>>>>>> 91dc9e22
 import { Users, VoipRoom, PbxEvents } from '@rocket.chat/models';
-import type { PaginatedResult } from '@rocket.chat/rest-typings';
 import type { FindOptions } from 'mongodb';
 import _ from 'underscore';
 
