import { api, ServiceClassInternal } from '@rocket.chat/core-services';
import type { AutoUpdateRecord, IMeteor } from '@rocket.chat/core-services';
<<<<<<< HEAD
import type { ILivechatAgent, IUser, UserStatus } from '@rocket.chat/core-typings';
import { Users } from '@rocket.chat/models';
=======
import type { ILivechatAgent, LoginServiceConfiguration, UserStatus } from '@rocket.chat/core-typings';
import { LoginServiceConfiguration as LoginServiceConfigurationModel, Users } from '@rocket.chat/models';
>>>>>>> 2c0260d1
import { Meteor } from 'meteor/meteor';
import { MongoInternals } from 'meteor/mongo';

import { triggerHandler } from '../../../app/integrations/server/lib/triggerHandler';
import { _setRealName } from '../../../app/lib/server/functions/setRealName';
import { setUserAvatar } from '../../../app/lib/server/functions/setUserAvatar';
import { Livechat } from '../../../app/livechat/server/lib/LivechatTyped';
import { onlineAgents, monitorAgents } from '../../../app/livechat/server/lib/stream/agentStatus';
import { metrics } from '../../../app/metrics/server';
import notifications from '../../../app/notifications/server/lib/Notifications';
import { settings } from '../../../app/settings/server';
import { use } from '../../../app/settings/server/Middleware';
import { setValue, updateValue } from '../../../app/settings/server/raw';
import { getURL } from '../../../app/utils/server/getURL';
import { configureEmailInboxes } from '../../features/EmailInbox/EmailInbox';
import { ListenersModule } from '../../modules/listeners/listeners.module';

type Callbacks = {
	added(id: string, record: object): void;
	changed(id: string, record: object): void;
	removed(id: string): void;
};

let processOnChange: (diff: Record<string, any>, id: string) => void;
// eslint-disable-next-line no-undef
const disableOplog = !!(Package as any)['disable-oplog'];
const serviceConfigCallbacks = new Set<Callbacks>();

const disableMsgRoundtripTracking = ['yes', 'true'].includes(String(process.env.DISABLE_MESSAGE_ROUNDTRIP_TRACKING).toLowerCase());

if (disableOplog) {
	// Stores the callbacks for the disconnection reactivity bellow
	const userCallbacks = new Map();

	// Overrides the native observe changes to prevent database polling and stores the callbacks
	// for the users' tokens to re-implement the reactivity based on our database listeners
	const { mongo } = MongoInternals.defaultRemoteCollectionDriver();
	MongoInternals.Connection.prototype._observeChanges = function (
		{
			collectionName,
			selector,
			options = {},
		}: {
			collectionName: string;
			selector: Record<string, any>;
			options?: {
				projection?: Record<string, number>;
				fields?: Record<string, number>;
			};
		},
		_ordered: boolean,
		callbacks: Callbacks,
	): any {
		// console.error('Connection.Collection.prototype._observeChanges', collectionName, selector, options);
		let cbs: Set<{ hashedToken: string; callbacks: Callbacks }>;
		let data: { hashedToken: string; callbacks: Callbacks };
		if (callbacks?.added) {
			const records = Promise.await(
				mongo
					.rawCollection(collectionName)
					.find(selector, {
						...(options.projection || options.fields ? { projection: options.projection || options.fields } : {}),
					})
					.toArray(),
			);
			for (const { _id, ...fields } of records) {
				callbacks.added(String(_id), fields);
			}

			if (collectionName === 'users' && selector['services.resume.loginTokens.hashedToken']) {
				cbs = userCallbacks.get(selector._id) || new Set();
				data = {
					hashedToken: selector['services.resume.loginTokens.hashedToken'],
					callbacks,
				};

				cbs.add(data);
				userCallbacks.set(selector._id, cbs);
			}
		}

		if (collectionName === 'meteor_accounts_loginServiceConfiguration') {
			serviceConfigCallbacks.add(callbacks);
		}

		return {
			stop(): void {
				if (cbs) {
					cbs.delete(data);
				}
				serviceConfigCallbacks.delete(callbacks);
			},
		};
	};

	// Re-implement meteor's reactivity that uses observe to disconnect sessions when the token
	// associated was removed
	processOnChange = (diff: Record<string, any>, id: string): void => {
		if (!diff || !('services.resume.loginTokens' in diff)) {
			return;
		}
		const loginTokens: undefined | { hashedToken: string }[] = diff['services.resume.loginTokens'];
		const tokens = loginTokens?.map(({ hashedToken }) => hashedToken);

		const cbs = userCallbacks.get(id);
		if (cbs) {
			[...cbs]
				.filter(({ hashedToken }) => tokens === undefined || !tokens.includes(hashedToken))
				.forEach((item) => {
					item.callbacks.removed(id);
					cbs.delete(item);
				});
		}
	};
}

settings.set = use(settings.set, (context, next) => {
	next(...context);
	const [record] = context;
	updateValue(record._id, record);
});

const clientVersionsStore = new Map<string, AutoUpdateRecord>();

export class MeteorService extends ServiceClassInternal implements IMeteor {
	protected name = 'meteor';

	constructor() {
		super();

		new ListenersModule(this, notifications);

		this.onEvent('watch.settings', async ({ clientAction, setting }): Promise<void> => {
			if (clientAction !== 'removed') {
				settings.set(setting);
				return;
			}

			settings.set({ ...setting, value: undefined });
			setValue(setting._id, undefined);
		});

		if (disableOplog) {
			this.onEvent('watch.loginServiceConfiguration', ({ clientAction, id, data }) => {
				if (clientAction === 'removed') {
					serviceConfigCallbacks.forEach((callbacks) => {
						callbacks.removed?.(id);
					});
					return;
				}

				if (data) {
					serviceConfigCallbacks.forEach((callbacks) => {
						callbacks[clientAction === 'inserted' ? 'added' : 'changed']?.(id, data);
					});
				}
			});
		}

		this.onEvent('watch.users', async (data) => {
			if (disableOplog) {
				if (data.clientAction === 'updated' && data.diff) {
					processOnChange(data.diff, data.id);
				}
			}

			if (!monitorAgents) {
				return;
			}

			if (data.clientAction !== 'removed' && 'diff' in data && !data.diff.status && !data.diff.statusLivechat) {
				return;
			}

			switch (data.clientAction) {
				case 'updated':
				case 'inserted':
					const agent = await Users.findOneAgentById<Pick<ILivechatAgent, 'status' | 'statusLivechat'>>(data.id, {
						projection: {
							status: 1,
							statusLivechat: 1,
						},
					});
					const serviceOnline = agent && agent.status !== 'offline' && agent.statusLivechat === 'available';

					if (serviceOnline) {
						return onlineAgents.add(data.id);
					}

					onlineAgents.remove(data.id);

					break;
				case 'removed':
					onlineAgents.remove(data.id);
					break;
			}
		});

		this.onEvent('watch.integrations', async ({ clientAction, id, data }) => {
			switch (clientAction) {
				case 'inserted':
					if (data.type === 'webhook-outgoing') {
						triggerHandler.addIntegration(data);
					}
					break;
				case 'updated':
					if (data.type === 'webhook-outgoing') {
						triggerHandler.removeIntegration(data);
						triggerHandler.addIntegration(data);
					}
					break;
				case 'removed':
					triggerHandler.removeIntegration({ _id: id });
					break;
			}
		});

		this.onEvent('watch.emailInbox', async () => {
			await configureEmailInboxes();
		});

		if (!disableMsgRoundtripTracking) {
			this.onEvent('watch.messages', async ({ message }) => {
				if (message?._updatedAt instanceof Date) {
					metrics.messageRoundtripTime.observe(Date.now() - message._updatedAt.getTime());
				}
			});
		}
	}

	async started(): Promise<void> {
		// Even after server startup, client versions might not be updated yet, the only way
		// to make sure we can send the most up to date versions is using the publication below.
		// Since it receives each document one at a time, we have to store them to be able to send
		// them all when needed (i.e.: on ddp-streamer startup).
		Meteor.server.publish_handlers.meteor_autoupdate_clientVersions.call({
			added(_collection: string, _id: string, version: AutoUpdateRecord) {
				clientVersionsStore.set(_id, version);
				void api.broadcast('meteor.clientVersionUpdated', version);
			},
			changed(_collection: string, _id: string, version: AutoUpdateRecord) {
				clientVersionsStore.set(_id, version);
				void api.broadcast('meteor.clientVersionUpdated', version);
			},
			onStop() {
				//
			},
			ready() {
				//
			},
		});
	}

	async getAutoUpdateClientVersions(): Promise<Record<string, AutoUpdateRecord>> {
		return Object.fromEntries(clientVersionsStore);
	}

	async getLoginServiceConfiguration(): Promise<LoginServiceConfiguration[]> {
		return LoginServiceConfigurationModel.find({}, { projection: { secret: 0 } }).toArray();
	}

	async callMethodWithToken(userId: string, token: string, method: string, args: any[]): Promise<void | any> {
		const user = await Users.findOneByIdAndLoginHashedToken(userId, token, {
			projection: { _id: 1 },
		});
		if (!user) {
			return {
				result: Meteor.callAsync(method, ...args),
			};
		}

		return {
			result: Meteor.runAsUser(userId, () => Meteor.callAsync(method, ...args)),
		};
	}

	async notifyGuestStatusChanged(token: string, status: UserStatus): Promise<void> {
		return Livechat.notifyGuestStatusChanged(token, status);
	}

	async getURL(path: string, params: Record<string, any> = {}, cloudDeepLinkUrl?: string): Promise<string> {
		return getURL(path, params, cloudDeepLinkUrl);
	}

	async setUserRealName(userId: string, name: string, fullUser?: IUser | undefined): Promise<IUser | undefined> {
		return _setRealName(userId, name, fullUser);
	}

	async setUserAvatar(
		user: Pick<IUser, '_id' | 'username'>,
		dataURI: string,
		contentType: string | undefined,
		service?: string | undefined,
		etag?: string | undefined,
	): Promise<void> {
		return setUserAvatar(user, dataURI, contentType, service, etag);
	}
}<|MERGE_RESOLUTION|>--- conflicted
+++ resolved
@@ -1,12 +1,7 @@
 import { api, ServiceClassInternal } from '@rocket.chat/core-services';
 import type { AutoUpdateRecord, IMeteor } from '@rocket.chat/core-services';
-<<<<<<< HEAD
-import type { ILivechatAgent, IUser, UserStatus } from '@rocket.chat/core-typings';
-import { Users } from '@rocket.chat/models';
-=======
-import type { ILivechatAgent, LoginServiceConfiguration, UserStatus } from '@rocket.chat/core-typings';
+import type { ILivechatAgent, IUser, LoginServiceConfiguration, UserStatus } from '@rocket.chat/core-typings';
 import { LoginServiceConfiguration as LoginServiceConfigurationModel, Users } from '@rocket.chat/models';
->>>>>>> 2c0260d1
 import { Meteor } from 'meteor/meteor';
 import { MongoInternals } from 'meteor/mongo';
 
