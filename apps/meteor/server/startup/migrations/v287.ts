--- conflicted
+++ resolved
@@ -51,16 +51,12 @@
 				},
 			},
 		);
-<<<<<<< HEAD
-		await Messages.col.dropIndex('snippeted_1');
-=======
 
 		try {
-			await messages.dropIndex('snippeted_1');
+			await Messages.col.dropIndex('snippeted_1');
 		} catch (error: unknown) {
 			console.error('Error while removing index snippeted_1 from rocketchat_message', error);
 		}
->>>>>>> 0932931e
 
 		await upsertPermissions();
 	},
