--- conflicted
+++ resolved
@@ -1,12 +1,4 @@
-<<<<<<< HEAD
-import { LivechatPriority, LivechatRooms, Messages, OmnichannelServiceLevelAgreements } from '@rocket.chat/models';
-import type { IRocketChatRecord } from '@rocket.chat/core-typings';
-import { LivechatPriorityWeight } from '@rocket.chat/core-typings';
-import type { IBaseModel } from '@rocket.chat/model-typings';
-import type { Db } from 'mongodb';
-=======
 import { Settings, Permissions, LivechatRooms, LivechatInquiry, Subscriptions } from '@rocket.chat/models';
->>>>>>> 609b3512
 
 import { addMigration } from '../../lib/migrations';
 
@@ -40,77 +32,6 @@
 						$in: openRoomsIds,
 					},
 				},
-<<<<<<< HEAD
-			],
-		};
-
-		return this.findOne(query, options);
-	}
-}
-
-// Migration to migrate old priorities to new SLAs, plus for new priorities feature
-addMigration({
-	version: 283,
-	async up() {
-		const isEE = isEnterprise();
-
-		const OldLivechatPriority = new OldLivechatPriorityRaw(db);
-		// CE may have been EE first, so it may hold priorities which we want to remove
-		// IF env is not EE anymore, then just cleaning the collection is enough
-		// IF it's still EE, populate new collection with SLAs
-		const currentPriorities = await OldLivechatPriority.find().toArray();
-		await OldLivechatPriority.deleteMany({});
-		await OldLivechatPriority.col.dropIndexes();
-		// If there's no priorities, then no rooms/slas should be modified
-		if (!isEE) {
-			return;
-		}
-
-		// Since priorityId holds the "SLA ID" at this point, we need to rename the property so it doesnt conflict with current priorities
-		// Typing of the prop will be kept as will be reused by the new priorities feature
-		await LivechatRooms.updateMany({ priorityId: { $exists: true } }, { $rename: { priorityId: 'slaId' } });
-		if (currentPriorities.length) {
-			// Since we updated the typings of the model
-			await OmnichannelServiceLevelAgreements.insertMany(currentPriorities);
-		}
-
-		try {
-			// remove indexes from livechat_priority collection
-			await LivechatPriority.col.dropIndex('dueTimeInMinutes_1');
-		} catch (error) {
-			// ignore
-			console.log('Error dropping index dueTimeInMinutes_1 from livechat_priority collection:', error);
-		}
-
-		// migrate old priority history messages to new sla history messages
-		await Messages.updateMany(
-			// intentionally using any since this is a legacy type which we've removed
-			{ t: 'livechat_priority_history' as any },
-			{
-				$set: {
-					't': 'omnichannel_sla_change_history',
-					'slaData.definedBy': '$priorityData.definedBy',
-					'slaData.sla': '$priorityData.priority',
-				},
-				$unset: {
-					priorityData: 1,
-				},
-			},
-		);
-
-		// update all livechat rooms to have default priority weight so the sorting on the livechat queue and current chats works as expected
-		await LivechatRooms.updateMany(
-			{
-				t: 'l',
-				priorityWeight: { $exists: false },
-			},
-			{
-				$set: {
-					priorityWeight: LivechatPriorityWeight.NOT_SPECIFIED,
-				},
-			},
-		);
-=======
 				{
 					$unset: {
 						open: 1,
@@ -124,6 +45,5 @@
 			}),
 			...openRoomsIds.map((room) => Subscriptions.removeByRoomId(room)),
 		]);
->>>>>>> 609b3512
 	},
 });