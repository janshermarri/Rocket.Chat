--- conflicted
+++ resolved
@@ -1,12 +1,7 @@
 import type { ILivechatContact, RocketChatRecordDeleted } from '@rocket.chat/core-typings';
-<<<<<<< HEAD
-import type { ILivechatContactsModel } from '@rocket.chat/model-typings';
-import type { Collection, Db, ModifyResult } from 'mongodb';
-=======
 import type { FindPaginated, ILivechatContactsModel } from '@rocket.chat/model-typings';
 import { escapeRegExp } from '@rocket.chat/string-helpers';
-import type { Collection, Db, RootFilterOperators, Filter, FindOptions, FindCursor, IndexDescription } from 'mongodb';
->>>>>>> d6617823
+import type { Collection, Db, RootFilterOperators, Filter, FindOptions, FindCursor, IndexDescription, ModifyResult } from 'mongodb';
 
 import { BaseRaw } from './BaseRaw';
 
@@ -15,10 +10,6 @@
 		super(db, 'livechat_contact', trash);
 	}
 
-<<<<<<< HEAD
-	async upsertContact(contactId: string, data: Partial<ILivechatContact>): Promise<ModifyResult<ILivechatContact>> {
-		return this.findOneAndUpdate({ _id: contactId }, { $set: data }, { upsert: true });
-=======
 	protected modelIndexes(): IndexDescription[] {
 		return [
 			{
@@ -40,7 +31,10 @@
 				unique: false,
 			},
 		];
->>>>>>> d6617823
+	}
+
+	async upsertContact(contactId: string, data: Partial<ILivechatContact>): Promise<ModifyResult<ILivechatContact>> {
+		return this.findOneAndUpdate({ _id: contactId }, { $set: data }, { upsert: true });
 	}
 
 	async updateContact(contactId: string, data: Partial<ILivechatContact>): Promise<ILivechatContact> {
