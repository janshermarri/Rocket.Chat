import type { ILivechatDepartmentAgents, RocketChatRecordDeleted } from '@rocket.chat/core-typings';
import type { FindPaginated, ILivechatDepartmentAgentsModel } from '@rocket.chat/model-typings';
<<<<<<< HEAD
import type { Collection, FindCursor, Db, Filter, FindOptions, Document, UpdateResult } from 'mongodb';
=======
import type { Collection, FindCursor, Db, Filter, FindOptions, DeleteResult } from 'mongodb';
>>>>>>> 1b6b47b8

import { BaseRaw } from './BaseRaw';

export class LivechatDepartmentAgentsRaw extends BaseRaw<ILivechatDepartmentAgents> implements ILivechatDepartmentAgentsModel {
	constructor(db: Db, trash?: Collection<RocketChatRecordDeleted<ILivechatDepartmentAgents>>) {
		super(db, 'livechat_department_agents', trash);
	}

	findUsersInQueue(usersList: string[]): FindCursor<ILivechatDepartmentAgents>;

	findUsersInQueue(usersList: string[], options: FindOptions<ILivechatDepartmentAgents>): FindCursor<ILivechatDepartmentAgents>;

	findUsersInQueue<P>(
		usersList: string[],
		options: FindOptions<P extends ILivechatDepartmentAgents ? ILivechatDepartmentAgents : P>,
	): FindCursor<P>;

	findUsersInQueue<P>(
		usersList: string[],
		options?:
			| undefined
			| FindOptions<ILivechatDepartmentAgents>
			| FindOptions<P extends ILivechatDepartmentAgents ? ILivechatDepartmentAgents : P>,
	): FindCursor<ILivechatDepartmentAgents> | FindCursor<P> {
		const query: Filter<ILivechatDepartmentAgents> = {};

		if (Array.isArray(usersList) && usersList.length) {
			// TODO: Remove
			query.username = {
				$in: usersList,
			};
		}

		if (options === undefined) {
			return this.find(query);
		}

		return this.find(query, options);
	}

	findByAgentId(agentId: string): FindCursor<ILivechatDepartmentAgents> {
		return this.find({ agentId });
	}

	findAgentsByDepartmentId(departmentId: string): FindPaginated<FindCursor<ILivechatDepartmentAgents>>;

	findAgentsByDepartmentId(
		departmentId: string,
		options: FindOptions<ILivechatDepartmentAgents>,
	): FindPaginated<FindCursor<ILivechatDepartmentAgents>>;

	findAgentsByDepartmentId<P>(
		departmentId: string,
		options: FindOptions<P extends ILivechatDepartmentAgents ? ILivechatDepartmentAgents : P>,
	): FindPaginated<FindCursor<P>>;

	findAgentsByDepartmentId(
		departmentId: string,
		options?: undefined | FindOptions<ILivechatDepartmentAgents>,
	): FindPaginated<FindCursor<ILivechatDepartmentAgents>> {
		const query = { departmentId };

		if (options === undefined) {
			return this.findPaginated(query);
		}

		return this.findPaginated(query, options);
	}

	findActiveDepartmentsByAgentId(agentId: string): FindCursor<ILivechatDepartmentAgents>;

	findActiveDepartmentsByAgentId(agentId: string, options: FindOptions<ILivechatDepartmentAgents>): FindCursor<ILivechatDepartmentAgents>;

	findActiveDepartmentsByAgentId<P>(
		agentId: string,
		options: FindOptions<P extends ILivechatDepartmentAgents ? ILivechatDepartmentAgents : P>,
	): FindCursor<P>;

	findActiveDepartmentsByAgentId<P>(
		agentId: string,
		options?:
			| undefined
			| FindOptions<ILivechatDepartmentAgents>
			| FindOptions<P extends ILivechatDepartmentAgents ? ILivechatDepartmentAgents : P>,
	): FindCursor<ILivechatDepartmentAgents> | FindCursor<P> {
		const query = {
			agentId,
			departmentEnabled: true,
		};

		if (options === undefined) {
			return this.find(query);
		}

		return this.find(query, options);
	}

	findByDepartmentIds(departmentIds: string[], options = {}): FindCursor<ILivechatDepartmentAgents> {
		return this.find({ departmentId: { $in: departmentIds } }, options);
	}

	findAgentsByAgentIdAndBusinessHourId(_agentId: string, _businessHourId: string): [] {
		return [];
	}

<<<<<<< HEAD
	setDepartmentEnabledByDepartmentId(departmentId: string, departmentEnabled: boolean): Promise<Document | UpdateResult> {
		return this.updateMany({ departmentId }, { $set: { departmentEnabled } });
=======
	removeByDepartmentId(departmentId: string): Promise<DeleteResult> {
		return this.deleteOne({ departmentId });
>>>>>>> 1b6b47b8
	}
}<|MERGE_RESOLUTION|>--- conflicted
+++ resolved
@@ -1,10 +1,6 @@
 import type { ILivechatDepartmentAgents, RocketChatRecordDeleted } from '@rocket.chat/core-typings';
 import type { FindPaginated, ILivechatDepartmentAgentsModel } from '@rocket.chat/model-typings';
-<<<<<<< HEAD
-import type { Collection, FindCursor, Db, Filter, FindOptions, Document, UpdateResult } from 'mongodb';
-=======
-import type { Collection, FindCursor, Db, Filter, FindOptions, DeleteResult } from 'mongodb';
->>>>>>> 1b6b47b8
+import type { Collection, FindCursor, Db, Filter, FindOptions, Document, UpdateResult, DeleteResult } from 'mongodb';
 
 import { BaseRaw } from './BaseRaw';
 
@@ -110,12 +106,11 @@
 		return [];
 	}
 
-<<<<<<< HEAD
 	setDepartmentEnabledByDepartmentId(departmentId: string, departmentEnabled: boolean): Promise<Document | UpdateResult> {
 		return this.updateMany({ departmentId }, { $set: { departmentEnabled } });
-=======
+	}
+
 	removeByDepartmentId(departmentId: string): Promise<DeleteResult> {
 		return this.deleteOne({ departmentId });
->>>>>>> 1b6b47b8
 	}
 }