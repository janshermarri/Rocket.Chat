--- conflicted
+++ resolved
@@ -44,22 +44,6 @@
 		super(db, 'message', trash);
 	}
 
-<<<<<<< HEAD
-	createTransferFailedHistoryMessage(
-		_rid: string,
-		_comment: string,
-		_user: Pick<IUser, '_id' | 'username'>,
-		_extraData?: Record<string, any>,
-	): Promise<
-		{ t: string; rid: string; ts: Date; comment: string; u: { _id: string; username: string | undefined }; groupable: boolean } & {
-			_id: string;
-		}
-	> {
-		throw new Error('Method not implemented.');
-	}
-
-=======
->>>>>>> e15c1784
 	protected modelIndexes(): IndexDescription[] {
 		return [
 			{ key: { rid: 1, ts: 1, _updatedAt: 1 } },
