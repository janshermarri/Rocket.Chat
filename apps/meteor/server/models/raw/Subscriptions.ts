--- conflicted
+++ resolved
@@ -1,16 +1,10 @@
 import type {
-<<<<<<< HEAD
-=======
 	AtLeast,
->>>>>>> e666487c
 	IRole,
 	IRoom,
 	ISubscription,
 	IUser,
-<<<<<<< HEAD
 	IUserWithRoleInfo,
-=======
->>>>>>> e666487c
 	RocketChatRecordDeleted,
 	RoomType,
 	SpotlightUser,
