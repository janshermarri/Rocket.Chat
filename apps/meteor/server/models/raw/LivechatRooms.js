--- conflicted
+++ resolved
@@ -1289,7 +1289,6 @@
 		]);
 	}
 
-<<<<<<< HEAD
 	// These 3 methods shouldn't be here :( but current EE model has a meteor dependency
 	// And refactoring it could take time
 	setTranscriptRequestedPdfById(rid) {
@@ -1395,9 +1394,9 @@
 				},
 			},
 		);
-=======
+	}
+
 	bulkRemoveDepartmentAndUnitsFromRooms(departmentId) {
 		return this.updateMany({ departmentId }, { $unset: { departmentId: 1, departmentAncestors: 1 } });
->>>>>>> 34f03715
 	}
 }