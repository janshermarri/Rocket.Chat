import type { ILivechatVisitor, RocketChatRecordDeleted } from '@rocket.chat/core-typings';
import type { FindPaginated, ILivechatVisitorsModel } from '@rocket.chat/model-typings';
import { Settings } from '@rocket.chat/models';
import { escapeRegExp } from '@rocket.chat/string-helpers';
import type {
	AggregationCursor,
	Collection,
	FindCursor,
	Db,
	Document,
	Filter,
	FindOptions,
	UpdateResult,
	IndexDescription,
	DeleteResult,
	UpdateFilter,
	ModifyResult,
	FindOneAndUpdateOptions,
} from 'mongodb';
import { ObjectId } from 'mongodb';

import { notifyOnSettingChanged } from '../../../app/lib/server/lib/notifyListener';
import { BaseRaw } from './BaseRaw';

const emptySourceFilter = { source: { $exists: false } };
export class LivechatVisitorsRaw extends BaseRaw<ILivechatVisitor> implements ILivechatVisitorsModel {
	constructor(db: Db, trash?: Collection<RocketChatRecordDeleted<ILivechatVisitor>>) {
		super(db, 'livechat_visitor', trash);
	}

	protected modelIndexes(): IndexDescription[] {
		return [
			{ key: { token: 1 } },
			{ key: { 'phone.phoneNumber': 1 }, sparse: true },
			{ key: { 'visitorEmails.address': 1 }, sparse: true },
			{ key: { name: 1 }, sparse: true },
			{ key: { username: 1 } },
			{ key: { 'contactMananger.username': 1 }, sparse: true },
			{ key: { 'livechatData.$**': 1 } },
			{ key: { activity: 1 }, partialFilterExpression: { activity: { $exists: true } } },
			{ key: { disabled: 1 }, partialFilterExpression: { disabled: { $exists: true } } },
		];
	}

	findOneVisitorByPhone(phone: string): Promise<ILivechatVisitor | null> {
		const query = {
			'phone.phoneNumber': phone,
		};

		return this.findOne(query);
	}

	findOneVisitorByPhoneAndSource(
		phone: string,
		sourceFilter: Filter<ILivechatVisitor>,
		options?: FindOptions<ILivechatVisitor>,
	): Promise<ILivechatVisitor | null> {
		const query = {
			'phone.phoneNumber': phone,
			...(sourceFilter ? { $or: [sourceFilter, emptySourceFilter] } : emptySourceFilter),
		};

		return this.findOne(query, options);
	}

	findOneGuestByEmailAddress(emailAddress: string): Promise<ILivechatVisitor | null> {
		const query = {
			'visitorEmails.address': String(emailAddress).toLowerCase(),
		};

		return this.findOne(query);
	}

	findOneGuestByEmailAddressAndSource(
		emailAddress: string,
		sourceFilter: Filter<ILivechatVisitor>,
		options?: FindOptions<ILivechatVisitor>,
	): Promise<ILivechatVisitor | null> {
		const query = {
			'visitorEmails.address': emailAddress.toLowerCase(),
			...(sourceFilter ? { $or: [sourceFilter, emptySourceFilter] } : emptySourceFilter),
		};

		return this.findOne(query, options);
	}

	/**
	 * Find visitors by _id
	 * @param {string} token - Visitor token
	 */
	findById(_id: string, options: FindOptions<ILivechatVisitor>): FindCursor<ILivechatVisitor> {
		const query = {
			_id,
		};

		return this.find(query, options);
	}

	findEnabledBySource(
		sourceFilter: Filter<ILivechatVisitor>,
		query: Filter<ILivechatVisitor>,
		options?: FindOptions<ILivechatVisitor>,
	): FindCursor<ILivechatVisitor> {
		return this.find(
			{
				...query,
				$or: [sourceFilter, emptySourceFilter],
				disabled: { $ne: true },
			},
			options,
		);
	}

	findOneEnabledById<T extends Document = ILivechatVisitor>(_id: string, options?: FindOptions<ILivechatVisitor>): Promise<T | null> {
		const query = {
			_id,
			disabled: { $ne: true },
		};

		return this.findOne<T>(query, options);
	}

	findOneEnabledByIdAndSource<T extends Document = ILivechatVisitor>(
		{ _id, sourceFilter }: { _id: string; sourceFilter: Filter<ILivechatVisitor> },
		options?: FindOptions<ILivechatVisitor>,
	): Promise<T | null> {
		const query = {
			_id,
			disabled: { $ne: true },
			...(sourceFilter ? { $or: [sourceFilter, emptySourceFilter] } : emptySourceFilter),
		};

		return this.findOne<T>(query, options);
	}

	findVisitorByToken(token: string): FindCursor<ILivechatVisitor> {
		const query = {
			token,
			disabled: { $ne: true },
		};

		return this.find(query);
	}

	getVisitorByToken(token: string, options: FindOptions<ILivechatVisitor>): Promise<ILivechatVisitor | null> {
		const query = {
			token,
		};

		return this.findOne(query, options);
	}

<<<<<<< HEAD
	getVisitorByTokenAndSource(
		{ token, sourceFilter }: { token: string; sourceFilter?: Filter<ILivechatVisitor> },
		options: FindOptions<ILivechatVisitor>,
	): Promise<ILivechatVisitor | null> {
		const query = {
			token,
			...(sourceFilter ? { $or: [sourceFilter, emptySourceFilter] } : emptySourceFilter),
		};

		return this.findOne(query, options);
	}

	getVisitorsBetweenDate({ start, end, department }: { start: Date; end: Date; department?: string }): FindCursor<ILivechatVisitor> {
=======
	countVisitorsBetweenDate({ start, end, department }: { start: Date; end: Date; department?: string }): Promise<number> {
>>>>>>> 0b396dcd
		const query = {
			disabled: { $ne: true },
			_updatedAt: {
				$gte: new Date(start),
				$lt: new Date(end),
			},
			...(department && department !== 'undefined' && { department }),
		};

		return this.countDocuments(query);
	}

	async getNextVisitorUsername(): Promise<string> {
		// TODO remove dependency from another model - this logic should be inside a service/function
		const livechatCount = await Settings.incrementValueById('Livechat_guest_count', 1, { returnDocument: 'after' });

		if (!livechatCount.value) {
			throw new Error("Can't find Livechat_guest_count setting");
		}

		void notifyOnSettingChanged(livechatCount.value);

		return `guest-${livechatCount.value.value}`;
	}

	findByNameRegexWithExceptionsAndConditions<P extends Document = ILivechatVisitor>(
		searchTerm: string,
		exceptions: string[] = [],
		conditions: Filter<ILivechatVisitor> = {},
		options: FindOptions<P extends ILivechatVisitor ? ILivechatVisitor : P> = {},
	): AggregationCursor<
		P & {
			custom_name: string;
		}
	> {
		if (!Array.isArray(exceptions)) {
			exceptions = [exceptions];
		}

		const nameRegex = new RegExp(`^${escapeRegExp(searchTerm).trim()}`, 'i');

		const match = {
			$match: {
				name: nameRegex,
				_id: {
					$nin: exceptions,
				},
				...conditions,
			},
		};

		const { projection, sort, skip, limit } = options;
		const project = {
			$project: {
				// TODO: move this logic to client
				custom_name: { $concat: ['$username', ' - ', '$name'] },
				...projection,
			},
		};

		const order = { $sort: sort || { name: 1 } };
		const params: Record<string, unknown>[] = [match, order, skip && { $skip: skip }, limit && { $limit: limit }, project].filter(
			Boolean,
		) as Record<string, unknown>[];

		return this.col.aggregate(params);
	}

	/**
	 * Find visitors by their email or phone or username or name
	 */
	async findPaginatedVisitorsByEmailOrPhoneOrNameOrUsernameOrCustomField(
		emailOrPhone?: string,
		nameOrUsername?: RegExp,
		allowedCustomFields: string[] = [],
		options?: FindOptions<ILivechatVisitor>,
	): Promise<FindPaginated<FindCursor<ILivechatVisitor>>> {
		if (!emailOrPhone && !nameOrUsername && allowedCustomFields.length === 0) {
			return this.findPaginated({ disabled: { $ne: true } }, options);
		}

		const query: Filter<ILivechatVisitor> = {
			$or: [
				...(emailOrPhone
					? [
							{
								'visitorEmails.address': emailOrPhone,
							},
							{
								'phone.phoneNumber': emailOrPhone,
							},
						]
					: []),
				...(nameOrUsername
					? [
							{
								name: nameOrUsername,
							},
							{
								username: nameOrUsername,
							},
						]
					: []),
				...allowedCustomFields.map((c: string) => ({ [`livechatData.${c}`]: nameOrUsername })),
			],
			disabled: { $ne: true },
		};

		return this.findPaginated(query, options);
	}

	async findOneByEmailAndPhoneAndCustomField(
		email: string | null | undefined,
		phone: string | null | undefined,
		customFields?: { [key: string]: RegExp },
	): Promise<ILivechatVisitor | null> {
		const query = Object.assign(
			{
				disabled: { $ne: true },
			},
			{
				...(email && { visitorEmails: { address: email } }),
				...(phone && { phone: { phoneNumber: phone } }),
				...customFields,
			},
		);

		if (Object.keys(query).length === 1) {
			return null;
		}

		return this.findOne(query);
	}

	async updateLivechatDataByToken(
		token: string,
		key: string,
		value: unknown,
		overwrite = true,
	): Promise<UpdateResult | Document | boolean> {
		const query = {
			token,
		};

		if (!overwrite) {
			const user = await this.getVisitorByToken(token, { projection: { livechatData: 1 } });
			if (user?.livechatData && typeof user.livechatData[key] !== 'undefined') {
				return true;
			}
		}

		const update: UpdateFilter<ILivechatVisitor> = {
			$set: {
				[`livechatData.${key}`]: value,
			},
		} as UpdateFilter<ILivechatVisitor>; // TODO: Remove this cast when TypeScript is updated
		// TypeScript is not smart enough to infer that `messages.${string}` matches keys of `ILivechatVisitor`;

		return this.updateOne(query, update);
	}

	updateLastAgentByToken(token: string, lastAgent: ILivechatVisitor['lastAgent']): Promise<Document | UpdateResult> {
		const query = {
			token,
		};

		const update = {
			$set: {
				lastAgent,
			},
		};

		return this.updateOne(query, update);
	}

	updateById(_id: string, update: UpdateFilter<ILivechatVisitor>): Promise<Document | UpdateResult> {
		return this.updateOne({ _id }, update);
	}

	async updateOneByIdOrToken(
		update: Partial<ILivechatVisitor>,
		options?: FindOneAndUpdateOptions,
	): Promise<ModifyResult<ILivechatVisitor>> {
		let query: Filter<ILivechatVisitor> = {};

		if (update._id) {
			query = { _id: update._id };
		} else if (update.token) {
			query = { token: update.token };
			update._id = new ObjectId().toHexString();
		}

		return this.findOneAndUpdate(query, { $set: update }, options);
	}

	saveGuestById(
		_id: string,
		data: { name?: string; username?: string; email?: string; phone?: string; livechatData: { [k: string]: any } },
	): Promise<UpdateResult | Document | boolean> {
		const setData: DeepWriteable<UpdateFilter<ILivechatVisitor>['$set']> = {};
		const unsetData: DeepWriteable<UpdateFilter<ILivechatVisitor>['$unset']> = {};

		if (data.name) {
			if (data.name?.trim()) {
				setData.name = data.name.trim();
			} else {
				unsetData.name = 1;
			}
		}

		if (data.email) {
			if (data.email?.trim()) {
				setData.visitorEmails = [{ address: data.email.trim() }];
			} else {
				unsetData.visitorEmails = 1;
			}
		}

		if (data.phone) {
			if (data.phone?.trim()) {
				setData.phone = [{ phoneNumber: data.phone.trim() }];
			} else {
				unsetData.phone = 1;
			}
		}

		if (data.livechatData) {
			Object.keys(data.livechatData).forEach((key) => {
				const value = data.livechatData[key]?.trim();
				if (value) {
					setData[`livechatData.${key}`] = value;
				} else {
					unsetData[`livechatData.${key}`] = 1;
				}
			});
		}

		const update: UpdateFilter<ILivechatVisitor> = {
			...(Object.keys(setData).length && { $set: setData as UpdateFilter<ILivechatVisitor>['$set'] }),
			...(Object.keys(unsetData).length && { $unset: unsetData as UpdateFilter<ILivechatVisitor>['$unset'] }),
		};

		if (!Object.keys(update).length) {
			return Promise.resolve(true);
		}

		return this.updateOne({ _id }, update);
	}

	removeDepartmentById(_id: string): Promise<UpdateResult> {
		return this.updateOne({ _id }, { $unset: { department: 1 } });
	}

	removeById(_id: string): Promise<DeleteResult> {
		return this.deleteOne({ _id });
	}

	saveGuestEmailPhoneById(_id: string, emails: string[], phones: string[]): Promise<UpdateResult | Document | void> {
		const saveEmail = ([] as string[])
			.concat(emails)
			.filter((email) => email?.trim())
			.map((email) => ({ address: email }));

		const savePhone = ([] as string[])
			.concat(phones)
			.filter((phone) => phone?.trim().replace(/[^\d]/g, ''))
			.map((phone) => ({ phoneNumber: phone }));

		const update: UpdateFilter<ILivechatVisitor> = {
			$addToSet: {
				...(saveEmail.length && { visitorEmails: { $each: saveEmail } }),
				...(savePhone.length && { phone: { $each: savePhone } }),
			},
		};

		if (!Object.keys(update.$addToSet as Record<string, any>).length) {
			return Promise.resolve();
		}

		return this.updateOne({ _id }, update);
	}

	removeContactManagerByUsername(manager: string): Promise<Document | UpdateResult> {
		return this.updateMany(
			{
				contactManager: {
					username: manager,
				},
			},
			{
				$unset: {
					contactManager: true,
				},
			},
		);
	}

	isVisitorActiveOnPeriod(visitorId: string, period: string): Promise<boolean> {
		const query = {
			_id: visitorId,
			activity: period,
		};

		return this.findOne(query, { projection: { _id: 1 } }).then(Boolean);
	}

	markVisitorActiveForPeriod(visitorId: string, period: string): Promise<UpdateResult> {
		const query = {
			_id: visitorId,
		};

		const update = {
			$push: {
				activity: {
					$each: [period],
					$slice: -12,
				},
			},
		};

		return this.updateOne(query, update);
	}

	disableById(_id: string): Promise<UpdateResult> {
		return this.updateOne(
			{ _id },
			{
				$set: { disabled: true },
				$unset: {
					department: 1,
					contactManager: 1,
					token: 1,
					visitorEmails: 1,
					phone: 1,
					name: 1,
					livechatData: 1,
					lastChat: 1,
					ip: 1,
					host: 1,
					userAgent: 1,
					username: 1,
					ts: 1,
					status: 1,
				},
			},
		);
	}

	countVisitorsOnPeriod(period: string): Promise<number> {
		return this.countDocuments({
			activity: period,
		});
	}

	setLastChatById(_id: string, lastChat: Required<ILivechatVisitor['lastChat']>): Promise<UpdateResult> {
		return this.updateOne(
			{ _id },
			{
				$set: {
					lastChat,
				},
			},
		);
	}

	setSourceById(_id: string, source: Required<ILivechatVisitor['source']>): Promise<UpdateResult> {
		return this.updateOne(
			{ _id },
			{
				$set: {
					source,
				},
			},
		);
	}
}

type DeepWriteable<T> = { -readonly [P in keyof T]: DeepWriteable<T[P]> };<|MERGE_RESOLUTION|>--- conflicted
+++ resolved
@@ -150,7 +150,6 @@
 		return this.findOne(query, options);
 	}
 
-<<<<<<< HEAD
 	getVisitorByTokenAndSource(
 		{ token, sourceFilter }: { token: string; sourceFilter?: Filter<ILivechatVisitor> },
 		options: FindOptions<ILivechatVisitor>,
@@ -163,10 +162,7 @@
 		return this.findOne(query, options);
 	}
 
-	getVisitorsBetweenDate({ start, end, department }: { start: Date; end: Date; department?: string }): FindCursor<ILivechatVisitor> {
-=======
 	countVisitorsBetweenDate({ start, end, department }: { start: Date; end: Date; department?: string }): Promise<number> {
->>>>>>> 0b396dcd
 		const query = {
 			disabled: { $ne: true },
 			_updatedAt: {
@@ -258,7 +254,7 @@
 							{
 								'phone.phoneNumber': emailOrPhone,
 							},
-						]
+					  ]
 					: []),
 				...(nameOrUsername
 					? [
@@ -268,7 +264,7 @@
 							{
 								username: nameOrUsername,
 							},
-						]
+					  ]
 					: []),
 				...allowedCustomFields.map((c: string) => ({ [`livechatData.${c}`]: nameOrUsername })),
 			],
