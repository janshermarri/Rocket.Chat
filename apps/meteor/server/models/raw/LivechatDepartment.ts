--- conflicted
+++ resolved
@@ -116,7 +116,6 @@
 		return this.updateMany(query, update);
 	}
 
-<<<<<<< HEAD
 	async createOrUpdateDepartment(_id: string, data: ILivechatDepartmentRecord): Promise<ILivechatDepartmentRecord> {
 		const current = await this.findOneById(_id);
 
@@ -135,13 +134,13 @@
 		}
 
 		return Object.assign(record, { _id });
-=======
+	}
+
 	unsetFallbackDepartmentByDepartmentId(departmentId: string): Promise<Document | UpdateResult> {
 		return this.updateMany({ fallbackDepartment: departmentId }, { $unset: { fallbackDepartment: 1 } });
 	}
 
 	removeDepartmentFromForwardListById(_departmentId: string): Promise<void> {
 		throw new Error('Method not implemented in Community Edition.');
->>>>>>> 1b6b47b8
 	}
 }