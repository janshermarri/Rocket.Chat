--- conflicted
+++ resolved
@@ -21,10 +21,6 @@
 	IState,
 	VoipEvents,
 	WorkflowTypes,
-	IDeviceInfo,
-	DeviceEventKeys,
-	ISelectedDevices,
-	IDevice,
 } from '@rocket.chat/core-typings';
 import { Emitter } from '@rocket.chat/emitter';
 import {
@@ -1021,34 +1017,12 @@
 		});
 	}
 
-<<<<<<< HEAD
 	async changeAudioInputDevice(constraints: MediaStreamConstraints): Promise<boolean> {
-=======
-	/* Input output device management */
-	async getAvailableDevices(): Promise<IDeviceInfo | undefined> {
-		return this.deviceManager.getMediaDevices();
-	}
-
-	onDeviceEvent(event: DeviceEventKeys, handler: () => void): void {
-		this.deviceManager.on(event, handler);
-	}
-
-	offDeviceEvent(event: DeviceEventKeys, handler: () => void): void {
-		this.deviceManager.off(event, handler);
-	}
-
-	async changeAudioInputDevice(selectedAudioDevices: IDevice): Promise<boolean> {
->>>>>>> dd870908
 		if (!this.session) {
 			console.warn('changeAudioInputDevice() : No session. Returning');
 			return false;
 		}
-<<<<<<< HEAD
 		const newStream = await LocalStream.requestNewStream(constraints, this.session);
-=======
-		this.deviceManager.changeAudioInputDevice(selectedAudioDevices);
-		const newStream = await LocalStream.requestNewStream(this.deviceManager.getConstraints('audio'), this.session);
->>>>>>> dd870908
 		if (!newStream) {
 			console.warn('changeAudioInputDevice() : Unable to get local stream. Returning');
 			return false;
@@ -1062,7 +1036,6 @@
 		return true;
 	}
 
-<<<<<<< HEAD
 	// Commenting this as Video Configuration is not part of the scope for now
 	// async changeVideoInputDevice(selectedVideoDevices: IDevice): Promise<boolean> {
 	// 	if (!this.session) {
@@ -1089,49 +1062,6 @@
 	// }
 
 	async makeCall(callee: string, constraints: MediaStreamConstraints, mediaRenderer?: IMediaStreamRenderer): Promise<void> {
-=======
-	changeAudioOutputDevice(selectedAudioDevices: IDevice): void {
-		this.deviceManager.changeAudioOutputDevice(selectedAudioDevices);
-		if (this.mediaStreamRendered) {
-			// SinkId is an experimental feature.
-			// So supressing error.
-			// @Dev take a look while code review.
-			// @ts-ignore
-			(this.mediaStreamRendered.remoteMediaElement as HTMLAudioElement).setSinkId(this.deviceManager.getAudioOutputDeviceId());
-			this.mediaStreamRendered.remoteMediaElement.setMediaKeys;
-		}
-	}
-
-	async changeVideoInputDevice(selectedVideoDevices: IDevice): Promise<boolean> {
-		if (!this.session) {
-			console.warn('changeVideoInputDevice() : No session. Returning');
-			return false;
-		}
-		if (!this.config.enableVideo || this.deviceManager.hasVideoInputDevice()) {
-			console.warn('changeVideoInputDevice() : Unable change video device. Returning');
-			return false;
-		}
-		this.deviceManager.changeVideoInputDevice(selectedVideoDevices);
-		const newStream = await LocalStream.requestNewStream(this.deviceManager.getConstraints('video'), this.session);
-		if (!newStream) {
-			console.warn('changeVideoInputDevice() : Unable to get local stream. Returning');
-			return false;
-		}
-		const { peerConnection } = this.session?.sessionDescriptionHandler as SessionDescriptionHandler;
-		if (!peerConnection) {
-			console.warn('changeVideoInputDevice() : No peer connection. Returning');
-			return false;
-		}
-		LocalStream.replaceTrack(peerConnection, newStream, 'video');
-		return true;
-	}
-
-	setSelectedDevices(selectedDevices: ISelectedDevices): void {
-		this.deviceManager.setSelectedDevices(selectedDevices);
-	}
-
-	async makeCall(callee: string, mediaRenderer?: IMediaStreamRenderer): Promise<void> {
->>>>>>> dd870908
 		if (mediaRenderer) {
 			this.mediaStreamRendered = mediaRenderer;
 		}
@@ -1148,11 +1078,6 @@
 		if (!target) {
 			throw new Error(`Failed to create valid URI ${callee}`);
 		}
-<<<<<<< HEAD
-
-=======
-		const constraints = this.deviceManager.getConstraints();
->>>>>>> dd870908
 		const inviterOptions = {
 			sessionDescriptionHandlerOptions: { constraints },
 		};
