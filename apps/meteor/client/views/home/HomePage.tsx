--- conflicted
+++ resolved
@@ -1,5 +1,4 @@
-import { useRouter, useSetting, useToastMessageDispatch } from '@rocket.chat/ui-contexts';
-import { Meteor } from 'meteor/meteor';
+import { useSetting } from '@rocket.chat/ui-contexts';
 import type { ReactElement } from 'react';
 import React, { useEffect } from 'react';
 
@@ -12,33 +11,6 @@
 		KonchatNotification.getDesktopPermission();
 	}, []);
 
-<<<<<<< HEAD
-	const router = useRouter();
-	const dispatchToastMessage = useToastMessageDispatch();
-
-	useEffect(() => {
-		const { saml_idp_credentialToken: token, ...search } = router.getSearchParameters();
-		if (!token) {
-			return;
-		}
-
-		Meteor.loginWithSamlToken(token, (error?: unknown) => {
-			if (error) {
-				dispatchToastMessage({ type: 'error', message: error });
-			}
-
-			router.navigate(
-				{
-					pathname: router.getLocationPathname(),
-					search,
-				},
-				{ replace: true },
-			);
-		});
-	}, [dispatchToastMessage, router]);
-
-=======
->>>>>>> d3c4ef1e
 	const customOnly = useSetting('Layout_Custom_Body_Only');
 
 	if (customOnly) {
