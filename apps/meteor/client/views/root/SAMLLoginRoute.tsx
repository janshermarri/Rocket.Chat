<<<<<<< HEAD
import type { LocationPathname } from '@rocket.chat/ui-contexts';
import { useAbsoluteUrl, useRouter, useToastMessageDispatch } from '@rocket.chat/ui-contexts';
=======
import { useRouter, useToastMessageDispatch, useUserId } from '@rocket.chat/ui-contexts';
>>>>>>> 19d9b0b8
import { Meteor } from 'meteor/meteor';
import { useEffect } from 'react';

const SAMLLoginRoute = () => {
	const rootUrl = useAbsoluteUrl()('');
	const router = useRouter();
	const dispatchToastMessage = useToastMessageDispatch();

	useEffect(() => {
		const { token } = router.getRouteParameters();
		const { redirectUrl } = router.getSearchParameters();

		Meteor.loginWithSamlToken(token, (error?: unknown) => {
			if (error) {
				dispatchToastMessage({ type: 'error', message: error });
			}
<<<<<<< HEAD

			const decodedRedirectUrl = decodeURIComponent(redirectUrl || '');
			if (decodedRedirectUrl?.startsWith(rootUrl)) {
				const redirect = new URL(decodedRedirectUrl);
				router.navigate(
					{
						pathname: redirect.pathname as LocationPathname,
						search: Object.fromEntries(redirect.searchParams.entries()),
					},
					{ replace: true },
				);
				window.location.href = decodeURIComponent(redirectUrl);
			} else {
				router.navigate(
					{
						pathname: '/home',
					},
					{ replace: true },
				);
			}
=======
>>>>>>> 19d9b0b8
		});
	}, [dispatchToastMessage, rootUrl, router]);

	const userId = useUserId();
	useEffect(() => {
		if (!userId) {
			return;
		}

		router.navigate(
			{
				pathname: '/home',
			},
			{ replace: true },
		);
	}, [userId, router]);

	return null;
};

export default SAMLLoginRoute;<|MERGE_RESOLUTION|>--- conflicted
+++ resolved
@@ -1,9 +1,5 @@
-<<<<<<< HEAD
 import type { LocationPathname } from '@rocket.chat/ui-contexts';
-import { useAbsoluteUrl, useRouter, useToastMessageDispatch } from '@rocket.chat/ui-contexts';
-=======
-import { useRouter, useToastMessageDispatch, useUserId } from '@rocket.chat/ui-contexts';
->>>>>>> 19d9b0b8
+import { useRouter, useToastMessageDispatch, useUserId, useAbsoluteUrl } from '@rocket.chat/ui-contexts';
 import { Meteor } from 'meteor/meteor';
 import { useEffect } from 'react';
 
@@ -20,7 +16,6 @@
 			if (error) {
 				dispatchToastMessage({ type: 'error', message: error });
 			}
-<<<<<<< HEAD
 
 			const decodedRedirectUrl = decodeURIComponent(redirectUrl || '');
 			if (decodedRedirectUrl?.startsWith(rootUrl)) {
@@ -41,8 +36,6 @@
 					{ replace: true },
 				);
 			}
-=======
->>>>>>> 19d9b0b8
 		});
 	}, [dispatchToastMessage, rootUrl, router]);
 
