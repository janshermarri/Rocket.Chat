<<<<<<< HEAD
import { Icon } from '@rocket.chat/fuselage';
import { useMemo, ComponentProps } from 'react';

export type Action = {
	label: string;
	icon: ComponentProps<typeof Icon>['name'];
	action: () => void;
	checkOption?: boolean;
	isChecked?: boolean;
};

export type MenuOption = {
	label: { label: string; icon: ComponentProps<typeof Icon>['name']; checkOption?: boolean; isChecked?: boolean };
	action: Function;
=======
import { useMemo, ReactNode } from 'react';

export type Action = {
	label: ReactNode;
	icon?: string;
	action: () => void;
};

type MenuOption = {
	label: { label: ReactNode; icon?: string };
	action: () => void;
>>>>>>> 9a41c4fa
};

// TODO fuselage
const mapOptions = ([key, { action, label, icon, checkOption, isChecked }]: [string, Action]): [string, MenuOption] => [
	key,
	{
		label: { label, icon, checkOption, isChecked },
		action,
	},
];

export const useActionSpread = (
	actions: {
		[key: string]: Action;
	},
	size = 2,
): { actions: [string, Action][]; menu: { [id: string]: MenuOption } | undefined } =>
	useMemo(() => {
		const entries = Object.entries(actions);

		const options = entries.slice(0, size);
		const menuOptions = entries.slice(size, entries.length).map(mapOptions);
		const menu = menuOptions.length ? Object.fromEntries(menuOptions) : undefined;

		return { actions: options, menu };
	}, [actions, size]);<|MERGE_RESOLUTION|>--- conflicted
+++ resolved
@@ -1,31 +1,17 @@
-<<<<<<< HEAD
 import { Icon } from '@rocket.chat/fuselage';
-import { useMemo, ComponentProps } from 'react';
+import { useMemo, ComponentProps, ReactNode } from 'react';
 
 export type Action = {
-	label: string;
-	icon: ComponentProps<typeof Icon>['name'];
+	label: ReactNode;
+	icon?: ComponentProps<typeof Icon>['name'];
 	action: () => void;
 	checkOption?: boolean;
 	isChecked?: boolean;
 };
 
 export type MenuOption = {
-	label: { label: string; icon: ComponentProps<typeof Icon>['name']; checkOption?: boolean; isChecked?: boolean };
-	action: Function;
-=======
-import { useMemo, ReactNode } from 'react';
-
-export type Action = {
-	label: ReactNode;
-	icon?: string;
+	label: { label: ReactNode; icon?: ComponentProps<typeof Icon>['name']; checkOption?: boolean; isChecked?: boolean };
 	action: () => void;
-};
-
-type MenuOption = {
-	label: { label: ReactNode; icon?: string };
-	action: () => void;
->>>>>>> 9a41c4fa
 };
 
 // TODO fuselage
