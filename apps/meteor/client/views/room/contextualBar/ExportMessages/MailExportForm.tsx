--- conflicted
+++ resolved
@@ -1,8 +1,4 @@
-<<<<<<< HEAD
-import { IRoom } from '@rocket.chat/core-typings';
-=======
-import type { IRoom, IUser } from '@rocket.chat/core-typings';
->>>>>>> 146b0964
+import type { IRoom } from '@rocket.chat/core-typings';
 import { css } from '@rocket.chat/css-in-js';
 import { Field, TextInput, ButtonGroup, Button, Box, Icon, Callout, FieldGroup } from '@rocket.chat/fuselage';
 import { useMutableCallback } from '@rocket.chat/fuselage-hooks';
