import { useMutableCallback } from '@rocket.chat/fuselage-hooks';
import {
	useSetModal,
	useToastMessageDispatch,
	useUserId,
	useSetting,
	usePermission,
	useRole,
	useEndpoint,
	useMethod,
	useTranslation,
	useRouter,
} from '@rocket.chat/ui-contexts';
import React, { useCallback, useState, useEffect } from 'react';

import { LivechatInquiry } from '../../../../../../../app/livechat/client/collections/LivechatInquiry';
import { LegacyRoomManager } from '../../../../../../../app/ui-utils/client';
import PlaceChatOnHoldModal from '../../../../../../../ee/app/livechat-enterprise/client/components/modals/PlaceChatOnHoldModal';
import { useHasLicenseModule } from '../../../../../../../ee/client/hooks/useHasLicenseModule';
import CloseChatModal from '../../../../../../components/Omnichannel/modals/CloseChatModal';
import CloseChatModalData from '../../../../../../components/Omnichannel/modals/CloseChatModalData';
import ForwardChatModal from '../../../../../../components/Omnichannel/modals/ForwardChatModal';
import ReturnChatQueueModal from '../../../../../../components/Omnichannel/modals/ReturnChatQueueModal';
import TranscriptModal from '../../../../../../components/Omnichannel/modals/TranscriptModal';
import { useOmnichannelRouteConfig } from '../../../../../../hooks/omnichannel/useOmnichannelRouteConfig';
import { quickActionHooks } from '../../../../../../ui';
import { useOmnichannelRoom } from '../../../../contexts/RoomContext';
import type { QuickActionsActionConfig } from '../../../../lib/quickActions';
import { QuickActionsEnum } from '../../../../lib/quickActions';
import { usePutChatOnHoldMutation } from './usePutChatOnHoldMutation';
import { useReturnChatToQueueMutation } from './useReturnChatToQueueMutation';

export const useQuickActions = (): {
	quickActions: QuickActionsActionConfig[];
	actionDefault: (actionId: string) => void;
} => {
	const room = useOmnichannelRoom();
	const setModal = useSetModal();
	const router = useRouter();

	const t = useTranslation();
	const dispatchToastMessage = useToastMessageDispatch();

	const [onHoldModalActive, setOnHoldModalActive] = useState(false);

	const visitorRoomId = room.v._id;
	const rid = room._id;
	const uid = useUserId();
	const roomLastMessage = room.lastMessage;

	const getVisitorInfo = useEndpoint('GET', '/v1/livechat/visitors.info');

	const getVisitorEmail = useMutableCallback(async () => {
		if (!visitorRoomId) {
			return;
		}

		const {
			visitor: { visitorEmails },
		} = await getVisitorInfo({ visitorId: visitorRoomId });

		if (visitorEmails?.length && visitorEmails[0].address) {
			return visitorEmails[0].address;
		}
	});

	useEffect(() => {
		if (onHoldModalActive && roomLastMessage?.token) {
			setModal(null);
		}
	}, [roomLastMessage, onHoldModalActive, setModal]);

	const closeModal = useCallback(() => setModal(null), [setModal]);

<<<<<<< HEAD
	const requestTranscript = useMethod('livechat:requestTranscript');
	const verifyUser = useEndpoint('POST', '/v1/livechat/visitor.verify');

	const handleVerifyUser = useCallback(async () => {
		try {
			await verifyUser({ rid });
		} catch (error) {
			dispatchToastMessage({ type: 'error', message: error });
		}
	}, [dispatchToastMessage, rid, verifyUser]);
=======
	const requestTranscript = useEndpoint('POST', '/v1/livechat/transcript/:rid', { rid });
>>>>>>> 69447e18

	const handleRequestTranscript = useCallback(
		async (email: string, subject: string) => {
			try {
				await requestTranscript({ email, subject });
				closeModal();
				dispatchToastMessage({
					type: 'success',
					message: t('Livechat_email_transcript_has_been_requested'),
				});
			} catch (error) {
				dispatchToastMessage({ type: 'error', message: error });
			}
		},
		[closeModal, dispatchToastMessage, requestTranscript, t],
	);

	const sendTranscriptPDF = useEndpoint('POST', '/v1/omnichannel/:rid/request-transcript', { rid });

	const handleSendTranscriptPDF = useCallback(async () => {
		try {
			await sendTranscriptPDF();
			dispatchToastMessage({
				type: 'success',
				message: t('Livechat_transcript_has_been_requested'),
			});
		} catch (error) {
			dispatchToastMessage({ type: 'error', message: error });
		}
	}, [dispatchToastMessage, sendTranscriptPDF, t]);

	const sendTranscript = useMethod('livechat:sendTranscript');

	const handleSendTranscript = useCallback(
		async (email: string, subject: string, token: string) => {
			try {
				await sendTranscript(token, rid, email, subject);
				closeModal();
			} catch (error) {
				dispatchToastMessage({ type: 'error', message: error });
			}
		},
		[closeModal, dispatchToastMessage, rid, sendTranscript],
	);

	const discardTranscript = useEndpoint('DELETE', '/v1/livechat/transcript/:rid', { rid });

	const handleDiscardTranscript = useCallback(async () => {
		try {
			await discardTranscript();
			dispatchToastMessage({
				type: 'success',
				message: t('Livechat_transcript_request_has_been_canceled'),
			});
			closeModal();
		} catch (error) {
			dispatchToastMessage({ type: 'error', message: error });
		}
	}, [closeModal, discardTranscript, dispatchToastMessage, t]);

	const forwardChat = useEndpoint('POST', '/v1/livechat/room.forward');

	const handleForwardChat = useCallback(
		async (departmentId?: string, userId?: string, comment?: string) => {
			if (departmentId && userId) {
				return;
			}
			const transferData: {
				roomId: string;
				clientAction: boolean;
				comment?: string;
				departmentId?: string;
				userId?: string;
			} = {
				roomId: rid,
				comment,
				clientAction: true,
			};

			if (departmentId) {
				transferData.departmentId = departmentId;
			}
			if (userId) {
				transferData.userId = userId;
			}

			try {
				await forwardChat(transferData);
				dispatchToastMessage({ type: 'success', message: t('Transferred') });
				router.navigate('/home');
				LegacyRoomManager.close(room.t + rid);
				closeModal();
			} catch (error) {
				dispatchToastMessage({ type: 'error', message: error });
			}
		},
		[closeModal, dispatchToastMessage, forwardChat, room.t, rid, router, t],
	);

	const closeChat = useEndpoint('POST', '/v1/livechat/room.closeByUser');

	const handleClose = useCallback(
		async (
			comment?: string,
			tags?: string[],
			preferences?: { omnichannelTranscriptPDF: boolean; omnichannelTranscriptEmail: boolean },
			requestData?: { email: string; subject: string },
		) => {
			try {
				await closeChat({
					rid,
					...(comment && { comment }),
					...(tags && { tags }),
					...(preferences?.omnichannelTranscriptPDF && { generateTranscriptPdf: true }),
					...(preferences?.omnichannelTranscriptEmail && requestData
						? {
								transcriptEmail: {
									sendToVisitor: preferences?.omnichannelTranscriptEmail,
									requestData,
								},
						  }
						: { transcriptEmail: { sendToVisitor: false } }),
				});
				LivechatInquiry.remove({ rid });
				closeModal();
				dispatchToastMessage({ type: 'success', message: t('Chat_closed_successfully') });
			} catch (error) {
				dispatchToastMessage({ type: 'error', message: error });
			}
		},
		[closeChat, closeModal, dispatchToastMessage, rid, t],
	);

	const returnChatToQueueMutation = useReturnChatToQueueMutation({
		onSuccess: () => {
			LegacyRoomManager.close(room.t + rid);
			router.navigate('/home');
		},
		onError: (error) => {
			dispatchToastMessage({ type: 'error', message: error });
		},
		onSettled: () => {
			closeModal();
		},
	});

	const putChatOnHoldMutation = usePutChatOnHoldMutation({
		onSuccess: () => {
			dispatchToastMessage({ type: 'success', message: t('Chat_On_Hold_Successfully') });
		},
		onError: (error) => {
			dispatchToastMessage({ type: 'error', message: error });
		},
		onSettled: () => {
			closeModal();
		},
	});

	const handleAction = useMutableCallback(async (id: string) => {
		switch (id) {
			case QuickActionsEnum.MoveQueue:
				setModal(
					<ReturnChatQueueModal
						onMoveChat={(): void => returnChatToQueueMutation.mutate(rid)}
						onCancel={(): void => {
							closeModal();
						}}
					/>,
				);
				break;
			case QuickActionsEnum.TranscriptPDF:
				handleSendTranscriptPDF();
				break;
			case QuickActionsEnum.TranscriptEmail:
				const visitorEmail = await getVisitorEmail();

				if (!visitorEmail) {
					dispatchToastMessage({ type: 'error', message: t('Customer_without_registered_email') });
					break;
				}

				setModal(
					<TranscriptModal
						room={room}
						email={visitorEmail}
						onRequest={handleRequestTranscript}
						onSend={handleSendTranscript}
						onDiscard={handleDiscardTranscript}
						onCancel={closeModal}
					/>,
				);
				break;
			case QuickActionsEnum.ChatForward:
				setModal(<ForwardChatModal room={room} onForward={handleForwardChat} onCancel={closeModal} />);
				break;
			case QuickActionsEnum.CloseChat:
				const email = await getVisitorEmail();
				setModal(
					room.departmentId ? (
						<CloseChatModalData visitorEmail={email} departmentId={room.departmentId} onConfirm={handleClose} onCancel={closeModal} />
					) : (
						<CloseChatModal visitorEmail={email} onConfirm={handleClose} onCancel={closeModal} />
					),
				);
				break;
			case QuickActionsEnum.OnHoldChat:
				setModal(
					<PlaceChatOnHoldModal
						onOnHoldChat={(): void => putChatOnHoldMutation.mutate(rid)}
						onCancel={(): void => {
							closeModal();
							setOnHoldModalActive(false);
						}}
					/>,
				);
				setOnHoldModalActive(true);
				break;
			case QuickActionsEnum.VerifyUser:
				handleVerifyUser();
				break;
			default:
				break;
		}
	});

	const omnichannelRouteConfig = useOmnichannelRouteConfig();

	const manualOnHoldAllowed = useSetting('Livechat_allow_manual_on_hold');

	const hasManagerRole = useRole('livechat-manager');

	const roomOpen = room?.open && (room.u?._id === uid || hasManagerRole) && room?.lastMessage?.t !== 'livechat-close';
	const isVisitorUnVerified = room?.verificationStatus === 'unVerified';
	const canMoveQueue = !!omnichannelRouteConfig?.returnQueue && room?.u !== undefined;
	const canForwardGuest = usePermission('transfer-livechat-guest');
	const canSendTranscriptEmail = usePermission('send-omnichannel-chat-transcript');
	const hasLicense = useHasLicenseModule('livechat-enterprise');
	const canSendTranscriptPDF = usePermission('request-pdf-transcript');
	const canCloseRoom = usePermission('close-livechat-room');
	const canCloseOthersRoom = usePermission('close-others-livechat-room');
	const canPlaceChatOnHold = Boolean(!room.onHold && room.u && !(room as any).lastMessage?.token && manualOnHoldAllowed);
	const canVerifyUser = usePermission('initiate-livechat-verification-process');

	const hasPermissionButtons = (id: string): boolean => {
		switch (id) {
			case QuickActionsEnum.MoveQueue:
				return !!roomOpen && canMoveQueue;
			case QuickActionsEnum.ChatForward:
				return !!roomOpen && canForwardGuest;
			case QuickActionsEnum.Transcript:
				return canSendTranscriptEmail || (hasLicense && canSendTranscriptPDF);
			case QuickActionsEnum.TranscriptEmail:
				return canSendTranscriptEmail;
			case QuickActionsEnum.TranscriptPDF:
				return hasLicense && canSendTranscriptPDF;
			case QuickActionsEnum.CloseChat:
				return !!roomOpen && (canCloseRoom || canCloseOthersRoom);
			case QuickActionsEnum.OnHoldChat:
				return !!roomOpen && canPlaceChatOnHold;
			case QuickActionsEnum.VerifyUser:
				return !!roomOpen && canVerifyUser && isVisitorUnVerified;
			default:
				break;
		}
		return false;
	};

	const quickActions = quickActionHooks
		.map((quickActionHook) => quickActionHook())
		.filter((quickAction): quickAction is QuickActionsActionConfig => !!quickAction)
		.filter((action) => {
			const { options, id } = action;
			if (options) {
				action.options = options.filter(({ id }) => hasPermissionButtons(id));
			}

			return hasPermissionButtons(id);
		})
		.sort((a, b) => (a.order ?? 0) - (b.order ?? 0));

	const actionDefault = useMutableCallback((actionId: string) => {
		handleAction(actionId);
	});

	return { quickActions, actionDefault };
};<|MERGE_RESOLUTION|>--- conflicted
+++ resolved
@@ -72,8 +72,7 @@
 
 	const closeModal = useCallback(() => setModal(null), [setModal]);
 
-<<<<<<< HEAD
-	const requestTranscript = useMethod('livechat:requestTranscript');
+	const requestTranscript = useEndpoint('POST', '/v1/livechat/transcript/:rid', { rid });
 	const verifyUser = useEndpoint('POST', '/v1/livechat/visitor.verify');
 
 	const handleVerifyUser = useCallback(async () => {
@@ -83,9 +82,6 @@
 			dispatchToastMessage({ type: 'error', message: error });
 		}
 	}, [dispatchToastMessage, rid, verifyUser]);
-=======
-	const requestTranscript = useEndpoint('POST', '/v1/livechat/transcript/:rid', { rid });
->>>>>>> 69447e18
 
 	const handleRequestTranscript = useCallback(
 		async (email: string, subject: string) => {
