--- conflicted
+++ resolved
@@ -9,12 +9,7 @@
 	StatesActions,
 	StatesAction,
 } from '@rocket.chat/fuselage';
-<<<<<<< HEAD
 import { useRouter } from '@rocket.chat/ui-contexts';
-import React from 'react';
-=======
-import type { ReactElement } from 'react';
->>>>>>> 5506c406
 import { useTranslation } from 'react-i18next';
 
 type NoInstalledAppMatchesEmptyStateprops = {
