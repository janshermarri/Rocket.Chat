--- conflicted
+++ resolved
@@ -1,12 +1,4 @@
 import { useDebouncedValue } from '@rocket.chat/fuselage-hooks';
-<<<<<<< HEAD
-import React from 'react';
-=======
-import { useRouteParameter, useRouter } from '@rocket.chat/ui-contexts';
-import type { ReactElement } from 'react';
-import { useEffect, useMemo, useState, useCallback } from 'react';
-import { useTranslation } from 'react-i18next';
->>>>>>> 5506c406
 
 import AppsPageConnectionError from './AppsPageConnectionError';
 import DefaultAppsPageContent from './DefaultAppsPageContent';
@@ -32,7 +24,7 @@
 
 	const paginationProps = usePaginationState();
 
-	const { isLoading, isError, data, error } = useFilteredAppsQuery({
+	const { isPending, isError, data, error } = useFilteredAppsQuery({
 		text,
 		purchaseType,
 		status,
@@ -42,7 +34,7 @@
 		count: paginationProps.itemsPerPage,
 	});
 
-	if (isLoading) {
+	if (isPending) {
 		return <SkeletonAppsPageContent />;
 	}
 
