--- conflicted
+++ resolved
@@ -1,10 +1,5 @@
 import { Box, States, StatesIcon, StatesTitle, StatesSubtitle, StatesActions, StatesAction } from '@rocket.chat/fuselage';
-<<<<<<< HEAD
 import { useQueryClient } from '@tanstack/react-query';
-import React from 'react';
-=======
-import type { ReactElement } from 'react';
->>>>>>> 5506c406
 import { useTranslation } from 'react-i18next';
 
 import { marketplaceQueryKeys } from '../queryKeys';
@@ -14,7 +9,7 @@
 	const queryClient = useQueryClient();
 
 	const handleReloadClick = () => {
-		queryClient.invalidateQueries(marketplaceQueryKeys.all);
+		queryClient.invalidateQueries({ queryKey: marketplaceQueryKeys.all });
 	};
 
 	return (
