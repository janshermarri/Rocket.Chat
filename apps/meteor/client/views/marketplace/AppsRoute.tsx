<<<<<<< HEAD
import { useRouteParameter, usePermission, useRouter } from '@rocket.chat/ui-contexts';
import React, { useEffect } from 'react';
=======
import { useRouteParameter, useRoute, usePermission } from '@rocket.chat/ui-contexts';
import type { ReactElement } from 'react';
import { useState, useEffect } from 'react';
>>>>>>> 5506c406

import AppDetailsPage from './AppDetailsPage';
import AppInstallPage from './AppInstallPage';
import AppsOrchestratorProvider from './AppsOrchestratorProvider';
import AppsPage from './AppsPage';
import BannerEnterpriseTrialEnded from './components/BannerEnterpriseTrialEnded';
import { useMarketplaceContext } from './hooks/useMarketplaceContext';
import NotAuthorizedPage from '../notAuthorized/NotAuthorizedPage';

const AppsRoute = () => {
	const router = useRouter();
	const context = useMarketplaceContext();
	const id = useRouteParameter('id');
	const page = useRouteParameter('page');

	const canManageApps = usePermission('manage-apps');
	const canAccessMarketplace = usePermission('access-marketplace');

	useEffect(() => {
		if (page) return;

		router.navigate({ name: 'marketplace', params: { ...router.getRouteParameters(), page: 'list' } }, { replace: true });
	}, [page, router]);

	if (
		(context === 'explore' || context === 'installed' || context === 'private' || context === 'premium') &&
		!canAccessMarketplace &&
		!canManageApps
	) {
		return <NotAuthorizedPage />;
	}

	if ((context === 'requested' || page === 'install') && !canManageApps) return <NotAuthorizedPage />;

	return (
		<AppsOrchestratorProvider>
			<BannerEnterpriseTrialEnded />
			{(page === 'list' && <AppsPage key={context} />) ||
				(id && page === 'info' && <AppDetailsPage id={id} />) ||
				(page === 'install' && <AppInstallPage />)}
		</AppsOrchestratorProvider>
	);
};

export default AppsRoute;<|MERGE_RESOLUTION|>--- conflicted
+++ resolved
@@ -1,11 +1,5 @@
-<<<<<<< HEAD
 import { useRouteParameter, usePermission, useRouter } from '@rocket.chat/ui-contexts';
-import React, { useEffect } from 'react';
-=======
-import { useRouteParameter, useRoute, usePermission } from '@rocket.chat/ui-contexts';
-import type { ReactElement } from 'react';
-import { useState, useEffect } from 'react';
->>>>>>> 5506c406
+import { useEffect } from 'react';
 
 import AppDetailsPage from './AppDetailsPage';
 import AppInstallPage from './AppInstallPage';
