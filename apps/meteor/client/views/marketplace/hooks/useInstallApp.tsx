--- conflicted
+++ resolved
@@ -1,12 +1,7 @@
 import type { App, AppPermission } from '@rocket.chat/core-typings';
 import { useRouter, useSetModal, useUpload } from '@rocket.chat/ui-contexts';
-<<<<<<< HEAD
 import { useMutation, useQueryClient } from '@tanstack/react-query';
-import React, { useCallback, useState } from 'react';
-=======
-import { useMutation } from '@tanstack/react-query';
 import { useCallback, useState } from 'react';
->>>>>>> 5506c406
 
 import { useAppsCountQuery } from './useAppsCountQuery';
 import { AppClientOrchestratorInstance } from '../../../apps/orchestrator';
@@ -32,15 +27,9 @@
 
 	const [isInstalling, setInstalling] = useState(false);
 
-<<<<<<< HEAD
 	const queryClient = useQueryClient();
 
 	const { mutate: sendFile } = useMutation({
-=======
-	const { mutate: sendFile } = useMutation({
-		mutationKey: ['apps/installPrivateApp'],
-
->>>>>>> 5506c406
 		mutationFn: ({ permissionsGranted, appFile, appId }: { permissionsGranted: AppPermission[]; appFile: File; appId?: string }) => {
 			const fileData = new FormData();
 			fileData.append('app', appFile, appFile.name);
@@ -52,10 +41,6 @@
 
 			return uploadAppEndpoint(fileData) as any;
 		},
-<<<<<<< HEAD
-=======
-
->>>>>>> 5506c406
 		onSuccess: (data: { app: App }) => {
 			router.navigate({
 				name: 'marketplace',
@@ -66,7 +51,6 @@
 				},
 			});
 		},
-<<<<<<< HEAD
 		onError: (e) => {
 			handleAPIError(e);
 		},
@@ -74,17 +58,6 @@
 			setInstalling(false);
 			setModal(null);
 			queryClient.refetchQueries({ queryKey: marketplaceQueryKeys.all, exact: false });
-=======
-
-		onError: (e) => {
-			handleAPIError(e);
-		},
-
-		onSettled: () => {
-			setInstalling(false);
-			setModal(null);
-			reloadAppsList();
->>>>>>> 5506c406
 		},
 	});
 
