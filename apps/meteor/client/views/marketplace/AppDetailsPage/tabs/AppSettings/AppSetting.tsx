import type { ISettingSelectValue } from '@rocket.chat/apps-engine/definition/settings';
import type { ISetting } from '@rocket.chat/apps-engine/definition/settings/ISetting';
<<<<<<< HEAD
import type { App, Serialized } from '@rocket.chat/core-typings';
import { useTranslation } from '@rocket.chat/ui-contexts';
import React, { useMemo, useCallback } from 'react';
import { Controller } from 'react-hook-form';
=======
import { useRouteParameter } from '@rocket.chat/ui-contexts';
import type { ReactElement } from 'react';
import { useMemo } from 'react';
import { Controller, useFormContext } from 'react-hook-form';
>>>>>>> 5506c406

import MarkdownText from '../../../../../components/MarkdownText';
import MemoizedSetting from '../../../../admin/settings/Setting/MemoizedSetting';
<<<<<<< HEAD
import { useAppSettingsFormContext } from '../../../hooks/useAppSettingsForm';

type AppTranslationFunction = {
	(key: string, ...replaces: unknown[]): string;
	has: (key: string | undefined) => boolean;
};

const useAppTranslation = (appId: string): AppTranslationFunction => {
	const t = useTranslation();

	const tApp = useCallback(
		(key: string, ...args: unknown[]) => {
			if (!key) {
				return '';
			}
			const appKey = Utilities.getI18nKeyForApp(key, appId);

			if (t.has(appKey)) {
				return t(appKey, ...args);
			}
			if (t.has(key)) {
				return t(key, ...args);
			}
			return key;
		},
		[t, appId],
	);

	return Object.assign(tApp, {
		has: useCallback(
			(key: string | undefined) => {
				if (!key) {
					return false;
				}

				return t.has(Utilities.getI18nKeyForApp(key, appId)) || t.has(key);
			},
			[t, appId],
		),
	});
};
=======
import { useAppTranslation } from '../../../hooks/useAppTranslation';
>>>>>>> 5506c406

type AppSettingProps = Serialized<ISetting> & { appId: App['id'] };

const AppSetting = ({ appId, id, type, i18nLabel, i18nDescription, values, value, packageValue, ...props }: AppSettingProps) => {
	const tApp = useAppTranslation(appId);

	const label = (i18nLabel && tApp(i18nLabel)) || id || tApp(id);
	const hint = useMemo(() => i18nDescription && <MarkdownText content={tApp(i18nDescription)} />, [i18nDescription, tApp]);

	const { control } = useAppSettingsFormContext();

	let translatedValues: ISettingSelectValue[];
	if (values?.length) {
		translatedValues = values.map((selectFieldEntry) => {
			const { key, i18nLabel } = selectFieldEntry;

			if (!i18nLabel) {
				return selectFieldEntry;
			}

			return {
				key,
				i18nLabel: tApp(i18nLabel),
			};
		});
	}

	return (
		<Controller
			defaultValue={value || packageValue}
			name={id}
			control={control}
			render={({ field: { onChange, value } }) => (
				<MemoizedSetting
					packageValue={packageValue}
					type={type}
					label={label}
					hint={hint}
					_id={id}
					{...(translatedValues && { values: translatedValues })}
					{...props}
					onChangeValue={onChange}
					value={value}
				/>
			)}
		/>
	);
};

export default AppSetting;<|MERGE_RESOLUTION|>--- conflicted
+++ resolved
@@ -1,64 +1,13 @@
 import type { ISettingSelectValue } from '@rocket.chat/apps-engine/definition/settings';
 import type { ISetting } from '@rocket.chat/apps-engine/definition/settings/ISetting';
-<<<<<<< HEAD
 import type { App, Serialized } from '@rocket.chat/core-typings';
-import { useTranslation } from '@rocket.chat/ui-contexts';
-import React, { useMemo, useCallback } from 'react';
+import { useMemo } from 'react';
 import { Controller } from 'react-hook-form';
-=======
-import { useRouteParameter } from '@rocket.chat/ui-contexts';
-import type { ReactElement } from 'react';
-import { useMemo } from 'react';
-import { Controller, useFormContext } from 'react-hook-form';
->>>>>>> 5506c406
 
 import MarkdownText from '../../../../../components/MarkdownText';
 import MemoizedSetting from '../../../../admin/settings/Setting/MemoizedSetting';
-<<<<<<< HEAD
 import { useAppSettingsFormContext } from '../../../hooks/useAppSettingsForm';
-
-type AppTranslationFunction = {
-	(key: string, ...replaces: unknown[]): string;
-	has: (key: string | undefined) => boolean;
-};
-
-const useAppTranslation = (appId: string): AppTranslationFunction => {
-	const t = useTranslation();
-
-	const tApp = useCallback(
-		(key: string, ...args: unknown[]) => {
-			if (!key) {
-				return '';
-			}
-			const appKey = Utilities.getI18nKeyForApp(key, appId);
-
-			if (t.has(appKey)) {
-				return t(appKey, ...args);
-			}
-			if (t.has(key)) {
-				return t(key, ...args);
-			}
-			return key;
-		},
-		[t, appId],
-	);
-
-	return Object.assign(tApp, {
-		has: useCallback(
-			(key: string | undefined) => {
-				if (!key) {
-					return false;
-				}
-
-				return t.has(Utilities.getI18nKeyForApp(key, appId)) || t.has(key);
-			},
-			[t, appId],
-		),
-	});
-};
-=======
 import { useAppTranslation } from '../../../hooks/useAppTranslation';
->>>>>>> 5506c406
 
 type AppSettingProps = Serialized<ISetting> & { appId: App['id'] };
 
