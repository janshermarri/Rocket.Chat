--- conflicted
+++ resolved
@@ -1,11 +1,10 @@
-<<<<<<< HEAD
 import type { App } from '@rocket.chat/core-typings';
-import { Box, FieldGroup } from '@rocket.chat/fuselage';
-import React from 'react';
+import { Box, FieldGroup, Accordion, AccordionItem } from '@rocket.chat/fuselage';
 import { useTranslation } from 'react-i18next';
 
 import AppSetting from './AppSetting';
 import { useAppSettingsQuery } from '../../../hooks/useAppSettingsQuery';
+import { useAppTranslation } from '../../../hooks/useAppTranslation';
 
 type AppSettingsProps = {
 	appId: App['id'];
@@ -13,9 +12,24 @@
 
 const AppSettings = ({ appId }: AppSettingsProps) => {
 	const { isSuccess, data } = useAppSettingsQuery(appId, {
-		select: (data) => Object.values(data),
+		select: (data) => {
+			const groups = Object.values(data).reduce(
+				(acc, setting) => {
+					const section = setting.section || 'general';
+					if (!acc[section]) {
+						acc[section] = [];
+					}
+					acc[section].push(setting);
+					return acc;
+				},
+				{} as Record<string, (typeof data)[keyof typeof data][]>,
+			);
+
+			return Object.entries(groups);
+		},
 	});
 	const { t } = useTranslation();
+	const tApp = useAppTranslation(appId || '');
 
 	return (
 		<Box display='flex' flexDirection='column' maxWidth='x640' w='full' marginInline='auto'>
@@ -23,55 +37,18 @@
 				{t('Settings')}
 			</Box>
 			{isSuccess && (
-				<FieldGroup>
-					{data.map((field) => (
-						<AppSetting key={field.id} appId={appId} {...field} />
+				<Accordion>
+					{data.map(([section, sectionSettings], index) => (
+						<AccordionItem key={section} title={tApp(section)} defaultExpanded={index === 0}>
+							<FieldGroup>
+								{sectionSettings.map((field) => (
+									<AppSetting key={field.id} appId={appId} {...field} />
+								))}
+							</FieldGroup>
+						</AccordionItem>
 					))}
-				</FieldGroup>
+				</Accordion>
 			)}
-=======
-import { Box, FieldGroup, Accordion, AccordionItem } from '@rocket.chat/fuselage';
-import { useRouteParameter } from '@rocket.chat/ui-contexts';
-import { useMemo } from 'react';
-
-import AppSetting from './AppSetting';
-import type { ISettings } from '../../../../../apps/@types/IOrchestrator';
-import { useAppTranslation } from '../../../hooks/useAppTranslation';
-
-const AppSettings = ({ settings }: { settings: ISettings }) => {
-	const appId = useRouteParameter('id');
-	const tApp = useAppTranslation(appId || '');
-
-	const groupedSettings = useMemo(() => {
-		const groups = Object.values(settings).reduce(
-			(acc, setting) => {
-				const section = setting.section || 'general';
-				if (!acc[section]) {
-					acc[section] = [];
-				}
-				acc[section].push(setting);
-				return acc;
-			},
-			{} as Record<string, (typeof settings)[keyof typeof settings][]>,
-		);
-
-		return Object.entries(groups);
-	}, [settings]);
-
-	return (
-		<Box display='flex' flexDirection='column' maxWidth='x640' w='full' marginInline='auto'>
-			<Accordion>
-				{groupedSettings.map(([section, sectionSettings], index) => (
-					<AccordionItem key={section} title={tApp(section)} defaultExpanded={index === 0}>
-						<FieldGroup>
-							{sectionSettings.map((field) => (
-								<AppSetting key={field.id} {...field} />
-							))}
-						</FieldGroup>
-					</AccordionItem>
-				))}
-			</Accordion>
->>>>>>> 5506c406
 		</Box>
 	);
 };
