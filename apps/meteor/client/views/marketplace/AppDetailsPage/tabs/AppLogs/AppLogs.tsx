--- conflicted
+++ resolved
@@ -1,10 +1,5 @@
 import type { App } from '@rocket.chat/core-typings';
 import { Accordion, Box } from '@rocket.chat/fuselage';
-<<<<<<< HEAD
-import React from 'react';
-=======
-import type { ReactElement } from 'react';
->>>>>>> 5506c406
 import { useTranslation } from 'react-i18next';
 
 import AppLogsItem from './AppLogsItem';
