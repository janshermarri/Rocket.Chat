--- conflicted
+++ resolved
@@ -1,26 +1,14 @@
 import type { App } from '@rocket.chat/core-typings';
 import { Box, Pagination, States, StatesSubtitle, StatesTitle } from '@rocket.chat/fuselage';
-<<<<<<< HEAD
 import { usePermission } from '@rocket.chat/ui-contexts';
-import React, { useEffect } from 'react';
-=======
-import { useEndpoint } from '@rocket.chat/ui-contexts';
-import { useMutation, useQueryClient } from '@tanstack/react-query';
-import type { ReactElement, SetStateAction } from 'react';
-import { useState, useEffect } from 'react';
->>>>>>> 5506c406
+import { useEffect } from 'react';
 import { useTranslation } from 'react-i18next';
 
 import AppRequestItem from './AppRequestItem';
 import AppRequestsLoading from './AppRequestsLoading';
-<<<<<<< HEAD
 import { useMarkAppRequestsAsSeenMutation } from './useMarkAppRequestsAsSeenMutation';
 import { useAppRequestsQuery } from '../../../hooks/useAppRequestsQuery';
 import { usePaginationState } from '../../../hooks/usePaginationState';
-=======
-import { useAppsReload } from '../../../../../contexts/hooks/useAppsReload';
-import { useAppRequests } from '../../../hooks/useAppRequests';
->>>>>>> 5506c406
 
 type AppRequestsProps = {
 	appId: App['id'];
@@ -36,19 +24,6 @@
 
 	const { mutate } = useMarkAppRequestsAsSeenMutation();
 
-<<<<<<< HEAD
-=======
-	const reloadApps = useAppsReload();
-	const markSeen = useEndpoint('POST', '/apps/app-request/markAsSeen');
-	const markAppRequestsAsSeen = useMutation({
-		mutationKey: ['mark-app-requests-as-seen'],
-		mutationFn: (unseenRequests: Array<string>) => markSeen({ unseenRequests }),
-		retry: false,
-	});
-
-	const queryClient = useQueryClient();
-
->>>>>>> 5506c406
 	useEffect(() => {
 		if (!canManageApps || !isSuccess) {
 			return;
