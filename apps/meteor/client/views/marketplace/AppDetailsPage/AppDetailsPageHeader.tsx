--- conflicted
+++ resolved
@@ -2,11 +2,6 @@
 import { Box, Skeleton, Tag } from '@rocket.chat/fuselage';
 import { AppAvatar } from '@rocket.chat/ui-avatar';
 import moment from 'moment';
-<<<<<<< HEAD
-import React from 'react';
-=======
-import type { ReactElement } from 'react';
->>>>>>> 5506c406
 import { useTranslation } from 'react-i18next';
 
 import AppMenu from '../AppMenu';
