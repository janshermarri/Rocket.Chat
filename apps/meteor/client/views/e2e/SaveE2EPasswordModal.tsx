import { Box, Button } from '@rocket.chat/fuselage';
import { useClipboard } from '@rocket.chat/fuselage-hooks';
import { useTranslation } from '@rocket.chat/ui-contexts';
import type { ReactElement } from 'react';
import React from 'react';

import GenericModal from '../../components/GenericModal';

type SaveE2EPasswordModalProps = {
<<<<<<< HEAD
	passwordRevealText: string;
=======
>>>>>>> d3c4ef1e
	randomPassword: string;
	onClose: () => void;
	onCancel: () => void;
	onConfirm: () => void;
};

<<<<<<< HEAD
const SaveE2EPasswordModal = ({
	passwordRevealText,
	randomPassword,
	onClose,
	onCancel,
	onConfirm,
}: SaveE2EPasswordModalProps): ReactElement => {
=======
const SaveE2EPasswordModal = ({ randomPassword, onClose, onCancel, onConfirm }: SaveE2EPasswordModalProps): ReactElement => {
>>>>>>> d3c4ef1e
	const t = useTranslation();
	const { copy, hasCopied } = useClipboard(randomPassword);

	return (
		<GenericModal
			onClose={onClose}
			onCancel={onCancel}
			onConfirm={onConfirm}
			cancelText={t('Do_It_Later')}
			confirmText={t('I_Saved_My_Password')}
			variant='warning'
			title={t('Save_your_encryption_password')}
		>
			<>
<<<<<<< HEAD
				<Box dangerouslySetInnerHTML={{ __html: passwordRevealText }} />
=======
				<Box dangerouslySetInnerHTML={{ __html: t('E2E_password_reveal_text', { randomPassword }) }} />
>>>>>>> d3c4ef1e
				<Button disabled={hasCopied} small mbs='x24' onClick={() => copy()}>
					{hasCopied ? t('Copied') : t('Copy_password')}
				</Button>
			</>
		</GenericModal>
	);
};

export default SaveE2EPasswordModal;<|MERGE_RESOLUTION|>--- conflicted
+++ resolved
@@ -7,27 +7,13 @@
 import GenericModal from '../../components/GenericModal';
 
 type SaveE2EPasswordModalProps = {
-<<<<<<< HEAD
-	passwordRevealText: string;
-=======
->>>>>>> d3c4ef1e
 	randomPassword: string;
 	onClose: () => void;
 	onCancel: () => void;
 	onConfirm: () => void;
 };
 
-<<<<<<< HEAD
-const SaveE2EPasswordModal = ({
-	passwordRevealText,
-	randomPassword,
-	onClose,
-	onCancel,
-	onConfirm,
-}: SaveE2EPasswordModalProps): ReactElement => {
-=======
 const SaveE2EPasswordModal = ({ randomPassword, onClose, onCancel, onConfirm }: SaveE2EPasswordModalProps): ReactElement => {
->>>>>>> d3c4ef1e
 	const t = useTranslation();
 	const { copy, hasCopied } = useClipboard(randomPassword);
 
@@ -42,11 +28,7 @@
 			title={t('Save_your_encryption_password')}
 		>
 			<>
-<<<<<<< HEAD
-				<Box dangerouslySetInnerHTML={{ __html: passwordRevealText }} />
-=======
 				<Box dangerouslySetInnerHTML={{ __html: t('E2E_password_reveal_text', { randomPassword }) }} />
->>>>>>> d3c4ef1e
 				<Button disabled={hasCopied} small mbs='x24' onClick={() => copy()}>
 					{hasCopied ? t('Copied') : t('Copy_password')}
 				</Button>
