import { CheckBox, Table, Tag, Pagination, TableHead, TableRow, TableCell, TableBody } from '@rocket.chat/fuselage';
import { useTranslation } from '@rocket.chat/ui-contexts';
import type { Dispatch, SetStateAction, ChangeEvent } from 'react';
import React, { useState, useCallback } from 'react';

import type { ChannelDescriptor } from './ChannelDescriptor';

export type PrepareChannelsProps = {
	channelsCount: number;
	channels: ChannelDescriptor[];
	setChannels: Dispatch<SetStateAction<ChannelDescriptor[]>>;
	indeterminate: boolean;
};

// TODO: review inner logic
<<<<<<< HEAD
const PrepareChannels: FC<PrepareChannelsProps> = ({ channels, channelsCount, setChannels, indeterminate }) => {
=======
const PrepareChannels = ({ channels, channelsCount, setChannels }: PrepareChannelsProps) => {
>>>>>>> 127866ce
	const t = useTranslation();
	const [current, setCurrent] = useState(0);
	const [itemsPerPage, setItemsPerPage] = useState<25 | 50 | 100>(25);
	const showingResultsLabel = useCallback(
		({ count, current, itemsPerPage }) => t('Showing_results_of', current + 1, Math.min(current + itemsPerPage, count), count),
		[t],
	);
	const itemsPerPageLabel = useCallback(() => t('Items_per_page:'), [t]);

	if (!channels.length) {
		return null;
	}

	return (
		<>
			<Table>
				<TableHead>
					<TableRow>
						<TableCell width='x36'>
							<CheckBox
								checked={channelsCount > 0}
								indeterminate={indeterminate}
								onChange={(): void => {
									setChannels((channels) => {
										const hasCheckedArchivedChannels = channels.some(({ is_archived, do_import }) => is_archived && do_import);
										const isChecking = channelsCount === 0;

										if (isChecking) {
											return channels.map((channel) => ({ ...channel, do_import: true }));
										}

										if (hasCheckedArchivedChannels) {
											return channels.map((channel) => (channel.is_archived ? { ...channel, do_import: false } : channel));
										}

										return channels.map((channel) => ({ ...channel, do_import: false }));
									});
								}}
							/>
						</TableCell>
						<TableCell is='th'>{t('Name')}</TableCell>
						<TableCell is='th' align='end'></TableCell>
					</TableRow>
				</TableHead>
				<TableBody>
					{channels.slice(current, current + itemsPerPage).map((channel) => (
						<TableRow key={channel.channel_id}>
							<TableCell width='x36'>
								<CheckBox
									checked={channel.do_import}
									onChange={(event: ChangeEvent<HTMLInputElement>): void => {
										const { checked } = event.currentTarget;
										setChannels((channels) =>
											channels.map((_channel) => (_channel === channel ? { ..._channel, do_import: checked } : _channel)),
										);
									}}
								/>
							</TableCell>
							<TableCell>{channel.name}</TableCell>
							<TableCell align='end'>{channel.is_archived && <Tag variant='danger'>{t('Importer_Archived')}</Tag>}</TableCell>
						</TableRow>
					))}
				</TableBody>
			</Table>
			<Pagination
				current={current}
				itemsPerPage={itemsPerPage}
				itemsPerPageLabel={itemsPerPageLabel}
				showingResultsLabel={showingResultsLabel}
				count={channels.length || 0}
				onSetItemsPerPage={setItemsPerPage}
				onSetCurrent={setCurrent}
			/>
		</>
	);
};

export default PrepareChannels;<|MERGE_RESOLUTION|>--- conflicted
+++ resolved
@@ -13,11 +13,7 @@
 };
 
 // TODO: review inner logic
-<<<<<<< HEAD
-const PrepareChannels: FC<PrepareChannelsProps> = ({ channels, channelsCount, setChannels, indeterminate }) => {
-=======
-const PrepareChannels = ({ channels, channelsCount, setChannels }: PrepareChannelsProps) => {
->>>>>>> 127866ce
+const PrepareChannels = ({ channels, channelsCount, setChannels, indeterminate }: PrepareChannelsProps) => {
 	const t = useTranslation();
 	const [current, setCurrent] = useState(0);
 	const [itemsPerPage, setItemsPerPage] = useState<25 | 50 | 100>(25);
