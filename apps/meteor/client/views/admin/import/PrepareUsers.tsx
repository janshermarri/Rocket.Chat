import { CheckBox, Table, Tag, Pagination, TableHead, TableRow, TableCell, TableBody } from '@rocket.chat/fuselage';
import { useTranslation } from '@rocket.chat/ui-contexts';
import type { Dispatch, SetStateAction, ChangeEvent } from 'react';
import React, { useState, useCallback } from 'react';

import type { UserDescriptor } from './UserDescriptor';

export type PrepareUsersProps = {
	usersCount: number;
	users: UserDescriptor[];
	setUsers: Dispatch<SetStateAction<UserDescriptor[]>>;
	indeterminate: boolean;
};

// TODO: review inner logic
<<<<<<< HEAD
const PrepareUsers: FC<PrepareUsersProps> = ({ usersCount, users, setUsers, indeterminate }) => {
=======
const PrepareUsers = ({ usersCount, users, setUsers }: PrepareUsersProps) => {
>>>>>>> 127866ce
	const t = useTranslation();
	const [current, setCurrent] = useState(0);
	const [itemsPerPage, setItemsPerPage] = useState<25 | 50 | 100>(25);
	const showingResultsLabel = useCallback(
		({ count, current, itemsPerPage }) => t('Showing_results_of', current + 1, Math.min(current + itemsPerPage, count), count),
		[t],
	);
	const itemsPerPageLabel = useCallback(() => t('Items_per_page:'), [t]);

	return (
		<>
			<Table>
				<TableHead>
					<TableRow>
						<TableCell width='x36'>
							<CheckBox
								checked={usersCount > 0}
								indeterminate={indeterminate}
								onChange={(): void => {
									setUsers((users) => {
										const hasCheckedDeletedUsers = users.some(({ is_deleted, do_import }) => is_deleted && do_import);
										const isChecking = usersCount === 0;

										if (isChecking) {
											return users.map((user) => ({ ...user, do_import: true }));
										}

										if (hasCheckedDeletedUsers) {
											return users.map((user) => (user.is_deleted ? { ...user, do_import: false } : user));
										}

										return users.map((user) => ({ ...user, do_import: false }));
									});
								}}
							/>
						</TableCell>
						<TableCell is='th'>{t('Username')}</TableCell>
						<TableCell is='th'>{t('Email')}</TableCell>
						<TableCell is='th'></TableCell>
					</TableRow>
				</TableHead>
				<TableBody>
					{users.slice(current, current + itemsPerPage).map((user) => (
						<TableRow key={user.user_id}>
							<TableCell width='x36'>
								<CheckBox
									checked={user.do_import}
									onChange={(event: ChangeEvent<HTMLInputElement>): void => {
										const { checked } = event.currentTarget;
										setUsers((users) => users.map((_user) => (_user === user ? { ..._user, do_import: checked } : _user)));
									}}
								/>
							</TableCell>
							<TableCell>{user.username}</TableCell>
							<TableCell>{user.email}</TableCell>
							<TableCell align='end'>{user.is_deleted && <Tag variant='danger'>{t('Deleted')}</Tag>}</TableCell>
						</TableRow>
					))}
				</TableBody>
			</Table>
			<Pagination
				current={current}
				itemsPerPage={itemsPerPage}
				count={users.length || 0}
				onSetItemsPerPage={setItemsPerPage}
				onSetCurrent={setCurrent}
				itemsPerPageLabel={itemsPerPageLabel}
				showingResultsLabel={showingResultsLabel}
			/>
		</>
	);
};

export default PrepareUsers;<|MERGE_RESOLUTION|>--- conflicted
+++ resolved
@@ -13,11 +13,7 @@
 };
 
 // TODO: review inner logic
-<<<<<<< HEAD
-const PrepareUsers: FC<PrepareUsersProps> = ({ usersCount, users, setUsers, indeterminate }) => {
-=======
-const PrepareUsers = ({ usersCount, users, setUsers }: PrepareUsersProps) => {
->>>>>>> 127866ce
+const PrepareUsers = ({ usersCount, users, setUsers, indeterminate }: PrepareUsersProps) => {
 	const t = useTranslation();
 	const [current, setCurrent] = useState(0);
 	const [itemsPerPage, setItemsPerPage] = useState<25 | 50 | 100>(25);
