<<<<<<< HEAD
import { useRouteParameter, useRoute, usePermission, useEndpoint } from '@rocket.chat/ui-contexts';
import React, { useState, useEffect, FC } from 'react';
=======
import { useRouteParameter, useRoute, usePermission, useMethod } from '@rocket.chat/ui-contexts';
import type { ReactElement } from 'react';
import React, { useState, useEffect } from 'react';
>>>>>>> 27bd0f13

import PageSkeleton from '../../../components/PageSkeleton';
import NotAuthorizedPage from '../../notAuthorized/NotAuthorizedPage';
import AppDetailsPage from './AppDetailsPage';
import AppInstallPage from './AppInstallPage';
import AppsPage from './AppsPage/AppsPage';
import AppsProvider from './AppsProvider';

const AppsRoute = (): ReactElement => {
	const [isLoading, setLoading] = useState(true);
<<<<<<< HEAD
	const canViewAppsAndMarketplace = usePermission('manage-apps');
	const isAppsEngineEnabled = useEndpoint('GET', '/apps/is-enabled');
=======
	const canManageApps = usePermission('manage-apps');
	const isAppsEngineEnabled = useMethod('apps/is-enabled');
>>>>>>> 27bd0f13
	const appsWhatIsItRoute = useRoute('admin-apps-disabled');
	const marketplaceRoute = useRoute('admin-marketplace');

	const context = useRouteParameter('context');
	const id = useRouteParameter('id');
	const page = useRouteParameter('page');

	const isMarketplace = !context;

	useEffect(() => {
		let mounted = true;

		if (!context) {
			marketplaceRoute.replace({ context: 'all', page: 'list' });
		}

		const initialize = async (): Promise<void> => {
			if (!canManageApps) {
				return;
			}

			if (!(await isAppsEngineEnabled())) {
				appsWhatIsItRoute.push();
				return;
			}

			if (!mounted) {
				return;
			}

			setLoading(false);
		};

		initialize();

		return (): void => {
			mounted = false;
		};
	}, [canManageApps, isAppsEngineEnabled, appsWhatIsItRoute, marketplaceRoute, context]);

	if (!canManageApps) {
		return <NotAuthorizedPage />;
	}

	if (isLoading) {
		return <PageSkeleton />;
	}

	return (
		<AppsProvider>
			{(page === 'list' && <AppsPage isMarketplace={isMarketplace} />) ||
				(id && page === 'info' && <AppDetailsPage id={id} />) ||
				(page === 'install' && <AppInstallPage />)}
		</AppsProvider>
	);
};

export default AppsRoute;<|MERGE_RESOLUTION|>--- conflicted
+++ resolved
@@ -1,11 +1,6 @@
-<<<<<<< HEAD
 import { useRouteParameter, useRoute, usePermission, useEndpoint } from '@rocket.chat/ui-contexts';
-import React, { useState, useEffect, FC } from 'react';
-=======
-import { useRouteParameter, useRoute, usePermission, useMethod } from '@rocket.chat/ui-contexts';
 import type { ReactElement } from 'react';
 import React, { useState, useEffect } from 'react';
->>>>>>> 27bd0f13
 
 import PageSkeleton from '../../../components/PageSkeleton';
 import NotAuthorizedPage from '../../notAuthorized/NotAuthorizedPage';
@@ -16,13 +11,8 @@
 
 const AppsRoute = (): ReactElement => {
 	const [isLoading, setLoading] = useState(true);
-<<<<<<< HEAD
-	const canViewAppsAndMarketplace = usePermission('manage-apps');
+	const canManageApps = usePermission('manage-apps');
 	const isAppsEngineEnabled = useEndpoint('GET', '/apps/is-enabled');
-=======
-	const canManageApps = usePermission('manage-apps');
-	const isAppsEngineEnabled = useMethod('apps/is-enabled');
->>>>>>> 27bd0f13
 	const appsWhatIsItRoute = useRoute('admin-apps-disabled');
 	const marketplaceRoute = useRoute('admin-marketplace');
 
