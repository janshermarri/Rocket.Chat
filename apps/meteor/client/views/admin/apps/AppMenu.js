import { Box, Icon, Menu, Throbber } from '@rocket.chat/fuselage';
import {
	useSetModal,
	useMethod,
	useEndpoint,
	useTranslation,
	useRoute,
	useRouteParameter,
	useToastMessageDispatch,
	useCurrentRoute,
} from '@rocket.chat/ui-contexts';
import React, { useMemo, useCallback, useState } from 'react';
import semver from 'semver';

import { Apps } from '../../../../app/apps/client/orchestrator';
import WarningModal from '../../../components/WarningModal';
import AppPermissionsReviewModal from './AppPermissionsReviewModal';
import CloudLoginModal from './CloudLoginModal';
import IframeModal from './IframeModal';
<<<<<<< HEAD
import appButtonProps from './helpers/appButtonProps';
import handleAPIError from './helpers/handleAPIError';
import handleInstallError from './helpers/handleInstallError';
import warnStatusChange from './helpers/warnStatusChange.ts';
import appEnabledStatuses from './utils/appEnabledStatuses';

const installApp = async ({ id, name, version, permissionsGranted }) => {
	try {
		const { status } = await Apps.installApp(id, version, permissionsGranted);
		warnStatusChange(name, status);
	} catch (error) {
		handleAPIError(error);
	}
};

const actions = {
	purchase: installApp,
	install: installApp,
	update: async ({ id, name, marketplaceVersion, permissionsGranted }) => {
		try {
			const { status } = await Apps.updateApp(id, marketplaceVersion, permissionsGranted);
			warnStatusChange(name, status);
		} catch (error) {
			handleAPIError(error);
		}
	},
};
=======
import { appEnabledStatuses, handleAPIError, appButtonProps, handleInstallError, warnEnableDisableApp } from './helpers';
import { marketplaceActions } from './helpers/marketplaceActions';
>>>>>>> f97c6fb9

function AppMenu({ app, isAppDetailsPage, ...props }) {
	const t = useTranslation();
	const dispatchToastMessage = useToastMessageDispatch();
	const setModal = useSetModal();
	const checkUserLoggedIn = useMethod('cloud:checkUserLoggedIn');

	const [currentRouteName, currentRouteParams] = useCurrentRoute();
	if (!currentRouteName) {
		throw new Error('No current route name');
	}
	const router = useRoute(currentRouteName);

	const context = useRouteParameter('context');
	const currentTab = useRouteParameter('tab');

	const setAppStatus = useEndpoint('POST', `/apps/${app.id}/status`);
	const buildExternalUrl = useEndpoint('GET', '/apps');
	const syncApp = useEndpoint('POST', `/apps/${app.id}/sync`);
	const uninstallApp = useEndpoint('DELETE', `/apps/${app.id}`);

	const [loading, setLoading] = useState(false);

	const canAppBeSubscribed = app.purchaseType === 'subscription';
	const isSubscribed = app.subscriptionInfo && ['active', 'trialing'].includes(app.subscriptionInfo.status);
	const isAppEnabled = appEnabledStatuses.includes(app.status);
	const [isAppPurchased, setPurchased] = useState(app?.isPurchased);

	const button = appButtonProps(app || {});
	const action = button?.action || '';

	const cancelAction = useCallback(() => {
		setModal(null);
		setLoading(false);
	}, [setModal]);

	const confirmAction = useCallback(
		(permissionsGranted) => {
			setModal(null);

			marketplaceActions[action]({ ...app, permissionsGranted }).then(() => {
				setLoading(false);
			});
		},
		[setModal, action, app, setLoading],
	);

	const showAppPermissionsReviewModal = useCallback(() => {
		if (!isAppPurchased) {
			setPurchased(true);
		}

		if (!Array.isArray(app.permissions)) {
			handleInstallError(new Error('The "permissions" property from the app manifest is invalid'));
		}

		return setModal(<AppPermissionsReviewModal appPermissions={app.permissions} onCancel={cancelAction} onConfirm={confirmAction} />);
	}, [app.permissions, cancelAction, confirmAction, isAppPurchased, setModal, setPurchased]);

	const closeModal = useCallback(() => {
		setModal(null);
	}, [setModal]);

	const handleSubscription = useCallback(async () => {
		if (!(await checkUserLoggedIn())) {
			setModal(<CloudLoginModal />);
			return;
		}

		let data;
		try {
			data = await buildExternalUrl({
				buildExternalUrl: 'true',
				appId: app.id,
				purchaseType: app.purchaseType,
				details: true,
			});
		} catch (error) {
			handleAPIError(error);
			return;
		}

		const confirm = async () => {
			try {
				await syncApp();
			} catch (error) {
				handleAPIError(error);
			}
		};

		setModal(<IframeModal url={data.url} confirm={confirm} cancel={closeModal} />);
	}, [checkUserLoggedIn, setModal, closeModal, buildExternalUrl, app.id, app.purchaseType, syncApp]);

	const handleAcquireApp = useCallback(async () => {
		setLoading(true);

		const isLoggedIn = await checkUserLoggedIn();

		if (!isLoggedIn) {
			setLoading(false);
			setModal(<CloudLoginModal />);
			return;
		}

		if (action === 'purchase' && !isAppPurchased) {
			try {
				const data = await Apps.buildExternalUrl(app.id, app.purchaseType, false);
				setModal(<IframeModal url={data.url} cancel={cancelAction} confirm={showAppPermissionsReviewModal} />);
			} catch (error) {
				handleAPIError(error);
			}
			return;
		}

		showAppPermissionsReviewModal();
	}, [action, app.id, app.purchaseType, cancelAction, checkUserLoggedIn, isAppPurchased, setModal, showAppPermissionsReviewModal]);

	const handleViewLogs = useCallback(() => {
		router.push({ context, page: 'info', id: app.id, version: app.version, tab: 'logs' });
	}, [app.id, app.version, context, router]);

	const handleDisable = useCallback(() => {
		const confirm = async () => {
			closeModal();
			try {
				const { status } = await setAppStatus({ status: 'manually_disabled' });
				warnEnableDisableApp(app.name, status, 'disable');
			} catch (error) {
				handleAPIError(error);
			}
		};
		setModal(
			<WarningModal close={closeModal} confirm={confirm} text={t('Apps_Marketplace_Deactivate_App_Prompt')} confirmText={t('Yes')} />,
		);
	}, [app.name, closeModal, setAppStatus, setModal, t]);

	const handleEnable = useCallback(async () => {
		try {
			const { status } = await setAppStatus({ status: 'manually_enabled' });
			warnEnableDisableApp(app.name, status, 'enable');
		} catch (error) {
			handleAPIError(error);
		}
	}, [app.name, setAppStatus]);

	const handleUninstall = useCallback(() => {
		const uninstall = async () => {
			closeModal();
			try {
				const { success } = await uninstallApp();
				if (success) {
					dispatchToastMessage({ type: 'success', message: `${app.name} uninstalled` });
					if (context === 'details' && currentTab !== 'details') {
						router.replace({ ...currentRouteParams, tab: 'details' });
					}
				}
			} catch (error) {
				handleAPIError(error);
			}
		};

		if (isSubscribed) {
			const confirm = async () => {
				await handleSubscription();
			};

			setModal(
				<WarningModal
					close={closeModal}
					cancel={uninstall}
					confirm={confirm}
					text={t('Apps_Marketplace_Uninstall_Subscribed_App_Prompt')}
					confirmText={t('Apps_Marketplace_Modify_App_Subscription')}
					cancelText={t('Apps_Marketplace_Uninstall_Subscribed_App_Anyway')}
				/>,
			);
		}

		setModal(
			<WarningModal close={closeModal} confirm={uninstall} text={t('Apps_Marketplace_Uninstall_App_Prompt')} confirmText={t('Yes')} />,
		);
	}, [
		app?.name,
		closeModal,
		context,
		currentTab,
		dispatchToastMessage,
		handleSubscription,
		isSubscribed,
		currentRouteParams,
		router,
		setModal,
		t,
		uninstallApp,
	]);

	const handleUpdate = useCallback(async () => {
		setLoading(true);

		const isLoggedIn = await checkUserLoggedIn();

		if (!isLoggedIn) {
			setLoading(false);
			setModal(<CloudLoginModal />);
			return;
		}

		showAppPermissionsReviewModal();
	}, [checkUserLoggedIn, setModal, showAppPermissionsReviewModal]);

	const canUpdate = app.installed && app.version && app.marketplaceVersion && semver.lt(app.version, app.marketplaceVersion);

	const menuOptions = useMemo(() => {
		const bothAppStatusOptions = {
			...(canAppBeSubscribed &&
				isSubscribed && {
					subscribe: {
						label: (
							<Box>
								<Icon name='card' size='x16' marginInlineEnd='x4' />
								{t('Subscription')}
							</Box>
						),
						action: handleSubscription,
					},
				}),
		};

		const nonInstalledAppOptions = {
			...(!app.installed && {
				acquire: {
					label: <Box>{t(button.label.replace(' ', '_'))}</Box>,
					action: handleAcquireApp,
				},
			}),
		};

		const installedAppOptions = {
			...(context !== 'details' &&
				app.installed && {
					viewLogs: {
						label: (
							<Box>
								<Icon name='list-alt' size='x16' marginInlineEnd='x4' />
								{t('View_Logs')}
							</Box>
						),
						action: handleViewLogs,
					},
				}),
			...(canUpdate &&
				!isAppDetailsPage && {
					update: {
						label: (
							<Box>
								<Icon name='refresh' size='x16' marginInlineEnd='x4' />
								{t('Update')}
							</Box>
						),
						action: handleUpdate,
					},
				}),
			...(app.installed &&
				isAppEnabled && {
					disable: {
						label: (
							<Box color='warning'>
								<Icon name='ban' size='x16' marginInlineEnd='x4' />
								{t('Disable')}
							</Box>
						),
						action: handleDisable,
					},
				}),
			...(app.installed &&
				!isAppEnabled && {
					enable: {
						label: (
							<Box>
								<Icon name='check' size='x16' marginInlineEnd='x4' />
								{t('Enable')}
							</Box>
						),
						action: handleEnable,
					},
				}),
			...(app.installed && {
				divider: {
					type: 'divider',
				},
			}),
			...(app.installed && {
				uninstall: {
					label: (
						<Box color='danger'>
							<Icon name='trash' size='x16' marginInlineEnd='x4' />
							{t('Uninstall')}
						</Box>
					),
					action: handleUninstall,
				},
			}),
		};

		return {
			...bothAppStatusOptions,
			...nonInstalledAppOptions,
			...installedAppOptions,
		};
	}, [
		canAppBeSubscribed,
		isSubscribed,
		t,
		handleSubscription,
		app?.installed,
		button?.label,
		handleAcquireApp,
		context,
		handleViewLogs,
		canUpdate,
		isAppDetailsPage,
		handleUpdate,
		isAppEnabled,
		handleDisable,
		handleEnable,
		handleUninstall,
	]);

	return loading ? <Throbber disabled /> : <Menu options={menuOptions} placement='bottom-start' {...props} />;
}

export default AppMenu;<|MERGE_RESOLUTION|>--- conflicted
+++ resolved
@@ -17,38 +17,12 @@
 import AppPermissionsReviewModal from './AppPermissionsReviewModal';
 import CloudLoginModal from './CloudLoginModal';
 import IframeModal from './IframeModal';
-<<<<<<< HEAD
 import appButtonProps from './helpers/appButtonProps';
 import handleAPIError from './helpers/handleAPIError';
 import handleInstallError from './helpers/handleInstallError';
-import warnStatusChange from './helpers/warnStatusChange.ts';
+import marketplaceActions from './helpers/marketplaceActions';
+import warnEnableDisableApp from './helpers/warnEnableDisableApp';
 import appEnabledStatuses from './utils/appEnabledStatuses';
-
-const installApp = async ({ id, name, version, permissionsGranted }) => {
-	try {
-		const { status } = await Apps.installApp(id, version, permissionsGranted);
-		warnStatusChange(name, status);
-	} catch (error) {
-		handleAPIError(error);
-	}
-};
-
-const actions = {
-	purchase: installApp,
-	install: installApp,
-	update: async ({ id, name, marketplaceVersion, permissionsGranted }) => {
-		try {
-			const { status } = await Apps.updateApp(id, marketplaceVersion, permissionsGranted);
-			warnStatusChange(name, status);
-		} catch (error) {
-			handleAPIError(error);
-		}
-	},
-};
-=======
-import { appEnabledStatuses, handleAPIError, appButtonProps, handleInstallError, warnEnableDisableApp } from './helpers';
-import { marketplaceActions } from './helpers/marketplaceActions';
->>>>>>> f97c6fb9
 
 function AppMenu({ app, isAppDetailsPage, ...props }) {
 	const t = useTranslation();
