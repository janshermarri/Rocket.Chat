import type { LicenseInfo } from '@rocket.chat/core-typings';
import { Callout, ContextualbarIcon, Icon, Skeleton, Tabs, TabsItem } from '@rocket.chat/fuselage';
import { useDebouncedValue } from '@rocket.chat/fuselage-hooks';
import type { OptionProp } from '@rocket.chat/ui-client';
import { ExternalLink } from '@rocket.chat/ui-client';
import { useRouteParameter, useTranslation, useRouter, useEndpoint } from '@rocket.chat/ui-contexts';
import { useQuery } from '@tanstack/react-query';
import type { ReactElement } from 'react';
import { useEffect, useMemo, useRef, useState } from 'react';
import { Trans } from 'react-i18next';

import AdminInviteUsers from './AdminInviteUsers';
import AdminUserCreated from './AdminUserCreated';
import AdminUserForm from './AdminUserForm';
import AdminUserFormWithData from './AdminUserFormWithData';
import AdminUserInfoWithData from './AdminUserInfoWithData';
import AdminUserUpgrade from './AdminUserUpgrade';
import UsersPageHeaderContent from './UsersPageHeaderContent';
import UsersTable from './UsersTable';
import useFilteredUsers from './hooks/useFilteredUsers';
import usePendingUsersCount from './hooks/usePendingUsersCount';
import { useSeatsCap } from './useSeatsCap';
import {
	Contextualbar,
	ContextualbarHeader,
	ContextualbarTitle,
	ContextualbarClose,
	ContextualbarDialog,
} from '../../../components/Contextualbar';
import { usePagination } from '../../../components/GenericTable/hooks/usePagination';
import { useSort } from '../../../components/GenericTable/hooks/useSort';
import { Page, PageHeader, PageContent } from '../../../components/Page';
import { useLicenseLimitsByBehavior } from '../../../hooks/useLicenseLimitsByBehavior';
import { useShouldPreventAction } from '../../../hooks/useShouldPreventAction';
import { useCheckoutUrl } from '../subscription/hooks/useCheckoutUrl';

export type UsersFilters = {
	text: string;
	roles: OptionProp[];
};

export type AdminUsersTab = 'all' | 'active' | 'deactivated' | 'pending';

export type UsersTableSortingOption = 'name' | 'username' | 'emails.address' | 'status' | 'active' | 'freeSwitchExtension';

const AdminUsersPage = (): ReactElement => {
	const t = useTranslation();

	const seatsCap = useSeatsCap();

	const isSeatsCapExceeded = useShouldPreventAction('activeUsers');
	const { prevent_action: preventAction } = useLicenseLimitsByBehavior() ?? {};
	const manageSubscriptionUrl = useCheckoutUrl();

	const router = useRouter();
	const context = useRouteParameter('context');
	const id = useRouteParameter('id');

	const isCreateUserDisabled = useShouldPreventAction('activeUsers');

	const getRoles = useEndpoint('GET', '/v1/roles.list');
<<<<<<< HEAD
	const { data, error } = useQuery(['roles'], async () => getRoles(), {
		select: (data) => ({ ...data, roles: data.roles.filter((r) => r.scope === 'Users') }),
=======
	const { data, error } = useQuery({
		queryKey: ['roles'],
		queryFn: async () => getRoles(),
>>>>>>> d3fb166e
	});

	const paginationData = usePagination();
	const sortData = useSort<UsersTableSortingOption>('name');

	const [tab, setTab] = useState<AdminUsersTab>('all');
	const [userFilters, setUserFilters] = useState<UsersFilters>({ text: '', roles: [] });

	const searchTerm = useDebouncedValue(userFilters.text, 500);
	const prevSearchTerm = useRef('');

	const filteredUsersQueryResult = useFilteredUsers({
		searchTerm,
		prevSearchTerm,
		sortData,
		paginationData,
		tab,
		selectedRoles: useMemo(() => userFilters.roles.map((role) => role.id), [userFilters.roles]),
	});

	const pendingUsersCount = usePendingUsersCount(filteredUsersQueryResult.data?.users);

	const handleReload = (): void => {
		seatsCap?.reload();
		filteredUsersQueryResult?.refetch();
	};

	const handleTabChange = (tab: AdminUsersTab) => {
		setTab(tab);

		paginationData.setCurrent(0);
		sortData.setSort(tab === 'pending' ? 'active' : 'name', 'asc');
	};

	useEffect(() => {
		prevSearchTerm.current = searchTerm;
	}, [searchTerm]);

	const isRoutePrevented = useMemo(
		() => context && ['new', 'invite'].includes(context) && isCreateUserDisabled,
		[context, isCreateUserDisabled],
	);

	const toTranslationKey = (key: keyof LicenseInfo['limits']) => t(`subscription.callout.${key}`);

	return (
		<Page flexDirection='row'>
			<Page>
				<PageHeader title={t('Users')}>
					<UsersPageHeaderContent isSeatsCapExceeded={isSeatsCapExceeded} seatsCap={seatsCap} />
				</PageHeader>
				{preventAction?.includes('activeUsers') && (
					<Callout type='danger' title={t('subscription.callout.servicesDisruptionsOccurring')} mbe={19} mi={24}>
						<Trans i18nKey='subscription.callout.description.limitsExceeded' count={preventAction.length}>
							Your workspace exceeded the <>{{ val: preventAction.map(toTranslationKey) }}</> license limit.
							<ExternalLink
								to={manageSubscriptionUrl({
									target: 'callout',
									action: 'prevent_action',
									limits: preventAction.join(','),
								})}
							>
								Manage your subscription
							</ExternalLink>
							to increase limits.
						</Trans>
					</Callout>
				)}
				<Tabs>
					<TabsItem selected={!tab || tab === 'all'} onClick={() => handleTabChange('all')}>
						{t('All')}
					</TabsItem>
					<TabsItem selected={tab === 'pending'} onClick={() => handleTabChange('pending')} display='flex' flexDirection='row'>
						{`${t('Pending')} `}
						{pendingUsersCount.isLoading && <Skeleton variant='circle' height='x16' width='x16' mis={8} />}
						{pendingUsersCount.isSuccess && `(${pendingUsersCount.data})`}
					</TabsItem>
					<TabsItem selected={tab === 'active'} onClick={() => handleTabChange('active')}>
						{t('Active')}
					</TabsItem>
					<TabsItem selected={tab === 'deactivated'} onClick={() => handleTabChange('deactivated')}>
						{t('Deactivated')}
					</TabsItem>
				</Tabs>
				<PageContent>
					<UsersTable
						filteredUsersQueryResult={filteredUsersQueryResult}
						setUserFilters={setUserFilters}
						paginationData={paginationData}
						sortData={sortData}
						tab={tab}
						isSeatsCapExceeded={isSeatsCapExceeded}
						roleData={data}
						onReload={handleReload}
					/>
				</PageContent>
			</Page>
			{context && (
				<ContextualbarDialog>
					<Contextualbar>
						<ContextualbarHeader>
							{context === 'upgrade' && <ContextualbarIcon name='user-plus' />}
							<ContextualbarTitle>
								{context === 'info' && t('User_Info')}
								{context === 'edit' && t('Edit_User')}
								{(context === 'new' || context === 'created') && (
									<>
										<Icon name='user-plus' size={20} /> {t('New_user')}
									</>
								)}
								{context === 'invite' && t('Invite_Users')}
							</ContextualbarTitle>
							<ContextualbarClose onClick={() => router.navigate('/admin/users')} />
						</ContextualbarHeader>
						{context === 'info' && id && <AdminUserInfoWithData uid={id} onReload={handleReload} tab={tab} />}
						{context === 'edit' && id && (
							<AdminUserFormWithData uid={id} onReload={handleReload} context={context} roleData={data} roleError={error} />
						)}
						{!isRoutePrevented && context === 'new' && (
							<AdminUserForm onReload={handleReload} context={context} roleData={data} roleError={error} />
						)}
						{!isRoutePrevented && context === 'created' && id && <AdminUserCreated uid={id} />}
						{!isRoutePrevented && context === 'invite' && <AdminInviteUsers />}
						{isRoutePrevented && <AdminUserUpgrade />}
					</Contextualbar>
				</ContextualbarDialog>
			)}
		</Page>
	);
};

export default AdminUsersPage;<|MERGE_RESOLUTION|>--- conflicted
+++ resolved
@@ -59,14 +59,10 @@
 	const isCreateUserDisabled = useShouldPreventAction('activeUsers');
 
 	const getRoles = useEndpoint('GET', '/v1/roles.list');
-<<<<<<< HEAD
-	const { data, error } = useQuery(['roles'], async () => getRoles(), {
-		select: (data) => ({ ...data, roles: data.roles.filter((r) => r.scope === 'Users') }),
-=======
 	const { data, error } = useQuery({
 		queryKey: ['roles'],
 		queryFn: async () => getRoles(),
->>>>>>> d3fb166e
+		select: (data) => ({ ...data, roles: data.roles.filter((r) => r.scope === 'Users') }),
 	});
 
 	const paginationData = usePagination();
