<<<<<<< HEAD
import { Button, ButtonGroup, Icon, Tabs, TabsItem } from '@rocket.chat/fuselage';
import { usePermission, useRouteParameter, useTranslation, useRouter } from '@rocket.chat/ui-contexts';
import type { ReactElement } from 'react';
import React, { useEffect, useRef, useState } from 'react';
=======
import { Button, ButtonGroup, ContextualbarIcon } from '@rocket.chat/fuselage';
import { usePermission, useRouteParameter, useTranslation, useRouter } from '@rocket.chat/ui-contexts';
import type { ReactElement } from 'react';
import React, { useRef } from 'react';
>>>>>>> 88467e33

import UserPageHeaderContentWithSeatsCap from '../../../../ee/client/views/admin/users/UserPageHeaderContentWithSeatsCap';
import { useSeatsCap } from '../../../../ee/client/views/admin/users/useSeatsCap';
import { Contextualbar, ContextualbarHeader, ContextualbarTitle, ContextualbarClose } from '../../../components/Contextualbar';
import Page from '../../../components/Page';
import PageContent from '../../../components/Page/PageContent';
import PageHeader from '../../../components/Page/PageHeader';
import { useShouldPreventAction } from '../../../hooks/useShouldPreventAction';
import AdminInviteUsers from './AdminInviteUsers';
import AdminUserCreated from './AdminUserCreated';
import AdminUserForm from './AdminUserForm';
import AdminUserFormWithData from './AdminUserFormWithData';
import AdminUserInfoWithData from './AdminUserInfoWithData';
import AdminUserUpgrade from './AdminUserUpgrade';
import UsersTable from './UsersTable';

const UsersPage = (): ReactElement => {
	const t = useTranslation();

	const seatsCap = useSeatsCap();
	const reload = useRef(() => null);

	const router = useRouter();
	const context = useRouteParameter('context');
	const id = useRouteParameter('id');

	const canCreateUser = usePermission('create-user');
	const canBulkCreateUser = usePermission('bulk-register-user');
	const isCreateUserDisabled = useShouldPreventAction('activeUsers');

<<<<<<< HEAD
	const [tab, setTab] = useState<'all' | 'invited' | 'active' | 'deactivated' | 'pending'>('all');
	const [pendingActionsCount, setPendingActionsCount] = useState<number>(0);
	const [createdUsersCount, setCreatedUsersCount] = useState(0);

	useEffect(() => {
		if (!context || !seatsCap) {
			return;
		}

		if (isCreateUserDisabled && !['edit', 'info'].includes(context)) {
			router.navigate('/admin/users');
		}
	}, [context, isCreateUserDisabled, router, seatsCap]);

=======
>>>>>>> 88467e33
	const handleReload = (): void => {
		seatsCap?.reload();
		reload.current();
	};

	const isRoutePrevented = context && ['new', 'invite'].includes(context) && isCreateUserDisabled;

	return (
		<Page flexDirection='row'>
			<Page>
				<PageHeader title={t('Users')}>
					{seatsCap && seatsCap.maxActiveUsers < Number.POSITIVE_INFINITY ? (
						<UserPageHeaderContentWithSeatsCap {...seatsCap} />
					) : (
						<ButtonGroup>
							{canBulkCreateUser && (
								<Button icon='mail' onClick={() => router.navigate('/admin/users/invite')}>
									{t('Invite')}
								</Button>
							)}
							{canCreateUser && (
								<Button icon='user-plus' onClick={() => router.navigate('/admin/users/new')}>
									{t('New_user')}
								</Button>
							)}
						</ButtonGroup>
					)}
				</PageHeader>
				<PageContent>
					<Tabs>
						<TabsItem selected={!tab || tab === 'all'} onClick={() => setTab('all')}>
							{t('All')}
						</TabsItem>
						<TabsItem selected={tab === 'pending'} onClick={() => setTab('pending')}>
							{pendingActionsCount === 0 ? t('Pending') : `${t('Pending')} (${pendingActionsCount})`}
						</TabsItem>
						<TabsItem selected={tab === 'active'} onClick={() => setTab('active')}>
							{t('Active')}
						</TabsItem>
						<TabsItem selected={tab === 'deactivated'} onClick={() => setTab('deactivated')}>
							{t('Deactivated')}
						</TabsItem>
						<TabsItem selected={tab === 'invited'} onClick={() => setTab('invited')}>
							{t('Invited')}
						</TabsItem>
					</Tabs>
					<UsersTable reload={reload} tab={tab} onReload={handleReload} setPendingActionsCount={setPendingActionsCount} />
				</PageContent>
			</Page>
			{context && (
				<Contextualbar is='aside' aria-labelledby=''>
					<ContextualbarHeader>
						{context === 'upgrade' && <ContextualbarIcon name='user-plus' />}
						<ContextualbarTitle>
							{context === 'info' && t('User_Info')}
							{context === 'edit' && t('Edit_User')}
							{(context === 'new' || context === 'created') && (
								<>
									<Icon name='user-plus' size={20} /> {t('New_user')}
								</>
							)}
							{context === 'invite' && t('Invite_Users')}
						</ContextualbarTitle>
						<ContextualbarClose onClick={() => router.navigate('/admin/users')} />
					</ContextualbarHeader>
<<<<<<< HEAD
					{context === 'info' && id && <AdminUserInfoWithData uid={id} onReload={handleReload} tab={tab} />}
					{context === 'edit' && id && <AdminUserFormWithData uid={id} onReload={handleReload} context={context} />}
					{context === 'new' && <AdminUserForm onReload={handleReload} setCreatedUsersCount={setCreatedUsersCount} context={context} />}
					{context === 'created' && id && <AdminUserCreated uid={id} createdUsersCount={createdUsersCount} />}
					{context === 'invite' && <AdminInviteUsers />}
=======
					{context === 'info' && id && <AdminUserInfoWithData uid={id} onReload={handleReload} />}
					{context === 'edit' && id && <AdminUserFormWithData uid={id} onReload={handleReload} />}
					{!isRoutePrevented && context === 'new' && <AdminUserForm onReload={handleReload} />}
					{!isRoutePrevented && context === 'invite' && <AdminInviteUsers />}
					{isRoutePrevented && <AdminUserUpgrade />}
>>>>>>> 88467e33
				</Contextualbar>
			)}
		</Page>
	);
};

export default UsersPage;<|MERGE_RESOLUTION|>--- conflicted
+++ resolved
@@ -1,14 +1,7 @@
-<<<<<<< HEAD
-import { Button, ButtonGroup, Icon, Tabs, TabsItem } from '@rocket.chat/fuselage';
+import { Button, ButtonGroup, ContextualbarIcon, Icon, Tabs, TabsItem } from '@rocket.chat/fuselage';
 import { usePermission, useRouteParameter, useTranslation, useRouter } from '@rocket.chat/ui-contexts';
 import type { ReactElement } from 'react';
-import React, { useEffect, useRef, useState } from 'react';
-=======
-import { Button, ButtonGroup, ContextualbarIcon } from '@rocket.chat/fuselage';
-import { usePermission, useRouteParameter, useTranslation, useRouter } from '@rocket.chat/ui-contexts';
-import type { ReactElement } from 'react';
-import React, { useRef } from 'react';
->>>>>>> 88467e33
+import React, { useRef, useState } from 'react';
 
 import UserPageHeaderContentWithSeatsCap from '../../../../ee/client/views/admin/users/UserPageHeaderContentWithSeatsCap';
 import { useSeatsCap } from '../../../../ee/client/views/admin/users/useSeatsCap';
@@ -39,23 +32,10 @@
 	const canBulkCreateUser = usePermission('bulk-register-user');
 	const isCreateUserDisabled = useShouldPreventAction('activeUsers');
 
-<<<<<<< HEAD
 	const [tab, setTab] = useState<'all' | 'invited' | 'active' | 'deactivated' | 'pending'>('all');
 	const [pendingActionsCount, setPendingActionsCount] = useState<number>(0);
 	const [createdUsersCount, setCreatedUsersCount] = useState(0);
 
-	useEffect(() => {
-		if (!context || !seatsCap) {
-			return;
-		}
-
-		if (isCreateUserDisabled && !['edit', 'info'].includes(context)) {
-			router.navigate('/admin/users');
-		}
-	}, [context, isCreateUserDisabled, router, seatsCap]);
-
-=======
->>>>>>> 88467e33
 	const handleReload = (): void => {
 		seatsCap?.reload();
 		reload.current();
@@ -121,19 +101,14 @@
 						</ContextualbarTitle>
 						<ContextualbarClose onClick={() => router.navigate('/admin/users')} />
 					</ContextualbarHeader>
-<<<<<<< HEAD
 					{context === 'info' && id && <AdminUserInfoWithData uid={id} onReload={handleReload} tab={tab} />}
 					{context === 'edit' && id && <AdminUserFormWithData uid={id} onReload={handleReload} context={context} />}
-					{context === 'new' && <AdminUserForm onReload={handleReload} setCreatedUsersCount={setCreatedUsersCount} context={context} />}
-					{context === 'created' && id && <AdminUserCreated uid={id} createdUsersCount={createdUsersCount} />}
-					{context === 'invite' && <AdminInviteUsers />}
-=======
-					{context === 'info' && id && <AdminUserInfoWithData uid={id} onReload={handleReload} />}
-					{context === 'edit' && id && <AdminUserFormWithData uid={id} onReload={handleReload} />}
-					{!isRoutePrevented && context === 'new' && <AdminUserForm onReload={handleReload} />}
+					{!isRoutePrevented && context === 'new' && (
+						<AdminUserForm onReload={handleReload} setCreatedUsersCount={setCreatedUsersCount} context={context} />
+					)}
+					{!isRoutePrevented && context === 'created' && id && <AdminUserCreated uid={id} createdUsersCount={createdUsersCount} />}
 					{!isRoutePrevented && context === 'invite' && <AdminInviteUsers />}
 					{isRoutePrevented && <AdminUserUpgrade />}
->>>>>>> 88467e33
 				</Contextualbar>
 			)}
 		</Page>
