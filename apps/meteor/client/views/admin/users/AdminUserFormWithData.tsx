--- conflicted
+++ resolved
@@ -29,11 +29,7 @@
 
 const AdminUserFormWithData = ({ uid, onReload, context, roleData, roleError }: AdminUserFormWithDataProps): ReactElement => {
 	const { t } = useTranslation();
-<<<<<<< HEAD
-	const { data, isLoading, isError, refetch } = useUserInfoQuery({ userId: uid }, { select: filterScopedRoles(roleData?.roles) });
-=======
-	const { data, isPending, isError, refetch } = useUserInfoQuery({ userId: uid });
->>>>>>> d3fb166e
+	const { data, isPending, isError, refetch } = useUserInfoQuery({ userId: uid }, { select: filterScopedRoles(roleData?.roles) });
 
 	const handleReload = useEffectEvent(() => {
 		onReload();
