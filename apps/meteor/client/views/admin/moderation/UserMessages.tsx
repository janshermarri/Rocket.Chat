--- conflicted
+++ resolved
@@ -102,17 +102,10 @@
 							/>
 						</Box>
 					))}
-<<<<<<< HEAD
-				{isSuccessUserMessages && userMessages.messages.length === 0 && <GenericNoResults />}
-			</Box>
-			<ContextualbarFooter display='flex'>
-				{isSuccessUserMessages && userMessages.messages.length > 0 && <MessageContextFooter userId={userId} />}
-=======
 				{isSuccessUserMessages && report.messages.length === 0 && <GenericNoResults />}
 			</Box>
 			<ContextualbarFooter display='flex'>
 				{isSuccessUserMessages && report.messages.length > 0 && <MessageContextFooter userId={userId} deleted={!report.user} />}
->>>>>>> d3c4ef1e
 			</ContextualbarFooter>
 		</>
 	);
