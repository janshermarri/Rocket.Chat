/* eslint-disable react/display-name */
import {
	IMessage,
	IRoom,
	isDirectMessageRoom,
	isMultipleDirectMessageRoom,
	isOmnichannelRoom,
	ISubscription,
} from '@rocket.chat/core-typings';
import { Badge, Sidebar, SidebarItemAction } from '@rocket.chat/fuselage';
import { useLayout, useTranslation } from '@rocket.chat/ui-contexts';
import React, { AllHTMLAttributes, ComponentType, memo, ReactElement, ReactNode } from 'react';

import { RoomIcon } from '../../components/RoomIcon';
import { roomCoordinator } from '../../lib/rooms/roomCoordinator';
import RoomMenu from '../RoomMenu';
import { useAvatarTemplate } from '../hooks/useAvatarTemplate';
import { normalizeSidebarMessage } from './normalizeSidebarMessage';

const getMessage = (room: IRoom, lastMessage: IMessage | undefined, t: ReturnType<typeof useTranslation>): string | undefined => {
	if (!lastMessage) {
		return t('No_messages_yet');
	}
	if (!lastMessage.u) {
		return normalizeSidebarMessage(lastMessage, t);
	}
	if (lastMessage.u?.username === room.u?.username) {
		return `${t('You')}: ${normalizeSidebarMessage(lastMessage, t)}`;
	}
	if (isDirectMessageRoom(room) && !isMultipleDirectMessageRoom(room)) {
		return normalizeSidebarMessage(lastMessage, t);
	}
	return `${lastMessage.u.name || lastMessage.u.username}: ${normalizeSidebarMessage(lastMessage, t)}`;
};

type RoomListRowProps = {
	extended: boolean;
	t: ReturnType<typeof useTranslation>;
	SideBarItemTemplate: ComponentType<
		{
			icon: ReactNode;
			title: ReactNode;
			avatar: ReactNode;
			actions: unknown;
			href: string;
			time?: Date;
			menu?: ReactNode;
			menuOptions?: unknown;
			subtitle?: ReactNode;
			titleIcon?: string;
			badges?: ReactNode;
			threadUnread?: boolean;
			unread?: boolean;
			selected?: boolean;
			is?: string;
		} & AllHTMLAttributes<HTMLElement>
	>;
	AvatarTemplate: ReturnType<typeof useAvatarTemplate>;
	openedRoom?: string;
	// sidebarViewMode: 'extended';
	isAnonymous?: boolean;

	room: ISubscription & IRoom;
	lastMessage?: IMessage;
	id?: string;
	/* @deprecated */
	style?: AllHTMLAttributes<HTMLElement>['style'];

	selected?: boolean;

<<<<<<< HEAD
	sidebarViewMode: unknown;
	videoConfActions?: {
		[action: string]: () => void;
	};
=======
	sidebarViewMode?: unknown;
>>>>>>> 610670ca
};

function SideBarItemTemplateWithData({
	room,
	id,
	selected,
	style,
	extended,
	SideBarItemTemplate,
	AvatarTemplate,
	t,
	// sidebarViewMode,
	isAnonymous,
	videoConfActions,
}: RoomListRowProps): ReactElement {
	const { sidebar } = useLayout();

	const href = roomCoordinator.getRouteLink(room.t, room) || '';
	const title = roomCoordinator.getRoomName(room.t, room) || '';

	const {
		lastMessage,
		hideUnreadStatus,
		hideMentionStatus,
		unread = 0,
		alert,
		userMentions,
		groupMentions,
		tunread = [],
		tunreadUser = [],
		rid,
		t: type,
		cl,
	} = room;

	const highlighted = Boolean(!hideUnreadStatus && (alert || unread));
	const icon = (
		// TODO: Remove icon='at'
		<Sidebar.Item.Icon highlighted={highlighted} icon='at'>
			<RoomIcon room={room} placement='sidebar' isIncomingCall={Boolean(videoConfActions)} />
		</Sidebar.Item.Icon>
	);

	const isQueued = isOmnichannelRoom(room) && room.status === 'queued';

	const threadUnread = tunread.length > 0;
	const message = extended && getMessage(room, lastMessage, t);

	const subtitle = message ? <span className='message-body--unstyled' dangerouslySetInnerHTML={{ __html: message }} /> : null;
	const variant =
		((userMentions || tunreadUser.length) && 'danger') || (threadUnread && 'primary') || (groupMentions && 'warning') || 'ghost';
	const isUnread = unread > 0 || threadUnread;
	const showBadge = !hideUnreadStatus || (!hideMentionStatus && userMentions);
	const badges =
		showBadge && isUnread ? (
			// TODO: Remove any
			<Badge {...({ style: { flexShrink: 0 } } as any)} variant={variant}>
				{unread + tunread?.length}
			</Badge>
		) : null;

	return (
		<SideBarItemTemplate
			is='a'
			id={id}
			data-qa='sidebar-item'
			aria-level={2}
			unread={highlighted}
			selected={selected}
			href={href}
			onClick={(): void => !selected && sidebar.toggle()}
			aria-label={title}
			title={title}
			time={lastMessage?.ts}
			subtitle={subtitle}
			icon={icon}
			style={style}
			badges={badges}
			avatar={AvatarTemplate && <AvatarTemplate {...room} />}
			actions={
				videoConfActions && (
					<>
						<SidebarItemAction onClick={videoConfActions.acceptCall} primary success icon='phone' />
						<SidebarItemAction onClick={videoConfActions.rejectCall} primary danger icon='phone-off' />
					</>
				)
			}
			menu={
				!isAnonymous &&
				!isQueued &&
				((): ReactElement => (
					<RoomMenu
						alert={alert}
						threadUnread={threadUnread}
						rid={rid}
						unread={!!unread}
						roomOpen={false}
						type={type}
						cl={cl}
						name={title}
					/>
				))
			}
		/>
	);
}

function safeDateNotEqualCheck(a: Date | string | undefined, b: Date | string | undefined): boolean {
	if (!a || !b) {
		return a !== b;
	}
	return new Date(a).toISOString() !== new Date(b).toISOString();
}

const keys: (keyof RoomListRowProps)[] = [
	'id',
	'style',
	'extended',
	'selected',
	'SideBarItemTemplate',
	'AvatarTemplate',
	't',
	'sidebarViewMode',
];

// eslint-disable-next-line react/no-multi-comp
export default memo(SideBarItemTemplateWithData, (prevProps, nextProps) => {
	if (keys.some((key) => prevProps[key] !== nextProps[key])) {
		return false;
	}

	if (prevProps.room === nextProps.room) {
		return true;
	}

	if (prevProps.room._id !== nextProps.room._id) {
		return false;
	}
	if (prevProps.room._updatedAt?.toISOString() !== nextProps.room._updatedAt?.toISOString()) {
		return false;
	}
	if (safeDateNotEqualCheck(prevProps.lastMessage?._updatedAt, nextProps.lastMessage?._updatedAt)) {
		return false;
	}
	if (prevProps.room.alert !== nextProps.room.alert) {
		return false;
	}
	if (isOmnichannelRoom(prevProps.room) && isOmnichannelRoom(nextProps.room) && prevProps.room.v.status !== nextProps.room.v.status) {
		return false;
	}
	if (prevProps.room.teamMain !== nextProps.room.teamMain) {
		return false;
	}

	return true;
});<|MERGE_RESOLUTION|>--- conflicted
+++ resolved
@@ -68,14 +68,10 @@
 
 	selected?: boolean;
 
-<<<<<<< HEAD
-	sidebarViewMode: unknown;
+	sidebarViewMode?: unknown;
 	videoConfActions?: {
 		[action: string]: () => void;
 	};
-=======
-	sidebarViewMode?: unknown;
->>>>>>> 610670ca
 };
 
 function SideBarItemTemplateWithData({
