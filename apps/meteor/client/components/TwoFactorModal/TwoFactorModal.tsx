--- conflicted
+++ resolved
@@ -1,10 +1,6 @@
-<<<<<<< HEAD
+import { useEndpoint } from '@rocket.chat/ui-contexts';
 import type { ReactElement } from 'react';
 import React from 'react';
-=======
-import { useEndpoint } from '@rocket.chat/ui-contexts';
-import React, { ReactElement } from 'react';
->>>>>>> 35705ae0
 
 import TwoFactorEmail from './TwoFactorEmailModal';
 import TwoFactorPassword from './TwoFactorPasswordModal';
