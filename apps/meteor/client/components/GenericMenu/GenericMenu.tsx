import { IconButton, MenuItem, MenuSection, MenuV2 } from '@rocket.chat/fuselage';
import { useTranslation } from '@rocket.chat/ui-contexts';
import type { ComponentProps, ReactNode, ReactElement, ElementType } from 'react';
import React from 'react';

import type { GenericMenuItemProps } from './GenericMenuItem';
import GenericMenuItem from './GenericMenuItem';
import { useHandleMenuAction } from './hooks/useHandleMenuAction';

type GenericMenuCommonProps = {
	title: string;
	icon?: ComponentProps<typeof IconButton>['icon'];
	disabled?: boolean;
<<<<<<< HEAD
	button?: ReactElement;
	is?: ElementType;
=======
	callbackAction?: () => void;
>>>>>>> 700cabd4
};
type GenericMenuConditionalProps =
	| {
			sections?: {
				title?: ReactNode;
				items: GenericMenuItemProps[];
				permission?: boolean | '' | 0 | null | undefined;
			}[];
			items?: never;
	  }
	| {
			items?: GenericMenuItemProps[];
			sections?: never;
	  };

type GenericMenuProps = GenericMenuCommonProps & GenericMenuConditionalProps & Omit<ComponentProps<typeof MenuV2>, 'children'>;

<<<<<<< HEAD
const GenericMenu = ({ title, icon = 'menu', disabled, onAction, button, ...props }: GenericMenuProps) => {
=======
const GenericMenu = ({ title, icon = 'menu', disabled, onAction, callbackAction, ...props }: GenericMenuProps) => {
>>>>>>> 700cabd4
	const t = useTranslation();

	const sections = 'sections' in props && props.sections;
	const items = 'items' in props && props.items;

	const itemsList = sections ? sections.reduce((acc, { items }) => [...acc, ...items], [] as GenericMenuItemProps[]) : items || [];

	const disabledKeys = itemsList.filter(({ disabled }) => disabled).map(({ id }) => id);
	const handleAction = useHandleMenuAction(itemsList || [], callbackAction);

	const hasIcon = itemsList.some(({ icon }) => icon);
	const handleItems = (items: GenericMenuItemProps[]) =>
		hasIcon ? items.map((item) => ({ ...item, gap: item.gap ?? (!item.icon && !item.status) })) : items;

	const isMenuEmpty = !(sections && sections.length > 0) && !(items && items.length > 0);

	if (isMenuEmpty || disabled) {
		return <IconButton small icon={icon} disabled />;
	}

	return (
		<>
			{sections && (
				<MenuV2
					icon={!button ? icon : undefined}
					button={button}
					title={t.has(title) ? t(title) : title}
					onAction={onAction || handleAction}
					{...(disabledKeys && { disabledKeys })}
					{...props}
				>
					{sections.map(({ title, items }, key) => (
						<MenuSection
							title={typeof title === 'string' && t.has(title) ? t(title) : title}
							items={handleItems(items)}
							key={`${title}-${key}`}
						>
							{(item) => (
								<MenuItem key={item.id}>
									<GenericMenuItem {...item} />
								</MenuItem>
							)}
						</MenuSection>
					))}
				</MenuV2>
			)}
			{items && (
				<MenuV2
					icon={icon}
					title={t.has(title) ? t(title) : title}
					onAction={onAction || handleAction}
					{...(disabledKeys && { disabledKeys })}
					{...props}
				>
					{handleItems(items).map((item) => (
						<MenuItem key={item.id}>
							<GenericMenuItem {...item} />
						</MenuItem>
					))}
				</MenuV2>
			)}
		</>
	);
};

export default GenericMenu;<|MERGE_RESOLUTION|>--- conflicted
+++ resolved
@@ -11,12 +11,9 @@
 	title: string;
 	icon?: ComponentProps<typeof IconButton>['icon'];
 	disabled?: boolean;
-<<<<<<< HEAD
 	button?: ReactElement;
 	is?: ElementType;
-=======
 	callbackAction?: () => void;
->>>>>>> 700cabd4
 };
 type GenericMenuConditionalProps =
 	| {
@@ -34,11 +31,7 @@
 
 type GenericMenuProps = GenericMenuCommonProps & GenericMenuConditionalProps & Omit<ComponentProps<typeof MenuV2>, 'children'>;
 
-<<<<<<< HEAD
-const GenericMenu = ({ title, icon = 'menu', disabled, onAction, button, ...props }: GenericMenuProps) => {
-=======
-const GenericMenu = ({ title, icon = 'menu', disabled, onAction, callbackAction, ...props }: GenericMenuProps) => {
->>>>>>> 700cabd4
+const GenericMenu = ({ title, icon = 'menu', disabled, onAction, callbackAction, button, ...props }: GenericMenuProps) => {
 	const t = useTranslation();
 
 	const sections = 'sections' in props && props.sections;
