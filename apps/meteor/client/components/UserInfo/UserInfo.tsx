import type { IUser, Serialized } from '@rocket.chat/core-typings';
import { Box, Margins, Tag } from '@rocket.chat/fuselage';
import type { TranslationKey } from '@rocket.chat/ui-contexts';
import { useTranslation } from '@rocket.chat/ui-contexts';
import type { ReactElement, ReactNode } from 'react';
import React, { memo } from 'react';

import { useTimeAgo } from '../../hooks/useTimeAgo';
import { useUserCustomFields } from '../../hooks/useUserCustomFields';
import { useUserDisplayName } from '../../hooks/useUserDisplayName';
import { ContextualbarScrollableContent } from '../Contextualbar';
import InfoPanel from '../InfoPanel';
import InfoPanelAvatar from '../InfoPanel/InfoPanelAvatar';
import InfoPanelField from '../InfoPanel/InfoPanelField';
import InfoPanelLabel from '../InfoPanel/InfoPanelLabel';
import InfoPanelSection from '../InfoPanel/InfoPanelSection';
import InfoPanelText from '../InfoPanel/InfoPanelText';
import InfoPanelTitle from '../InfoPanel/InfoPanelTitle';
import MarkdownText from '../MarkdownText';
import UTCClock from '../UTCClock';
import { UserCardRoles } from '../UserCard';
import UserInfoAvatar from './UserInfoAvatar';

type UserInfoDataProps = Serialized<
	Pick<
		IUser,
		| 'name'
		| 'username'
		| 'nickname'
		| 'bio'
		| 'lastLogin'
		| 'avatarETag'
		| 'utcOffset'
		| 'phone'
		| 'createdAt'
		| 'statusText'
		| 'canViewAllInfo'
		| 'customFields'
	>
>;

type UserInfoProps = UserInfoDataProps & {
	status: ReactNode;
	email?: string;
	verified?: boolean;
	actions: ReactElement;
	roles: ReactElement[];
	reason?: string;
};

const UserInfo = ({
	username,
	name,
	lastLogin,
	nickname,
	bio,
	avatarETag,
	roles,
	utcOffset,
	phone,
	email,
	verified,
	createdAt,
	status,
	statusText,
	customFields,
	actions,
	reason,
	canViewAllInfo,
	...props
}: UserInfoProps): ReactElement => {
	const t = useTranslation();
	const timeAgo = useTimeAgo();
	const userDisplayName = useUserDisplayName({ name, username });
	const userCustomFields = useUserCustomFields(customFields);

	return (
		<ContextualbarScrollableContent p={24} {...props}>
			<InfoPanel>
				{username && (
					<InfoPanelAvatar>
						<UserInfoAvatar username={username} etag={avatarETag} />
					</InfoPanelAvatar>
				)}

				{actions && <InfoPanelSection>{actions}</InfoPanelSection>}

				<InfoPanelSection>
					{userDisplayName && <InfoPanelTitle icon={status} title={userDisplayName} />}
					{statusText && (
						<InfoPanelText>
							<MarkdownText content={statusText} parseEmoji={true} variant='inline' />
						</InfoPanelText>
					)}
				</InfoPanelSection>

				<InfoPanelSection>
					{reason && (
						<InfoPanelField>
							<InfoPanelLabel>{t('Reason_for_joining')}</InfoPanelLabel>
							<InfoPanelText>{reason}</InfoPanelText>
						</InfoPanelField>
					)}
					{nickname && (
						<InfoPanelField>
							<InfoPanelLabel>{t('Nickname')}</InfoPanelLabel>
							<InfoPanelText>{nickname}</InfoPanelText>
						</InfoPanelField>
					)}

					{roles.length !== 0 && (
<<<<<<< HEAD
						<InfoPanelField>
							<InfoPanelLabel>{t('Roles')}</InfoPanelLabel>
							<UserCard.Roles>{roles}</UserCard.Roles>
						</InfoPanelField>
=======
						<InfoPanel.Field>
							<InfoPanel.Label>{t('Roles')}</InfoPanel.Label>
							<UserCardRoles>{roles}</UserCardRoles>
						</InfoPanel.Field>
					)}

					{Number.isInteger(utcOffset) && (
						<InfoPanel.Field>
							<InfoPanel.Label>{t('Local_Time')}</InfoPanel.Label>
							<InfoPanel.Text>{utcOffset && <UTCClock utcOffset={utcOffset} />}</InfoPanel.Text>
						</InfoPanel.Field>
>>>>>>> 51f90dcb
					)}

					{username && username !== name && (
						<InfoPanelField>
							<InfoPanelLabel>{t('Username')}</InfoPanelLabel>
							<InfoPanelText data-qa='UserInfoUserName'>{username}</InfoPanelText>
						</InfoPanelField>
					)}

					{Number.isInteger(utcOffset) && (
						<InfoPanelField>
							<InfoPanelLabel>{t('Local_Time')}</InfoPanelLabel>
							<InfoPanelText>{utcOffset && <UTCClock utcOffset={utcOffset} />}</InfoPanelText>
						</InfoPanelField>
					)}

					{bio && (
						<InfoPanelField>
							<InfoPanelLabel>{t('Bio')}</InfoPanelLabel>
							<InfoPanelText withTruncatedText={false}>
								<MarkdownText variant='inline' content={bio} />
							</InfoPanelText>
						</InfoPanelField>
					)}

					{Number.isInteger(utcOffset) && canViewAllInfo && (
						<InfoPanelField>
							<InfoPanelLabel>{t('Last_login')}</InfoPanelLabel>
							<InfoPanelText>{lastLogin ? timeAgo(lastLogin) : t('Never')}</InfoPanelText>
						</InfoPanelField>
					)}

					{phone && (
						<InfoPanelField>
							<InfoPanelLabel>{t('Phone')}</InfoPanelLabel>
							<InfoPanelText display='flex' flexDirection='row' alignItems='center'>
								<Box is='a' withTruncatedText href={`tel:${phone}`}>
									{phone}
								</Box>
							</InfoPanelText>
						</InfoPanelField>
					)}

					{email && (
						<InfoPanelField>
							<InfoPanelLabel>{t('Email')}</InfoPanelLabel>
							<InfoPanelText display='flex' flexDirection='row' alignItems='center'>
								<Box is='a' withTruncatedText href={`mailto:${email}`}>
									{email}
								</Box>
								<Margins inline={4}>
									<Tag>{verified ? t('Verified') : t('Not_verified')}</Tag>
								</Margins>
							</InfoPanelText>
						</InfoPanelField>
					)}

					{userCustomFields?.map(
						(customField) =>
							customField?.value && (
								<InfoPanelField key={customField.value}>
									<InfoPanelLabel>{t(customField.label as TranslationKey)}</InfoPanelLabel>
									<InfoPanelText>
										<MarkdownText content={customField.value} variant='inline' />
									</InfoPanelText>
								</InfoPanelField>
							),
					)}

					{createdAt && (
						<InfoPanelField>
							<InfoPanelLabel>{t('Created_at')}</InfoPanelLabel>
							<InfoPanelText>{timeAgo(createdAt)}</InfoPanelText>
						</InfoPanelField>
					)}
				</InfoPanelSection>
			</InfoPanel>
		</ContextualbarScrollableContent>
	);
};

export default memo(UserInfo);<|MERGE_RESOLUTION|>--- conflicted
+++ resolved
@@ -109,24 +109,17 @@
 					)}
 
 					{roles.length !== 0 && (
-<<<<<<< HEAD
 						<InfoPanelField>
 							<InfoPanelLabel>{t('Roles')}</InfoPanelLabel>
-							<UserCard.Roles>{roles}</UserCard.Roles>
-						</InfoPanelField>
-=======
-						<InfoPanel.Field>
-							<InfoPanel.Label>{t('Roles')}</InfoPanel.Label>
 							<UserCardRoles>{roles}</UserCardRoles>
-						</InfoPanel.Field>
+						</InfoPanelField>
 					)}
 
 					{Number.isInteger(utcOffset) && (
-						<InfoPanel.Field>
-							<InfoPanel.Label>{t('Local_Time')}</InfoPanel.Label>
-							<InfoPanel.Text>{utcOffset && <UTCClock utcOffset={utcOffset} />}</InfoPanel.Text>
-						</InfoPanel.Field>
->>>>>>> 51f90dcb
+						<InfoPanelField>
+							<InfoPanelLabel>{t('Local_Time')}</InfoPanelLabel>
+							<InfoPanelText>{utcOffset && <UTCClock utcOffset={utcOffset} />}</InfoPanelText>
+						</InfoPanelField>
 					)}
 
 					{username && username !== name && (
