import { Field, TextInput, Chip, Button } from '@rocket.chat/fuselage';
import { useMutableCallback } from '@rocket.chat/fuselage-hooks';
import { useToastMessageDispatch, useTranslation } from '@rocket.chat/ui-contexts';
import type { ChangeEvent, ReactElement } from 'react';
import React, { useMemo, useState } from 'react';

import { useFormsSubscription } from '../../views/omnichannel/additionalForms';
import { FormSkeleton } from './Skeleton';
import { useLivechatTags } from './hooks/useLivechatTags';

type TagsProps = {
	tags?: string[];
	handler: (value: string[]) => void;
	error?: string;
	tagRequired?: boolean;
	department?: string;
};

const Tags = ({ tags = [], handler, error, tagRequired, department }: TagsProps): ReactElement => {
	const t = useTranslation();
	const forms = useFormsSubscription() as any;

	// TODO: Refactor the formsSubscription to use components instead of hooks (since the only thing the hook does is return a component)
	const { useCurrentChatTags } = forms;
	// Conditional hook was required since the whole formSubscription uses hooks in an incorrect manner
	const EETagsComponent = useCurrentChatTags?.();

	const { data: tagsResult, isInitialLoading } = useLivechatTags({
		department,
<<<<<<< HEAD
	});

	const customTags = useMemo(() => {
		return tags.filter((tag) => !tagsResult?.tags.find((rtag) => rtag._id === tag));
=======
		viewAll: !department,
	});

	const customTags = useMemo(() => {
		return tags.filter((tag) => !tagsResult?.tags.find((rtag) => rtag.name === tag));
>>>>>>> d3c4ef1e
	}, [tags, tagsResult?.tags]);

	const dispatchToastMessage = useToastMessageDispatch();

	const [tagValue, handleTagValue] = useState('');

	const paginatedTagValue = useMemo(() => tags.map((tag) => ({ label: tag, value: tag })), [tags]);

	const removeTag = (tagToRemove: string): void => {
		if (!tags) return;

		handler(tags.filter((tag) => tag !== tagToRemove));
	};

	const handleTagTextSubmit = useMutableCallback(() => {
		if (!tags) {
			return;
		}

		if (!tagValue || tagValue.trim() === '') {
			dispatchToastMessage({ type: 'error', message: t('Enter_a_tag') });
			handleTagValue('');
			return;
		}

		if (tags.some((tag) => tag === tagValue)) {
			dispatchToastMessage({ type: 'error', message: t('Tag_already_exists') });
			return;
		}
		handler([...tags, tagValue]);
		handleTagValue('');
	});

	if (isInitialLoading) {
		return <FormSkeleton />;
	}

	return (
		<>
			<Field.Label required={tagRequired} mb='x4'>
				{t('Tags')}
			</Field.Label>

			{EETagsComponent && tagsResult?.tags && tagsResult?.tags.length ? (
				<Field.Row>
					<EETagsComponent
						value={paginatedTagValue}
						handler={(tags: { label: string; value: string }[]): void => {
<<<<<<< HEAD
							handler(tags.map((tag) => tag.value));
						}}
						department={department}
=======
							handler(tags.map((tag) => tag.label));
						}}
						department={department}
						viewAll={!department}
>>>>>>> d3c4ef1e
					/>
				</Field.Row>
			) : (
				<>
					<Field.Row>
						<TextInput
							error={error}
							value={tagValue}
							onChange={({ currentTarget }: ChangeEvent<HTMLInputElement>): void => handleTagValue(currentTarget.value)}
							flexGrow={1}
							placeholder={t('Enter_a_tag')}
						/>
						<Button disabled={!tagValue} mis='x8' title={t('Add')} onClick={handleTagTextSubmit}>
							{t('Add')}
						</Button>
					</Field.Row>
				</>
			)}

			{customTags.length > 0 && (
				<Field.Row justifyContent='flex-start'>
					{customTags?.map((tag, i) => (
						<Chip key={i} onClick={(): void => removeTag(tag)} mie='x8'>
							{tag}
						</Chip>
					))}
				</Field.Row>
			)}
		</>
	);
};

export default Tags;<|MERGE_RESOLUTION|>--- conflicted
+++ resolved
@@ -27,18 +27,11 @@
 
 	const { data: tagsResult, isInitialLoading } = useLivechatTags({
 		department,
-<<<<<<< HEAD
-	});
-
-	const customTags = useMemo(() => {
-		return tags.filter((tag) => !tagsResult?.tags.find((rtag) => rtag._id === tag));
-=======
 		viewAll: !department,
 	});
 
 	const customTags = useMemo(() => {
 		return tags.filter((tag) => !tagsResult?.tags.find((rtag) => rtag.name === tag));
->>>>>>> d3c4ef1e
 	}, [tags, tagsResult?.tags]);
 
 	const dispatchToastMessage = useToastMessageDispatch();
@@ -64,7 +57,7 @@
 			return;
 		}
 
-		if (tags.some((tag) => tag === tagValue)) {
+		if (tags.includes(tagValue)) {
 			dispatchToastMessage({ type: 'error', message: t('Tag_already_exists') });
 			return;
 		}
@@ -87,16 +80,10 @@
 					<EETagsComponent
 						value={paginatedTagValue}
 						handler={(tags: { label: string; value: string }[]): void => {
-<<<<<<< HEAD
-							handler(tags.map((tag) => tag.value));
-						}}
-						department={department}
-=======
 							handler(tags.map((tag) => tag.label));
 						}}
 						department={department}
 						viewAll={!department}
->>>>>>> d3c4ef1e
 					/>
 				</Field.Row>
 			) : (
