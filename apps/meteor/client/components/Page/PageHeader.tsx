import { Box, IconButton } from '@rocket.chat/fuselage';
import { HeaderToolbar, useDocumentTitle } from '@rocket.chat/ui-client';
import { useLayout, useTranslation } from '@rocket.chat/ui-contexts';
import type { FC, ComponentProps, ReactNode } from 'react';
import React, { useContext } from 'react';

import SidebarToggler from '../SidebarToggler';
import PageContext from './PageContext';

type PageHeaderProps = {
	title: ReactNode;
	onClickBack?: () => void;
	borderBlockEndColor?: string;
} & Omit<ComponentProps<typeof Box>, 'title'>;

const PageHeader: FC<PageHeaderProps> = ({ children = undefined, title, onClickBack, borderBlockEndColor, ...props }) => {
	const t = useTranslation();
	const [border] = useContext(PageContext);
	const { isMobile } = useLayout();

	useDocumentTitle(typeof title === 'string' ? title : undefined);

	return (
		<Box
			is='header'
			borderBlockEndWidth='default'
			pb={8}
			borderBlockEndColor={borderBlockEndColor ?? border ? 'extra-light' : 'transparent'}
			{...props}
		>
<<<<<<< HEAD
			<Box height='100%' mi={isMobile ? 16 : 24} display='flex' flexDirection='row' flexWrap='wrap' alignItems='center' color='default'>
=======
			<Box
				height='100%'
				marginInline={24}
				minHeight='x64'
				display='flex'
				flexDirection='row'
				flexWrap='wrap'
				alignItems='center'
				color='default'
			>
>>>>>>> 700cabd4
				{isMobile && (
					<HeaderToolbar>
						<SidebarToggler />
					</HeaderToolbar>
				)}
				{onClickBack && <IconButton small mie={8} icon='arrow-back' onClick={onClickBack} title={t('Back')} />}
				<Box is='h1' fontScale='h2' flexGrow={1} data-qa-type='PageHeader-title'>
					{title}
				</Box>
				{children}
			</Box>
		</Box>
	);
};

export default PageHeader;<|MERGE_RESOLUTION|>--- conflicted
+++ resolved
@@ -28,12 +28,9 @@
 			borderBlockEndColor={borderBlockEndColor ?? border ? 'extra-light' : 'transparent'}
 			{...props}
 		>
-<<<<<<< HEAD
-			<Box height='100%' mi={isMobile ? 16 : 24} display='flex' flexDirection='row' flexWrap='wrap' alignItems='center' color='default'>
-=======
 			<Box
 				height='100%'
-				marginInline={24}
+				mi={isMobile ? 16 : 24}
 				minHeight='x64'
 				display='flex'
 				flexDirection='row'
@@ -41,7 +38,6 @@
 				alignItems='center'
 				color='default'
 			>
->>>>>>> 700cabd4
 				{isMobile && (
 					<HeaderToolbar>
 						<SidebarToggler />
