import { OptionTitle } from '@rocket.chat/fuselage';
import { useTranslation, useRoute } from '@rocket.chat/ui-contexts';
import type { ReactElement } from 'react';
import React from 'react';

import { triggerActionButtonAction } from '../../../app/ui-message/client/ActionManager';
import type { IAppAccountBoxItem } from '../../../app/ui-utils/client/lib/AccountBox';
import ListItem from '../Sidebar/ListItem';

type AppsModelListProps = {
	appBoxItems: IAppAccountBoxItem[];
	onDismiss: () => void;
};

const AppsModelList = ({ appBoxItems, onDismiss }: AppsModelListProps): ReactElement => {
	const t = useTranslation();
	const marketplaceRoute = useRoute('marketplace');
	const page = 'list';

	return (
		<>
			<OptionTitle>{t('Apps')}</OptionTitle>
			<ul>
<<<<<<< HEAD
				{appsManagementAllowed && (
					<>
						<ListItem
							icon='store'
							text={t('Marketplace')}
							action={(): void => {
								marketplaceRoute.push({ context: 'explore', page });
								onDismiss();
							}}
						/>
						<ListItem
							icon='cube'
							text={t('Installed')}
							action={(): void => {
								marketplaceRoute.push({ context: 'installed', page });
								onDismiss();
							}}
						/>
					</>
				)}
=======
				<>
					<ListItem
						icon='store'
						text={t('Marketplace')}
						action={(): void => {
							marketplaceRoute.push({ context: 'explore', page });
							onDismiss();
						}}
					/>
					<ListItem
						icon='cube'
						text={t('Installed')}
						action={(): void => {
							marketplaceRoute.push({ context: 'installed', page });
							onDismiss();
						}}
					/>
				</>
>>>>>>> 916d7b31
				{appBoxItems.length > 0 && (
					<>
						{appBoxItems.map((item, key) => {
							const action = (): void => {
								triggerActionButtonAction({
									rid: '',
									mid: '',
									actionId: item.actionId,
									appId: item.appId,
									payload: { context: item.context },
								});
								onDismiss();
							};
							return <ListItem text={(t.has(item.name) && t(item.name)) || item.name} action={action} key={item.actionId + key} />;
						})}
					</>
				)}
			</ul>
		</>
	);
};

export default AppsModelList;<|MERGE_RESOLUTION|>--- conflicted
+++ resolved
@@ -21,28 +21,6 @@
 		<>
 			<OptionTitle>{t('Apps')}</OptionTitle>
 			<ul>
-<<<<<<< HEAD
-				{appsManagementAllowed && (
-					<>
-						<ListItem
-							icon='store'
-							text={t('Marketplace')}
-							action={(): void => {
-								marketplaceRoute.push({ context: 'explore', page });
-								onDismiss();
-							}}
-						/>
-						<ListItem
-							icon='cube'
-							text={t('Installed')}
-							action={(): void => {
-								marketplaceRoute.push({ context: 'installed', page });
-								onDismiss();
-							}}
-						/>
-					</>
-				)}
-=======
 				<>
 					<ListItem
 						icon='store'
@@ -61,7 +39,6 @@
 						}}
 					/>
 				</>
->>>>>>> 916d7b31
 				{appBoxItems.length > 0 && (
 					<>
 						{appBoxItems.map((item, key) => {
