--- conflicted
+++ resolved
@@ -2,11 +2,7 @@
 import { isE2EEMessage, isQuoteAttachment } from '@rocket.chat/core-typings';
 import { MessageBody } from '@rocket.chat/fuselage';
 import type { TranslationKey } from '@rocket.chat/ui-contexts';
-<<<<<<< HEAD
-import { useUserId } from '@rocket.chat/ui-contexts';
-=======
-import { useSetting, useUserId, useUserPresence } from '@rocket.chat/ui-contexts';
->>>>>>> 5cd142b7
+import { useUserId, useUserPresence } from '@rocket.chat/ui-contexts';
 import type { ReactElement } from 'react';
 import { memo } from 'react';
 import { useTranslation } from 'react-i18next';
@@ -35,13 +31,8 @@
 	const subscription = useSubscriptionFromMessageQuery(message).data ?? undefined;
 	const broadcast = subscription?.broadcast ?? false;
 	const uid = useUserId();
-<<<<<<< HEAD
-	const messageUser: UserPresence = { ...message.u, roles: [], ...useUserData(message.u._id) };
 	const { enabled: readReceiptEnabled } = useMessageListReadReceipts();
-=======
 	const messageUser = { ...message.u, roles: [], ...useUserPresence(message.u._id) };
-	const readReceiptEnabled = useSetting('Message_Read_Receipt_Enabled', false);
->>>>>>> 5cd142b7
 
 	const { t } = useTranslation();
 
