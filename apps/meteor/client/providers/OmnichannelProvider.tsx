import type { IOmnichannelAgent, IRoom, OmichannelRoutingConfig, OmnichannelSortingMechanismSettingType } from '@rocket.chat/core-typings';
import { useSafely } from '@rocket.chat/fuselage-hooks';
import { useUser, useSetting, usePermission, useMethod, useEndpoint, useStream } from '@rocket.chat/ui-contexts';
import { useQuery, useQueryClient } from '@tanstack/react-query';
import type { FC } from 'react';
import React, { useState, useEffect, useMemo, useCallback, memo, useRef } from 'react';

import { LivechatInquiry } from '../../app/livechat/client/collections/LivechatInquiry';
import { initializeLivechatInquiryStream } from '../../app/livechat/client/lib/stream/queueManager';
import { getOmniChatSortQuery } from '../../app/livechat/lib/inquiries';
import { Notifications } from '../../app/notifications/client';
import { useHasLicenseModule } from '../../ee/client/hooks/useHasLicenseModule';
import { ClientLogger } from '../../lib/ClientLogger';
import type { OmnichannelContextValue } from '../contexts/OmnichannelContext';
import { OmnichannelContext } from '../contexts/OmnichannelContext';
import { useReactiveValue } from '../hooks/useReactiveValue';

const emptyContextValue: OmnichannelContextValue = {
	inquiries: { enabled: false },
	enabled: false,
	isEnterprise: false,
	agentAvailable: false,
	showOmnichannelQueueLink: false,
	livechatPriorities: {
		enabled: false,
		data: [],
		isLoading: false,
		isError: false,
	},
};

const OmnichannelProvider: FC = ({ children }) => {
	const omniChannelEnabled = useSetting('Livechat_enabled') as boolean;
	const omnichannelRouting = useSetting('Livechat_Routing_Method');
	const showOmnichannelQueueLink = useSetting('Livechat_show_queue_list_link') as boolean;
	const omnichannelPoolMaxIncoming = useSetting('Livechat_guest_pool_max_number_incoming_livechats_displayed') as number;
	const omnichannelSortingMechanism = useSetting('Omnichannel_sorting_mechanism') as OmnichannelSortingMechanismSettingType;

	const loggerRef = useRef(new ClientLogger('OmnichannelProvider'));
	const hasAccess = usePermission('view-l-room');
	const canViewOmnichannelQueue = usePermission('view-livechat-queue');
	const user = useUser() as IOmnichannelAgent;

	const agentAvailable = user?.statusLivechat === 'available';
	const voipCallAvailable = true; // TODO: use backend check;

	const getRoutingConfig = useMethod('livechat:getRoutingConfig');

	const [routeConfig, setRouteConfig] = useSafely(useState<OmichannelRoutingConfig | undefined>(undefined));

	const accessible = hasAccess && omniChannelEnabled;
	const iceServersSetting: any = useSetting('WebRTC_Servers');
	const isEnterprise = useHasLicenseModule('livechat-enterprise') === true;
<<<<<<< HEAD

	const getPriorities = useEndpoint('GET', '/v1/livechat/priorities');
	const subscribe = useStream('notify-logged');
	const queryClient = useQueryClient();
	const isPrioritiesEnabled = isEnterprise && accessible;

	const {
		data: { priorities = [] } = {},
		isInitialLoading: isLoadingPriorities,
		isError: isErrorPriorities,
	} = useQuery(['/v1/livechat/priorities'], () => getPriorities({ sort: JSON.stringify({ sortItem: 1 }) }), {
		staleTime: Infinity,
		enabled: isPrioritiesEnabled,
	});

	useEffect(() => {
		if (!isPrioritiesEnabled) {
			return;
		}

		return subscribe('omnichannel.priority-changed', () => {
			queryClient.invalidateQueries(['/v1/livechat/priorities']);
		});
	}, [isPrioritiesEnabled, queryClient, subscribe]);
=======
>>>>>>> 9b5af855

	useEffect(() => {
		if (!accessible) {
			return;
		}

		const update = async (): Promise<void> => {
			try {
				const routeConfig = await getRoutingConfig();
				setRouteConfig(routeConfig);
			} catch (error) {
				loggerRef.current.error(`update() error in routeConfig ${error}`);
			}
		};

		if (omnichannelRouting || !omnichannelRouting) {
			update();
		}
	}, [accessible, getRoutingConfig, iceServersSetting, omnichannelRouting, setRouteConfig, voipCallAvailable]);

	const enabled = accessible && !!user && !!routeConfig;
	const manuallySelected =
		enabled && canViewOmnichannelQueue && !!routeConfig && routeConfig.showQueue && !routeConfig.autoAssignAgent && agentAvailable;

	useEffect(() => {
		if (!manuallySelected) {
			return;
		}

		const handleDepartmentAgentData = (): void => {
			initializeLivechatInquiryStream(user?._id);
		};

		initializeLivechatInquiryStream(user?._id);
		Notifications.onUser('departmentAgentData', handleDepartmentAgentData);

		return (): void => {
			Notifications.unUser('departmentAgentData', handleDepartmentAgentData);
		};
	}, [manuallySelected, user?._id]);

	const queue = useReactiveValue<IRoom[] | undefined>(
		useCallback(() => {
			if (!manuallySelected) {
				return undefined;
			}

			return LivechatInquiry.find(
				{
					status: 'queued',
					$or: [{ defaultAgent: { $exists: false } }, { 'defaultAgent.agentId': user?._id }],
				},
				{
					sort: getOmniChatSortQuery(omnichannelSortingMechanism),
					limit: omnichannelPoolMaxIncoming,
				},
			).fetch();
		}, [manuallySelected, omnichannelPoolMaxIncoming, omnichannelSortingMechanism, user?._id]),
	);

	const contextValue = useMemo<OmnichannelContextValue>(() => {
		if (!enabled) {
			return emptyContextValue;
		}

		const livechatPriorities = {
			enabled: isPrioritiesEnabled,
			data: priorities,
			isLoading: isLoadingPriorities,
			isError: isErrorPriorities,
		};

		if (!manuallySelected) {
			return {
				...emptyContextValue,
				enabled: true,
				isEnterprise,
				agentAvailable,
				voipCallAvailable,
				routeConfig,
				livechatPriorities,
			};
		}

		return {
			...emptyContextValue,
			enabled: true,
			isEnterprise,
			agentAvailable,
			voipCallAvailable,
			routeConfig,
			inquiries: queue
				? {
						enabled: true,
						queue,
				  }
				: { enabled: false },
			showOmnichannelQueueLink: showOmnichannelQueueLink && !!agentAvailable,
			livechatPriorities,
		};
	}, [
		enabled,
		isPrioritiesEnabled,
		priorities,
		isLoadingPriorities,
		isErrorPriorities,
		manuallySelected,
		agentAvailable,
		voipCallAvailable,
		routeConfig,
		queue,
		showOmnichannelQueueLink,
	]);

	return <OmnichannelContext.Provider children={children} value={contextValue} />;
};

export default memo<typeof OmnichannelProvider>(OmnichannelProvider);<|MERGE_RESOLUTION|>--- conflicted
+++ resolved
@@ -51,7 +51,6 @@
 	const accessible = hasAccess && omniChannelEnabled;
 	const iceServersSetting: any = useSetting('WebRTC_Servers');
 	const isEnterprise = useHasLicenseModule('livechat-enterprise') === true;
-<<<<<<< HEAD
 
 	const getPriorities = useEndpoint('GET', '/v1/livechat/priorities');
 	const subscribe = useStream('notify-logged');
@@ -76,8 +75,6 @@
 			queryClient.invalidateQueries(['/v1/livechat/priorities']);
 		});
 	}, [isPrioritiesEnabled, queryClient, subscribe]);
-=======
->>>>>>> 9b5af855
 
 	useEffect(() => {
 		if (!accessible) {
@@ -185,6 +182,7 @@
 		isLoadingPriorities,
 		isErrorPriorities,
 		manuallySelected,
+		isEnterprise,
 		agentAvailable,
 		voipCallAvailable,
 		routeConfig,
