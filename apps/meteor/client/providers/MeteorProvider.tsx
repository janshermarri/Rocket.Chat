--- conflicted
+++ resolved
@@ -33,25 +33,15 @@
 											<CustomSoundProvider>
 												<UserProvider>
 													<AuthorizationProvider>
-<<<<<<< HEAD
-														<CallProvider>
-															<OmnichannelProvider>
-																<VideoConfProvider>
-																	<ModalProvider>
+														<VideoConfProvider>
+															<ModalProvider>
+																<CallProvider>
+																	<OmnichannelProvider>
 																		<AttachmentProvider>{children}</AttachmentProvider>
-																	</ModalProvider>
-																</VideoConfProvider>
-															</OmnichannelProvider>
-														</CallProvider>
-=======
-														<ModalProvider>
-															<CallProvider>
-																<OmnichannelProvider>
-																	<AttachmentProvider>{children}</AttachmentProvider>
-																</OmnichannelProvider>
-															</CallProvider>
-														</ModalProvider>
->>>>>>> 9a41c4fa
+																	</OmnichannelProvider>
+																</CallProvider>
+															</ModalProvider>
+														</VideoConfProvider>
 													</AuthorizationProvider>
 												</UserProvider>
 											</CustomSoundProvider>
