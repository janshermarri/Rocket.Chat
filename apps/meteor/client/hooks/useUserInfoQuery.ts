--- conflicted
+++ resolved
@@ -6,19 +6,12 @@
 export type UserInfoQueryData = Awaited<ReturnType<EndpointFunction<'GET', '/v1/users.info'>>>;
 type UserInfoQueryOptions = {
 	enabled?: boolean;
-<<<<<<< HEAD
-	keepPreviousData?: boolean;
 	select?: (data: UserInfoQueryData) => UserInfoQueryData;
-};
-
-export const useUserInfoQuery = (params: UsersInfoParamsGet, options: UserInfoQueryOptions = { keepPreviousData: true }) => {
-=======
 	placeholderData?: <T>(previousData: T | undefined) => T | undefined;
 };
 
 // a hook using tanstack useQuery and useEndpoint that fetches user information from the `users.info` endpoint
 export const useUserInfoQuery = (params: UsersInfoParamsGet, options: UserInfoQueryOptions = { placeholderData: keepPreviousData }) => {
->>>>>>> d3fb166e
 	const getUserInfo = useEndpoint('GET', '/v1/users.info');
 	return useQuery({
 		queryKey: ['users.info', params],
