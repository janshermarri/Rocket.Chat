FROM registry.access.redhat.com/ubi8/nodejs-12

<<<<<<< HEAD
ENV RC_VERSION 4.3.0-develop
=======
ENV RC_VERSION 4.2.2
>>>>>>> ab3baf2f

MAINTAINER buildmaster@rocket.chat

LABEL name="Rocket.Chat" \
      vendor="Rocket.Chat" \
      version="${RC_VERSION}" \
      release="1" \
      url="https://rocket.chat" \
      summary="The Ultimate Open Source Web Chat Platform" \
      description="The Ultimate Open Source Web Chat Platform" \
      run="docker run -d --name ${NAME} ${IMAGE}"

USER root
RUN dnf install -y python38 && rm -rf /var/cache /var/log/dnf* /var/log/yum.*
USER default

RUN set -x \
 && gpg --keyserver keys.openpgp.org --recv-keys 0E163286C20D07B9787EBE9FD7F9D0414FD08104 \
 && curl -SLf "https://releases.rocket.chat/${RC_VERSION}/download" -o rocket.chat.tgz \
 && curl -SLf "https://releases.rocket.chat/${RC_VERSION}/asc" -o rocket.chat.tgz.asc \
 && gpg --verify rocket.chat.tgz.asc \
 && tar -zxf rocket.chat.tgz -C /opt/app-root/src/ \
 && cd /opt/app-root/src/bundle/programs/server \
 && npm install

COPY licenses /licenses

VOLUME /opt/app-root/src/uploads

WORKDIR /opt/app-root/src/bundle

ENV DEPLOY_METHOD=docker-redhat \
    NODE_ENV=production \
    MONGO_URL=mongodb://mongo:27017/rocketchat \
    HOME=/tmp \
    PORT=3000 \
    ROOT_URL=http://localhost:3000

EXPOSE 3000

CMD ["node", "main.js"]<|MERGE_RESOLUTION|>--- conflicted
+++ resolved
@@ -1,34 +1,30 @@
 FROM registry.access.redhat.com/ubi8/nodejs-12
 
-<<<<<<< HEAD
 ENV RC_VERSION 4.3.0-develop
-=======
-ENV RC_VERSION 4.2.2
->>>>>>> ab3baf2f
 
 MAINTAINER buildmaster@rocket.chat
 
 LABEL name="Rocket.Chat" \
-      vendor="Rocket.Chat" \
-      version="${RC_VERSION}" \
-      release="1" \
-      url="https://rocket.chat" \
-      summary="The Ultimate Open Source Web Chat Platform" \
-      description="The Ultimate Open Source Web Chat Platform" \
-      run="docker run -d --name ${NAME} ${IMAGE}"
+    vendor="Rocket.Chat" \
+    version="${RC_VERSION}" \
+    release="1" \
+    url="https://rocket.chat" \
+    summary="The Ultimate Open Source Web Chat Platform" \
+    description="The Ultimate Open Source Web Chat Platform" \
+    run="docker run -d --name ${NAME} ${IMAGE}"
 
 USER root
 RUN dnf install -y python38 && rm -rf /var/cache /var/log/dnf* /var/log/yum.*
 USER default
 
 RUN set -x \
- && gpg --keyserver keys.openpgp.org --recv-keys 0E163286C20D07B9787EBE9FD7F9D0414FD08104 \
- && curl -SLf "https://releases.rocket.chat/${RC_VERSION}/download" -o rocket.chat.tgz \
- && curl -SLf "https://releases.rocket.chat/${RC_VERSION}/asc" -o rocket.chat.tgz.asc \
- && gpg --verify rocket.chat.tgz.asc \
- && tar -zxf rocket.chat.tgz -C /opt/app-root/src/ \
- && cd /opt/app-root/src/bundle/programs/server \
- && npm install
+    && gpg --keyserver keys.openpgp.org --recv-keys 0E163286C20D07B9787EBE9FD7F9D0414FD08104 \
+    && curl -SLf "https://releases.rocket.chat/${RC_VERSION}/download" -o rocket.chat.tgz \
+    && curl -SLf "https://releases.rocket.chat/${RC_VERSION}/asc" -o rocket.chat.tgz.asc \
+    && gpg --verify rocket.chat.tgz.asc \
+    && tar -zxf rocket.chat.tgz -C /opt/app-root/src/ \
+    && cd /opt/app-root/src/bundle/programs/server \
+    && npm install
 
 COPY licenses /licenses
 
