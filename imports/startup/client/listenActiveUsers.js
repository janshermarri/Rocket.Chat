import { Meteor } from 'meteor/meteor';
<<<<<<< HEAD
// import { Tracker } from 'meteor/tracker';
=======
>>>>>>> 58e5470e
import { debounce } from 'underscore';

import { Notifications } from '../../../app/notifications/client';
import { APIClient } from '../../../app/utils/client';

// mirror of object in /imports/users-presence/server/activeUsers.js - keep updated
const STATUS_MAP = [
	'offline',
	'online',
	'away',
	'busy',
];

export const saveUser = (user, force = false) => {
	// do not update my own user, my user's status will come from a subscription
	if (user._id === Meteor.userId()) {
		return;
	}
	if (force) {
		return Meteor.users.upsert({ _id: user._id }, {
			$set: {
				username: user.username,
				// name: user.name,
				// utcOffset: user.utcOffset,
				status: user.status,
				statusText: user.statusText,
			},
		});
	}

	const found = Meteor.users.findOne(user._id, { fields: { _id: 1 } });
	if (found) {
		return;
	}

	Meteor.users.insert(user);
};

let lastStatusChange = null;
let retry = 0;
const getUsersPresence = debounce(async (isConnected) => {
	try {
		const params = {};

		if (lastStatusChange) {
			params.from = lastStatusChange.toISOString();
		}

		const {
			users,
			full,
		} = await APIClient.v1.get('users.presence', params);

		// if is reconnecting, set everyone else to offline
		if (full && isConnected) {
			Meteor.users.update({
				_id: { $ne: Meteor.userId() },
			}, {
				$set: {
					status: 'offline',
				},
			}, { multi: true });
		}

		users.forEach((user) => saveUser(user, full));

		lastStatusChange = new Date();
	} catch (e) {
		setTimeout(() => getUsersPresence(isConnected), retry++ * 2000);
	}
}, 1000);

<<<<<<< HEAD
// let wasConnected = false;
// Tracker.autorun(() => {
// 	if (!Meteor.userId() || !Meteor.status().connected) {
// 		return;
// 	}

// 	lastStatusChange = null;

// 	// getUsersPresence(wasConnected);

// 	// wasConnected = true;
// });

=======
>>>>>>> 58e5470e
Meteor.startup(function() {
	Notifications.onLogged('user-status', ([_id, username, status, statusText]) => {
		// only set after first request completed
		if (lastStatusChange) {
			lastStatusChange = new Date();
		}

		saveUser({ _id, username, status: STATUS_MAP[status], statusText }, true);
	});

	Notifications.onLogged('Users:NameChanged', ({ _id, username }) => {
		if (!username) {
			return;
		}
		Meteor.users.upsert({ _id }, {
			$set: {
				username,
			},
		});
	});
});<|MERGE_RESOLUTION|>--- conflicted
+++ resolved
@@ -1,8 +1,4 @@
 import { Meteor } from 'meteor/meteor';
-<<<<<<< HEAD
-// import { Tracker } from 'meteor/tracker';
-=======
->>>>>>> 58e5470e
 import { debounce } from 'underscore';
 
 import { Notifications } from '../../../app/notifications/client';
@@ -75,22 +71,6 @@
 	}
 }, 1000);
 
-<<<<<<< HEAD
-// let wasConnected = false;
-// Tracker.autorun(() => {
-// 	if (!Meteor.userId() || !Meteor.status().connected) {
-// 		return;
-// 	}
-
-// 	lastStatusChange = null;
-
-// 	// getUsersPresence(wasConnected);
-
-// 	// wasConnected = true;
-// });
-
-=======
->>>>>>> 58e5470e
 Meteor.startup(function() {
 	Notifications.onLogged('user-status', ([_id, username, status, statusText]) => {
 		// only set after first request completed
