@0xbbbe049af795122e;

using Spk = import "/sandstorm/package.capnp";
# This imports:
#   $SANDSTORM_HOME/latest/usr/include/sandstorm/package.capnp
# Check out that file to see the full, documented package definition format.

const pkgdef :Spk.PackageDefinition = (
	# The package definition. Note that the spk tool looks specifically for the
	# "pkgdef" constant.

	id = "vfnwptfn02ty21w715snyyczw0nqxkv3jvawcah10c6z7hj1hnu0",
	# Your app ID is actually its public key. The private key was placed in
	# your keyring. All updates must be signed with the same key.

	manifest = (
		# This manifest is included in your app package to tell Sandstorm
		# about your app.

		appTitle = (defaultText = "Rocket.Chat"),

<<<<<<< HEAD
		appVersion = 97,  # Increment this for every release.

		appMarketingVersion = (defaultText = "0.69.2"),
=======
		appVersion = 102,  # Increment this for every release.

		appMarketingVersion = (defaultText = "0.70.0-rc.4"),
>>>>>>> f7be4597
		# Human-readable representation of appVersion. Should match the way you
		# identify versions of your app in documentation and marketing.

		actions = [
			# Define your "new document" handlers here.
			( title = (defaultText = "New Rocket.Chat"),
				command = .myCommand
				# The command to run when starting for the first time. (".myCommand"
				# is just a constant defined at the bottom of the file.)
			)
		],

		continueCommand = .myCommand,
		# This is the command called to start your app back up after it has been
		# shut down for inactivity. Here we're using the same command as for
		# starting a new instance, but you could use different commands for each
		# case.

		metadata = (
			icons = (
				appGrid = (svg = embed "rocket.chat-128.svg"),
				grain = (svg = embed "rocket.chat-24.svg"),
				market = (svg = embed "rocket.chat-150.svg"),
			),

			website = "https://rocket.chat",
			codeUrl = "https://github.com/RocketChat/Rocket.Chat",
			license = (openSource = mit),
			categories = [communications, productivity, office, social, developerTools],

			author = (
				contactEmail = "team@rocket.chat",
				pgpSignature = embed "pgp-signature",
				upstreamAuthor = "Rocket.Chat",
			),
			pgpKeyring = embed "pgp-keyring",

			description = (defaultText = embed "description.md"),
			shortDescription = (defaultText = "Chat app"),

			screenshots = [
				(width = 1024, height = 696, png = embed "screenshot1.png"),
				(width = 1024, height = 696, png = embed "screenshot2.png"),
				(width = 1024, height = 696, png = embed "screenshot3.png"),
				(width = 1024, height = 696, png = embed "screenshot4.png")
			],

			changeLog = (defaultText = embed "CHANGELOG.md"),
		),

	),

	sourceMap = (
		# The following directories will be copied into your package.
		searchPath = [
			( sourcePath = "/home/vagrant/bundle" ),
			( sourcePath = "/opt/meteor-spk/meteor-spk.deps" )
		]
	),

	alwaysInclude = [ "." ],
	# This says that we always want to include all files from the source map.
	# (An alternative is to automatically detect dependencies by watching what
	# the app opens while running in dev mode. To see what that looks like,
	# run `spk init` without the -A option.)

	bridgeConfig = (
		viewInfo = (
			eventTypes = [
				(name = "message", verbPhrase = (defaultText = "sent message")),
				(name = "privateMessage", verbPhrase = (defaultText = "sent private message"), requiredPermission = (explicitList = void)),
			]
		),
		saveIdentityCaps = true,
	),
);

const myCommand :Spk.Manifest.Command = (
	# Here we define the command used to start up your server.
	argv = ["/sandstorm-http-bridge", "8000", "--", "/opt/app/.sandstorm/launcher.sh"],
	environ = [
		# Note that this defines the *entire* environment seen by your app.
		(key = "PATH", value = "/usr/local/bin:/usr/bin:/bin"),
		(key = "SANDSTORM", value = "1"),
		(key = "HOME", value = "/var"),
		(key = "Statistics_reporting", value = "false"),
		(key = "Accounts_AllowUserAvatarChange", value = "false"),
		(key = "Accounts_AllowUserProfileChange", value = "false"),
		(key = "BABEL_CACHE_DIR", value = "/var/babel_cache")
	]
);<|MERGE_RESOLUTION|>--- conflicted
+++ resolved
@@ -19,15 +19,9 @@
 
 		appTitle = (defaultText = "Rocket.Chat"),
 
-<<<<<<< HEAD
-		appVersion = 97,  # Increment this for every release.
-
-		appMarketingVersion = (defaultText = "0.69.2"),
-=======
 		appVersion = 102,  # Increment this for every release.
 
 		appMarketingVersion = (defaultText = "0.70.0-rc.4"),
->>>>>>> f7be4597
 		# Human-readable representation of appVersion. Should match the way you
 		# identify versions of your app in documentation and marketing.
 
