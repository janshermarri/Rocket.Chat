@0xbbbe049af795122e;

using Spk = import "/sandstorm/package.capnp";
# This imports:
#   $SANDSTORM_HOME/latest/usr/include/sandstorm/package.capnp
# Check out that file to see the full, documented package definition format.

const pkgdef :Spk.PackageDefinition = (
	# The package definition. Note that the spk tool looks specifically for the
	# "pkgdef" constant.

	id = "vfnwptfn02ty21w715snyyczw0nqxkv3jvawcah10c6z7hj1hnu0",
	# Your app ID is actually its public key. The private key was placed in
	# your keyring. All updates must be signed with the same key.

	manifest = (
		# This manifest is included in your app package to tell Sandstorm
		# about your app.

		appTitle = (defaultText = "Rocket.Chat"),

<<<<<<< HEAD
		appVersion = 94,  # Increment this for every release.

		appMarketingVersion = (defaultText = "0.68.5"),
=======
		appVersion = 92,  # Increment this for every release.

		appMarketingVersion = (defaultText = "0.69.0-rc.1"),
>>>>>>> 19f6ec7a
		# Human-readable representation of appVersion. Should match the way you
		# identify versions of your app in documentation and marketing.

		actions = [
			# Define your "new document" handlers here.
			( title = (defaultText = "New Rocket.Chat"),
				command = .myCommand
				# The command to run when starting for the first time. (".myCommand"
				# is just a constant defined at the bottom of the file.)
			)
		],

		continueCommand = .myCommand,
		# This is the command called to start your app back up after it has been
		# shut down for inactivity. Here we're using the same command as for
		# starting a new instance, but you could use different commands for each
		# case.

		metadata = (
			icons = (
				appGrid = (svg = embed "rocket.chat-128.svg"),
				grain = (svg = embed "rocket.chat-24.svg"),
				market = (svg = embed "rocket.chat-150.svg"),
			),

			website = "https://rocket.chat",
			codeUrl = "https://github.com/RocketChat/Rocket.Chat",
			license = (openSource = mit),
			categories = [communications, productivity, office, social, developerTools],

			author = (
				contactEmail = "team@rocket.chat",
				pgpSignature = embed "pgp-signature",
				upstreamAuthor = "Rocket.Chat",
			),
			pgpKeyring = embed "pgp-keyring",

			description = (defaultText = embed "description.md"),
			shortDescription = (defaultText = "Chat app"),

			screenshots = [
				(width = 1024, height = 696, png = embed "screenshot1.png"),
				(width = 1024, height = 696, png = embed "screenshot2.png"),
				(width = 1024, height = 696, png = embed "screenshot3.png"),
				(width = 1024, height = 696, png = embed "screenshot4.png")
			],

			changeLog = (defaultText = embed "CHANGELOG.md"),
		),

	),

	sourceMap = (
		# The following directories will be copied into your package.
		searchPath = [
			( sourcePath = "/home/vagrant/bundle" ),
			( sourcePath = "/opt/meteor-spk/meteor-spk.deps" )
		]
	),

	alwaysInclude = [ "." ],
	# This says that we always want to include all files from the source map.
	# (An alternative is to automatically detect dependencies by watching what
	# the app opens while running in dev mode. To see what that looks like,
	# run `spk init` without the -A option.)

	bridgeConfig = (
		viewInfo = (
			eventTypes = [
				(name = "message", verbPhrase = (defaultText = "sent message")),
				(name = "privateMessage", verbPhrase = (defaultText = "sent private message"), requiredPermission = (explicitList = void)),
			]
		),
		saveIdentityCaps = true,
	),
);

const myCommand :Spk.Manifest.Command = (
	# Here we define the command used to start up your server.
	argv = ["/sandstorm-http-bridge", "8000", "--", "/opt/app/.sandstorm/launcher.sh"],
	environ = [
		# Note that this defines the *entire* environment seen by your app.
		(key = "PATH", value = "/usr/local/bin:/usr/bin:/bin"),
		(key = "SANDSTORM", value = "1"),
		(key = "HOME", value = "/var"),
		(key = "Statistics_reporting", value = "false"),
		(key = "Accounts_AllowUserAvatarChange", value = "false"),
		(key = "Accounts_AllowUserProfileChange", value = "false"),
		(key = "BABEL_CACHE_DIR", value = "/var/babel_cache")
	]
);<|MERGE_RESOLUTION|>--- conflicted
+++ resolved
@@ -19,15 +19,9 @@
 
 		appTitle = (defaultText = "Rocket.Chat"),
 
-<<<<<<< HEAD
 		appVersion = 94,  # Increment this for every release.
 
-		appMarketingVersion = (defaultText = "0.68.5"),
-=======
-		appVersion = 92,  # Increment this for every release.
-
 		appMarketingVersion = (defaultText = "0.69.0-rc.1"),
->>>>>>> 19f6ec7a
 		# Human-readable representation of appVersion. Should match the way you
 		# identify versions of your app in documentation and marketing.
 
