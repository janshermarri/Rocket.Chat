import Page from './Page';

class MainContent extends Page {
	get mainContent() { return browser.element('.main-content'); }

	// Main Content Header (Channel Title Area)
	get emptyFavoriteStar() { return browser.element('.rc-header__toggle-favorite.empty'); }

	get favoriteStar() { return browser.element('.rc-header__toggle-favorite.favorite-room'); }

	get channelTitle() { return browser.element('.rc-header__name'); }

	// Main Content Footer (Message Input Area)
	get messageInput() { return browser.element('.js-input-message'); }

	get sendBtn() { return browser.element('.rc-message-box__icon.js-send'); }

	get messageBoxActions() { return browser.element('.rc-message-box__icon'); }

	get recordBtn() { return browser.element('.js-audio-message-record'); }

	get videoCamBtn() { return browser.element('.message-buttons .icon-videocam'); }

	get emojiBtn() { return browser.element('.rc-message-box__icon.emoji-picker-icon'); }

	get messagePopUp() { return browser.element('.message-popup'); }

	get messagePopUpTitle() { return browser.element('.message-popup-title'); }

	get messagePopUpItems() { return browser.element('.message-popup-items'); }

	get messagePopUpFirstItem() { return browser.element('.popup-item.selected'); }

	get mentionAllPopUp() { return browser.element('.popup-item[data-id="all"]'); }

	get joinChannelBtn() { return browser.element('.button.join'); }

	// Messages
	get lastMessageUser() { return browser.element('.message:last-child .title .user-card-message'); }

	get lastMessage() { return browser.element('.message:last-child .body'); }

	get lastMessageDesc() { return browser.element('.message:last-child .body .attachment-description'); }

	get lastMessageRoleAdded() { return browser.element('.message:last-child.subscription-role-added .body'); }

	get beforeLastMessage() { return browser.element('.message:nth-last-child(2) .body'); }

	get lastMessageUserTag() { return browser.element('.message:last-child .role-tag'); }

	get lastMessageImg() { return browser.element('.message:last-child .attachment-image img'); }

	get lastMessageTextAttachment() { return browser.element('.message:last-child .attachment-text'); }

	get beforeLastMessageQuote() { return browser.element('.message:nth-last-child(2)'); }

	get lastMessageQuote() { return browser.element('.message:last-child'); }

	get messageOptionsBtn() { return browser.element('.message:last-child .message-actions__menu'); }

	get messageActionMenu() { return browser.element('.rc-popover .rc-popover__content'); }

	get messageReply() { return browser.element('[data-id="reply-in-thread"][data-type="message-action"]'); }

	get messageEdit() { return browser.element('[data-id="edit-message"][data-type="message-action"]'); }

	get messageDelete() { return browser.element('[data-id="delete-message"][data-type="message-action"]'); }

	get messagePermalink() { return browser.element('[data-id="permalink"][data-type="message-action"]'); }

	get messageCopy() { return browser.element('[data-id="copy"][data-type="message-action"]'); }

	get messageQuote() { return browser.element('[data-id="quote-message"][data-type="message-action"]'); }

	get messageStar() { return browser.element('[data-id="star-message"][data-type="message-action"]'); }

	get messageUnread() { return browser.element('[data-id="mark-message-as-unread"][data-type="message-action"]'); }

	// get messageReaction() { return browser.element('.message-actions__button[data-message-action="reaction-message"]'); }
	get messagePin() { return browser.element('[data-id="pin-message"][data-type="message-action"]'); }
	// get messageClose() { return browser.element('[data-id="rc-popover-close"][data-type="message-action"]'); }

	// Emojis
	get emojiPickerMainScreen() { return browser.element('.emoji-picker'); }

	get emojiPickerPeopleIcon() { return browser.element('.emoji-picker .icon-people'); }

	get emojiPickerNatureIcon() { return browser.element('.emoji-picker .icon-nature'); }

	get emojiPickerFoodIcon() { return browser.element('.emoji-picker .icon-food'); }

	get emojiPickerActivityIcon() { return browser.element('.emoji-picker .icon-activity'); }

	get emojiPickerTravelIcon() { return browser.element('.emoji-picker .icon-travel'); }

	get emojiPickerObjectsIcon() { return browser.element('.emoji-picker .icon-objects'); }

	get emojiPickerSymbolsIcon() { return browser.element('.emoji-picker .icon-symbols'); }

	get emojiPickerFlagsIcon() { return browser.element('.emoji-picker .icon-flags'); }

	get emojiPickerModifierIcon() { return browser.element('.emoji-picker .icon-symbols'); }

	get emojiPickerChangeTone() { return browser.element('.emoji-picker .change-tone'); }

	get emojiPickerCustomIcon() { return browser.element('.emoji-picker .icon-rocket'); }

	get emojiPickerRecentIcon() { return browser.element('.emoji-picker .icon-recent'); }

	get emojiPickerFilter() { return browser.element('.emoji-picker .js-emojipicker-search'); }

	get emojiPickerEmojiContainer() { return browser.element('.emoji-picker .emojis'); }

	get emojiGrinning() { return browser.element('.emoji-picker .emoji-grinning'); }

	get emojiSmile() { return browser.element('.emoji-picker .emoji-smile'); }

	// Popover
	get popoverWrapper() { return browser.element('.rc-popover'); }

	// Sends a message and wait for the message to equal the text sent
	sendMessage(text) {
		this.setTextToInput(text);
		this.sendBtn.click();
		browser.waitUntil(function() {
			browser.waitForVisible('.message:last-child .body', 5000);
			return browser.getText('.message:last-child .body') === text;
		}, 5000);
	}

	// adds text to the input
	addTextToInput(text) {
		this.messageInput.waitForVisible(5000);
		this.messageInput.addValue(text);
	}

	// Clear and sets the text to the input
	setTextToInput(text) {
		this.messageInput.waitForVisible(5000);
		this.messageInput.clearElement();
		this.messageInput.addValue(text);
	}

	// uploads a file in the given filepath (url).
	fileUpload(filePath) {
		this.sendMessage('Prepare for the file');
		this.fileAttachment.chooseFile(filePath);
	}

	waitForLastMessageEqualsText(text) {
		browser.waitUntil(function() {
			browser.waitForVisible('.message:last-child .body', 5000);
			return browser.getText('.message:last-child .body') === text;
		}, 5000);
	}

<<<<<<< HEAD
	waitForLastMessageTextAttachmentEqualsText(text) {

		browser.waitForVisible('.message:last-child .attachment-text', 5000);
		return browser.getText('.message:last-child .attachment-text') === text;
=======
	waitForLastMessageEqualsHtml(text) {
		browser.waitUntil(function() {
			browser.waitForVisible('.message:last-child .body', 5000);
			return browser.getHTML('.message:last-child .body', false).trim() === text;
		}, 5000);
>>>>>>> 57204d21
	}

	waitForLastMessageTextAttachmentEqualsText(text) {
		browser.waitForVisible('.message:last-child .attachment-text', 5000);
		return browser.getText('.message:last-child .attachment-text') === text;
	}

	// Wait for the last message author username to equal the provided text
	waitForLastMessageUserEqualsText(text) {
		browser.waitUntil(function() {
			browser.waitForVisible('.message:last-child .user-card-message:nth-of-type(2)', 5000);
			return browser.getText('.message:last-child .user-card-message:nth-of-type(2)') === text;
		}, 5000);
	}

	openMessageActionMenu() {
		this.lastMessage.moveToObject();
		this.messageOptionsBtn.waitForVisible(5000);
		this.messageOptionsBtn.click();
		this.messageActionMenu.waitForVisible(5000);
		browser.pause(100);
	}

	setLanguageToEnglish() {
		this.settingLanguageSelect.click();
		this.settingLanguageEnglish.click();
		this.settingSaveBtn.click();
	}

	tryToMentionAll() {
		this.addTextToInput('@all');
		this.sendBtn.click();
		this.waitForLastMessageEqualsText('Notify all in this room is not allowed');
	}

	// Do one of the message actions, based on the "action" parameter inserted.
	selectAction(action) {
		switch (action) {
			case 'edit':
				this.messageEdit.waitForVisible(5000);
				this.messageEdit.click();
				this.messageInput.addValue('this message was edited');
				break;
			case 'reply':
				this.messageReply.waitForVisible(5000);
				this.messageReply.click();
				this.messageInput.addValue(' this is a reply message');
				break;
			case 'delete':
				this.messageDelete.waitForVisible(5000);
				this.messageDelete.click();
				break;
			case 'permalink':
				this.messagePermalink.waitForVisible(5000);
				this.messagePermalink.click();
				break;
			case 'copy':
				this.messageCopy.waitForVisible(5000);
				this.messageCopy.click();
				break;
			case 'quote':
				this.messageQuote.waitForVisible(5000);
				this.messageQuote.click();
				this.messageInput.addValue(' this is a quote message');
				break;
			case 'star':
				this.messageStar.waitForVisible(5000);
				this.messageStar.click();
				break;
			case 'unread':
				this.messageUnread.waitForVisible(5000);
				this.messageUnread.click();
				break;
			case 'reaction':
				this.messageReply.waitForVisible(5000);
				this.messageReply.click();
				this.emojiPickerMainScreen.waitForVisible(5000);
				this.emojiPickerPeopleIcon.click();
				this.emojiGrinning.waitForVisible(5000);
				this.emojiGrinning.click();
				break;
			case 'close':
				this.messageClose.waitForVisible(5000);
				this.messageClose.click();
				break;
		}
	}
}

module.exports = new MainContent();<|MERGE_RESOLUTION|>--- conflicted
+++ resolved
@@ -154,18 +154,11 @@
 		}, 5000);
 	}
 
-<<<<<<< HEAD
-	waitForLastMessageTextAttachmentEqualsText(text) {
-
-		browser.waitForVisible('.message:last-child .attachment-text', 5000);
-		return browser.getText('.message:last-child .attachment-text') === text;
-=======
 	waitForLastMessageEqualsHtml(text) {
 		browser.waitUntil(function() {
 			browser.waitForVisible('.message:last-child .body', 5000);
 			return browser.getHTML('.message:last-child .body', false).trim() === text;
 		}, 5000);
->>>>>>> 57204d21
 	}
 
 	waitForLastMessageTextAttachmentEqualsText(text) {
