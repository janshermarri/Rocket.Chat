<<<<<<< HEAD
import { test, expect } from '@playwright/test';
=======
import { expect, test } from '@playwright/test';
>>>>>>> b4e75f3f

// TODO: will be implemented soon
test.describe('[Messaging]', () => {
	test.beforeAll(async () => {
		expect(1).toBe(1);
	});
});<|MERGE_RESOLUTION|>--- conflicted
+++ resolved
@@ -1,8 +1,4 @@
-<<<<<<< HEAD
-import { test, expect } from '@playwright/test';
-=======
 import { expect, test } from '@playwright/test';
->>>>>>> b4e75f3f
 
 // TODO: will be implemented soon
 test.describe('[Messaging]', () => {
