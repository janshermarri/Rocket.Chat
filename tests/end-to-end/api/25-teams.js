--- conflicted
+++ resolved
@@ -37,12 +37,7 @@
 				.set(credentials)
 				.send({
 					name: `test-team-${ Date.now() }`,
-<<<<<<< HEAD
-					type: 0,
-=======
 					type: 1,
-					owner: 'rocket.cat',
->>>>>>> bdbcaa87
 				})
 				.expect('Content-Type', 'application/json')
 				.expect(200)
