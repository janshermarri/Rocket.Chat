--- conflicted
+++ resolved
@@ -86,7 +86,6 @@
 		});
 	});
 
-<<<<<<< HEAD
 	describe('/teams.addRoom', () => {
 		before('create private channel', (done) => {
 			const channelName = `community-channel-private${ Date.now() }`;
@@ -94,7 +93,327 @@
 				.set(credentials)
 				.send({
 					name: channelName,
-=======
+				})
+				.expect('Content-Type', 'application/json')
+				.expect(200)
+				.expect((res) => {
+					expect(res.body).to.have.property('success', true);
+					expect(res.body).to.have.nested.property('group._id');
+					expect(res.body).to.have.nested.property('group.name', channelName);
+					expect(res.body).to.have.nested.property('group.t', 'p');
+					expect(res.body).to.have.nested.property('group.msgs', 0);
+					privateRoom = res.body.group;
+				})
+				.end(done);
+		});
+		before('create public channel', (done) => {
+			const channelName = `community-channel-public${ Date.now() }`;
+			request.post(api('channels.create'))
+				.set(credentials)
+				.send({
+					name: channelName,
+				})
+				.expect('Content-Type', 'application/json')
+				.expect(200)
+				.expect((res) => {
+					expect(res.body).to.have.property('success', true);
+					expect(res.body).to.have.nested.property('channel._id');
+					expect(res.body).to.have.nested.property('channel.name', channelName);
+					expect(res.body).to.have.nested.property('channel.t', 'c');
+					expect(res.body).to.have.nested.property('channel.msgs', 0);
+					publicRoom = res.body.channel;
+				})
+				.end(done);
+		});
+		before('create another public channel', (done) => {
+			const channelName = `community-channel-public${ Date.now() }`;
+			request.post(api('channels.create'))
+				.set(credentials)
+				.send({
+					name: `${ channelName }2`,
+				})
+				.expect('Content-Type', 'application/json')
+				.expect(200)
+				.expect((res) => {
+					expect(res.body).to.have.property('success', true);
+					expect(res.body).to.have.nested.property('channel._id');
+					expect(res.body).to.have.nested.property('channel.name', `${ channelName }2`);
+					expect(res.body).to.have.nested.property('channel.t', 'c');
+					expect(res.body).to.have.nested.property('channel.msgs', 0);
+					publicRoom2 = res.body.channel;
+				})
+				.end(done);
+		});
+
+		it('should throw an error if no permission', (done) => {
+			updatePermission('add-team-channel', []).then(() => {
+				request.post(api('teams.addRoom'))
+					.set(credentials)
+					.send({
+						roomId: publicRoom._id,
+						teamId: publicTeam._id,
+					})
+					.expect('Content-Type', 'application/json')
+					.expect(403)
+					.expect((res) => {
+						expect(res.body).to.have.property('success', false);
+						expect(res.body).to.have.property('error');
+						expect(res.body.error).to.be.equal('unauthorized');
+					})
+					.end(done);
+			});
+		});
+
+		it('should add public room to team', (done) => {
+			updatePermission('add-team-channel', ['admin']).then(() => {
+				request.post(api('teams.addRoom'))
+					.set(credentials)
+					.send({
+						roomId: publicRoom._id,
+						teamId: publicTeam._id,
+					})
+					.expect('Content-Type', 'application/json')
+					.expect(200)
+					.expect((res) => {
+						expect(res.body).to.have.property('success', true);
+						expect(res.body).to.have.property('room');
+						expect(res.body.room).to.have.property('teamId', publicTeam._id);
+						expect(res.body.room).to.have.property('teamDefault', false);
+					})
+					.end(done);
+			});
+		});
+
+		it('should add another public room to private team', (done) => {
+			updatePermission('add-team-channel', ['admin']).then(() => {
+				request.post(api('teams.addRoom'))
+					.set(credentials)
+					.send({
+						roomId: publicRoom2._id,
+						teamId: privateTeam._id,
+					})
+					.expect('Content-Type', 'application/json')
+					.expect(200)
+					.expect((res) => {
+						expect(res.body).to.have.property('success', true);
+						expect(res.body).to.have.property('room');
+						expect(res.body.room).to.have.property('teamId', privateTeam._id);
+						expect(res.body.room).to.have.property('teamDefault', false);
+					})
+					.end(done);
+			});
+		});
+
+		it('should add private room to team', (done) => {
+			updatePermission('add-team-channel', ['admin']).then(() => {
+				request.post(api('teams.addRoom'))
+					.set(credentials)
+					.send({
+						roomId: privateRoom._id,
+						teamId: publicTeam._id,
+					})
+					.expect('Content-Type', 'application/json')
+					.expect(200)
+					.expect((res) => {
+						expect(res.body).to.have.property('success', true);
+						expect(res.body).to.have.property('room');
+						expect(res.body.room).to.have.property('teamId', publicTeam._id);
+						expect(res.body.room).to.have.property('teamDefault', false);
+					})
+					.end(done);
+			});
+		});
+	});
+
+	describe('/teams.updateRoom', () => {
+		it('should throw an error if no permission', (done) => {
+			updatePermission('edit-team-channel', []).then(() => {
+				request.post(api('teams.updateRoom'))
+					.set(credentials)
+					.send({
+						roomId: publicRoom._id,
+						isDefault: true,
+					})
+					.expect('Content-Type', 'application/json')
+					.expect(403)
+					.expect((res) => {
+						expect(res.body).to.have.property('success', false);
+						expect(res.body).to.have.property('error');
+						expect(res.body.error).to.be.equal('unauthorized');
+					})
+					.end(done);
+			});
+		});
+
+		it('should set room to team default', (done) => {
+			updatePermission('edit-team-channel', ['admin']).then(() => {
+				request.post(api('teams.updateRoom'))
+					.set(credentials)
+					.send({
+						roomId: publicRoom._id,
+						isDefault: true,
+					})
+					.expect('Content-Type', 'application/json')
+					.expect(200)
+					.expect((res) => {
+						expect(res.body).to.have.property('success', true);
+						expect(res.body).to.have.property('room');
+						expect(res.body.room).to.have.property('teamId', publicTeam._id);
+						expect(res.body.room).to.have.property('teamDefault', true);
+					})
+					.end(done);
+			});
+		});
+	});
+
+	describe('/teams.listRooms', () => {
+		let testUser;
+		let testUserCredentials;
+		before('Create test user', (done) => {
+			const username = `user.test.${ Date.now() }`;
+			const email = `${ username }@rocket.chat`;
+			request.post(api('users.create'))
+				.set(credentials)
+				.send({ email, name: username, username, password: username })
+				.end((err, res) => {
+					testUser = res.body.user;
+					done();
+				});
+		});
+		before('Login as test user', (done) => {
+			request.post(api('login'))
+				.send({
+					user: testUser.username,
+					password: testUser.username,
+				})
+				.expect('Content-Type', 'application/json')
+				.expect(200)
+				.expect((res) => {
+					testUserCredentials = {};
+					testUserCredentials['X-Auth-Token'] = res.body.data.authToken;
+					testUserCredentials['X-User-Id'] = res.body.data.userId;
+				})
+				.end(done);
+		});
+		it('should throw an error if team is private and no permission', (done) => {
+			updatePermission('view-all-teams', []).then(() => {
+				request.get(api('teams.listRooms'))
+					.set(credentials)
+					.query({
+						teamId: privateTeam._id,
+					})
+					.expect('Content-Type', 'application/json')
+					.expect(400)
+					.expect((res) => {
+						expect(res.body).to.have.property('success', false);
+						expect(res.body).to.have.property('error');
+						expect(res.body.error).to.be.equal('user-not-on-private-team');
+					})
+					.end(done);
+			});
+		});
+
+		it('should return only public rooms for public team', (done) => {
+			updatePermission('view-all-team-channels', []).then(() => {
+				request.get(api('teams.listRooms'))
+					.set(testUserCredentials)
+					.query({
+						teamId: publicTeam._id,
+					})
+					.expect('Content-Type', 'application/json')
+					.expect(200)
+					.expect((res) => {
+						expect(res.body).to.have.property('success', true);
+						expect(res.body).to.have.property('rooms');
+						expect(res.body.rooms).to.be.an('array');
+						expect(res.body.rooms.length).to.equal(2);
+					})
+					.end(done);
+			});
+		});
+
+		it('should return all rooms for public team', (done) => {
+			updatePermission('view-all-team-channels', ['admin']).then(() => {
+				request.get(api('teams.listRooms'))
+					.set(credentials)
+					.query({
+						teamId: publicTeam._id,
+					})
+					.expect('Content-Type', 'application/json')
+					.expect(200)
+					.expect((res) => {
+						expect(res.body).to.have.property('success', true);
+						expect(res.body).to.have.property('rooms');
+						expect(res.body.rooms).to.be.an('array');
+						expect(res.body.rooms.length).to.equal(3);
+					})
+					.end(done);
+			});
+		});
+
+		it('should return public rooms for private team', (done) => {
+			updatePermission('view-all-team-channels', []).then(() => {
+				updatePermission('view-all-teams', ['admin']).then(() => {
+					request.get(api('teams.listRooms'))
+						.set(credentials)
+						.query({
+							teamId: privateTeam._id,
+						})
+						.expect('Content-Type', 'application/json')
+						.expect(200)
+						.expect((res) => {
+							expect(res.body).to.have.property('success', true);
+							expect(res.body).to.have.property('rooms');
+							expect(res.body.rooms).to.be.an('array');
+							expect(res.body.rooms.length).to.equal(1);
+						})
+						.end(done);
+				});
+			});
+		});
+	});
+
+	describe('/teams.removeRoom', () => {
+		it('should throw an error if no permission', (done) => {
+			updatePermission('remove-team-channel', []).then(() => {
+				request.post(api('teams.removeRoom'))
+					.set(credentials)
+					.send({
+						roomId: publicRoom._id,
+						teamId: publicTeam._id,
+					})
+					.expect('Content-Type', 'application/json')
+					.expect(403)
+					.expect((res) => {
+						expect(res.body).to.have.property('success', false);
+						expect(res.body).to.have.property('error');
+						expect(res.body.error).to.be.equal('unauthorized');
+					})
+					.end(done);
+			});
+		});
+
+		it('should remove room from team', (done) => {
+			updatePermission('remove-team-channel', ['admin']).then(() => {
+				request.post(api('teams.removeRoom'))
+					.set(credentials)
+					.send({
+						roomId: publicRoom._id,
+						teamId: publicTeam._id,
+					})
+					.expect('Content-Type', 'application/json')
+					.expect(200)
+					.expect((res) => {
+						expect(res.body).to.have.property('success', true);
+						expect(res.body).to.have.property('room');
+						expect(res.body.room).to.not.have.property('teamId');
+						expect(res.body.room).to.not.have.property('teamDefault');
+					})
+					.end(done);
+			});
+		});
+	});
+
 	describe('/teams.addMembers', () => {
 		it('should add members to a public team', (done) => {
 			request.post(api('teams.addMembers'))
@@ -111,28 +430,11 @@
 							roles: ['member'],
 						},
 					],
->>>>>>> 806c3f06
-				})
-				.expect('Content-Type', 'application/json')
-				.expect(200)
-				.expect((res) => {
-					expect(res.body).to.have.property('success', true);
-<<<<<<< HEAD
-					expect(res.body).to.have.nested.property('group._id');
-					expect(res.body).to.have.nested.property('group.name', channelName);
-					expect(res.body).to.have.nested.property('group.t', 'p');
-					expect(res.body).to.have.nested.property('group.msgs', 0);
-					privateRoom = res.body.group;
-				})
-				.end(done);
-		});
-		before('create public channel', (done) => {
-			const channelName = `community-channel-public${ Date.now() }`;
-			request.post(api('channels.create'))
-				.set(credentials)
-				.send({
-					name: channelName,
-=======
+				})
+				.expect('Content-Type', 'application/json')
+				.expect(200)
+				.expect((res) => {
+					expect(res.body).to.have.property('success', true);
 				})
 				.then(() =>
 					request.get(api('teams.members'))
@@ -165,28 +467,11 @@
 				.set(credentials)
 				.query({
 					teamName: community,
->>>>>>> 806c3f06
-				})
-				.expect('Content-Type', 'application/json')
-				.expect(200)
-				.expect((res) => {
-					expect(res.body).to.have.property('success', true);
-<<<<<<< HEAD
-					expect(res.body).to.have.nested.property('channel._id');
-					expect(res.body).to.have.nested.property('channel.name', channelName);
-					expect(res.body).to.have.nested.property('channel.t', 'c');
-					expect(res.body).to.have.nested.property('channel.msgs', 0);
-					publicRoom = res.body.channel;
-				})
-				.end(done);
-		});
-		before('create another public channel', (done) => {
-			const channelName = `community-channel-public${ Date.now() }`;
-			request.post(api('channels.create'))
-				.set(credentials)
-				.send({
-					name: `${ channelName }2`,
-=======
+				})
+				.expect('Content-Type', 'application/json')
+				.expect(200)
+				.expect((res) => {
+					expect(res.body).to.have.property('success', true);
 					expect(res.body).to.have.property('count', 3);
 					expect(res.body).to.have.property('offset', 0);
 					expect(res.body).to.have.property('total', 3);
@@ -211,163 +496,11 @@
 							userId: 'test-123',
 							roles: ['member', 'owner'],
 						},
->>>>>>> 806c3f06
-				})
-				.expect('Content-Type', 'application/json')
-				.expect(200)
-				.expect((res) => {
-					expect(res.body).to.have.property('success', true);
-<<<<<<< HEAD
-					expect(res.body).to.have.nested.property('channel._id');
-					expect(res.body).to.have.nested.property('channel.name', `${ channelName }2`);
-					expect(res.body).to.have.nested.property('channel.t', 'c');
-					expect(res.body).to.have.nested.property('channel.msgs', 0);
-					publicRoom2 = res.body.channel;
-				})
-				.end(done);
-		});
-
-		it('should throw an error if no permission', (done) => {
-			updatePermission('add-team-channel', []).then(() => {
-				request.post(api('teams.addRoom'))
-					.set(credentials)
-					.send({
-						roomId: publicRoom._id,
-						teamId: publicTeam._id,
-					})
-					.expect('Content-Type', 'application/json')
-					.expect(403)
-					.expect((res) => {
-						expect(res.body).to.have.property('success', false);
-						expect(res.body).to.have.property('error');
-						expect(res.body.error).to.be.equal('unauthorized');
-					})
-					.end(done);
-			});
-		});
-
-		it('should add public room to team', (done) => {
-			updatePermission('add-team-channel', ['admin']).then(() => {
-				request.post(api('teams.addRoom'))
-					.set(credentials)
-					.send({
-						roomId: publicRoom._id,
-						teamId: publicTeam._id,
-					})
-					.expect('Content-Type', 'application/json')
-					.expect(200)
-					.expect((res) => {
-						expect(res.body).to.have.property('success', true);
-						expect(res.body).to.have.property('room');
-						expect(res.body.room).to.have.property('teamId', publicTeam._id);
-						expect(res.body.room).to.have.property('teamDefault', false);
-					})
-					.end(done);
-			});
-		});
-
-		it('should add another public room to private team', (done) => {
-			updatePermission('add-team-channel', ['admin']).then(() => {
-				request.post(api('teams.addRoom'))
-					.set(credentials)
-					.send({
-						roomId: publicRoom2._id,
-						teamId: privateTeam._id,
-					})
-					.expect('Content-Type', 'application/json')
-					.expect(200)
-					.expect((res) => {
-						expect(res.body).to.have.property('success', true);
-						expect(res.body).to.have.property('room');
-						expect(res.body.room).to.have.property('teamId', privateTeam._id);
-						expect(res.body.room).to.have.property('teamDefault', false);
-					})
-					.end(done);
-			});
-		});
-
-		it('should add private room to team', (done) => {
-			updatePermission('add-team-channel', ['admin']).then(() => {
-				request.post(api('teams.addRoom'))
-					.set(credentials)
-					.send({
-						roomId: privateRoom._id,
-						teamId: publicTeam._id,
-					})
-					.expect('Content-Type', 'application/json')
-					.expect(200)
-					.expect((res) => {
-						expect(res.body).to.have.property('success', true);
-						expect(res.body).to.have.property('room');
-						expect(res.body.room).to.have.property('teamId', publicTeam._id);
-						expect(res.body.room).to.have.property('teamDefault', false);
-					})
-					.end(done);
-			});
-		});
-	});
-
-	describe('/teams.updateRoom', () => {
-		it('should throw an error if no permission', (done) => {
-			updatePermission('edit-team-channel', []).then(() => {
-				request.post(api('teams.updateRoom'))
-					.set(credentials)
-					.send({
-						roomId: publicRoom._id,
-						isDefault: true,
-					})
-					.expect('Content-Type', 'application/json')
-					.expect(403)
-					.expect((res) => {
-						expect(res.body).to.have.property('success', false);
-						expect(res.body).to.have.property('error');
-						expect(res.body.error).to.be.equal('unauthorized');
-					})
-					.end(done);
-			});
-		});
-
-		it('should set room to team default', (done) => {
-			updatePermission('edit-team-channel', ['admin']).then(() => {
-				request.post(api('teams.updateRoom'))
-					.set(credentials)
-					.send({
-						roomId: publicRoom._id,
-						isDefault: true,
-					})
-					.expect('Content-Type', 'application/json')
-					.expect(200)
-					.expect((res) => {
-						expect(res.body).to.have.property('success', true);
-						expect(res.body).to.have.property('room');
-						expect(res.body.room).to.have.property('teamId', publicTeam._id);
-						expect(res.body.room).to.have.property('teamDefault', true);
-					})
-					.end(done);
-			});
-		});
-	});
-
-	describe('/teams.listRooms', () => {
-		let testUser;
-		let testUserCredentials;
-		before('Create test user', (done) => {
-			const username = `user.test.${ Date.now() }`;
-			const email = `${ username }@rocket.chat`;
-			request.post(api('users.create'))
-				.set(credentials)
-				.send({ email, name: username, username, password: username })
-				.end((err, res) => {
-					testUser = res.body.user;
-					done();
-				});
-		});
-		before('Login as test user', (done) => {
-			request.post(api('login'))
-				.send({
-					user: testUser.username,
-					password: testUser.username,
-=======
+				})
+				.expect('Content-Type', 'application/json')
+				.expect(200)
+				.expect((res) => {
+					expect(res.body).to.have.property('success', true);
 				})
 				.then(() =>
 					request.get(api('teams.members'))
@@ -402,135 +535,10 @@
 							userId: 'test-456',
 						},
 					],
->>>>>>> 806c3f06
-				})
-				.expect('Content-Type', 'application/json')
-				.expect(200)
-				.expect((res) => {
-<<<<<<< HEAD
-					testUserCredentials = {};
-					testUserCredentials['X-Auth-Token'] = res.body.data.authToken;
-					testUserCredentials['X-User-Id'] = res.body.data.userId;
-				})
-				.end(done);
-		});
-		it('should throw an error if team is private and no permission', (done) => {
-			updatePermission('view-all-teams', []).then(() => {
-				request.get(api('teams.listRooms'))
-					.set(credentials)
-					.query({
-						teamId: privateTeam._id,
-					})
-					.expect('Content-Type', 'application/json')
-					.expect(400)
-					.expect((res) => {
-						expect(res.body).to.have.property('success', false);
-						expect(res.body).to.have.property('error');
-						expect(res.body.error).to.be.equal('user-not-on-private-team');
-					})
-					.end(done);
-			});
-		});
-
-		it('should return only public rooms for public team', (done) => {
-			updatePermission('view-all-team-channels', []).then(() => {
-				request.get(api('teams.listRooms'))
-					.set(testUserCredentials)
-					.query({
-						teamId: publicTeam._id,
-					})
-					.expect('Content-Type', 'application/json')
-					.expect(200)
-					.expect((res) => {
-						expect(res.body).to.have.property('success', true);
-						expect(res.body).to.have.property('rooms');
-						expect(res.body.rooms).to.be.an('array');
-						expect(res.body.rooms.length).to.equal(2);
-					})
-					.end(done);
-			});
-		});
-
-		it('should return all rooms for public team', (done) => {
-			updatePermission('view-all-team-channels', ['admin']).then(() => {
-				request.get(api('teams.listRooms'))
-					.set(credentials)
-					.query({
-						teamId: publicTeam._id,
-					})
-					.expect('Content-Type', 'application/json')
-					.expect(200)
-					.expect((res) => {
-						expect(res.body).to.have.property('success', true);
-						expect(res.body).to.have.property('rooms');
-						expect(res.body.rooms).to.be.an('array');
-						expect(res.body.rooms.length).to.equal(3);
-					})
-					.end(done);
-			});
-		});
-
-		it('should return public rooms for private team', (done) => {
-			updatePermission('view-all-team-channels', []).then(() => {
-				updatePermission('view-all-teams', ['admin']).then(() => {
-					request.get(api('teams.listRooms'))
-						.set(credentials)
-						.query({
-							teamId: privateTeam._id,
-						})
-						.expect('Content-Type', 'application/json')
-						.expect(200)
-						.expect((res) => {
-							expect(res.body).to.have.property('success', true);
-							expect(res.body).to.have.property('rooms');
-							expect(res.body.rooms).to.be.an('array');
-							expect(res.body.rooms.length).to.equal(1);
-						})
-						.end(done);
-				});
-			});
-		});
-	});
-
-	describe('/teams.removeRoom', () => {
-		it('should throw an error if no permission', (done) => {
-			updatePermission('remove-team-channel', []).then(() => {
-				request.post(api('teams.removeRoom'))
-					.set(credentials)
-					.send({
-						roomId: publicRoom._id,
-						teamId: publicTeam._id,
-					})
-					.expect('Content-Type', 'application/json')
-					.expect(403)
-					.expect((res) => {
-						expect(res.body).to.have.property('success', false);
-						expect(res.body).to.have.property('error');
-						expect(res.body.error).to.be.equal('unauthorized');
-					})
-					.end(done);
-			});
-		});
-
-		it('should remove room from team', (done) => {
-			updatePermission('remove-team-channel', ['admin']).then(() => {
-				request.post(api('teams.removeRoom'))
-					.set(credentials)
-					.send({
-						roomId: publicRoom._id,
-						teamId: publicTeam._id,
-					})
-					.expect('Content-Type', 'application/json')
-					.expect(200)
-					.expect((res) => {
-						expect(res.body).to.have.property('success', true);
-						expect(res.body).to.have.property('room');
-						expect(res.body.room).to.not.have.property('teamId');
-						expect(res.body.room).to.not.have.property('teamDefault');
-					})
-					.end(done);
-			});
-=======
+				})
+				.expect('Content-Type', 'application/json')
+				.expect(200)
+				.expect((res) => {
 					expect(res.body).to.have.property('success', true);
 				})
 				.then(() =>
@@ -582,7 +590,6 @@
 				)
 				.then(() => done())
 				.catch(done);
->>>>>>> 806c3f06
 		});
 	});
 });