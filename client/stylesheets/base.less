--- conflicted
+++ resolved
@@ -2374,22 +2374,11 @@
 		display: none;
 		cursor: pointer;
 	}
-<<<<<<< HEAD
-	&.own:hover:not(.system) .message-action {
-=======
-	&:hover:not(.system) .edit-message {
-		display: block;
-	}
-	.delete-message {
-		display: none;
-		cursor: pointer;
-	}
-	&:hover:not(.system) .delete-message {
+	&:hover:not(.system) .message-action {
 		display: block;
 	}
 	.message-cog-container {
 		position: relative;
->>>>>>> d6b0dcaa
 		display: inline-block;
 		.message-cog {
 			visibility: hidden;
