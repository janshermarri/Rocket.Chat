--- conflicted
+++ resolved
@@ -1,18 +1,6 @@
 <template name="home">
 	<section class="page-container page-home page-static">
 		<header class="fixed-title">
-<<<<<<< HEAD
-			<div>
-				<div class="burger">
-					<i></i>
-					<i></i>
-					<i></i>
-				</div>
-				<h2>
-					<span class="room-title">{{_ "Welcome_to_the"}}<img class="logo" src="/images/logo/logo-dark.svg" /></span>
-				</h2>
-			</div>
-=======
 			<div class="burger">
 				<i></i>
 				<i></i>
@@ -21,7 +9,6 @@
 			<h2>
 				<span class="room-title">{{_ "Welcome_to_the"}}<img class="logo" src="/images/logo/logo-dark.svg" /></span>
 			</h2>
->>>>>>> 2a9f3238
 		</header>
 		<div class="content">
 			<div class="info">
