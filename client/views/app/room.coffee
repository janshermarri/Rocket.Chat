--- conflicted
+++ resolved
@@ -291,16 +291,14 @@
 
 		return moment(date).calendar(null, {sameDay: 'LT'})
 
-<<<<<<< HEAD
 	flexTemplate: ->
 		return FlexTab.getFlex().template
 
 	flexData: ->
 		return FlexTab.getFlex().data
-=======
+
 	adminClass: ->
 		return 'admin' if Meteor.user()?.admin is true
->>>>>>> 3b6d2831
 
 Template.room.events
 	"keydown #room-search": (e) ->
