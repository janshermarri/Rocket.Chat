# @TODO bug com o botão para "rolar até o fim" (novas mensagens) quando há uma mensagem com texto que gere rolagem horizontal
Template.room.helpers
	tAddUsers: ->
		return t('Add_users')

	tQuickSearch: ->
		return t('Quick_Search')

	searchResult: ->
		return Template.instance().searchResult.get()

	favorite: ->
		sub = ChatSubscription.findOne { rid: this._id }, { fields: { f: 1 } }
		return 'icon-star favorite-room' if sub?.f? and sub.f
		return 'icon-star-empty'

	subscribed: ->
		return ChatSubscription.find({ rid: this._id }).count() > 0

	messagesHistory: ->
		return ChatMessage.find { rid: this._id, t: { '$ne': 't' }  }, { sort: { ts: 1 } }

	hasMore: ->
		return RoomHistoryManager.hasMore this._id

	isLoading: ->
		return 'btn-loading' if RoomHistoryManager.isLoading this._id

	windowId: ->
		return "chat-window-#{this._id}"

	uploading: ->
		return Session.get 'uploading'

	usersTyping: ->
		users = MsgTyping.get @_id
		if users.length is 0
			return
		if users.length is 1
			return {
				multi: false
				selfTyping: MsgTyping.selfTyping.get()
				users: users[0]
			}

		# usernames = _.map messages, (message) -> return message.u.username

		last = users.pop()
		if users.length > 4
			last = t('others')
		# else
		usernames = users.join(', ')
		usernames = [usernames, last]
		return {
			multi: true
			selfTyping: MsgTyping.selfTyping.get()
			users: usernames.join " #{t 'and'} "
		}

	roomName: ->
		roomData = Session.get('roomData' + this._id)
		return '' unless roomData

		if roomData.t is 'd'
			return ChatSubscription.findOne({ rid: this._id }, { fields: { name: 1 } })?.name
		else
			return roomData.name

	roomIcon: ->
		roomData = Session.get('roomData' + this._id)
		return '' unless roomData?.t

		switch roomData.t
			when 'd' then return 'icon-at'
			when 'c' then return 'icon-hash'
			when 'p' then return 'icon-lock'

	flexUserInfo: ->
		username = Session.get('showUserInfo')
		return Meteor.users.findOne({ username: String(username) }) or { username: String(username) }

	userStatus: ->
		roomData = Session.get('roomData' + this._id)

		return {} unless roomData

		if roomData.t is 'd'
			username = _.without roomData.usernames, Meteor.user().username
			return Session.get('user_' + username + '_status') || 'offline'

		else
			return 'offline'

	autocompleteSettingsAddUser: ->
		return {
			limit: 10
			# inputDelay: 300
			rules: [
				{
					collection: 'UserAndRoom'
					subscription: 'roomSearch'
					field: 'name'
					template: Template.roomSearch
					noMatchTemplate: Template.roomSearchEmpty
					matchAll: true
					filter: { type: 'u', uid: { $ne: Meteor.userId() } }
					sort: 'name'
				}
			]
		}

	autocompleteSettingsRoomSearch: ->
		return {
			limit: 10
			# inputDelay: 300
			rules: [
				{
					collection: 'UserAndRoom'
					subscription: 'roomSearch'
					field: 'name'
					template: Template.roomSearch
					noMatchTemplate: Template.roomSearchEmpty
					matchAll: true
					filter: { uid: { $ne: Meteor.userId() } }
					sort: 'name'
				}
			]
		}

	isChannel: ->
		roomData = Session.get('roomData' + this._id)
		return '' unless roomData
		return roomData.t is 'c'

	canAddUser: ->
		roomData = Session.get('roomData' + this._id)
		return '' unless roomData
		return roomData.t in ['p', 'c'] and roomData.u?._id is Meteor.userId()

	canEditName: ->
		roomData = Session.get('roomData' + this._id)
		return '' unless roomData
		return roomData.u?._id is Meteor.userId() and roomData.t in ['c', 'p']

	canDirectMessage: ->
		return Meteor.user()?.username isnt this.username

	roomNameEdit: ->
		return Session.get('roomData' + this._id)?.name

	editingTitle: ->
		return 'hidden' if Session.get('editRoomTitle')

	showEditingTitle: ->
		return 'hidden' if not Session.get('editRoomTitle')

	flexOpened: ->
		return 'opened' if Session.equals('flexOpened', true)

	arrowPosition: ->
		return 'left' unless Session.equals('flexOpened', true)

	phoneNumber: ->
		return '' unless this.phoneNumber
		if this.phoneNumber.length > 10
			return "(#{this.phoneNumber.substr(0,2)}) #{this.phoneNumber.substr(2,5)}-#{this.phoneNumber.substr(7)}"
		else
			return "(#{this.phoneNumber.substr(0,2)}) #{this.phoneNumber.substr(2,4)}-#{this.phoneNumber.substr(6)}"

	isGroupChat: ->
		room = ChatRoom.findOne(this._id, { reactive: false })
		return room?.t in ['c', 'p']

	userActiveByUsername: (username) ->
		status = Session.get 'user_' + username + '_status'
		if status in ['online', 'away', 'busy']
			return {username: username, status: status}
		return

	roomUsers: ->
		room = ChatRoom.findOne(this._id, { reactive: false })
		users = []
		onlineUsers = RoomManager.onlineUsers.get()

		for username in room?.usernames or []
			if onlineUsers[username]?
				utcOffset = onlineUsers[username]?.utcOffset
				if utcOffset?
					if utcOffset > 0
						utcOffset = "+#{utcOffset}"

					utcOffset = "(UTC #{utcOffset})"

				users.push
					username: username
					status: onlineUsers[username]?.status
					utcOffset: utcOffset

		users = _.sortBy users, 'username'

		ret =
			_id: this._id
			total: room?.usernames?.length or 0
			totalOnline: users.length
			users: users

		return ret

	seeAll: ->
		if Template.instance().showUsersOffline.get()
			return t('See_only_online')
		else
			return t('See_all')

	getPupupConfig: ->
		template = Template.instance()
		return {
			getInput: ->
				return template.find('.input-message')
		}

	remoteVideoUrl: ->
		return Session.get('remoteVideoUrl')

	selfVideoUrl: ->
		return Session.get('selfVideoUrl')

	videoActive: ->
		return (Session.get('remoteVideoUrl') || Session.get('selfVideoUrl'))

	remoteMonitoring: ->
		return (webrtc?.stackid? && (webrtc.stackid == 'webrtc-ib'))

	flexOpenedRTC1: ->
		return 'layout1' if Session.equals('flexOpenedRTC1', true)

	flexOpenedRTC2: ->
		return 'layout2' if Session.equals('flexOpenedRTC2', true)

	rtcLayout1: ->
		return (Session.get('rtcLayoutmode') == 1 ? true: false);

	rtcLayout2: ->
		return (Session.get('rtcLayoutmode') == 2 ? true: false);

	rtcLayout3: ->
		return (Session.get('rtcLayoutmode') == 3 ? true: false);

	noRtcLayout: ->
		return (!Session.get('rtcLayoutmode') || (Session.get('rtcLayoutmode') == 0) ? true: false);

	maxMessageLength: ->
		return RocketChat.settings.get('Message_MaxAllowedSize')

	isAdmin: ->
		return Meteor.user()?.admin is true

	utc: ->
		if @utcOffset?
			return "UTC #{@utcOffset}"

	phoneNumber: ->
		return '' unless @phoneNumber
		if @phoneNumber.length > 10
			return "(#{@phoneNumber.substr(0,2)}) #{@phoneNumber.substr(2,5)}-#{@phoneNumber.substr(7)}"
		else
			return "(#{@phoneNumber.substr(0,2)}) #{@phoneNumber.substr(2,4)}-#{@phoneNumber.substr(6)}"

	lastLogin: ->
		if @lastLogin
			return moment(@lastLogin).format('LLL')

	canJoin: ->
		return !! ChatRoom.findOne { _id: @_id, t: 'c' }

	canRecordAudio: ->
		return navigator.getUserMedia? or navigator.webkitGetUserMedia?


Template.room.events
<<<<<<< HEAD
	"touchstart .message, touchstart .message *": (e, t) ->
=======
	"keyup #room-search": _.debounce (e, t) ->
		t.searchResult.set undefined
		value = e.target.value.trim()
		if value is ''
			return

		Tracker.nonreactive ->
			Meteor.call 'messageSearch', value, Session.get('openedRoom'), (error, result) ->
				if result? and (result.messages?.length > 0 or result.users?.length > 0 or result.channels?.length > 0)
					t.searchResult.set result
	, 1000

	"touchstart .message": (e, t) ->
>>>>>>> ca0710d3
		message = this._arguments[1]
		# e.stopPropagation()
		e.preventDefault()
		doLongTouch = ->
			mobileMessageMenu.show(message, t)

		t.touchtime ?= Meteor.setTimeout doLongTouch, 500

	"touchend .message, touchend .message *": (e, t) ->
		Meteor.clearTimeout t.touchtime
		t.touchtime = undefined

	"touchmove .message, touchmove .message *": (e, t) ->
		Meteor.clearTimeout t.touchtime
		t.touchtime = undefined

	"touchcancel .message, touchcancel .message *": (e, t) ->
		Meteor.clearTimeout t.touchtime
		t.touchtime = undefined

	"click .upload-progress-item > a": ->
		Session.set "uploading-cancel-#{this.id}", true

	"click .flex-tab .more": (event, t) ->
		if (Session.get('flexOpened'))
			Session.set('rtcLayoutmode', 0)
			Session.set('flexOpened',false)
			t.searchResult.set undefined
		else
			Session.set('flexOpened', true)


	"click .flex-tab  .video-remote" : (e) ->
		if (Session.get('flexOpened'))
			if (!Session.get('rtcLayoutmode'))
				Session.set('rtcLayoutmode', 1)
			else
				t = Session.get('rtcLayoutmode')
				t = (t + 1) % 4
				console.log  'setting rtcLayoutmode to ' + t  if window.rocketDebug
				Session.set('rtcLayoutmode', t)

	"click .flex-tab  .video-self" : (e) ->
		if (Session.get('rtcLayoutmode') == 3)
			console.log 'video-self clicked in layout3' if window.rocketDebug
			i = document.getElementById("fullscreendiv")
			if i.requestFullscreen
				i.requestFullscreen()
			else
				if i.webkitRequestFullscreen
					i.webkitRequestFullscreen()
				else
					if i.mozRequestFullScreen
						i.mozRequestFullScreen()
					else
						if i.msRequestFullscreen
							i.msRequestFullscreen()

	'click .toggle-favorite': (event) ->
		event.stopPropagation()
		event.preventDefault()
		Meteor.call 'toogleFavorite', @_id, !$('i', event.currentTarget).hasClass('favorite-room')

	'click .join': (event) ->
		event.stopPropagation()
		event.preventDefault()
		Meteor.call 'joinRoom', @_id

	'focus .input-message': (event) ->
		KonchatNotification.removeRoomNotification @_id

	'keyup .input-message': (event) ->
		Template.instance().chatMessages.keyup(@_id, event, Template.instance())

	'paste .input-message': (e) ->
		if not e.originalEvent.clipboardData?
			return

		items = e.originalEvent.clipboardData.items
		files = []
		for item in items
			if item.kind is 'file' and item.type.indexOf('image/') isnt -1
				e.preventDefault()
				files.push
					file: item.getAsFile()
					name: 'Clipboard'

		fileUpload files

	'keydown .input-message': (event) ->
		Template.instance().chatMessages.keydown(@_id, event, Template.instance())

	'click .message-form .icon-paper-plane': (event) ->
		input = $(event.currentTarget).siblings("textarea")
		Template.instance().chatMessages.send(this._id, input.get(0))
		event.preventDefault()
		event.stopPropagation()
		input.focus()
		input.get(0).updateAutogrow()

	'click .add-user': (event) ->
		toggleAddUser()

	'click .edit-room-title': (event) ->
		event.preventDefault()
		Session.set('editRoomTitle', true)
		$(".fixed-title").addClass "visible"
		Meteor.setTimeout ->
			$('#room-title-field').focus().select()
		, 10

	'keydown #user-add-search': (event) ->
		if event.keyCode is 27 # esc
			toggleAddUser()

	'keydown #room-title-field': (event) ->
		if event.keyCode is 27 # esc
			Session.set('editRoomTitle', false)
		else if event.keyCode is 13 # enter
			renameRoom @_id, $(event.currentTarget).val()

	'blur #room-title-field': (event) ->
		# TUDO: create a configuration to select the desired behaviour
		# renameRoom this._id, $(event.currentTarget).val()
		Session.set('editRoomTitle', false)
		$(".fixed-title").removeClass "visible"

	"click .flex-tab .user-image > a" : (e) ->
		Session.set('flexOpened', true)
		Session.set('showUserInfo', $(e.currentTarget).data('username'))

	'click .user-card-message': (e) ->
		roomData = Session.get('roomData' + this._arguments[1].rid)
		if roomData.t in ['c', 'p']
			Session.set('flexOpened', true)
			Session.set('showUserInfo', $(e.currentTarget).data('username'))
		else
			Session.set('flexOpened', true)

	'click .user-view nav .back': (e) ->
		Session.set('showUserInfo', null)

	'click .user-view nav .pvt-msg': (e) ->
		Meteor.call 'createDirectMessage', Session.get('showUserInfo'), (error, result) ->
			if error
				return Errors.throw error.reason

			if result?.rid?
				FlowRouter.go('direct', { username: Session.get('showUserInfo') })

	'click button.load-more': (e) ->
		RoomHistoryManager.getMore @_id

	'autocompleteselect #user-add-search': (event, template, doc) ->
		roomData = Session.get('roomData' + Session.get('openedRoom'))

		if roomData.t is 'd'
			Meteor.call 'createGroupRoom', roomData.usernames, doc.username, (error, result) ->
				if error
					return Errors.throw error.reason

				if result?.rid?
					$('#user-add-search').val('')
		else if roomData.t in ['c', 'p']
			Meteor.call 'addUserToRoom', { rid: roomData._id, username: doc.username }, (error, result) ->
				if error
					return Errors.throw error.reason

				$('#user-add-search').val('')
				toggleAddUser()

	'autocompleteselect #room-search': (event, template, doc) ->
		if doc.type is 'u'
			Meteor.call 'createDirectMessage', doc.username, (error, result) ->
				if error
					return Errors.throw error.reason

				if result?.rid?
					FlowRouter.go('direct', { username: doc.username })
					$('#room-search').val('')
		else if doc.type is 'r'
			if doc.t is 'c'
				FlowRouter.go('channel', { name: doc.name })
			else if doc.t is 'p'
				FlowRouter.go('group', { name: doc.name })

			$('#room-search').val('')

	# 'scroll .wrapper': (e, instance) ->
		# console.log 'room scroll .wrapper' if window.rocketDebug
		# if e.currentTarget.offsetHeight + e.currentTarget.scrollTop < e.currentTarget.scrollHeight
		# 	instance.scrollOnBottom = false
		# else
		# 	instance.scrollOnBottom = true
		# 	$('.new-message').addClass('not')

	'click .new-message': (e) ->
		Template.instance().atBottom = true
		Template.instance().find('.input-message').focus()

	'click .see-all': (e, instance) ->
		instance.showUsersOffline.set(!instance.showUsersOffline.get())

	"click .edit-message": (e) ->
		Template.instance().chatMessages.edit(e.currentTarget.parentNode.parentNode)
		input = Template.instance().find('.input-message')
		Meteor.setTimeout ->
			input.focus()
		, 200

	"click .editing-commands-cancel > a": (e) ->
		Template.instance().chatMessages.clearEditing()

	"click .editing-commands-save > a": (e) ->
		chatMessages = Template.instance().chatMessages
		chatMessages.send(@_id, chatMessages.input)

	"click .mention-link": (e) ->
		channel = $(e.currentTarget).data('channel')
		if channel?
			FlowRouter.go 'channel', {name: channel}
			return

		Session.set('flexOpened', true)
		Session.set('showUserInfo', $(e.currentTarget).data('username'))

	'click .image-to-download': (event) ->
		ChatMessage.update {_id: this._arguments[1]._id, 'urls.url': $(event.currentTarget).data('url')}, {$set: {'urls.$.downloadImages': true}}

	'click .delete-message': (event) ->
		message = @_arguments[1]
		msg = event.currentTarget.parentNode.parentNode
		instance = Template.instance()
		return if msg.classList.contains("system")
		swal {
			title: t('Are_you_sure')
			text: t('You_will_not_be_able_to_recover')
			type: 'warning'
			showCancelButton: true
			confirmButtonColor: '#DD6B55'
			confirmButtonText: t('Yes_delete_it')
			cancelButtonText: t('Cancel')
			closeOnConfirm: false
			html: false
		}, ->
			swal
				title: t('Deleted')
				text: t('Your_entry_has_been_deleted')
				type: 'success'
				timer: 1000
				showConfirmButton: false

			instance.chatMessages.deleteMsg(message)
	'click .pin-message': (event) ->
		message = @_arguments[1]
		instance = Template.instance()

		if message.pinned
			instance.chatMessages.unpinMsg(message)
		else
			instance.chatMessages.pinMsg(message)

	'click .start-video': (event) ->
		_id = Template.instance().data._id
		webrtc.to = _id.replace(Meteor.userId(), '')
		webrtc.room = _id
		webrtc.mode = 1
		webrtc.start(true)

	'click .stop-video': (event) ->
		webrtc.stop()

	'click .monitor-video': (event) ->
		_id = Template.instance().data._id
		webrtc.to = _id.replace(Meteor.userId(), '')
		webrtc.room = _id
		webrtc.mode = 2
		webrtc.start(true)


	'click .setup-video': (event) ->
		webrtc.mode = 2
		webrtc.activateLocalStream()


	'dragenter .dropzone': (e) ->
		e.currentTarget.classList.add 'over'

	'dragleave .dropzone-overlay': (e) ->
		e.currentTarget.parentNode.classList.remove 'over'

	'dropped .dropzone-overlay': (event) ->
		event.currentTarget.parentNode.classList.remove 'over'

		e = event.originalEvent or event
		files = e.target.files
		if not files or files.length is 0
			files = e.dataTransfer?.files or []

		filesToUpload = []
		for file in files
			filesToUpload.push
				file: file
				name: file.name

		fileUpload filesToUpload

	'change .message-form input[type=file]': (event, template) ->
		e = event.originalEvent or event
		files = e.target.files
		if not files or files.length is 0
			files = e.dataTransfer?.files or []

		filesToUpload = []
		for file in files
			filesToUpload.push
				file: file
				name: file.name

		fileUpload filesToUpload

	'click .message-form .mic': (e, t) ->
		AudioRecorder.start ->
			t.$('.stop-mic').removeClass('hidden')
			t.$('.mic').addClass('hidden')

	'click .message-form .stop-mic': (e, t) ->
		AudioRecorder.stop (blob) ->
			fileUpload [{
				file: blob
				type: 'audio'
				name: 'Audio record'
			}]

		t.$('.stop-mic').addClass('hidden')
		t.$('.mic').removeClass('hidden')

	'click .deactivate': ->
		username = Session.get('showUserInfo')
		user = Meteor.users.findOne { username: String(username) }
		Meteor.call 'setUserActiveStatus', user?._id, false, (error, result) ->
			if result
				toastr.success t('User_has_been_deactivated')
			if error
				toastr.error error.reason

	'click .activate': ->
		username = Session.get('showUserInfo')
		user = Meteor.users.findOne { username: String(username) }
		Meteor.call 'setUserActiveStatus', user?._id, true, (error, result) ->
			if result
				toastr.success t('User_has_been_activated')
			if error
				toastr.error error.reason

Template.room.onCreated ->
	# this.scrollOnBottom = true
	# this.typing = new msgTyping this.data._id
	this.showUsersOffline = new ReactiveVar false
	this.atBottom = true
	this.searchResult = new ReactiveVar

	self = @

	@autorun ->
		self.subscribe 'fullUserData', Session.get('showUserInfo'), 1

Template.room.onRendered ->
	FlexTab.check()
	this.chatMessages = new ChatMessages
	this.chatMessages.init(this.firstNode)
	# ScrollListener.init()

	wrapper = this.find('.wrapper')
	newMessage = this.find(".new-message")

	template = this

	onscroll = _.throttle ->
		template.atBottom = wrapper.scrollTop >= wrapper.scrollHeight - wrapper.clientHeight
	, 200

	Meteor.setInterval ->
		if template.atBottom
			wrapper.scrollTop = wrapper.scrollHeight - wrapper.clientHeight
			newMessage.className = "new-message not"
	, 100

	wrapper.addEventListener 'touchstart', ->
		template.atBottom = false

	wrapper.addEventListener 'touchend', ->
		onscroll()
		readMessage.enable()
		readMessage.read()

	wrapper.addEventListener 'scroll', ->
		template.atBottom = false
		onscroll()

	wrapper.addEventListener 'mousewheel', ->
		template.atBottom = false
		onscroll()
		readMessage.enable()
		readMessage.read()

	wrapper.addEventListener 'wheel', ->
		template.atBottom = false
		onscroll()
		readMessage.enable()
		readMessage.read()

	# salva a data da renderização para exibir alertas de novas mensagens
	$.data(this.firstNode, 'renderedAt', new Date)

	webrtc.onRemoteUrl = (url) ->
		Session.set('flexOpened', true)
		Session.set('remoteVideoUrl', url)

	webrtc.onSelfUrl = (url) ->
		Session.set('flexOpened', true)
		Session.set('selfVideoUrl', url)

	RoomHistoryManager.getMoreIfIsEmpty this.data._id

renameRoom = (rid, name) ->
	name = name?.toLowerCase().trim()
	console.log 'room renameRoom' if window.rocketDebug
	room = Session.get('roomData' + rid)
	if room.name is name
		Session.set('editRoomTitle', false)
		return false

	Meteor.call 'saveRoomName', rid, name, (error, result) ->
		if result
			Session.set('editRoomTitle', false)
			# If room was renamed then close current room and send user to the new one
			RoomManager.close room.t + room.name
			switch room.t
				when 'c'
					FlowRouter.go 'channel', name: name
				when 'p'
					FlowRouter.go 'group', name: name

			toastr.success t('Room_name_changed_successfully')
		if error
			if error.error is 'name-invalid'
				toastr.error t('Invalid_room_name', name)
				return
			if error.error is 'duplicate-name'
				if room.t is 'c'
					toastr.error t('Duplicate_channel_name', name)
				else
					toastr.error t('Duplicate_private_group_name', name)
				return
			toastr.error error.reason

toggleAddUser = ->
	console.log 'room toggleAddUser' if window.rocketDebug
	btn = $('.add-user')
	$('.add-user-search').toggleClass('show-search')
	if $('i', btn).hasClass('icon-plus')
		$('#user-add-search').focus()
		$('i', btn).removeClass('icon-plus').addClass('icon-cancel')
	else
		$('#user-add-search').val('')
		$('i', btn).removeClass('icon-cancel').addClass('icon-plus')<|MERGE_RESOLUTION|>--- conflicted
+++ resolved
@@ -278,23 +278,7 @@
 
 
 Template.room.events
-<<<<<<< HEAD
 	"touchstart .message, touchstart .message *": (e, t) ->
-=======
-	"keyup #room-search": _.debounce (e, t) ->
-		t.searchResult.set undefined
-		value = e.target.value.trim()
-		if value is ''
-			return
-
-		Tracker.nonreactive ->
-			Meteor.call 'messageSearch', value, Session.get('openedRoom'), (error, result) ->
-				if result? and (result.messages?.length > 0 or result.users?.length > 0 or result.channels?.length > 0)
-					t.searchResult.set result
-	, 1000
-
-	"touchstart .message": (e, t) ->
->>>>>>> ca0710d3
 		message = this._arguments[1]
 		# e.stopPropagation()
 		e.preventDefault()
