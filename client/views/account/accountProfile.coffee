--- conflicted
+++ resolved
@@ -20,18 +20,12 @@
 
 	usernameChangeDisabled: ->
 		return t('Username_Change_Disabled')
-<<<<<<< HEAD
 
-
-=======
-  
 	allowPasswordChange: ->
 		return RocketChat.settings.get("Accounts_AllowPasswordChange")
 
 	passwordChangeDisabled: ->
-		return t('Password_Change_Disabled')  
-	
->>>>>>> 16e1f1cc
+		return t('Password_Change_Disabled')
 
 Template.accountProfile.onCreated ->
 	settingsTemplate = this.parentTemplate(3)
@@ -65,7 +59,7 @@
 
 	@save = ->
 		instance = @
-		
+
 		oldPassword = _.trim($('#oldPassword').val())
 		newPassword = _.trim($('#password').val())
 
@@ -81,7 +75,7 @@
 
 			if _.trim $('#realname').val()
 				data.realname = _.trim $('#realname').val()
-			
+
 			if _.trim $('#username').val()
 				if !RocketChat.settings.get("Accounts_AllowUsernameChange")
 					toastr.error t('Username_Change_Disabled')
