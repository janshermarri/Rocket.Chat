--- conflicted
+++ resolved
@@ -1,19 +1,10 @@
-<<<<<<< HEAD
+import { Button, Icon, Message } from '@rocket.chat/fuselage';
 import React from 'react';
-import { Button, Icon, Message } from '@rocket.chat/fuselage';
 
-import UserAvatar from '../../../../../components/avatar/UserAvatar';
-import RawText from '../../../../../components/RawText';
-=======
-import { Box, Button, Icon } from '@rocket.chat/fuselage';
-import React, { memo } from 'react';
-
->>>>>>> d8a24b04
 import * as NotificationStatus from '../../../../../components/Message/NotificationStatus';
 import { followStyle, anchor } from '../../../../../components/Message/helpers/followSyle';
 import RawText from '../../../../../components/RawText';
 import UserAvatar from '../../../../../components/avatar/UserAvatar';
-import * as MessageTemplate from '../../../components/MessageTemplate';
 
 function isIterable(obj) {
 	// checks for null and undefined
@@ -23,48 +14,7 @@
 	return typeof obj[Symbol.iterator] === 'function';
 }
 
-<<<<<<< HEAD
-export default React.memo(function MessageThread({ _id, msg, following, username, name = username, ts, replies, participants, handleFollowButton, unread, mention, all, t = (e) => e, formatDate = (e) => e, tlm, className = [], ...props }) {
-	const button = !following ? 'bell-off' : 'bell';
-	const actionLabel = t(!following ? 'Not_Following' : 'Following');
-	return <Message {...props} className={[...isIterable(className) ? className : [className], !following && followStyle].filter(Boolean)}>
-		<Message.LeftContainer>
-			<UserAvatar username={username} className='rcx-message__avatar' size='x36'/>
-		</Message.LeftContainer>
-		<Message.Container>
-			<Message.Header>
-				<Message.Name title={username}>{name}</Message.Name>
-				<Message.Timestamp>{formatDate(ts)}</Message.Timestamp>
-			</Message.Header>
-			<Message.Body clamp={2}><RawText>{msg}</RawText></Message.Body>
-			<Message.Block>
-				<Message.Metrics>
-					<Message.Metrics.Item>
-						<Message.Metrics.Item.Icon name='thread'/>
-						<Message.Metrics.Item.Label>{replies}</Message.Metrics.Item.Label>
-					</Message.Metrics.Item>
-					<Message.Metrics.Item>
-						<Message.Metrics.Item.Icon name='user'/>
-						<Message.Metrics.Item.Label>{participants}</Message.Metrics.Item.Label>
-					</Message.Metrics.Item>
-					<Message.Metrics.Item>
-						<Message.Metrics.Item.Icon name='clock'/>
-						<Message.Metrics.Item.Label>{formatDate(tlm)}</Message.Metrics.Item.Label>
-					</Message.Metrics.Item>
-				</Message.Metrics>
-			</Message.Block>
-		</Message.Container>
-		<Message.ContainerFixed>
-			<Button className={anchor} small square flexShrink={0} ghost data-following={following} data-id={_id} onClick={handleFollowButton} title={actionLabel} aria-label={actionLabel}><Icon name={button} size='x20'/></Button>
-			{
-				(mention && <NotificationStatus.Me t={t} mb='x24'/>)
-				|| (all && <NotificationStatus.All t={t} mb='x24'/>)
-				|| (unread && <NotificationStatus.Unread t={t} mb='x24'/>)
-			}
-		</Message.ContainerFixed>
-	</Message>;
-=======
-export default memo(function Message({
+export default React.memo(function MessageThread({
 	_id,
 	msg,
 	following,
@@ -85,65 +35,43 @@
 }) {
 	const button = !following ? 'bell-off' : 'bell';
 	const actionLabel = t(!following ? 'Not_Following' : 'Following');
-
 	return (
-		<MessageTemplate.Message
+		<Message
 			{...props}
 			className={[
 				...(isIterable(className) ? className : [className]),
 				!following && followStyle,
 			].filter(Boolean)}
 		>
-			<MessageTemplate.Container mb='neg-x2'>
+			<Message.LeftContainer>
 				<UserAvatar username={username} className='rcx-message__avatar' size='x36' />
-			</MessageTemplate.Container>
-			<MessageTemplate.Container width='1px' mb='neg-x4' flexGrow={1}>
-				<MessageTemplate.Header>
-					<MessageTemplate.Username title={username}>{name}</MessageTemplate.Username>
-					<MessageTemplate.Timestamp ts={formatDate(ts)} />
-				</MessageTemplate.Header>
-				<MessageTemplate.BodyClamp>
+			</Message.LeftContainer>
+			<Message.Container>
+				<Message.Header>
+					<Message.Name title={username}>{name}</Message.Name>
+					<Message.Timestamp>{formatDate(ts)}</Message.Timestamp>
+				</Message.Header>
+				<Message.Body clamp={2}>
 					<RawText>{msg}</RawText>
-				</MessageTemplate.BodyClamp>
-				<Box mi='neg-x2' flexDirection='row' display='flex' alignItems='baseline' mbs='x8'>
-					<Box
-						display='flex'
-						alignItems='center'
-						is='span'
-						fontSize='x12'
-						color='neutral-700'
-						fontWeight='600'
-					>
-						<Icon name='thread' size='x20' mi='x2' />
-						{replies}
-					</Box>
-					<Box
-						display='flex'
-						alignItems='center'
-						is='span'
-						fontSize='x12'
-						color='neutral-700'
-						fontWeight='600'
-					>
-						<Icon name='user' size='x20' mi='x2' />
-						{participants}
-					</Box>
-					<Box
-						display='flex'
-						alignItems='center'
-						is='span'
-						fontSize='x12'
-						color='neutral-700'
-						fontWeight='600'
-						withTruncatedText
-						flexShrink={1}
-						mi='x2'
-					>
-						<Icon name='clock' size='x20' mi='x2' /> {formatDate(tlm)}{' '}
-					</Box>
-				</Box>
-			</MessageTemplate.Container>
-			<MessageTemplate.Container alignItems='center'>
+				</Message.Body>
+				<Message.Block>
+					<Message.Metrics>
+						<Message.Metrics.Item>
+							<Message.Metrics.Item.Icon name='thread' />
+							<Message.Metrics.Item.Label>{replies}</Message.Metrics.Item.Label>
+						</Message.Metrics.Item>
+						<Message.Metrics.Item>
+							<Message.Metrics.Item.Icon name='user' />
+							<Message.Metrics.Item.Label>{participants}</Message.Metrics.Item.Label>
+						</Message.Metrics.Item>
+						<Message.Metrics.Item>
+							<Message.Metrics.Item.Icon name='clock' />
+							<Message.Metrics.Item.Label>{formatDate(tlm)}</Message.Metrics.Item.Label>
+						</Message.Metrics.Item>
+					</Message.Metrics>
+				</Message.Block>
+			</Message.Container>
+			<Message.ContainerFixed>
 				<Button
 					className={anchor}
 					small
@@ -161,8 +89,7 @@
 				{(mention && <NotificationStatus.Me t={t} mb='x24' />) ||
 					(all && <NotificationStatus.All t={t} mb='x24' />) ||
 					(unread && <NotificationStatus.Unread t={t} mb='x24' />)}
-			</MessageTemplate.Container>
-		</MessageTemplate.Message>
+			</Message.ContainerFixed>
+		</Message>
 	);
->>>>>>> d8a24b04
 });