--- conflicted
+++ resolved
@@ -1,6 +1,5 @@
-<<<<<<< HEAD
+import React from 'react';
 import { Message } from '@rocket.chat/fuselage';
-import React from 'react';
 
 import RawText from '../../../../../components/RawText';
 import UserAvatar from '../../../../../components/avatar/UserAvatar';
@@ -26,9 +25,9 @@
 }) {
 	return (
 		<Message {...props} className={className}>
-			<Message.AvatarContainer>
+			<Message.LeftContainer>
 				<UserAvatar username={username} className='rcx-message__avatar' size='x36' />
-			</Message.AvatarContainer>
+			</Message.LeftContainer>
 			<Message.Container>
 				<Message.Header>
 					<Message.Name title={username}>{name}</Message.Name>
@@ -61,39 +60,4 @@
 			</Message.Container>
 		</Message>
 	);
-=======
-import React from 'react';
-import { Message } from '@rocket.chat/fuselage';
-
-import RawText from '../../../../../components/RawText';
-
-export default React.memo(function MessageDiscussion({ _id, msg, following, username, name = username, ts, dcount, t = (text) => text, participants, handleFollowButton, unread, mention, all, formatDate = (e) => e, dlm, className = [], ...props }) {
-	return <Message {...props} className={className}>
-		<Message.LeftContainer>
-			<UserAvatar username={username} className='rcx-message__avatar' size='x36'/>
-		</Message.LeftContainer>
-		<Message.Container>
-			<Message.Header>
-				<Message.Name title={username}>{name}</Message.Name>
-				<Message.Timestamp>{formatDate(ts)}</Message.Timestamp>
-			</Message.Header>
-			<Message.Body clamp={2}><RawText>{msg}</RawText></Message.Body>
-			<Message.Block>
-				<Message.Metrics>
-					{!dcount && <Message.Metrics.Item>
-						<Message.Metrics.Item.Label>{t('No_messages_yet')}</Message.Metrics.Item.Label>
-					</Message.Metrics.Item>}
-					{ !!dcount && <Message.Metrics.Item>
-						<Message.Metrics.Item.Icon name='discussion'/>
-						<Message.Metrics.Item.Label>{dcount}</Message.Metrics.Item.Label>
-					</Message.Metrics.Item>}
-					{ !!dcount && <Message.Metrics.Item>
-						<Message.Metrics.Item.Icon name='clock'/>
-						<Message.Metrics.Item.Label>{formatDate(dlm)}</Message.Metrics.Item.Label>
-					</Message.Metrics.Item>}
-				</Message.Metrics>
-			</Message.Block>
-		</Message.Container>
-	</Message>;
->>>>>>> 26de54e4
 });