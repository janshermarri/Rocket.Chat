--- conflicted
+++ resolved
@@ -15,7 +15,6 @@
 	rid: IRoom['_id'];
 };
 
-<<<<<<< HEAD
 const openUserCard = () => {
 	console.log('openUserCard');
 };
@@ -34,21 +33,16 @@
 const replyBroadcast = () => {
 	console.log('replyBroadcast');
 };
-=======
 const fields = {};
->>>>>>> 3b27db43
 
 const RoomProvider = ({ rid, children }: Props): JSX.Element => {
 	const { phase, value: room } = useHandleRoom(rid);
 
-<<<<<<< HEAD
 	const getMore = useCallback(() => {
 		RoomManager.getMore(rid);
 	}, [rid]);
 
-=======
 	const subscribed = Boolean(useUserSubscription(rid, fields));
->>>>>>> 3b27db43
 	const context = useMemo(() => {
 		if (!room) {
 			return null;
@@ -68,11 +62,7 @@
 			getMore,
 			room: { ...room, name: roomTypes.getRoomName(room.t, room) },
 		};
-<<<<<<< HEAD
-	}, [room, rid, getMore]);
-=======
 	}, [room, rid, subscribed]);
->>>>>>> 3b27db43
 
 	useEffect(() => {
 		RoomManager.open(rid);
