import React, { ReactNode, useContext, useMemo, useState, useCallback, useLayoutEffect } from 'react';
import { useDebouncedState, useMutableCallback, useSafely } from '@rocket.chat/fuselage-hooks';

import { ToolboxContext, ToolboxEventHandler } from '../lib/Toolbox/ToolboxContext';
import { ToolboxAction, ToolboxActionConfig } from '../lib/Toolbox/index';
import { IRoom } from '../../../../definition/IRoom';
import { useCurrentRoute, useRoute } from '../../../contexts/RouterContext';
import { useSession } from '../../../contexts/SessionContext';
import { Store } from '../lib/Toolbox/generator';
import { useSetting } from '../../../contexts/SettingsContext';
import { useUserId } from '../../../contexts/UserContext';

const groupsDict = {
	l: 'live',
	d: 'direct',
	p: 'group',
	c: 'channel',
};

const getGroup = (room: IRoom): string => {
<<<<<<< HEAD
	if (room.teamId) {
=======
	if (room.teamMain) {
>>>>>>> 01bfc768
		return 'team';
	}

	return groupsDict[room.t];
};


const VirtualAction = React.memo(({ handleChange, room, action, id }: { id: string; action: ToolboxAction; room: IRoom; handleChange: Function}): null => {
	const config = typeof action === 'function' ? action({ room }) : action;

	const group = getGroup(room);
<<<<<<< HEAD
	console.log(group);
=======
>>>>>>> 01bfc768
	const visible = config && (!config.groups || (groupsDict[room.t] && config.groups.includes(group as any)));

	useLayoutEffect(() => {
		handleChange((list: Store<ToolboxAction>) => {
			visible && config ? list.get(id) !== config && list.set(id, config) : list.delete(id);
		});
		return (): void => {
			handleChange((list: Store<ToolboxAction>) => list.delete(id));
		};
	}, [config, visible, handleChange, id]);

	return null;
});

const useToolboxActions = (room: IRoom): { listen: ToolboxEventHandler; actions: Array<[string, ToolboxAction]> } => {
	const { listen, actions } = useContext(ToolboxContext);
	const [state, setState] = useState<Array<[string, ToolboxAction]>>(Array.from(actions.entries()));

	useLayoutEffect(() => {
		const stop = listen((actions) => {
			setState(Array.from(actions.entries()));
		});
		return (): void => { stop(); };
	}, [listen, room, setState]);

	return { listen, actions: state };
};


export const ToolboxProvider = ({ children, room }: { children: ReactNode; room: IRoom }): JSX.Element => {
	const allowAnonymousRead = useSetting('Accounts_AllowAnonymousRead');
	const uid = useUserId();
	const [activeTabBar, setActiveTabBar] = useState<[ToolboxActionConfig|undefined, string?]>([undefined]);
	const [list, setList] = useSafely(useDebouncedState<Store<ToolboxAction>>(new Map(), 5));
	const handleChange = useMutableCallback((fn) => { fn(list); setList((list) => new Map(list)); });
	const { listen, actions } = useToolboxActions(room);

	const [routeName, params] = useCurrentRoute();
	const router = useRoute(routeName || '');

	const currentRoom = useSession('openedRoom');

	const tab = params?.tab;
	const context = params?.context;

	const close = useMutableCallback(() => {
		router.push({
			...params,
			tab: '',
			context: '',
		});
	});

	const open = useMutableCallback((actionId, context) => {
		if (actionId === activeTabBar[0]?.id && context === undefined) {
			return close();
		}
		router.push({
			...params,
			tab: actionId,
			context,
		});
	});

	const openUserInfo = useCallback((username) => {
		switch (room.t) {
			case 'l':
				open('visitor-info', username);
				break;
			case 'd':
				open('user-info', username);
				break;
			default:
				open('members-list', username);
				break;
		}
	}, [room.t, open]);

	useLayoutEffect(() => {
		if (!(currentRoom === room._id)) {
			return;
		}

		if (!tab) {
			setActiveTabBar([undefined, undefined]);
		}

		setActiveTabBar([list.get(tab as string) as ToolboxActionConfig, context]);
	}, [tab, list, currentRoom, room._id, context]);

	const contextValue = useMemo(() => ({
		listen,
		actions: new Map(list),
		activeTabBar: activeTabBar[0],
		context: activeTabBar[1],
		open,
		close,
		openUserInfo,
	}), [listen, list, activeTabBar, open, close, openUserInfo]);

	console.log('contextValue', contextValue);

	return <ToolboxContext.Provider value={contextValue}>
		{ actions.filter(([, action]) => uid || (allowAnonymousRead && action.hasOwnProperty('anonymous') && (action as ToolboxActionConfig).anonymous)).map(([id, item]) => <VirtualAction action={item} room={room} id={id} key={id} handleChange={handleChange} />) }
		{children}
	</ToolboxContext.Provider>;
};

export const useTabContext = (): ToolboxActionConfig | undefined => useContext(ToolboxContext).context;
export const useTab = (): ToolboxActionConfig | undefined => useContext(ToolboxContext).activeTabBar;
export const useTabBarOpen = (): Function => useContext(ToolboxContext).open;
export const useTabBarClose = (): Function => useContext(ToolboxContext).close;
export const useTabBarOpenUserInfo = (): Function => useContext(ToolboxContext).openUserInfo;<|MERGE_RESOLUTION|>--- conflicted
+++ resolved
@@ -18,11 +18,7 @@
 };
 
 const getGroup = (room: IRoom): string => {
-<<<<<<< HEAD
 	if (room.teamId) {
-=======
-	if (room.teamMain) {
->>>>>>> 01bfc768
 		return 'team';
 	}
 
@@ -34,10 +30,6 @@
 	const config = typeof action === 'function' ? action({ room }) : action;
 
 	const group = getGroup(room);
-<<<<<<< HEAD
-	console.log(group);
-=======
->>>>>>> 01bfc768
 	const visible = config && (!config.groups || (groupsDict[room.t] && config.groups.includes(group as any)));
 
 	useLayoutEffect(() => {
@@ -138,8 +130,6 @@
 		openUserInfo,
 	}), [listen, list, activeTabBar, open, close, openUserInfo]);
 
-	console.log('contextValue', contextValue);
-
 	return <ToolboxContext.Provider value={contextValue}>
 		{ actions.filter(([, action]) => uid || (allowAnonymousRead && action.hasOwnProperty('anonymous') && (action as ToolboxActionConfig).anonymous)).map(([id, item]) => <VirtualAction action={item} room={room} id={id} key={id} handleChange={handleChange} />) }
 		{children}
