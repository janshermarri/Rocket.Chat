--- conflicted
+++ resolved
@@ -11,27 +11,41 @@
 	const footer = c.filter((child) => child.type === RoomTemplate.Footer);
 	const aside = c.filter((child) => child.type === RoomTemplate.Aside);
 
-<<<<<<< HEAD
-
-	return <Box is='main' h='full' width='full' display='flex' flexShrink={1} overflow='hidden' flexDirection='column' {...props}>
-		{ header.length > 0 && header }
-		<Box display='flex' flexGrow='1' overflow='hidden' height='full' position='relative' width='full'>
-			<Box display='flex' flexDirection='column' width='full' flexGrow='1'>
-				<Box is='div' display='flex' flexDirection='column' overflow='hidden' flexShrink={1} width='full' flexGrow={1}>{body}</Box>
-				{ footer.length > 0 && <Box is='footer'>{footer}</Box> }
-=======
 	return (
-		<Box is='main' h='full' display='flex' flexDirection='column' {...props}>
+		<Box
+			is='main'
+			h='full'
+			width='full'
+			display='flex'
+			flexShrink={1}
+			overflow='hidden'
+			flexDirection='column'
+			{...props}
+		>
 			{header.length > 0 && header}
-			<Box display='flex' flexGrow='1' overflow='hidden' height='full' position='relative'>
-				<Box display='flex' flexDirection='column' flexGrow='1'>
-					<Box is='div' display='flex' flexDirection='column' flexGrow='1'>
+			<Box
+				display='flex'
+				flexGrow='1'
+				overflow='hidden'
+				height='full'
+				position='relative'
+				width='full'
+			>
+				<Box display='flex' flexDirection='column' width='full' flexGrow='1'>
+					<Box
+						is='div'
+						display='flex'
+						flexDirection='column'
+						overflow='hidden'
+						flexShrink={1}
+						width='full'
+						flexGrow={1}
+					>
 						{body}
 					</Box>
 					{footer.length > 0 && <Box is='footer'>{footer}</Box>}
 				</Box>
 				{aside.length > 0 && <VerticalBar is='aside'>{aside}</VerticalBar>}
->>>>>>> d8a24b04
 			</Box>
 		</Box>
 	);
