import { Emitter } from '@rocket.chat/emitter';
import { useEffect, useMemo } from 'react';
import { useSubscription, Subscription, Unsubscribe } from 'use-subscription';

<<<<<<< HEAD
import { getConfig } from '../../app/ui-utils/client/config';
import { RoomHistoryManager } from '../../app/ui-utils/client/lib/RoomHistoryManager';
=======
>>>>>>> 26db22bc
import { IRoom } from '../../definition/IRoom';
import { useUserId, useUserRoom, useUserSubscription } from '../contexts/UserContext';
import { useAsyncState } from '../hooks/useAsyncState';
import { AsyncState } from './asyncState';
import { getConfig } from './utils/getConfig';

const debug = !!(getConfig('debug') || getConfig('debug-RoomStore'));

export class RoomStore extends Emitter<{
	changed: undefined;
}> {
	lastTime?: Date;

	scroll?: number;

	lm?: Date;

	atBottom = true;

	constructor(readonly rid: string) {
		super();

		debug && this.on('changed', () => console.log(`RoomStore ${this.rid} changed`, this));
	}

	update({
		scroll,
		lastTime,
		atBottom,
	}: {
		scroll?: number;
		lastTime?: Date;
		atBottom?: boolean;
	}): void {
		if (scroll !== undefined) {
			this.scroll = scroll;
		}
		if (lastTime !== undefined) {
			this.lastTime = lastTime;
		}

		if (atBottom !== undefined) {
			this.atBottom = atBottom;
		}
		if (scroll || lastTime) {
			this.emit('changed');
		}
	}
}

const debugRoomManager = !!(getConfig('debug') || getConfig('debug-RoomManager'));
export const RoomManager = new (class RoomManager extends Emitter<{
	changed: IRoom['_id'] | undefined;
	opened: IRoom['_id'];
	closed: IRoom['_id'];
	back: IRoom['_id'];
	removed: IRoom['_id'];
}> {
	private rid: IRoom['_id'] | undefined;

	private lastRid: IRoom['_id'] | undefined;

	private rooms: Map<IRoom['_id'], RoomStore> = new Map();

	constructor() {
		super();
		debugRoomManager &&
			this.on('opened', (rid) => {
				console.log('room opened ->', rid);
			});

		debugRoomManager &&
			this.on('back', (rid) => {
				console.log('room moved to back ->', rid);
			});

		debugRoomManager &&
			this.on('closed', (rid) => {
				console.log('room close ->', rid);
			});
	}

	get lastOpened(): IRoom['_id'] | undefined {
		return this.lastRid;
	}

	get opened(): IRoom['_id'] | undefined {
		return this.rid;
	}

	visitedRooms(): IRoom['_id'][] {
		return [...this.rooms.keys()];
	}

	back(rid: IRoom['_id']): void {
		if (rid === this.rid) {
			this.lastRid = rid;
			this.rid = undefined;
			this.emit('back', rid);
			this.emit('changed', this.rid);
		}
	}

	getMore(rid: IRoom['_id']): void {
		RoomHistoryManager.getMore(rid);
	}

	close(rid: IRoom['_id']): void {
		if (!this.rooms.has(rid)) {
			this.rooms.delete(rid);
			this.emit('closed', rid);
		}
		this.emit('changed', this.rid);
	}

	open(rid: IRoom['_id']): void {
		if (rid === this.rid) {
			return;
		}

		this.back(rid);
		if (!this.rooms.has(rid)) {
			this.rooms.set(rid, new RoomStore(rid));
		}
		this.rid = rid;
		this.emit('opened', this.rid);
		this.emit('changed', this.rid);
	}

	getStore(rid: IRoom['_id']): RoomStore | undefined {
		return this.rooms.get(rid);
	}
})();

const subscribeVistedRooms: Subscription<IRoom['_id'][]> = {
	getCurrentValue: () => RoomManager.visitedRooms(),
	subscribe(callback) {
		return RoomManager.on('changed', callback);
	},
};

const subscribeOpenedRoom: Subscription<IRoom['_id'] | undefined> = {
	getCurrentValue: () => RoomManager.opened,
	subscribe(callback) {
		return RoomManager.on('opened', callback);
	},
};

const fields = {};

export const useHandleRoom = <T extends IRoom>(rid: IRoom['_id']): AsyncState<T> => {
	const { resolve, update, ...state } = useAsyncState<T>();
	const uid = useUserId();
	const subscription = useUserSubscription(rid, fields) as unknown as T;
	const _room = useUserRoom(rid, fields) as unknown as T;

	const room = uid ? subscription || _room : _room;

	useEffect(() => {
		if (room) {
			update();
			resolve(room);
		}
	}, [resolve, update, room]);

	return state;
};

export const useVisitedRooms = (): IRoom['_id'][] => useSubscription(subscribeVistedRooms);

export const useOpenedRoom = (): IRoom['_id'] | undefined => useSubscription(subscribeOpenedRoom);

export const useRoomStore = (rid: IRoom['_id']): RoomStore => {
	const subscribeStore: Subscription<RoomStore | undefined> = useMemo(
		() => ({
			getCurrentValue: (): RoomStore | undefined => RoomManager.getStore(rid),
			subscribe(callback): Unsubscribe {
				return RoomManager.on('changed', callback);
			},
		}),
		[rid],
	);

	const store = useSubscription(subscribeStore);

	if (!store) {
		throw new Error('Something wrong');
	}
	return store;
};<|MERGE_RESOLUTION|>--- conflicted
+++ resolved
@@ -2,11 +2,7 @@
 import { useEffect, useMemo } from 'react';
 import { useSubscription, Subscription, Unsubscribe } from 'use-subscription';
 
-<<<<<<< HEAD
-import { getConfig } from '../../app/ui-utils/client/config';
 import { RoomHistoryManager } from '../../app/ui-utils/client/lib/RoomHistoryManager';
-=======
->>>>>>> 26db22bc
 import { IRoom } from '../../definition/IRoom';
 import { useUserId, useUserRoom, useUserSubscription } from '../contexts/UserContext';
 import { useAsyncState } from '../hooks/useAsyncState';
