import React, { useState, useEffect, FC, useMemo, useCallback, memo, useRef } from 'react';

import { LivechatInquiry } from '../../app/livechat/client/collections/LivechatInquiry';
import { initializeLivechatInquiryStream } from '../../app/livechat/client/lib/stream/queueManager';
import { Notifications } from '../../app/notifications/client';
import { APIClient } from '../../app/utils/client/lib/RestApiClient';
import { IOmnichannelAgent } from '../../definition/IOmnichannelAgent';
import { IRoom } from '../../definition/IRoom';
import { OmichannelRoutingConfig } from '../../definition/OmichannelRoutingConfig';
import { ClientLogger } from '../../lib/ClientLogger';
import { IRegistrationInfo } from '../components/voip/IRegistrationInfo';
import { CallType, SimpleVoipUser } from '../components/voip/SimpleVoipUser';
import { usePermission } from '../contexts/AuthorizationContext';
import { OmnichannelContext, OmnichannelContextValue } from '../contexts/OmnichannelContext';
import { useMethod } from '../contexts/ServerContext';
import { useSetting } from '../contexts/SettingsContext';
import { useUser } from '../contexts/UserContext';
import { useReactiveValue } from '../hooks/useReactiveValue';

const emptyContextValue: OmnichannelContextValue = {
	inquiries: { enabled: false },
	enabled: false,
	agentAvailable: false,
	voipCallAvailable: false,
	showOmnichannelQueueLink: false,
};

const OmnichannelProvider: FC = ({ children }) => {
	const omniChannelEnabled = useSetting('Livechat_enabled') as boolean;
	const omnichannelRouting = useSetting('Livechat_Routing_Method');
	const showOmnichannelQueueLink = useSetting('Livechat_show_queue_list_link') as boolean;
	const omnichannelPoolMaxIncoming = useSetting('Livechat_guest_pool_max_number_incoming_livechats_displayed') as number;

	const loggerRef = useRef(new ClientLogger('OmnichannelProvider'));
	const hasAccess = usePermission('view-l-room');
	const canViewOmnichannelQueue = usePermission('view-livechat-queue');
	const user = useUser() as IOmnichannelAgent;

	const agentAvailable = user?.statusLivechat === 'available';
	const voipCallAvailable = true; // TODO: use backend check;

	const getRoutingConfig = useMethod('livechat:getRoutingConfig');

	const [routeConfig, setRouteConfig] = useState<OmichannelRoutingConfig | undefined>(undefined);

	const [extensionConfig, setExtensionConfig] = useState<IRegistrationInfo | undefined>(undefined);

	const [voipUser, setVoipUser] = useState<SimpleVoipUser | undefined>(undefined);

	const accessible = hasAccess && omniChannelEnabled;
	const iceServersSetting: any = useSetting('WebRTC_Servers');

	useEffect(() => {
		if (!accessible) {
			return;
		}
		const initVoipLib = async (): Promise<void> => {
			/* Init extension */
			let extensionConfigLocal = undefined;
			let voipUser: SimpleVoipUser;
			const extension = '80000';
			try {
				if (extensionConfig) {
					return;
				}
				extensionConfigLocal = (await APIClient.v1.get('connector.extension.getRegistrationInfo', {
					extension,
				})) as unknown as IRegistrationInfo;
				const iceServers: Array<object> = [];
				if (iceServersSetting && iceServersSetting.trim() !== '') {
					const serversListStr = iceServersSetting.replace(/\s/g, '');
					const serverList = serversListStr.split(',');
					serverList.forEach((server: any) => {
						server = server.split('@');
						const serverConfig: any = {
							urls: server.pop(),
						};
						if (server.length === 1) {
							server = server[0].split(':');
							serverConfig.username = decodeURIComponent(server[0]);
							serverConfig.credential = decodeURIComponent(server[1]);
						}
						iceServers.push(serverConfig);
					});
				}
				loggerRef.current.debug(JSON.stringify(iceServers));
				voipUser = new SimpleVoipUser(
					extensionConfigLocal.extensionDetails.extension,
					extensionConfigLocal.extensionDetails.password,
					extensionConfigLocal.host,
					extensionConfigLocal.callServerConfig.websocketPath,
					iceServers,
					CallType.AUDIO_VIDEO,
				);
				await voipUser.initUserAgent();
				setVoipUser(voipUser);
				setExtensionConfig(extensionConfigLocal);
			} catch (error) {
				loggerRef.current.error(`initVoipLib() error in initialising ${error}`);
			}
		};
		const update = async (): Promise<void> => {
			try {
				const routeConfig = await getRoutingConfig();
				setRouteConfig(routeConfig);
			} catch (error) {
				loggerRef.current.error(`update() error in routeConfig ${error}`);
			}
		};

		if (omnichannelRouting || !omnichannelRouting) {
			update();
		}
		if (voipCallAvailable) {
			initVoipLib();
		}
	}, [
		accessible,
		extensionConfig,
		getRoutingConfig,
		iceServersSetting,
		omnichannelRouting,
		voipCallAvailable,
	]);

	const enabled = accessible && !!user && !!routeConfig && !!extensionConfig && !!voipUser;
	const manuallySelected =
<<<<<<< HEAD
		enabled &&
		canViewOmnichannelQueue &&
		!!routeConfig &&
		routeConfig.showQueue &&
		!routeConfig.autoAssignAgent &&
		agentAvailable &&
		!!extensionConfig &&
		!!voipUser;
=======
		enabled && canViewOmnichannelQueue && !!routeConfig && routeConfig.showQueue && !routeConfig.autoAssignAgent && agentAvailable;
>>>>>>> 7632f12c

	useEffect(() => {
		if (!manuallySelected) {
			return;
		}

		const handleDepartmentAgentData = (): void => {
			initializeLivechatInquiryStream(user?._id);
		};

		initializeLivechatInquiryStream(user?._id);
		Notifications.onUser('departmentAgentData', handleDepartmentAgentData);

		return (): void => {
			Notifications.unUser('departmentAgentData', handleDepartmentAgentData);
		};
	}, [manuallySelected, user?._id]);

	const queue = useReactiveValue<IRoom[] | undefined>(
		useCallback(() => {
			if (!manuallySelected) {
				return undefined;
			}

			return LivechatInquiry.find(
				{
					status: 'queued',
					$or: [{ defaultAgent: { $exists: false } }, { 'defaultAgent.agentId': user?._id }],
				},
				{
					sort: {
						queueOrder: 1,
						estimatedWaitingTimeQueue: 1,
						estimatedServiceTimeAt: 1,
					},
					limit: omnichannelPoolMaxIncoming,
				},
			).fetch();
		}, [manuallySelected, omnichannelPoolMaxIncoming, user?._id]),
	);

	const contextValue = useMemo<OmnichannelContextValue>(() => {
		if (!enabled) {
			return emptyContextValue;
		}

		if (!manuallySelected) {
			return {
				...emptyContextValue,
				enabled: true,
				agentAvailable,
				voipCallAvailable,
				routeConfig,
				voipUser,
				registrationConfig: extensionConfig,
			};
		}

		return {
			...emptyContextValue,
			enabled: true,
			agentAvailable,
			voipCallAvailable,
			routeConfig,
			inquiries: queue
				? {
						enabled: true,
						queue,
				  }
				: { enabled: false },
			showOmnichannelQueueLink: showOmnichannelQueueLink && !!agentAvailable,
			voipUser,
			registrationConfig: extensionConfig,
		};
	}, [
		agentAvailable,
		voipCallAvailable,
		enabled,
		manuallySelected,
		queue,
		routeConfig,
		showOmnichannelQueueLink,
		voipUser,
		extensionConfig,
	]);

	return <OmnichannelContext.Provider children={children} value={contextValue} />;
};

export default memo<typeof OmnichannelProvider>(OmnichannelProvider);<|MERGE_RESOLUTION|>--- conflicted
+++ resolved
@@ -114,18 +114,10 @@
 		if (voipCallAvailable) {
 			initVoipLib();
 		}
-	}, [
-		accessible,
-		extensionConfig,
-		getRoutingConfig,
-		iceServersSetting,
-		omnichannelRouting,
-		voipCallAvailable,
-	]);
+	}, [accessible, extensionConfig, getRoutingConfig, iceServersSetting, omnichannelRouting, voipCallAvailable]);
 
 	const enabled = accessible && !!user && !!routeConfig && !!extensionConfig && !!voipUser;
 	const manuallySelected =
-<<<<<<< HEAD
 		enabled &&
 		canViewOmnichannelQueue &&
 		!!routeConfig &&
@@ -134,9 +126,6 @@
 		agentAvailable &&
 		!!extensionConfig &&
 		!!voipUser;
-=======
-		enabled && canViewOmnichannelQueue && !!routeConfig && routeConfig.showQueue && !routeConfig.autoAssignAgent && agentAvailable;
->>>>>>> 7632f12c
 
 	useEffect(() => {
 		if (!manuallySelected) {
