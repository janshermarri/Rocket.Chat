import {
	Box,
	Field,
<<<<<<< HEAD
	Label,
	Select,
=======
	Flex,
	SelectInput,
>>>>>>> 58dbac5f
} from '@rocket.chat/fuselage';
import React from 'react';

import { useTranslation } from '../../../../contexts/TranslationContext';
import { ResetSettingButton } from '../ResetSettingButton';

export function SelectSettingInput({
	_id,
	label,
	value,
	placeholder,
	readonly,
	// autocomplete,
	disabled,
	values = [],
	hasResetButton,
	onChangeValue,
	onResetButtonClick,
}) {
	const t = useTranslation();

	const handleChange = ([value]) => {
		onChangeValue && onChangeValue(value);
	};

	return <>
		<Flex.Container>
			<Box>
				<Field.Label htmlFor={_id} title={_id}>{label}</Field.Label>
				{hasResetButton && <ResetSettingButton data-qa-reset-setting-id={_id} onClick={onResetButtonClick} />}
			</Box>
		</Flex.Container>
		<Field.Row>
			<SelectInput
				data-qa-setting-id={_id}
				id={_id}
				value={value}
				placeholder={placeholder}
				disabled={disabled}
				readOnly={readonly}
				autoComplete={autocomplete === false ? 'off' : undefined}
				onChange={handleChange}
			>
				{values.map(({ key, i18nLabel }) =>
					<SelectInput.Option key={key} value={key}>{t(i18nLabel)}</SelectInput.Option>,
				)}
			</SelectInput>
		</Field.Row>
<<<<<<< HEAD
		<Select
			data-qa-setting-id={_id}
			id={_id}
			value={value}
			placeholder={placeholder}
			disabled={disabled}
			readOnly={readonly}
			onChange={handleChange}
			option={values.map(({ key, i18nLabel }) => [key, t(i18nLabel)],
			)}
		/>
=======
>>>>>>> 58dbac5f
	</>;
}<|MERGE_RESOLUTION|>--- conflicted
+++ resolved
@@ -1,13 +1,8 @@
 import {
 	Box,
 	Field,
-<<<<<<< HEAD
-	Label,
-	Select,
-=======
 	Flex,
 	SelectInput,
->>>>>>> 58dbac5f
 } from '@rocket.chat/fuselage';
 import React from 'react';
 
@@ -20,7 +15,7 @@
 	value,
 	placeholder,
 	readonly,
-	// autocomplete,
+	autocomplete,
 	disabled,
 	values = [],
 	hasResetButton,
@@ -56,8 +51,7 @@
 				)}
 			</SelectInput>
 		</Field.Row>
-<<<<<<< HEAD
-		<Select
+		{/* <Select
 			data-qa-setting-id={_id}
 			id={_id}
 			value={value}
@@ -67,8 +61,6 @@
 			onChange={handleChange}
 			option={values.map(({ key, i18nLabel }) => [key, t(i18nLabel)],
 			)}
-		/>
-=======
->>>>>>> 58dbac5f
+		/> */}
 	</>;
 }