--- conflicted
+++ resolved
@@ -49,11 +49,7 @@
 					</Avatar.Stack>
 				</Margins>
 			</Flex.Item>
-<<<<<<< HEAD
-			<Box display='flex' color='default' fontScale='h1' flexGrow={1} justifyContent='center'>
-=======
-			<Box color='default' fontScale='h2' flexGrow={1}>
->>>>>>> eb84220c
+			<Box display='flex' color='default' fontScale='h2' flexGrow={1} justifyContent='center'>
 				{t('Direct_message_you_have_joined')}
 			</Box>
 			<Box is='div' mb='x8' flexGrow={1} display='flex' justifyContent='center'>
