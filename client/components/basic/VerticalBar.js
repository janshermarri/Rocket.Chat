import { Box, Button, Icon, Margins, Skeleton } from '@rocket.chat/fuselage';
import { useDebouncedValue, useMediaQuery } from '@rocket.chat/fuselage-hooks';
import React from 'react';

import { useTranslation } from '../../contexts/TranslationContext';
import Page from './Page';

function VerticalBar({ children, ...props }) {
	const mobile = useDebouncedValue(useMediaQuery('(max-width: 500px)'), 50);
	const small = useDebouncedValue(useMediaQuery('(max-width: 780px)'), 50);

	return <Box
		rcx-vertical-bar
		backgroundColor='surface'
		display='flex'
		flexDirection='column'
		flexShrink={0}
		width={mobile ? 'full' : 'x380'}
		height='full'
		position={small ? 'absolute' : undefined}
		insetInlineEnd={small ? 'none' : undefined}
		{...props}
	>
		{children}
	</Box>;
}

function VerticalBarHeader({ children, ...props }) {
	return <Box
<<<<<<< HEAD
		height='56px'
=======
		is='h3'
		pb='x24'
>>>>>>> f0a33faa
		pi='x24'
		height='64px'
		display='flex'
		alignItems='center'
		justifyContent='space-between'
		borderBlockColor='neutral-200'
		borderBlockEndWidth='x2'
		fontScale='s2'
		color='neutral-800'
		{...props}
	>
		<Margins inline='x4'>{children}</Margins>
	</Box>;
}

function VerticalBarIcon(props) {
	return <Icon {...props} size='x22'/>;
}

function VerticalBarClose(props) {
	const t = useTranslation();
	return <VerticalBarAction {...props} title={t('Close')} name='cross' />;
}

const VerticalBarContent = React.forwardRef(function VerticalBarContent(props, ref) {
	return <Page.Content {...props} ref={ref}/>;
});

const VerticalBarScrollableContent = React.forwardRef(function VerticalBarScrollableContent({ children, ...props }, ref) {
	return <Page.ScrollableContent p='x24' {...props} ref={ref}>
		<Margins blockEnd='x16'>{children}</Margins>
	</Page.ScrollableContent>;
});

const VerticalBarFooter = React.forwardRef(function VerticalBarScrollableContent({ children, ...props }, ref) {
	return <Box is='footer' p='x24' {...props} ref={ref}>
		<Margins blockEnd='x16'>{children}</Margins>
	</Box>;
});

function VerticalBarButton(props) {
	return <Button small square flexShrink={0} ghost {...props}/>;
}

function VerticalBarAction({ name, ...props }) {
	return <VerticalBarButton small square flexShrink={0} ghost {...props}><VerticalBarIcon name={name}/></VerticalBarButton>;
}

function VerticalBarSkeleton(props) {
	return <VerticalBar { ...props }>
		<VerticalBarHeader><Skeleton width='100%'/></VerticalBarHeader>
		<Box p='x24'>
			<Skeleton width='32px' height='32px' variant='rect'/> <Skeleton />
			{Array(5).fill().map((_, index) => <Skeleton key={index}/>)}
		</Box>
	</VerticalBar>;
}

function VerticalBarText(props) {
	return <Box flexShrink={1} flexGrow={1} withTruncatedText {...props}/>;
}

VerticalBar.Icon = React.memo(VerticalBarIcon);
VerticalBar.Footer = React.memo(VerticalBarFooter);
VerticalBar.Text = React.memo(VerticalBarText);
VerticalBar.Action = React.memo(VerticalBarAction);
VerticalBar.Header = React.memo(VerticalBarHeader);
VerticalBar.Close = React.memo(VerticalBarClose);
VerticalBar.Content = React.memo(VerticalBarContent);
VerticalBar.ScrollableContent = React.memo(VerticalBarScrollableContent);
VerticalBar.Skeleton = React.memo(VerticalBarSkeleton);
VerticalBar.Button = React.memo(VerticalBarButton);

export default VerticalBar;<|MERGE_RESOLUTION|>--- conflicted
+++ resolved
@@ -27,14 +27,9 @@
 
 function VerticalBarHeader({ children, ...props }) {
 	return <Box
-<<<<<<< HEAD
 		height='56px'
-=======
 		is='h3'
-		pb='x24'
->>>>>>> f0a33faa
 		pi='x24'
-		height='64px'
 		display='flex'
 		alignItems='center'
 		justifyContent='space-between'
