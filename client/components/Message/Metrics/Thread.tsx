import React, { useCallback, FC } from 'react';
import { Message } from '@rocket.chat/fuselage';

import { useEndpoint } from '../../../contexts/ServerContext';
import { useTranslation } from '../../../contexts/TranslationContext';
import { useTimeAgo } from '../../../hooks/useTimeAgo';
import * as NotificationStatus from '../NotificationStatus';
import { followStyle, anchor } from '../helpers/followSyle';
import { useBlockRendered } from '../hooks/useBlockRendered';
import Content from './Content';
import Reply from './Reply';
import Metrics from './index';

type ThreadReplyOptions = {
	unread: boolean;
	mention: boolean;
	all: boolean;
	lm: Date;
	mid: string;
	rid: string;
	counter: number;
	participants: number;
	following: boolean;
	openThread: () => any;
};

const ThreadMetric: FC<ThreadReplyOptions> = ({
	unread,
	mention,
	all,
	rid,
	mid,
	counter,
	participants,
	following,
	lm,
	openThread,
}) => {
	const t = useTranslation();

	const { className, ref } = useBlockRendered();

	const followMessage = useEndpoint('POST', 'chat.followMessage');
	const unfollowMessage = useEndpoint('POST', 'chat.unfollowMessage');
	const format = useTimeAgo();

	const handleFollow = useCallback(
		() => (following ? unfollowMessage({ mid }) : followMessage({ mid })),
		[followMessage, following, mid, unfollowMessage],
	);

<<<<<<< HEAD
	return <Message.Block className={followStyle}>
		<div className={className} ref={ref as any} />
		<Message.Metrics>
			<Message.Metrics.Reply data-rid={rid} data-mid={mid} onClick={openThread}>{t('Reply')}</Message.Metrics.Reply>
			<Message.Metrics.Item title={t('Replies')}>
				<Message.Metrics.Item.Icon name='thread'/>
				<Message.Metrics.Item.Label>{counter}</Message.Metrics.Item.Label>
			</Message.Metrics.Item>
			{ participants && <Message.Metrics.Item title={t('Participants')}>
				<Message.Metrics.Item.Icon name='user'/>
				<Message.Metrics.Item.Label>{participants}</Message.Metrics.Item.Label>
			</Message.Metrics.Item> }
			<Message.Metrics.Item title={lm?.toLocaleString()}>
				<Message.Metrics.Item.Icon name='clock'/>
				<Message.Metrics.Item.Label>{format(lm)}</Message.Metrics.Item.Label>
			</Message.Metrics.Item>
			<Message.Metrics.Item className={!following ? anchor : undefined} title={t(following ? 'Following' : 'Not_following')} data-rid={rid} onClick={handleFollow}>
				<Message.Metrics.Following name={following ? 'bell' : 'bell-off'}/>
				<Message.Metrics.Item.Label>{
					(mention && <NotificationStatus.Me t={t} />)
					|| (all && <NotificationStatus.All t={t} />)
					|| (unread && <NotificationStatus.Unread t={t} />)}
				</Message.Metrics.Item.Label>
			</Message.Metrics.Item>
		</Message.Metrics>
	</Message.Block>;
=======
	return (
		<Content className={followStyle}>
			<div className={className} ref={ref as any} />
			<Reply data-rid={rid} data-mid={mid} onClick={openThread}>
				{t('Reply')}
			</Reply>
			<Metrics>
				<Metrics.Item title={t('Replies')}>
					<Metrics.Item.Icon name='thread' />
					<Metrics.Item.Label>{counter}</Metrics.Item.Label>
				</Metrics.Item>
				{participants && (
					<Metrics.Item title={t('Participants')}>
						<Metrics.Item.Icon name='user' />
						<Metrics.Item.Label>{participants}</Metrics.Item.Label>
					</Metrics.Item>
				)}
				<Metrics.Item title={lm?.toLocaleString()}>
					<Metrics.Item.Icon name='clock' />
					<Metrics.Item.Label>{format(lm)}</Metrics.Item.Label>
				</Metrics.Item>
				<Metrics.Item
					className={!following ? anchor : undefined}
					title={t(following ? 'Following' : 'Not_following')}
					data-rid={rid}
					onClick={handleFollow}
				>
					<Metrics.Following name={following ? 'bell' : 'bell-off'} />
					<Metrics.Item.Label>
						{(mention && <NotificationStatus.Me t={t} />) ||
							(all && <NotificationStatus.All t={t} />) ||
							(unread && <NotificationStatus.Unread t={t} />)}
					</Metrics.Item.Label>
				</Metrics.Item>
			</Metrics>
		</Content>
	);
>>>>>>> d8a24b04
};

export default ThreadMetric;<|MERGE_RESOLUTION|>--- conflicted
+++ resolved
@@ -1,15 +1,11 @@
+import { Message } from '@rocket.chat/fuselage';
 import React, { useCallback, FC } from 'react';
-import { Message } from '@rocket.chat/fuselage';
 
 import { useEndpoint } from '../../../contexts/ServerContext';
 import { useTranslation } from '../../../contexts/TranslationContext';
 import { useTimeAgo } from '../../../hooks/useTimeAgo';
 import * as NotificationStatus from '../NotificationStatus';
 import { followStyle, anchor } from '../helpers/followSyle';
-import { useBlockRendered } from '../hooks/useBlockRendered';
-import Content from './Content';
-import Reply from './Reply';
-import Metrics from './index';
 
 type ThreadReplyOptions = {
 	unread: boolean;
@@ -38,8 +34,6 @@
 }) => {
 	const t = useTranslation();
 
-	const { className, ref } = useBlockRendered();
-
 	const followMessage = useEndpoint('POST', 'chat.followMessage');
 	const unfollowMessage = useEndpoint('POST', 'chat.unfollowMessage');
 	const format = useTimeAgo();
@@ -49,72 +43,42 @@
 		[followMessage, following, mid, unfollowMessage],
 	);
 
-<<<<<<< HEAD
-	return <Message.Block className={followStyle}>
-		<div className={className} ref={ref as any} />
-		<Message.Metrics>
-			<Message.Metrics.Reply data-rid={rid} data-mid={mid} onClick={openThread}>{t('Reply')}</Message.Metrics.Reply>
-			<Message.Metrics.Item title={t('Replies')}>
-				<Message.Metrics.Item.Icon name='thread'/>
-				<Message.Metrics.Item.Label>{counter}</Message.Metrics.Item.Label>
-			</Message.Metrics.Item>
-			{ participants && <Message.Metrics.Item title={t('Participants')}>
-				<Message.Metrics.Item.Icon name='user'/>
-				<Message.Metrics.Item.Label>{participants}</Message.Metrics.Item.Label>
-			</Message.Metrics.Item> }
-			<Message.Metrics.Item title={lm?.toLocaleString()}>
-				<Message.Metrics.Item.Icon name='clock'/>
-				<Message.Metrics.Item.Label>{format(lm)}</Message.Metrics.Item.Label>
-			</Message.Metrics.Item>
-			<Message.Metrics.Item className={!following ? anchor : undefined} title={t(following ? 'Following' : 'Not_following')} data-rid={rid} onClick={handleFollow}>
-				<Message.Metrics.Following name={following ? 'bell' : 'bell-off'}/>
-				<Message.Metrics.Item.Label>{
-					(mention && <NotificationStatus.Me t={t} />)
-					|| (all && <NotificationStatus.All t={t} />)
-					|| (unread && <NotificationStatus.Unread t={t} />)}
-				</Message.Metrics.Item.Label>
-			</Message.Metrics.Item>
-		</Message.Metrics>
-	</Message.Block>;
-=======
 	return (
-		<Content className={followStyle}>
-			<div className={className} ref={ref as any} />
-			<Reply data-rid={rid} data-mid={mid} onClick={openThread}>
-				{t('Reply')}
-			</Reply>
-			<Metrics>
-				<Metrics.Item title={t('Replies')}>
-					<Metrics.Item.Icon name='thread' />
-					<Metrics.Item.Label>{counter}</Metrics.Item.Label>
-				</Metrics.Item>
+		<Message.Block className={followStyle}>
+			<Message.Metrics>
+				<Message.Metrics.Reply data-rid={rid} data-mid={mid} onClick={openThread}>
+					{t('Reply')}
+				</Message.Metrics.Reply>
+				<Message.Metrics.Item title={t('Replies')}>
+					<Message.Metrics.Item.Icon name='thread' />
+					<Message.Metrics.Item.Label>{counter}</Message.Metrics.Item.Label>
+				</Message.Metrics.Item>
 				{participants && (
-					<Metrics.Item title={t('Participants')}>
-						<Metrics.Item.Icon name='user' />
-						<Metrics.Item.Label>{participants}</Metrics.Item.Label>
-					</Metrics.Item>
+					<Message.Metrics.Item title={t('Participants')}>
+						<Message.Metrics.Item.Icon name='user' />
+						<Message.Metrics.Item.Label>{participants}</Message.Metrics.Item.Label>
+					</Message.Metrics.Item>
 				)}
-				<Metrics.Item title={lm?.toLocaleString()}>
-					<Metrics.Item.Icon name='clock' />
-					<Metrics.Item.Label>{format(lm)}</Metrics.Item.Label>
-				</Metrics.Item>
-				<Metrics.Item
+				<Message.Metrics.Item title={lm?.toLocaleString()}>
+					<Message.Metrics.Item.Icon name='clock' />
+					<Message.Metrics.Item.Label>{format(lm)}</Message.Metrics.Item.Label>
+				</Message.Metrics.Item>
+				<Message.Metrics.Item
 					className={!following ? anchor : undefined}
 					title={t(following ? 'Following' : 'Not_following')}
 					data-rid={rid}
 					onClick={handleFollow}
 				>
-					<Metrics.Following name={following ? 'bell' : 'bell-off'} />
-					<Metrics.Item.Label>
+					<Message.Metrics.Following name={following ? 'bell' : 'bell-off'} />
+					<Message.Metrics.Item.Label>
 						{(mention && <NotificationStatus.Me t={t} />) ||
 							(all && <NotificationStatus.All t={t} />) ||
 							(unread && <NotificationStatus.Unread t={t} />)}
-					</Metrics.Item.Label>
-				</Metrics.Item>
-			</Metrics>
-		</Content>
+					</Message.Metrics.Item.Label>
+				</Message.Metrics.Item>
+			</Message.Metrics>
+		</Message.Block>
 	);
->>>>>>> d8a24b04
 };
 
 export default ThreadMetric;