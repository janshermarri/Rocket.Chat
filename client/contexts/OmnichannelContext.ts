--- conflicted
+++ resolved
@@ -25,9 +25,7 @@
 
 export const useOmnichannel = (): OmnichannelContextValue => useContext(OmnichannelContext);
 export const useOmnichannelShowQueueLink = (): boolean => useOmnichannel().showOmnichannelQueueLink;
-<<<<<<< HEAD
-export const useOmnichannelRouteConfig = (): OmichannelRoutingConfig | undefined =>
-	useOmnichannel().routeConfig;
+export const useOmnichannelRouteConfig = (): OmichannelRoutingConfig | undefined => useOmnichannel().routeConfig;
 export const useIsVoipLibReady = (): boolean | undefined => useOmnichannel().voipUser?.isReady();
 export const useVoipUser = (): SimpleVoipUser | undefined => {
 	const { voipUser } = useOmnichannel();
@@ -43,9 +41,6 @@
 	}
 };
 
-=======
-export const useOmnichannelRouteConfig = (): OmichannelRoutingConfig | undefined => useOmnichannel().routeConfig;
->>>>>>> 7632f12c
 export const useOmnichannelAgentAvailable = (): boolean => useOmnichannel().agentAvailable;
 export const useOmnichannelVoipCallAvailable = (): boolean => useOmnichannel().voipCallAvailable;
 export const useQueuedInquiries = (): Inquiries => useOmnichannel().inquiries;
