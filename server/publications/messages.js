import { Meteor } from 'meteor/meteor';
import { check } from 'meteor/check';
<<<<<<< HEAD
=======

>>>>>>> 57204d21
import { normalizeMessagesForUser } from '../../app/utils/server/lib/normalizeMessagesForUser';
import { Messages } from '../../app/models';

Meteor.publish('messages', function(rid/* , start*/) {
	if (!this.userId) {
		return this.ready();
	}

	const publication = this;

	if (typeof rid !== 'string') {
		return this.ready();
	}

	if (!Meteor.call('canAccessRoom', rid, this.userId)) {
		return this.ready();
	}

	const cursor = Messages.findVisibleByRoomId(rid, {
		sort: {
			ts: -1,
		},
		limit: 50,
	});

	const cursorHandle = cursor.observeChanges({
		added(_id, record) {
			const [message] = normalizeMessagesForUser([record], publication.userId);
			return publication.added('rocketchat_message', _id, message);
		},
		changed(_id, record) {
			const [message] = normalizeMessagesForUser([record], publication.userId);
			return publication.changed('rocketchat_message', _id, message);
		},
	});

	const cursorDelete = Messages.findInvisibleByRoomId(rid, {
		fields: {
			_id: 1,
		},
	});

	const cursorDeleteHandle = cursorDelete.observeChanges({
		added(_id/* , record*/) {
			return publication.added('rocketchat_message', _id, {
				_hidden: true,
			});
		},
		changed(_id/* , record*/) {
			return publication.added('rocketchat_message', _id, {
				_hidden: true,
			});
		},
	});

	this.ready();

	return this.onStop(function() {
		cursorHandle.stop();
		return cursorDeleteHandle.stop();
	});
});

Meteor.methods({
	'messages/get'(rid, { lastUpdate, latestDate = new Date(), oldestDate, inclusive = false, count = 20, unreads = false }) {
		check(rid, String);

		const fromId = Meteor.userId();

		if (!fromId) {
			throw new Meteor.Error('error-invalid-user', 'Invalid user', {
				method: 'messages/get',
			});
		}

		if (!Meteor.call('canAccessRoom', rid, fromId)) {
			throw new Meteor.Error('error-not-allowed', 'Not allowed', {
				method: 'messages/get',
			});
		}

		const options = {
			sort: {
				ts: -1,
			},
		};

		if (lastUpdate instanceof Date) {
			return {
				updated: Messages.findForUpdates(rid, lastUpdate, options).fetch(),
				deleted: Messages.trashFindDeletedAfter(lastUpdate, { rid }, { ...options, fields: { _id: 1, _deletedAt: 1 } }).fetch(),
			};
		}

		return Meteor.call('getChannelHistory', { rid, latest: latestDate, oldest: oldestDate, inclusive, count, unreads });
	},
});<|MERGE_RESOLUTION|>--- conflicted
+++ resolved
@@ -1,9 +1,6 @@
 import { Meteor } from 'meteor/meteor';
 import { check } from 'meteor/check';
-<<<<<<< HEAD
-=======
 
->>>>>>> 57204d21
 import { normalizeMessagesForUser } from '../../app/utils/server/lib/normalizeMessagesForUser';
 import { Messages } from '../../app/models';
 
