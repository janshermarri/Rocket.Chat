Meteor.methods
	spotlight: (text, username) ->
		result =
				users: []
				rooms: []

		if not this.userId?
			return result

		regex = new RegExp s.trim(s.escapeRegExp(text)), "i"

<<<<<<< HEAD
		users = RocketChat.cache.Users.findByUsername(regex, { limit: 5, fields: { username: 1, status: 1 }, sort: { username: 1 } }).fetch()

		rooms = RocketChat.cache.Rooms.findByNameAndTypeNotContainingUsername(regex, 'c', username, { limit: 5, fields: { t: 1, name: 1 }, sort: { name: 1 } }).fetch()
=======
		if RocketChat.authz.hasPermission this.userId, 'view-d-room'
			result.users = RocketChat.models.Users.findByUsername(regex, { limit: 5, fields: { username: 1, status: 1 }, sort: { username: 1 } }).fetch()

		if RocketChat.authz.hasPermission this.userId, 'view-c-room'
			result.rooms = RocketChat.models.Rooms.findByNameAndTypeNotContainingUsername(regex, 'c', username, { limit: 5, fields: { t: 1, name: 1 }, sort: { name: 1 } }).fetch()
>>>>>>> cfbbf292

		return result

DDPRateLimiter.addRule
	type: 'method'
	name: 'spotlight'
	userId: (userId) ->
		return true
, 10, 10000<|MERGE_RESOLUTION|>--- conflicted
+++ resolved
@@ -9,17 +9,11 @@
 
 		regex = new RegExp s.trim(s.escapeRegExp(text)), "i"
 
-<<<<<<< HEAD
-		users = RocketChat.cache.Users.findByUsername(regex, { limit: 5, fields: { username: 1, status: 1 }, sort: { username: 1 } }).fetch()
-
-		rooms = RocketChat.cache.Rooms.findByNameAndTypeNotContainingUsername(regex, 'c', username, { limit: 5, fields: { t: 1, name: 1 }, sort: { name: 1 } }).fetch()
-=======
 		if RocketChat.authz.hasPermission this.userId, 'view-d-room'
-			result.users = RocketChat.models.Users.findByUsername(regex, { limit: 5, fields: { username: 1, status: 1 }, sort: { username: 1 } }).fetch()
+			result.users = RocketChat.cache.Users.findByUsername(regex, { limit: 5, fields: { username: 1, status: 1 }, sort: { username: 1 } }).fetch()
 
 		if RocketChat.authz.hasPermission this.userId, 'view-c-room'
-			result.rooms = RocketChat.models.Rooms.findByNameAndTypeNotContainingUsername(regex, 'c', username, { limit: 5, fields: { t: 1, name: 1 }, sort: { name: 1 } }).fetch()
->>>>>>> cfbbf292
+			result.rooms = RocketChat.cache.Rooms.findByNameAndTypeNotContainingUsername(regex, 'c', username, { limit: 5, fields: { t: 1, name: 1 }, sort: { name: 1 } }).fetch()
 
 		return result
 
