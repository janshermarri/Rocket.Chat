Meteor.methods
	spotlight: (text, usernames, type = { users: true, rooms: true }) ->
		result =
				users: []
				rooms: []

		if not this.userId?
			return result

		regex = new RegExp s.trim(s.escapeRegExp(text)), "i"

<<<<<<< HEAD
		if RocketChat.authz.hasPermission this.userId, 'view-d-room'
			result.users = RocketChat.cache.Users.findByActiveUsersUsernameExcept(text, [ username ], { limit: 5, fields: { username: 1, status: 1 }, sort: { username: 1 } }).fetch()

		if RocketChat.authz.hasPermission this.userId, 'view-c-room'
			result.rooms = RocketChat.cache.Rooms.findByNameAndTypeNotContainingUsername(regex, 'c', username, { limit: 5, fields: { t: 1, name: 1 }, sort: { name: 1 } }).fetch()
=======
		if type.users is true and RocketChat.authz.hasPermission this.userId, 'view-d-room'
			result.users = RocketChat.models.Users.findByActiveUsersUsernameExcept(text, usernames, { limit: 5, fields: { username: 1, status: 1 }, sort: { username: 1 } }).fetch()

		if type.rooms is true and RocketChat.authz.hasPermission this.userId, 'view-c-room'
			username = RocketChat.models.Users.findOne(this.userId, {username: 1}).username
			result.rooms = RocketChat.models.Rooms.findByNameAndTypeNotContainingUsername(regex, 'c', username, { limit: 5, fields: { t: 1, name: 1 }, sort: { name: 1 } }).fetch()
>>>>>>> 309e8087

		return result

DDPRateLimiter.addRule
	type: 'method'
	name: 'spotlight'
	userId: (userId) ->
		return true
, 10, 10000<|MERGE_RESOLUTION|>--- conflicted
+++ resolved
@@ -9,20 +9,12 @@
 
 		regex = new RegExp s.trim(s.escapeRegExp(text)), "i"
 
-<<<<<<< HEAD
-		if RocketChat.authz.hasPermission this.userId, 'view-d-room'
-			result.users = RocketChat.cache.Users.findByActiveUsersUsernameExcept(text, [ username ], { limit: 5, fields: { username: 1, status: 1 }, sort: { username: 1 } }).fetch()
-
-		if RocketChat.authz.hasPermission this.userId, 'view-c-room'
-			result.rooms = RocketChat.cache.Rooms.findByNameAndTypeNotContainingUsername(regex, 'c', username, { limit: 5, fields: { t: 1, name: 1 }, sort: { name: 1 } }).fetch()
-=======
 		if type.users is true and RocketChat.authz.hasPermission this.userId, 'view-d-room'
-			result.users = RocketChat.models.Users.findByActiveUsersUsernameExcept(text, usernames, { limit: 5, fields: { username: 1, status: 1 }, sort: { username: 1 } }).fetch()
+			result.users = RocketChat.cache.Users.findByActiveUsersUsernameExcept(text, usernames, { limit: 5, fields: { username: 1, status: 1 }, sort: { username: 1 } }).fetch()
 
 		if type.rooms is true and RocketChat.authz.hasPermission this.userId, 'view-c-room'
-			username = RocketChat.models.Users.findOne(this.userId, {username: 1}).username
-			result.rooms = RocketChat.models.Rooms.findByNameAndTypeNotContainingUsername(regex, 'c', username, { limit: 5, fields: { t: 1, name: 1 }, sort: { name: 1 } }).fetch()
->>>>>>> 309e8087
+			username = RocketChat.cache.Users.findOneById(this.userId, { username: 1 }).username
+			result.rooms = RocketChat.cache.Rooms.findByNameAndTypeNotContainingUsername(regex, 'c', username, { limit: 5, fields: { t: 1, name: 1 }, sort: { name: 1 } }).fetch()
 
 		return result
 
