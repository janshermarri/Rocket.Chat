import { Db } from 'mongodb';

import { TeamRaw } from '../../../app/models/server/raw/Team';
import { ITeam, ITeamMember, TEAM_TYPE } from '../../../definition/ITeam';
import { Authorization, Room } from '../../sdk';
import { ITeamCreateParams, ITeamService } from '../../sdk/types/ITeamService';
import { ServiceClass } from '../../sdk/types/ServiceClass';
import { UsersRaw } from '../../../app/models/server/raw/Users';
import { TeamMemberRaw } from '../../../app/models/server/raw/TeamMember';
import { IRoom } from '../../../definition/IRoom';

export class TeamService extends ServiceClass implements ITeamService {
	protected name = 'team';

	private TeamModel: TeamRaw;

	private Users: UsersRaw;

	private TeamMembersModel: TeamMemberRaw;

	constructor(db: Db) {
		super();

		this.TeamModel = new TeamRaw(db.collection('rocketchat_team'));
		this.TeamMembersModel = new TeamMemberRaw(db.collection('rocketchat_team_member'));
		this.Users = new UsersRaw(db.collection('users'));
	}

	async create(uid: string, { team, room = { name: team.name, extraData: {} }, members }: ITeamCreateParams): Promise<ITeam> {
		const hasPermission = await Authorization.hasPermission(uid, 'create-team');
		if (!hasPermission) {
			throw new Error('no-permission');
		}

		const createdBy = await this.Users.findOneById(uid, { projection: { username: 1 } });
		if (!createdBy) {
			throw new Error('invalid-user');
		}

		// TODO add validations to `data` and `members`

		const membersResult = await this.Users.findActiveByIds(members, { projection: { username: 1, _id: 0 } }).toArray();
		const memberUsernames = membersResult.map(({ username }) => username);

		const teamData = {
			...team,
			createdAt: new Date(),
			createdBy,
			_updatedAt: new Date(), // TODO how to avoid having to do this?
		};

		// create team
		const result = await this.TeamModel.insertOne(teamData);
		const teamId = result.insertedId;

		const membersList: Array<Omit<ITeamMember, '_id'>> = members?.map((memberId) => ({
			teamId,
			userId: memberId,
			createdAt: new Date(),
			createdBy,
			_updatedAt: new Date(), // TODO how to avoid having to do this?
		})) || [];

		membersList.push({
			teamId,
			userId: uid,
			roles: ['owner'],
			createdAt: new Date(),
			createdBy,
			_updatedAt: new Date(), // TODO how to avoid having to do this?
		});

		await this.TeamMembersModel.insertMany(membersList);

		const roomType: IRoom['t'] = team.type === TEAM_TYPE.PRIVATE ? 'p' : 'c';

		const newRoom = {
			...room,
			type: roomType,
			name: team.name,
			members: memberUsernames,
			extraData: {
				...room.extraData,
				teamId,
			},
		};

		await Room.create(uid, newRoom);

		return {
			_id: teamId,
			...teamData,
		};
	}

<<<<<<< HEAD
	async list(userId: string): Promise<Array<ITeam>> {
		const records = await this.TeamMembersModel.find({ userId }, { projection: { teamId: 1 } }).toArray();
=======
	async list(uid: string): Promise<Array<ITeam>> {
		const canViewAllTeams = await Authorization.hasPermission(uid, 'view-all-teams');

		if (canViewAllTeams) {
			return this.TeamModel.find().toArray();
		}

		const records = await this.TeamMembersModel.find({ userId: uid }, { projection: { teamId: 1 } }).toArray();
>>>>>>> cdeb5a3d

		const teamIds = records.map(({ teamId }) => teamId);
		if (teamIds.length === 0) {
			return [];
		}

		return this.TeamModel.find({ _id: { $in: teamIds } }).toArray();
	}
}<|MERGE_RESOLUTION|>--- conflicted
+++ resolved
@@ -93,19 +93,14 @@
 		};
 	}
 
-<<<<<<< HEAD
 	async list(userId: string): Promise<Array<ITeam>> {
-		const records = await this.TeamMembersModel.find({ userId }, { projection: { teamId: 1 } }).toArray();
-=======
-	async list(uid: string): Promise<Array<ITeam>> {
-		const canViewAllTeams = await Authorization.hasPermission(uid, 'view-all-teams');
+		const canViewAllTeams = await Authorization.hasPermission(userId, 'view-all-teams');
 
 		if (canViewAllTeams) {
 			return this.TeamModel.find().toArray();
 		}
 
-		const records = await this.TeamMembersModel.find({ userId: uid }, { projection: { teamId: 1 } }).toArray();
->>>>>>> cdeb5a3d
+		const records = await this.TeamMembersModel.find({ userId }, { projection: { teamId: 1 } }).toArray();
 
 		const teamIds = records.map(({ teamId }) => teamId);
 		if (teamIds.length === 0) {
