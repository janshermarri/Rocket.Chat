import { Db } from 'mongodb';
import { Meteor } from 'meteor/meteor';

import { TeamRaw } from '../../../app/models/server/raw/Team';
import { ITeam, ITeamMember, TEAM_TYPE, IRecordsWithTotal, IPaginationOptions } from '../../../definition/ITeam';
import { Authorization, Room } from '../../sdk';
import { ITeamCreateParams, ITeamService } from '../../sdk/types/ITeamService';
import { ServiceClass } from '../../sdk/types/ServiceClass';
import { UsersRaw } from '../../../app/models/server/raw/Users';
import { TeamMemberRaw } from '../../../app/models/server/raw/TeamMember';
import { IRoom } from '../../../definition/IRoom';

export class TeamService extends ServiceClass implements ITeamService {
	protected name = 'team';

	private TeamModel: TeamRaw;

	private Users: UsersRaw;

	private TeamMembersModel: TeamMemberRaw;

	constructor(db: Db) {
		super();

		this.TeamModel = new TeamRaw(db.collection('rocketchat_team'));
		this.TeamMembersModel = new TeamMemberRaw(db.collection('rocketchat_team_member'));
		this.Users = new UsersRaw(db.collection('users'));
	}

	async create(uid: string, { team, room = { name: team.name, extraData: {} }, members, owner }: ITeamCreateParams): Promise<ITeam> {
		const hasPermission = await Authorization.hasPermission(uid, 'create-team');
		if (!hasPermission) {
			throw new Error('no-permission');
		}

		const createdBy = await this.Users.findOneById(uid, { projection: { username: 1 } });
		if (!createdBy) {
			throw new Error('invalid-user');
		}

		// TODO add validations to `data` and `members`

		const membersResult = await this.Users.findActiveByIds(members, { projection: { username: 1, _id: 0 } }).toArray();
		const memberUsernames = membersResult.map(({ username }) => username);

		const teamData = {
			...team,
			createdAt: new Date(),
			createdBy,
			_updatedAt: new Date(), // TODO how to avoid having to do this?
		};

		let teamId: string;
		try {
			const result = await this.TeamModel.insertOne(teamData);
			teamId = result.insertedId;
		} catch (e) {
			// TODO should we throw a generic error instead of saying that the team already exists?
			if (e.code === 11000) {
				throw new Meteor.Error('error-duplicate-team-name', `A team with name ${ team.name } already exists`);
			} else {
				throw new Meteor.Error('error-team-creation', 'An error occured while creating the team.');
			}
		}

		const membersList: Array<Omit<ITeamMember, '_id'>> = members?.filter((memberId) => ![uid, owner].includes(memberId))
			.map((memberId) => ({
				teamId,
				userId: memberId,
				createdAt: new Date(),
				createdBy,
				_updatedAt: new Date(), // TODO how to avoid having to do this?
			})) || [];

		membersList.push({
			teamId,
			userId: owner || uid,
			roles: ['owner'],
			createdAt: new Date(),
			createdBy,
			_updatedAt: new Date(), // TODO how to avoid having to do this?
		});

		await this.TeamMembersModel.insertMany(membersList);

		const roomType: IRoom['t'] = team.type === TEAM_TYPE.PRIVATE ? 'p' : 'c';

		const newRoom = {
			...room,
			type: roomType,
			name: team.name,
			members: memberUsernames,
			extraData: {
				...room.extraData,
				teamId,
			},
		};

		await Room.create(owner || uid, newRoom);

		return {
			_id: teamId,
			...teamData,
		};
	}

	async list(uid: string, { offset, count }: IPaginationOptions = { offset: 0, count: 50 }): Promise<IRecordsWithTotal<ITeam>> {
		const userTeams = await this.TeamMembersModel.findByUserId(uid, { projection: { teamId: 1 } }).toArray();

		const teamIds = userTeams.map(({ teamId }) => teamId);
		if (teamIds.length === 0) {
			return {
				total: 0,
				records: [],
			};
		}

		const cursor = this.TeamModel.findByIds(teamIds, {
			limit: count,
			skip: offset,
		});

		return {
			total: await cursor.count(),
			records: await cursor.toArray(),
		};
	}

<<<<<<< HEAD
	async members(userId: string, teamId: string): Promise<Array<ITeamMember>> {
		const isMember = await this.TeamMembersModel.findOne({ userId, teamId });
		const hasPermission = await Authorization.hasAtLeastOnePermission(userId, ['add-team-member', 'edit-team-member', 'view-all-teams']);
		if (!hasPermission) {
			throw new Error('no-permission');
		}

		if (!isMember && !hasPermission) {
			return [];
		}

		return this.TeamMembersModel.find({ teamId }).toArray();
	}

	async listAll(): Promise<Array<ITeam>> {
		return this.TeamModel.find().toArray();
=======
	async listAll({ offset, count }: IPaginationOptions = { offset: 0, count: 50 }): Promise<IRecordsWithTotal<ITeam>> {
		const cursor = this.TeamModel.find({}, {
			limit: count,
			skip: offset,
		});

		return {
			total: await cursor.count(),
			records: await cursor.toArray(),
		};
>>>>>>> 1265f034
	}
}<|MERGE_RESOLUTION|>--- conflicted
+++ resolved
@@ -126,7 +126,18 @@
 		};
 	}
 
-<<<<<<< HEAD
+	async listAll({ offset, count }: IPaginationOptions = { offset: 0, count: 50 }): Promise<IRecordsWithTotal<ITeam>> {
+		const cursor = this.TeamModel.find({}, {
+			limit: count,
+			skip: offset,
+		});
+
+		return {
+			total: await cursor.count(),
+			records: await cursor.toArray(),
+		};
+	}
+
 	async members(userId: string, teamId: string): Promise<Array<ITeamMember>> {
 		const isMember = await this.TeamMembersModel.findOne({ userId, teamId });
 		const hasPermission = await Authorization.hasAtLeastOnePermission(userId, ['add-team-member', 'edit-team-member', 'view-all-teams']);
@@ -140,20 +151,4 @@
 
 		return this.TeamMembersModel.find({ teamId }).toArray();
 	}
-
-	async listAll(): Promise<Array<ITeam>> {
-		return this.TeamModel.find().toArray();
-=======
-	async listAll({ offset, count }: IPaginationOptions = { offset: 0, count: 50 }): Promise<IRecordsWithTotal<ITeam>> {
-		const cursor = this.TeamModel.find({}, {
-			limit: count,
-			skip: offset,
-		});
-
-		return {
-			total: await cursor.count(),
-			records: await cursor.toArray(),
-		};
->>>>>>> 1265f034
-	}
 }