import { Db, InsertOneWriteOpResult, UpdateWriteOpResult } from 'mongodb';

import { TeamRaw } from '../../../app/models/server/raw/Team';
import { ITeam, ITeamMember, TEAM_TYPE, IRecordsWithTotal, IPaginationOptions } from '../../../definition/ITeam';
import { Authorization, Room } from '../../sdk';
import { ITeamCreateParams, ITeamService } from '../../sdk/types/ITeamService';
import { IUser } from '../../../definition/IUser';
import { ServiceClass } from '../../sdk/types/ServiceClass';
import { UsersRaw } from '../../../app/models/server/raw/Users';
import { RoomsRaw } from '../../../app/models/server/raw/Rooms';
import { TeamMemberRaw } from '../../../app/models/server/raw/TeamMember';
import { IRoom } from '../../../definition/IRoom';

export class TeamService extends ServiceClass implements ITeamService {
	protected name = 'team';

	private TeamModel: TeamRaw;

	private Users: UsersRaw;

	private TeamMembersModel: TeamMemberRaw;

	// TODO not sure we should have the collection here or call the Room service for getting Room data
	private Rooms: RoomsRaw;

	constructor(db: Db) {
		super();

		this.TeamModel = new TeamRaw(db.collection('rocketchat_team'));
		this.TeamMembersModel = new TeamMemberRaw(db.collection('rocketchat_team_member'));
		this.Users = new UsersRaw(db.collection('users'));
		this.Rooms = new RoomsRaw(db.collection('rocketchat_room'));
	}

	async create(uid: string, { team, room = { name: team.name, extraData: {} }, members, owner }: ITeamCreateParams): Promise<ITeam> {
		const hasPermission = await Authorization.hasPermission(uid, 'create-team');
		if (!hasPermission) {
			throw new Error('no-permission');
		}

		const existingTeam = await this.TeamModel.findOneByName(team.name, { projection: { _id: 1 } });
		if (existingTeam) {
			throw new Error('team-name-already-exists');
		}

		const existingRoom = await this.Rooms.findOneByName(team.name, { projection: { _id: 1 } });
		if (existingRoom) {
			throw new Error('room-name-already-exists');
		}

		const createdBy = await this.Users.findOneById(uid, { projection: { username: 1 } });
		if (!createdBy) {
			throw new Error('invalid-user');
		}

		// TODO add validations to `data` and `members`

		const membersResult = await this.Users.findActiveByIds(members, { projection: { username: 1, _id: 0 } }).toArray();
		const memberUsernames = membersResult.map(({ username }) => username);

		const teamData = {
			...team,
			createdAt: new Date(),
			createdBy,
			_updatedAt: new Date(), // TODO how to avoid having to do this?
		};

		try {
			const result = await this.TeamModel.insertOne(teamData);
			const teamId = result.insertedId;
			// the same uid can be passed at 3 positions: owner, member list or via caller
			// if the owner is present, remove it from the members list
			// if the owner is not present, remove the caller from the members list
			const excludeFromMembers = owner ? [owner] : [uid];

			const membersList: Array<Omit<ITeamMember, '_id'>> = members?.filter((memberId) => !excludeFromMembers.includes(memberId))
				.map((memberId) => ({
					teamId,
					userId: memberId,
					createdAt: new Date(),
					createdBy,
					_updatedAt: new Date(), // TODO how to avoid having to do this?
				})) || [];

			membersList.push({
				teamId,
				userId: owner || uid,
				roles: ['owner'],
				createdAt: new Date(),
				createdBy,
				_updatedAt: new Date(), // TODO how to avoid having to do this?
			});

			await this.TeamMembersModel.insertMany(membersList);

			const roomType: IRoom['t'] = team.type === TEAM_TYPE.PRIVATE ? 'p' : 'c';

			const newRoom = {
				...room,
				type: roomType,
				name: team.name,
				members: memberUsernames,
				extraData: {
					...room.extraData,
					teamId,
					teamMain: true,
				},
			};

			const createdRoom = await Room.create(owner || uid, newRoom);

			await this.TeamModel.updateMainRoomForTeam(teamId, createdRoom._id);

			return {
				_id: teamId,
				...teamData,
			};
		} catch (e) {
			throw new Error('error-team-creation');
		}
	}

	async list(uid: string, { offset, count }: IPaginationOptions = { offset: 0, count: 50 }): Promise<IRecordsWithTotal<ITeam>> {
		const userTeams = await this.TeamMembersModel.findByUserId(uid, { projection: { teamId: 1 } }).toArray();

		const teamIds = userTeams.map(({ teamId }) => teamId);
		if (teamIds.length === 0) {
			return {
				total: 0,
				records: [],
			};
		}

		const cursor = this.TeamModel.findByIds(teamIds, {
			limit: count,
			skip: offset,
		});

		return {
			total: await cursor.count(),
			records: await cursor.toArray(),
		};
	}

	async listAll({ offset, count }: IPaginationOptions = { offset: 0, count: 50 }): Promise<IRecordsWithTotal<ITeam>> {
		const cursor = this.TeamModel.find({}, {
			limit: count,
			skip: offset,
		});

		return {
			total: await cursor.count(),
			records: await cursor.toArray(),
		};
	}

	async members(userId: string, teamId: string): Promise<Array<ITeamMember>> {
		const isMember = await this.TeamMembersModel.findOneByUserIdAndTeamId(userId, teamId);
		const hasPermission = await Authorization.hasAtLeastOnePermission(userId, ['add-team-member', 'edit-team-member', 'view-all-teams']);
		if (!hasPermission) {
			throw new Error('no-permission');
		}

		if (!isMember && !hasPermission) {
			return [];
		}

		return this.TeamMembersModel.findByTeamId(teamId).toArray();
	}

<<<<<<< HEAD
	async addMember({ _id, username }: IUser, userId: string, teamId: string): Promise<InsertOneWriteOpResult<ITeamMember> | null | undefined> {
		const isAlreadyAMember = await this.TeamMembersModel.findOneByUserIdAndTeamId(userId, teamId, { projection: { _id: 1 } });

		if (isAlreadyAMember) {
			return;
		}

		return this.TeamMembersModel.createOneByTeamIdAndUserId(teamId, userId, { _id, username });
	}

	async getOneByRoomId(roomId: string): Promise<ITeam | null> {
		return this.TeamModel.findOneByMainRoomId(roomId, { projection: { _id: 1 } });
	}

	async addRolesToMember(teamId: string, userId: string, roles: Array<string>): Promise<UpdateWriteOpResult | undefined> {
		const isMember = await this.TeamMembersModel.findOneByUserIdAndTeamId(userId, teamId, { projection: { _id: 1 } });

		if (!isMember) {
			// TODO should this throw an error instead?
			return;
		}

		return this.TeamMembersModel.updateRolesByTeamIdAndUserId(teamId, userId, roles);
	}

	async removeRolesFromMember(teamId: string, userId: string, roles: Array<string>): Promise<UpdateWriteOpResult | undefined> {
		const isMember = await this.TeamMembersModel.findOneByUserIdAndTeamId(userId, teamId, { projection: { _id: 1 } });

		if (!isMember) {
			// TODO should this throw an error instead?
			return;
		}

		return this.TeamMembersModel.removeRolesByTeamIdAndUserId(teamId, userId, roles);
=======
	async getInfoByName(teamName: string): Promise<Partial<ITeam> | undefined> {
		return this.TeamModel.findOne({
			name: teamName,
		}, { projection: { usernames: 0 } });
	}

	async getInfoById(teamId: string): Promise<Partial<ITeam> | undefined> {
		return this.TeamModel.findOne({
			_id: teamId,
		}, { projection: { usernames: 0 } });
>>>>>>> d40624c5
	}
}<|MERGE_RESOLUTION|>--- conflicted
+++ resolved
@@ -168,7 +168,6 @@
 		return this.TeamMembersModel.findByTeamId(teamId).toArray();
 	}
 
-<<<<<<< HEAD
 	async addMember({ _id, username }: IUser, userId: string, teamId: string): Promise<InsertOneWriteOpResult<ITeamMember> | null | undefined> {
 		const isAlreadyAMember = await this.TeamMembersModel.findOneByUserIdAndTeamId(userId, teamId, { projection: { _id: 1 } });
 
@@ -203,7 +202,8 @@
 		}
 
 		return this.TeamMembersModel.removeRolesByTeamIdAndUserId(teamId, userId, roles);
-=======
+	}
+
 	async getInfoByName(teamName: string): Promise<Partial<ITeam> | undefined> {
 		return this.TeamModel.findOne({
 			name: teamName,
@@ -214,6 +214,5 @@
 		return this.TeamModel.findOne({
 			_id: teamId,
 		}, { projection: { usernames: 0 } });
->>>>>>> d40624c5
 	}
 }