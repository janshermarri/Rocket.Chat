--- conflicted
+++ resolved
@@ -13,11 +13,8 @@
 import { MessagesRaw } from '../../../app/models/server/raw/Messages';
 import { IRoom } from '../../../definition/IRoom';
 import { addUserToRoom } from '../../../app/lib/server/functions/addUserToRoom';
-<<<<<<< HEAD
 import { canAccessRoom } from '../authorization/canAccessRoom';
-=======
 import { escapeRegExp } from '../../../lib/escapeRegExp';
->>>>>>> 3713f89e
 
 export class TeamService extends ServiceClass implements ITeamService {
 	protected name = 'team';
