import { Db } from 'mongodb';

import { TeamRaw } from '../../../app/models/server/raw/Team';
import { ITeam, ITeamMember, TEAM_TYPE, IRecordsWithTotal, IPaginationOptions } from '../../../definition/ITeam';
import { Room } from '../../sdk';
import { ITeamCreateParams, ITeamMemberParams, ITeamService } from '../../sdk/types/ITeamService';
import { IUser } from '../../../definition/IUser';
import { ServiceClass } from '../../sdk/types/ServiceClass';
import { UsersRaw } from '../../../app/models/server/raw/Users';
import { RoomsRaw } from '../../../app/models/server/raw/Rooms';
import { SubscriptionsRaw } from '../../../app/models/server/raw/Subscriptions';
import { TeamMemberRaw } from '../../../app/models/server/raw/TeamMember';
import { IRoom } from '../../../definition/IRoom';
import { addUserToRoom } from '../../../app/lib/server/functions/addUserToRoom';

export class TeamService extends ServiceClass implements ITeamService {
	protected name = 'team';

	private TeamModel: TeamRaw;

	private RoomsModel: RoomsRaw;

	private SubscriptionsModel: SubscriptionsRaw;

	private Users: UsersRaw;

	private TeamMembersModel: TeamMemberRaw;

	// TODO not sure we should have the collection here or call the Room service for getting Room data
	private Rooms: RoomsRaw;

	constructor(db: Db) {
		super();

		this.RoomsModel = new RoomsRaw(db.collection('rocketchat_room'));
		this.SubscriptionsModel = new SubscriptionsRaw(db.collection('rocketchat_subscription'));
		this.TeamModel = new TeamRaw(db.collection('rocketchat_team'));
		this.TeamMembersModel = new TeamMemberRaw(db.collection('rocketchat_team_member'));
		this.Users = new UsersRaw(db.collection('users'));
		this.Rooms = new RoomsRaw(db.collection('rocketchat_room'));
	}

	async create(uid: string, { team, room = { name: team.name, extraData: {} }, members, owner }: ITeamCreateParams): Promise<ITeam> {
		const existingTeam = await this.TeamModel.findOneByName(team.name, { projection: { _id: 1 } });
		if (existingTeam) {
			throw new Error('team-name-already-exists');
		}

		const existingRoom = await this.Rooms.findOneByName(team.name, { projection: { _id: 1 } });
		if (existingRoom && !room.id) {
			throw new Error('room-name-already-exists');
		}

		const createdBy = await this.Users.findOneById(uid, { projection: { username: 1 } });
		if (!createdBy) {
			throw new Error('invalid-user');
		}

		// TODO add validations to `data` and `members`

		const membersResult = await this.Users.findActiveByIds(members, { projection: { username: 1, _id: 0 } }).toArray();
		const memberUsernames = membersResult.map(({ username }) => username);

		const teamData = {
			...team,
			createdAt: new Date(),
			createdBy,
			_updatedAt: new Date(), // TODO how to avoid having to do this?
			roomId: '', // this will be populated at the end
		};

		try {
			const result = await this.TeamModel.insertOne(teamData);
			const teamId = result.insertedId;
			// the same uid can be passed at 3 positions: owner, member list or via caller
			// if the owner is present, remove it from the members list
			// if the owner is not present, remove the caller from the members list
			const excludeFromMembers = owner ? [owner] : [uid];

			// filter empty strings and falsy values from members list
			const membersList: Array<Omit<ITeamMember, '_id'>> = members?.filter(Boolean)
				.filter((memberId) => !excludeFromMembers.includes(memberId))
				.map((memberId) => ({
					teamId,
					userId: memberId,
					createdAt: new Date(),
					createdBy,
					_updatedAt: new Date(), // TODO how to avoid having to do this?
				})) || [];

			membersList.push({
				teamId,
				userId: owner || uid,
				roles: ['owner'],
				createdAt: new Date(),
				createdBy,
				_updatedAt: new Date(), // TODO how to avoid having to do this?
			});

			await this.TeamMembersModel.insertMany(membersList);

			let roomId = room.id;
			if (!roomId) {
				const roomType: IRoom['t'] = team.type === TEAM_TYPE.PRIVATE ? 'p' : 'c';

				const newRoom = {
					...room,
					type: roomType,
					name: team.name,
					members: memberUsernames,
					extraData: {
						...room.extraData,
						teamId,
						teamMain: true,
					},
				};

				const createdRoom = await Room.create(owner || uid, newRoom);
				roomId = createdRoom._id;
			}

			await this.TeamModel.updateMainRoomForTeam(teamId, roomId);

			return {
				_id: teamId,
				...teamData,
			};
		} catch (e) {
			throw new Error('error-team-creation');
		}
	}

	async list(uid: string, { offset, count }: IPaginationOptions = { offset: 0, count: 50 }): Promise<IRecordsWithTotal<ITeam>> {
		const userTeams = await this.TeamMembersModel.findByUserId(uid, { projection: { teamId: 1 } }).toArray();

		const teamIds = userTeams.map(({ teamId }) => teamId);
		if (teamIds.length === 0) {
			return {
				total: 0,
				records: [],
			};
		}

		const cursor = this.TeamModel.findByIds(teamIds, {
			limit: count,
			skip: offset,
		});

		return {
			total: await cursor.count(),
			records: await cursor.toArray(),
		};
	}

	async listAll({ offset, count }: IPaginationOptions = { offset: 0, count: 50 }): Promise<IRecordsWithTotal<ITeam>> {
		const cursor = this.TeamModel.find({}, {
			limit: count,
			skip: offset,
		});

		return {
			total: await cursor.count(),
			records: await cursor.toArray(),
		};
	}

	async addRoom(uid: string, rid: string, teamId: string, isDefault: boolean): Promise<IRoom> {
		if (!teamId) {
			throw new Error('missing-teamId');
		}
		if (!rid) {
			throw new Error('missing-roomId');
		}
		if (!uid) {
			throw new Error('missing-userId');
		}
		const room = await this.RoomsModel.findOneByRoomIdAndUserId(rid, uid);
		if (!room) {
			throw new Error('invalid-room');
		}
		const team = await this.TeamModel.findOneById(teamId);
		if (!team) {
			throw new Error('invalid-team');
		}
		if (room.teamId) {
			throw new Error('room-already-on-team');
		}
		if (isDefault == null) {
			isDefault = false;
		}
		room.teamId = teamId;
		room.teamDefault = isDefault;
		this.RoomsModel.setTeamById(room._id, teamId, isDefault);
		return {
			...room,
		};
	}

	async removeRoom(uid: string, rid: string, teamId: string): Promise<IRoom> {
		if (!teamId) {
			throw new Error('missing-teamId');
		}
		if (!rid) {
			throw new Error('missing-roomId');
		}
		if (!uid) {
			throw new Error('missing-userId');
		}
		const room = await this.RoomsModel.findOneByRoomIdAndUserId(rid, uid);
		if (!room) {
			throw new Error('invalid-room');
		}
		const team = await this.TeamModel.findOneById(teamId);
		if (!team) {
			throw new Error('invalid-team');
		}
		if (room.teamId !== teamId) {
			throw new Error('room-not-on-that-team');
		}
		delete room.teamId;
		delete room.teamDefault;
		this.RoomsModel.unsetTeamById(room._id);
		return {
			...room,
		};
	}

	async updateRoom(uid: string, rid: string, isDefault: boolean): Promise<IRoom> {
		if (!rid) {
			throw new Error('missing-roomId');
		}
		if (!uid) {
			throw new Error('missing-userId');
		}
		const room = await this.RoomsModel.findOneByRoomIdAndUserId(rid, uid);
		if (!room) {
			throw new Error('invalid-room');
		}
		if (!room.teamId) {
			throw new Error('room-not-on-team');
		}
		room.teamDefault = isDefault;
		this.RoomsModel.setTeamDefaultById(rid, isDefault);
		return {
			...room,
		};
	}

	async listRooms(uid: string, teamId: string, getAllRooms: boolean, allowPrivateTeam: boolean): Promise<IRecordsWithTotal<IRoom>> {
		if (!teamId) {
			throw new Error('missing-teamId');
		}
		const team = await this.TeamModel.findOneById(teamId, {});
		if (!team) {
			throw new Error('invalid-team');
		}
		const isMember = await this.TeamMembersModel.findOneByUserIdAndTeamId(uid, teamId);
		if (team.type === TEAM_TYPE.PRIVATE && !allowPrivateTeam && !isMember) {
			throw new Error('user-not-on-private-team');
		}
		const teamRoomsCursor = this.RoomsModel.findByTeamId(teamId);
		if (getAllRooms) {
			return {
				total: await teamRoomsCursor.count(),
				records: await teamRoomsCursor.toArray(),
			};
		}
		const teamRooms = await teamRoomsCursor.toArray();
		const privateTeamRoomIds = teamRooms.filter((room) => room.t === 'p').map((room) => room._id);
		const publicTeamRoomIds = teamRooms.filter((room) => room.t === 'c').map((room) => room._id);

		const subscriptionsCursor = this.SubscriptionsModel.findByUserIdAndRoomIds(uid, privateTeamRoomIds);
		const subscriptionRoomIds = (await subscriptionsCursor.toArray()).map((subscription) => subscription.rid);
		const availableRoomsCursor = this.RoomsModel.findManyByRoomIds([...subscriptionRoomIds, ...publicTeamRoomIds]);
		return {
			total: await availableRoomsCursor.count(),
			records: await availableRoomsCursor.toArray(),
		};
	}

	async members(teamId: string, teamName: string, { offset, count }: IPaginationOptions = { offset: 0, count: 50 }): Promise<IRecordsWithTotal<ITeamMember>> {
		if (!teamId) {
			const teamIdName = await this.TeamModel.findOneByName(teamName, { projection: { _id: 1 } });
			if (!teamIdName) {
				throw new Error('team-does-not-exist');
			}

			teamId = teamIdName._id;
		}

		const cursor = this.TeamMembersModel.findByTeamId(teamId, {
			limit: count,
			skip: offset,
		});

		return {
			total: await cursor.count(),
			records: await cursor.toArray(),
		};
	}

	async addMembers(uid: string, teamId: string, teamName: string, members: Array<ITeamMemberParams>): Promise<void> {
		const createdBy = await this.Users.findOneById(uid, { projection: { username: 1 } });
		if (!createdBy) {
			throw new Error('invalid-user');
		}

		if (!teamId) {
			const teamIdName = await this.TeamModel.findOneByName(teamName, { projection: { _id: 1 } });
			if (!teamIdName) {
				throw new Error('team-does-not-exist');
			}

			teamId = teamIdName._id;
		}

		const membersList: Array<Omit<ITeamMember, '_id'>> = members?.map((member) => ({
			teamId,
			userId: member.userId ? member.userId : '',
			roles: member.roles ? member.roles : [],
			createdAt: new Date(),
			createdBy,
			_updatedAt: new Date(), // TODO how to avoid having to do this?
		})) || [];

		await this.TeamMembersModel.insertMany(membersList);
		await this.addMembersToDefaultRooms(createdBy, teamId, membersList);
	}

	async updateMember(teamId: string, teamName: string, member: ITeamMemberParams): Promise<void> {
		if (!teamId) {
			const teamIdName = await this.TeamModel.findOneByName(teamName, { projection: { _id: 1 } });
			if (!teamIdName) {
				throw new Error('team-does-not-exist');
			}

			teamId = teamIdName._id;
		}

		if (!member.userId) {
			member.userId = await this.Users.findOneByUsername(member.userName);
			if (!member.userId) {
				throw new Error('invalid-user');
			}
		}

		const memberUpdate: Partial<ITeamMember> = {
			roles: member.roles ? member.roles : [],
			_updatedAt: new Date(),
		};

		await this.TeamMembersModel.updateOneByUserIdAndTeamId(member.userId, teamId, memberUpdate);
	}

	async removeMember(teamId: string, userId: string): Promise<void> {
		await this.TeamMembersModel.deleteByUserIdAndTeamId(userId, teamId);
	}

	async removeMembers(teamId: string, teamName: string, members: Array<ITeamMemberParams>): Promise<void> {
		if (!teamId) {
			const teamIdName = await this.TeamModel.findOneByName(teamName, { projection: { _id: 1 } });
			if (!teamIdName) {
				throw new Error('team-does-not-exist');
			}

			teamId = teamIdName._id;
		}

		for await (const member of members) {
			if (!member.userId) {
				member.userId = await this.Users.findOneByUsername(member.userName);
				if (!member.userId) {
					throw new Error('invalid-user');
				}
			}

			const existingMember = await this.TeamMembersModel.findOneByUserIdAndTeamId(member.userId, teamId);
			if (!existingMember) {
				throw new Error('member-does-not-exist');
			}

			this.TeamMembersModel.removeById(existingMember._id);
		}
	}

	async addMember(inviter: IUser, userId: string, teamId: string): Promise<boolean> {
		const isAlreadyAMember = await this.TeamMembersModel.findOneByUserIdAndTeamId(userId, teamId, { projection: { _id: 1 } });

		if (isAlreadyAMember) {
			return false;
		}

		const member = (await this.TeamMembersModel.createOneByTeamIdAndUserId(teamId, userId, { _id: inviter._id, username: inviter.username })).ops[0];
		await this.addMembersToDefaultRooms(inviter, teamId, [member]);

		return true;
	}

	async getOneByRoomId(roomId: string): Promise<ITeam | null> {
		return this.TeamModel.findOneByMainRoomId(roomId, { projection: { _id: 1 } });
	}

	async addRolesToMember(teamId: string, userId: string, roles: Array<string>): Promise<boolean> {
		const isMember = await this.TeamMembersModel.findOneByUserIdAndTeamId(userId, teamId, { projection: { _id: 1 } });

		if (!isMember) {
			// TODO should this throw an error instead?
			return false;
		}

		return !!await this.TeamMembersModel.updateRolesByTeamIdAndUserId(teamId, userId, roles);
	}

	async removeRolesFromMember(teamId: string, userId: string, roles: Array<string>): Promise<boolean> {
		const isMember = await this.TeamMembersModel.findOneByUserIdAndTeamId(userId, teamId, { projection: { _id: 1 } });

		if (!isMember) {
			// TODO should this throw an error instead?
			return false;
		}

		return !!await this.TeamMembersModel.removeRolesByTeamIdAndUserId(teamId, userId, roles);
	}

	async getInfoByName(teamName: string): Promise<Partial<ITeam> | undefined> {
		return this.TeamModel.findOne({
			name: teamName,
		}, { projection: { usernames: 0 } });
	}

	async getInfoById(teamId: string): Promise<Partial<ITeam> | undefined> {
		return this.TeamModel.findOne({
			_id: teamId,
		}, { projection: { usernames: 0 } });
	}

<<<<<<< HEAD
	async addMembersToDefaultRooms(inviter: IUser, teamId: string, members: Array<Partial<ITeamMember>>): Promise<void> {
		const defaultRooms = await this.RoomsModel.findDefaultRoomsForTeam(teamId).toArray();
		const users = await this.Users.findActiveByIds(members.map((member) => member.userId)).toArray();

		defaultRooms.map(async (room) => {
			// at this point, users are already part of the team so we won't check for membership
			for await (const user of users) {
				// add each user to the default room
				await addUserToRoom(room._id, user, inviter, false)
			}
		});
=======
	async deleteById(teamId: string): Promise<boolean> {
		return !!await this.TeamModel.deleteOneById(teamId);
	}

	async deleteByName(teamName: string): Promise<boolean> {
		return !!await this.TeamModel.deleteOneByName(teamName);
>>>>>>> f86dc45e
	}
}<|MERGE_RESOLUTION|>--- conflicted
+++ resolved
@@ -434,7 +434,6 @@
 		}, { projection: { usernames: 0 } });
 	}
 
-<<<<<<< HEAD
 	async addMembersToDefaultRooms(inviter: IUser, teamId: string, members: Array<Partial<ITeamMember>>): Promise<void> {
 		const defaultRooms = await this.RoomsModel.findDefaultRoomsForTeam(teamId).toArray();
 		const users = await this.Users.findActiveByIds(members.map((member) => member.userId)).toArray();
@@ -446,13 +445,13 @@
 				await addUserToRoom(room._id, user, inviter, false)
 			}
 		});
-=======
+	}
+	
 	async deleteById(teamId: string): Promise<boolean> {
 		return !!await this.TeamModel.deleteOneById(teamId);
 	}
 
 	async deleteByName(teamName: string): Promise<boolean> {
 		return !!await this.TeamModel.deleteOneByName(teamName);
->>>>>>> f86dc45e
 	}
 }