<<<<<<< HEAD
import { Meteor } from 'meteor/meteor';
import { SystemLogger } from '../../app/logger';
import { settings } from '../../app/settings';
import { Info, getMongoInfo } from '../../app/utils';
=======
>>>>>>> 57204d21
import fs from 'fs';
import path from 'path';

<<<<<<< HEAD
=======
import semver from 'semver';
import { Meteor } from 'meteor/meteor';

import { SystemLogger } from '../../app/logger';
import { settings } from '../../app/settings';
import { Info, getMongoInfo } from '../../app/utils';

>>>>>>> 57204d21
Meteor.startup(function() {
	const { oplogEnabled, mongoVersion, mongoStorageEngine } = getMongoInfo();

	const desiredNodeVersion = semver.clean(fs.readFileSync(path.join(process.cwd(), '../../.node_version.txt')).toString());
	const desiredNodeVersionMajor = String(semver.parse(desiredNodeVersion).major);

	return Meteor.setTimeout(function() {
		let msg = [
			`Rocket.Chat Version: ${ Info.version }`,
			`     NodeJS Version: ${ process.versions.node } - ${ process.arch }`,
			`    MongoDB Version: ${ mongoVersion }`,
			`     MongoDB Engine: ${ mongoStorageEngine }`,
			`           Platform: ${ process.platform }`,
			`       Process Port: ${ process.env.PORT }`,
			`           Site URL: ${ settings.get('Site_Url') }`,
			`   ReplicaSet OpLog: ${ oplogEnabled ? 'Enabled' : 'Disabled' }`,
		];

		if (Info.commit && Info.commit.hash) {
			msg.push(`        Commit Hash: ${ Info.commit.hash.substr(0, 10) }`);
		}

		if (Info.commit && Info.commit.branch) {
			msg.push(`      Commit Branch: ${ Info.commit.branch }`);
		}

		msg = msg.join('\n');

		if (!oplogEnabled) {
			msg += ['', '', 'OPLOG / REPLICASET IS REQUIRED TO RUN ROCKET.CHAT, MORE INFORMATION AT:', 'https://go.rocket.chat/i/oplog-required'].join('\n');
			SystemLogger.error_box(msg, 'SERVER ERROR');

			return process.exit(1);
		}

		if (!semver.satisfies(process.versions.node, desiredNodeVersionMajor)) {
			msg += ['', '', 'YOUR CURRENT NODEJS VERSION IS NOT SUPPORTED,', `PLEASE UPGRADE / DOWNGRADE TO VERSION ${ desiredNodeVersionMajor }.X.X`].join('\n');
			SystemLogger.error_box(msg, 'SERVER ERROR');

			return process.exit(1);
		}

		if (!semver.satisfies(semver.coerce(mongoVersion), '>=3.2.0')) {
			msg += ['', '', 'YOUR CURRENT MONGODB VERSION IS NOT SUPPORTED,', 'PLEASE UPGRADE TO VERSION 3.2 OR LATER'].join('\n');
			SystemLogger.error_box(msg, 'SERVER ERROR');

			return process.exit(1);
		}

		return SystemLogger.startup_box(msg, 'SERVER RUNNING');
	}, 100);
});<|MERGE_RESOLUTION|>--- conflicted
+++ resolved
@@ -1,15 +1,6 @@
-<<<<<<< HEAD
-import { Meteor } from 'meteor/meteor';
-import { SystemLogger } from '../../app/logger';
-import { settings } from '../../app/settings';
-import { Info, getMongoInfo } from '../../app/utils';
-=======
->>>>>>> 57204d21
 import fs from 'fs';
 import path from 'path';
 
-<<<<<<< HEAD
-=======
 import semver from 'semver';
 import { Meteor } from 'meteor/meteor';
 
@@ -17,7 +8,6 @@
 import { settings } from '../../app/settings';
 import { Info, getMongoInfo } from '../../app/utils';
 
->>>>>>> 57204d21
 Meteor.startup(function() {
 	const { oplogEnabled, mongoVersion, mongoStorageEngine } = getMongoInfo();
 
