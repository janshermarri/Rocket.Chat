--- conflicted
+++ resolved
@@ -1,11 +1,6 @@
 Meteor.methods
 	loadHistory: (rid, end, limit=20, ls) ->
 		fromId = Meteor.userId()
-<<<<<<< HEAD
-		console.log '[methods] loadHistory -> '.green, 'fromId:', fromId, 'rid:', rid, 'end:', end, 'limit:', limit, 'ls:', ls
-
-=======
->>>>>>> 458cbe4a
 		unless Meteor.call 'canAccessRoom', rid, fromId
 			return false
 
