Meteor.methods
	sendForgotPasswordEmail: (email) ->

<<<<<<< HEAD
		check email, String

		user = RocketChat.models.Users.findOneByEmailAddress s.trim(email.toLowerCase())
=======
		email = s.trim(email)
		user = RocketChat.models.Users.findOneByEmailAddress(email)
		regex = new RegExp("^" + s.escapeRegExp(email) + "$", 'i')

		email = _.find _.pluck(user.emails || [], 'address'), (userEmail) ->
			return regex.test(userEmail)
>>>>>>> e91d94f5

		if user?
			Accounts.sendResetPasswordEmail(user._id, email)
			return true

		return false<|MERGE_RESOLUTION|>--- conflicted
+++ resolved
@@ -1,18 +1,14 @@
 Meteor.methods
 	sendForgotPasswordEmail: (email) ->
 
-<<<<<<< HEAD
 		check email, String
 
-		user = RocketChat.models.Users.findOneByEmailAddress s.trim(email.toLowerCase())
-=======
 		email = s.trim(email)
 		user = RocketChat.models.Users.findOneByEmailAddress(email)
 		regex = new RegExp("^" + s.escapeRegExp(email) + "$", 'i')
 
 		email = _.find _.pluck(user.emails || [], 'address'), (userEmail) ->
 			return regex.test(userEmail)
->>>>>>> e91d94f5
 
 		if user?
 			Accounts.sendResetPasswordEmail(user._id, email)
