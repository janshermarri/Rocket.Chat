Meteor.methods
	deleteMessage: (message) ->
		if not Meteor.userId()
			throw new Meteor.Error('invalid-user', "[methods] deleteMessage -> Invalid user")

		originalMessage = ChatMessage.findOne message._id, {fields: {u: 1, rid: 1}}
		if not originalMessage?
			throw new Meteor.Error 'message-deleting-not-allowed', "[methods] deleteMessage -> Message with id [#{message._id} dos not exists]"

<<<<<<< HEAD
		user = RocketChat.models.Users.findOneById Meteor.userId()
=======
		hasPermission = RocketChat.authz.hasPermission(Meteor.userId(), 'delete-message', originalMessage.rid)
		deleteAllowed = RocketChat.settings.get 'Message_AllowDeleting'
>>>>>>> a134a870

		deleteOwn = originalMessage?.u?._id is Meteor.userId()

		unless hasPermission or (deleteAllowed and deleteOwn)
			throw new Meteor.Error 'message-deleting-not-allowed', "[methods] deleteMessage -> Message deleting not allowed"

		console.log '[methods] deleteMessage -> '.green, 'userId:', Meteor.userId(), 'arguments:', arguments

		keepHistory = RocketChat.settings.get 'Message_KeepHistory'
		showDeletedStatus = RocketChat.settings.get 'Message_ShowDeletedStatus'

		deleteQuery =
<<<<<<< HEAD
			_id: message._id
		deleteQuery['u._id'] = Meteor.userId() if user?.admin isnt true
=======
			_id: originalMessage._id
>>>>>>> a134a870

		if keepHistory
			if showDeletedStatus
				history = ChatMessage.findOne originalMessage._id
				history._hidden = true
				history.parent = history._id
				history.ets = new Date()
				delete history._id
				ChatMessage.insert history
			else
				ChatMessage.update deleteQuery,
					$set:
						_hidden: true

		else
			if not showDeletedStatus
				ChatMessage.remove deleteQuery

		if showDeletedStatus
			ChatMessage.update deleteQuery,
				$set:
					msg: ''
					t: 'rm'
					ets: new Date()
		else
			RocketChat.Notifications.notifyRoom originalMessage.rid, 'deleteMessage', { _id: originalMessage._id }<|MERGE_RESOLUTION|>--- conflicted
+++ resolved
@@ -7,12 +7,8 @@
 		if not originalMessage?
 			throw new Meteor.Error 'message-deleting-not-allowed', "[methods] deleteMessage -> Message with id [#{message._id} dos not exists]"
 
-<<<<<<< HEAD
-		user = RocketChat.models.Users.findOneById Meteor.userId()
-=======
 		hasPermission = RocketChat.authz.hasPermission(Meteor.userId(), 'delete-message', originalMessage.rid)
 		deleteAllowed = RocketChat.settings.get 'Message_AllowDeleting'
->>>>>>> a134a870
 
 		deleteOwn = originalMessage?.u?._id is Meteor.userId()
 
@@ -25,12 +21,7 @@
 		showDeletedStatus = RocketChat.settings.get 'Message_ShowDeletedStatus'
 
 		deleteQuery =
-<<<<<<< HEAD
-			_id: message._id
-		deleteQuery['u._id'] = Meteor.userId() if user?.admin isnt true
-=======
 			_id: originalMessage._id
->>>>>>> a134a870
 
 		if keepHistory
 			if showDeletedStatus
