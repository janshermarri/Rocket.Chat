
<<<<<<< HEAD
# 0.68.5
`2018-08-23  ·  1 🐛  ·  1 👩‍💻👨‍💻`
=======
# 0.69.0 (Under Release Candidate Process)

## 0.69.0-rc.1
`2018-08-27  ·  1 🎉  ·  1 🐛  ·  2 🔍  ·  5 👩‍💻👨‍💻`

### 🎉 New features

- Internal marketplace for apps ([#11864](https://github.com/RocketChat/Rocket.Chat/pull/11864) by [@gdelavald](https://github.com/gdelavald))

### 🐛 Bug fixes

- Translations were not unique per app allowing conflicts among apps ([#11878](https://github.com/RocketChat/Rocket.Chat/pull/11878))

<details>
<summary>🔍 Minor changes</summary>

- App engine merge ([#11835](https://github.com/RocketChat/Rocket.Chat/pull/11835))
- Regression: role tag background, unread item font and message box autogrow ([#11861](https://github.com/RocketChat/Rocket.Chat/pull/11861))

</details>

### 👩‍💻👨‍💻 Contributors 😍

- [@gdelavald](https://github.com/gdelavald)

### 👩‍💻👨‍💻 Core Team 🤓

- [@ggazzo](https://github.com/ggazzo)
- [@rodrigok](https://github.com/rodrigok)
- [@rssilva](https://github.com/rssilva)
- [@sampaiodiego](https://github.com/sampaiodiego)

## 0.69.0-rc.0
`2018-08-20  ·  9 🎉  ·  8 🚀  ·  34 🐛  ·  9 🔍  ·  24 👩‍💻👨‍💻`

### 🎉 New features

- Beta support for Big Blue Button video conferencing system ([#11837](https://github.com/RocketChat/Rocket.Chat/pull/11837))
- Slackbridge: send attachment notifications ([#10269](https://github.com/RocketChat/Rocket.Chat/pull/10269) by [@kable-wilmoth](https://github.com/kable-wilmoth))
- Personal access tokens for users to create API tokens ([#11638](https://github.com/RocketChat/Rocket.Chat/pull/11638))
- REST endpoint to manage server assets ([#11697](https://github.com/RocketChat/Rocket.Chat/pull/11697))
- Setting to enable/disable slack bridge reactions ([#10217](https://github.com/RocketChat/Rocket.Chat/pull/10217) by [@kable-wilmoth](https://github.com/kable-wilmoth))
- Rich message text and image buttons ([#11473](https://github.com/RocketChat/Rocket.Chat/pull/11473) by [@ubarsaiyan](https://github.com/ubarsaiyan))
- Setting to block unauthenticated access to avatars ([#9749](https://github.com/RocketChat/Rocket.Chat/pull/9749))
- Setting to set a JS/CSS CDN ([#11779](https://github.com/RocketChat/Rocket.Chat/pull/11779))
- Make font of unread items bolder for better contrast ([#8602](https://github.com/RocketChat/Rocket.Chat/pull/8602) by [@ausminternet](https://github.com/ausminternet))

### 🚀 Improvements

- Start storing Livechat department within rooms ([#11733](https://github.com/RocketChat/Rocket.Chat/pull/11733))
- Escape parameters before send them to email template ([#11644](https://github.com/RocketChat/Rocket.Chat/pull/11644))
- Warn about push settings that need server restart ([#11784](https://github.com/RocketChat/Rocket.Chat/pull/11784))
- Role tag UI ([#11674](https://github.com/RocketChat/Rocket.Chat/pull/11674))
- Messagebox fix performance ([#11686](https://github.com/RocketChat/Rocket.Chat/pull/11686))
- Add template tag #{userdn} to filter LDAP group member format ([#11662](https://github.com/RocketChat/Rocket.Chat/pull/11662) by [@crazy-max](https://github.com/crazy-max))
- Add nyan rocket on Rocket.Chat preview Docker image ([#11684](https://github.com/RocketChat/Rocket.Chat/pull/11684))
- Reducing `saveUser` code complexity ([#11645](https://github.com/RocketChat/Rocket.Chat/pull/11645))

### 🐛 Bug fixes

- Delete removed user's subscriptions ([#10700](https://github.com/RocketChat/Rocket.Chat/pull/10700))
- LiveChat switch department not working ([#11011](https://github.com/RocketChat/Rocket.Chat/pull/11011))
- Some assets were pointing to nonexistent path ([#11796](https://github.com/RocketChat/Rocket.Chat/pull/11796))
- Revoked `view-d-room` permission logics ([#11522](https://github.com/RocketChat/Rocket.Chat/pull/11522))
- REST `im.members` endpoint not working without sort parameter ([#11821](https://github.com/RocketChat/Rocket.Chat/pull/11821))
- Livechat rooms starting with two unread message counter ([#11834](https://github.com/RocketChat/Rocket.Chat/pull/11834))
- Results pagination on /directory REST endpoint ([#11551](https://github.com/RocketChat/Rocket.Chat/pull/11551))
- re-adding margin to menu icon on header ([#11778](https://github.com/RocketChat/Rocket.Chat/pull/11778))
- minor fixes in hungarian i18n  ([#11797](https://github.com/RocketChat/Rocket.Chat/pull/11797) by [@Atisom](https://github.com/Atisom))
- permissions name no break ([#11836](https://github.com/RocketChat/Rocket.Chat/pull/11836))
- Searching by `undefined` via REST when using `query` param ([#11657](https://github.com/RocketChat/Rocket.Chat/pull/11657))
- Fix permalink of message when running system with subdir ([#11781](https://github.com/RocketChat/Rocket.Chat/pull/11781) by [@ura14h](https://github.com/ura14h))
- Fix links in `onTableItemClick` of the directroy page ([#11543](https://github.com/RocketChat/Rocket.Chat/pull/11543) by [@ura14h](https://github.com/ura14h))
- App's i18nAlert is only being displayed as "i18nAlert" ([#11802](https://github.com/RocketChat/Rocket.Chat/pull/11802))
- Removed hardcoded values. ([#11627](https://github.com/RocketChat/Rocket.Chat/pull/11627))
- SAML is flooding logfile ([#11643](https://github.com/RocketChat/Rocket.Chat/pull/11643))
- directory search table not clickable lines ([#11809](https://github.com/RocketChat/Rocket.Chat/pull/11809))
- REST endpoints to update user not respecting some settings ([#11474](https://github.com/RocketChat/Rocket.Chat/pull/11474))
- Apply Cordova fix in lazy-loaded images sources ([#11807](https://github.com/RocketChat/Rocket.Chat/pull/11807))
- Cannot set property 'input' of undefined ([#11775](https://github.com/RocketChat/Rocket.Chat/pull/11775))
- Missing twitter:image and og:image tags ([#11687](https://github.com/RocketChat/Rocket.Chat/pull/11687))
- Return room ID for groups where user joined ([#11703](https://github.com/RocketChat/Rocket.Chat/pull/11703))
- "User is typing" not working in new Livechat session ([#11670](https://github.com/RocketChat/Rocket.Chat/pull/11670))
- wrong create date of channels and users on directory view ([#11682](https://github.com/RocketChat/Rocket.Chat/pull/11682) by [@gsperezb](https://github.com/gsperezb))
- Escape meta data before inject in head tag ([#11730](https://github.com/RocketChat/Rocket.Chat/pull/11730))
- minor fixes in i18n ([#11761](https://github.com/RocketChat/Rocket.Chat/pull/11761) by [@Atisom](https://github.com/Atisom))
- Code tag duplicating characters ([#11467](https://github.com/RocketChat/Rocket.Chat/pull/11467) by [@vynmera](https://github.com/vynmera))
- Custom sound uploader not working in Firefox and IE ([#11139](https://github.com/RocketChat/Rocket.Chat/pull/11139) by [@vynmera](https://github.com/vynmera))
- Fixing timeAgo function on directory ([#11728](https://github.com/RocketChat/Rocket.Chat/pull/11728))
- Render Attachment Pretext When Markdown Specified ([#11578](https://github.com/RocketChat/Rocket.Chat/pull/11578) by [@glstewart17](https://github.com/glstewart17))
- Message attachments was not respecting sort and lost spacing ([#11740](https://github.com/RocketChat/Rocket.Chat/pull/11740))
- Closed connections being storing on db ([#11709](https://github.com/RocketChat/Rocket.Chat/pull/11709))
- Login logo now centered on small screens ([#11626](https://github.com/RocketChat/Rocket.Chat/pull/11626) by [@wreiske](https://github.com/wreiske))
- Push notifications stuck after db failure ([#11667](https://github.com/RocketChat/Rocket.Chat/pull/11667))

<details>
<summary>🔍 Minor changes</summary>

- Fixed deutsch message pruning translations ([#11691](https://github.com/RocketChat/Rocket.Chat/pull/11691) by [@TheReal1604](https://github.com/TheReal1604))
- Fixed the Finnish translation and removed some profanities ([#11794](https://github.com/RocketChat/Rocket.Chat/pull/11794) by [@jukper](https://github.com/jukper))
- LingoHub based on develop ([#11838](https://github.com/RocketChat/Rocket.Chat/pull/11838))
- Regression: Fix livechat code issues after new lint rules ([#11814](https://github.com/RocketChat/Rocket.Chat/pull/11814))
- Do not remove package-lock.json of livechat package ([#11816](https://github.com/RocketChat/Rocket.Chat/pull/11816))
- Run eslint and unit tests on pre-push hook ([#11815](https://github.com/RocketChat/Rocket.Chat/pull/11815))
- Additional eslint rules  ([#11804](https://github.com/RocketChat/Rocket.Chat/pull/11804))
- Add new eslint rules (automatically fixed) ([#11800](https://github.com/RocketChat/Rocket.Chat/pull/11800))
- Merge master into develop & Set version to 0.69.0-develop ([#11606](https://github.com/RocketChat/Rocket.Chat/pull/11606))

</details>

### 👩‍💻👨‍💻 Contributors 😍

- [@Atisom](https://github.com/Atisom)
- [@TheReal1604](https://github.com/TheReal1604)
- [@ausminternet](https://github.com/ausminternet)
- [@crazy-max](https://github.com/crazy-max)
- [@glstewart17](https://github.com/glstewart17)
- [@gsperezb](https://github.com/gsperezb)
- [@jukper](https://github.com/jukper)
- [@kable-wilmoth](https://github.com/kable-wilmoth)
- [@ubarsaiyan](https://github.com/ubarsaiyan)
- [@ura14h](https://github.com/ura14h)
- [@vynmera](https://github.com/vynmera)
- [@wreiske](https://github.com/wreiske)

### 👩‍💻👨‍💻 Core Team 🤓

- [@Hudell](https://github.com/Hudell)
- [@MarcosSpessatto](https://github.com/MarcosSpessatto)
- [@engelgabriel](https://github.com/engelgabriel)
- [@geekgonecrazy](https://github.com/geekgonecrazy)
- [@ggazzo](https://github.com/ggazzo)
- [@graywolf336](https://github.com/graywolf336)
- [@renatobecker](https://github.com/renatobecker)
- [@rodrigok](https://github.com/rodrigok)
- [@rssilva](https://github.com/rssilva)
- [@sampaiodiego](https://github.com/sampaiodiego)
- [@tassoevan](https://github.com/tassoevan)
- [@timkinnane](https://github.com/timkinnane)

# 0.68.5
`2018-08-23  ·  1 🐛  ·  1 🔍  ·  2 👩‍💻👨‍💻`
>>>>>>> 19f6ec7a

### Engine versions
- Node: `8.11.3`
- NPM: `5.6.0`

### 🐛 Bug fixes

- Livechat open room method ([#11830](https://github.com/RocketChat/Rocket.Chat/pull/11830))

<<<<<<< HEAD
### 👩‍💻👨‍💻 Core Team 🤓

- [@renatobecker](https://github.com/renatobecker)

# 0.68.4
`2018-08-10  ·  3 🐛  ·  3 👩‍💻👨‍💻`
=======
<details>
<summary>🔍 Minor changes</summary>

- Release 0.68.5 ([#11852](https://github.com/RocketChat/Rocket.Chat/pull/11852))

</details>

### 👩‍💻👨‍💻 Core Team 🤓

- [@renatobecker](https://github.com/renatobecker)
- [@sampaiodiego](https://github.com/sampaiodiego)

# 0.68.4
`2018-08-10  ·  3 🐛  ·  1 🔍  ·  4 👩‍💻👨‍💻`
>>>>>>> 19f6ec7a

### Engine versions
- Node: `8.11.3`
- NPM: `5.6.0`

### 🐛 Bug fixes

- Default server language not being applied ([#11719](https://github.com/RocketChat/Rocket.Chat/pull/11719))
- Broken logo on setup wizard ([#11708](https://github.com/RocketChat/Rocket.Chat/pull/11708))
- Regression in prune by user, and update lastMessage ([#11646](https://github.com/RocketChat/Rocket.Chat/pull/11646) by [@vynmera](https://github.com/vynmera))

<<<<<<< HEAD
=======
<details>
<summary>🔍 Minor changes</summary>

- Release 0.68.4 ([#11743](https://github.com/RocketChat/Rocket.Chat/pull/11743) by [@vynmera](https://github.com/vynmera))

</details>

>>>>>>> 19f6ec7a
### 👩‍💻👨‍💻 Contributors 😍

- [@vynmera](https://github.com/vynmera)

### 👩‍💻👨‍💻 Core Team 🤓

- [@ggazzo](https://github.com/ggazzo)
- [@sampaiodiego](https://github.com/sampaiodiego)
<<<<<<< HEAD
=======
- [@tassoevan](https://github.com/tassoevan)
>>>>>>> 19f6ec7a

# 0.68.3
`2018-08-01  ·  5 🐛  ·  1 🔍  ·  4 👩‍💻👨‍💻`

### Engine versions
- Node: `8.11.3`
- NPM: `5.6.0`

### 🐛 Bug fixes

- Missing chat history for users without permission `preview-c-room` ([#11639](https://github.com/RocketChat/Rocket.Chat/pull/11639))
- User info APIs not returning customFields correctly ([#11625](https://github.com/RocketChat/Rocket.Chat/pull/11625))
- Prune translations in German ([#11631](https://github.com/RocketChat/Rocket.Chat/pull/11631) by [@rndmh3ro](https://github.com/rndmh3ro))
- Prune translation on room info panel ([#11635](https://github.com/RocketChat/Rocket.Chat/pull/11635))
- SAML login not working when user has multiple emails ([#11642](https://github.com/RocketChat/Rocket.Chat/pull/11642))

<details>
<summary>🔍 Minor changes</summary>

- Release 0.68.3 ([#11650](https://github.com/RocketChat/Rocket.Chat/pull/11650) by [@rndmh3ro](https://github.com/rndmh3ro))

</details>

### 👩‍💻👨‍💻 Contributors 😍

- [@rndmh3ro](https://github.com/rndmh3ro)

### 👩‍💻👨‍💻 Core Team 🤓

- [@Hudell](https://github.com/Hudell)
- [@MarcosSpessatto](https://github.com/MarcosSpessatto)
- [@sampaiodiego](https://github.com/sampaiodiego)

# 0.68.2
`2018-07-31  ·  1 🐛  ·  1 🔍  ·  2 👩‍💻👨‍💻`

### Engine versions
- Node: `8.11.3`
- NPM: `5.6.0`

### 🐛 Bug fixes

- Incorrect migration version in v130.js ([#11544](https://github.com/RocketChat/Rocket.Chat/pull/11544) by [@c0dzilla](https://github.com/c0dzilla))

<details>
<summary>🔍 Minor changes</summary>

- Release 0.68.2 ([#11630](https://github.com/RocketChat/Rocket.Chat/pull/11630) by [@c0dzilla](https://github.com/c0dzilla))

</details>

### 👩‍💻👨‍💻 Contributors 😍

- [@c0dzilla](https://github.com/c0dzilla)

### 👩‍💻👨‍💻 Core Team 🤓

- [@sampaiodiego](https://github.com/sampaiodiego)

# 0.68.1
`2018-07-31  ·  2 🐛  ·  1 🔍  ·  4 👩‍💻👨‍💻`

### Engine versions
- Node: `8.11.3`
- NPM: `5.6.0`

### 🐛 Bug fixes

- `Jump to message` search result action ([#11613](https://github.com/RocketChat/Rocket.Chat/pull/11613))
- HipChat importer wasn’t compatible with latest exports ([#11597](https://github.com/RocketChat/Rocket.Chat/pull/11597))

<details>
<summary>🔍 Minor changes</summary>

- Release 0.68.1 ([#11616](https://github.com/RocketChat/Rocket.Chat/pull/11616))

</details>

### 👩‍💻👨‍💻 Core Team 🤓

- [@engelgabriel](https://github.com/engelgabriel)
- [@rodrigok](https://github.com/rodrigok)
- [@sampaiodiego](https://github.com/sampaiodiego)
- [@tassoevan](https://github.com/tassoevan)

# 0.68.0
`2018-07-27  ·  2 ️️️⚠️  ·  13 🎉  ·  3 🚀  ·  23 🐛  ·  10 🔍  ·  21 👩‍💻👨‍💻`

### Engine versions
- Node: `8.11.3`
- NPM: `5.6.0`

### ⚠️ BREAKING CHANGES

- Remove deprecated /user.roles endpoint ([#11493](https://github.com/RocketChat/Rocket.Chat/pull/11493))
- Update GraphQL dependencies ([#11430](https://github.com/RocketChat/Rocket.Chat/pull/11430))

### 🎉 New features

- Setting to disable 2FA globally ([#11328](https://github.com/RocketChat/Rocket.Chat/pull/11328))
- Add /users.deleteOwnAccount REST endpoint to an user delete his own account ([#11488](https://github.com/RocketChat/Rocket.Chat/pull/11488))
- Add /roles.list REST endpoint to retrieve all server roles ([#11500](https://github.com/RocketChat/Rocket.Chat/pull/11500))
- Message retention policy and pruning ([#11236](https://github.com/RocketChat/Rocket.Chat/pull/11236) by [@vynmera](https://github.com/vynmera))
- Send user status to client ([#11303](https://github.com/RocketChat/Rocket.Chat/pull/11303) by [@HappyTobi](https://github.com/HappyTobi))
- Room files search form ([#11486](https://github.com/RocketChat/Rocket.Chat/pull/11486))
- search only default tone emoji Popup search ([#10017](https://github.com/RocketChat/Rocket.Chat/pull/10017) by [@Joe-mcgee](https://github.com/Joe-mcgee))
- Privacy for custom user fields ([#11332](https://github.com/RocketChat/Rocket.Chat/pull/11332) by [@vynmera](https://github.com/vynmera))
- Replaced old logo with the new ones ([#11491](https://github.com/RocketChat/Rocket.Chat/pull/11491))
- Sorting channels by number of users in directory ([#9972](https://github.com/RocketChat/Rocket.Chat/pull/9972) by [@arungalva](https://github.com/arungalva))
- Make WebRTC not enabled by default ([#11489](https://github.com/RocketChat/Rocket.Chat/pull/11489))
- Accept resumeToken as query param to log in ([#11443](https://github.com/RocketChat/Rocket.Chat/pull/11443))
- Livechat File Upload ([#10514](https://github.com/RocketChat/Rocket.Chat/pull/10514))

### 🚀 Improvements

- Set default max upload size to 100mb ([#11327](https://github.com/RocketChat/Rocket.Chat/pull/11327))
- Typing indicators now use Real Names ([#11164](https://github.com/RocketChat/Rocket.Chat/pull/11164) by [@vynmera](https://github.com/vynmera))
- Allow markdown in room topic, announcement, and description including single quotes ([#11408](https://github.com/RocketChat/Rocket.Chat/pull/11408))

### 🐛 Bug fixes

- New favicons size too small ([#11524](https://github.com/RocketChat/Rocket.Chat/pull/11524))
- Render reply preview with message as a common message ([#11534](https://github.com/RocketChat/Rocket.Chat/pull/11534))
- Unreads counter for new rooms on /channels.counters REST endpoint ([#11531](https://github.com/RocketChat/Rocket.Chat/pull/11531))
- Marked parser breaking announcements and mentions at the start of messages ([#11357](https://github.com/RocketChat/Rocket.Chat/pull/11357) by [@vynmera](https://github.com/vynmera))
- Send Livechat back to Guest Pool ([#10731](https://github.com/RocketChat/Rocket.Chat/pull/10731))
- Add customFields property to /me REST endpoint response ([#11496](https://github.com/RocketChat/Rocket.Chat/pull/11496))
- Invalid permalink URLs for Direct Messages ([#11507](https://github.com/RocketChat/Rocket.Chat/pull/11507))
- Unlimited upload file size not working ([#11471](https://github.com/RocketChat/Rocket.Chat/pull/11471))
- Mixed case channel slugs ([#9449](https://github.com/RocketChat/Rocket.Chat/pull/9449) by [@soundstorm](https://github.com/soundstorm))
- SAML issues ([#11135](https://github.com/RocketChat/Rocket.Chat/pull/11135) by [@arminfelder](https://github.com/arminfelder))
- Loading and setting fixes for i18n and RTL ([#11363](https://github.com/RocketChat/Rocket.Chat/pull/11363))
- Check for channels property on message object before parsing mentions ([#11527](https://github.com/RocketChat/Rocket.Chat/pull/11527))
- empty blockquote ([#11526](https://github.com/RocketChat/Rocket.Chat/pull/11526))
- Snap font issue for sharp ([#11514](https://github.com/RocketChat/Rocket.Chat/pull/11514))
- RocketChat.settings.get causing memory leak (sometimes) ([#11487](https://github.com/RocketChat/Rocket.Chat/pull/11487))
- Refinements in message popup mentions ([#11441](https://github.com/RocketChat/Rocket.Chat/pull/11441))
- Decrease room leader bar z-index ([#11450](https://github.com/RocketChat/Rocket.Chat/pull/11450))
- Remove title attribute from sidebar items ([#11298](https://github.com/RocketChat/Rocket.Chat/pull/11298))
- Only escape HTML from details in toast error messages ([#11459](https://github.com/RocketChat/Rocket.Chat/pull/11459))
- broadcast channel reply ([#11462](https://github.com/RocketChat/Rocket.Chat/pull/11462))
- Fixed svg for older chrome browsers bug #11414 ([#11416](https://github.com/RocketChat/Rocket.Chat/pull/11416) by [@tpDBL](https://github.com/tpDBL))
- Wrap custom fields in user profile to new line ([#10119](https://github.com/RocketChat/Rocket.Chat/pull/10119) by [@PhpXp](https://github.com/PhpXp))
- Record popup ([#11349](https://github.com/RocketChat/Rocket.Chat/pull/11349))

<details>
<summary>🔍 Minor changes</summary>

- Revert: Mixed case channel slugs #9449 ([#11537](https://github.com/RocketChat/Rocket.Chat/pull/11537))
- Merge master into develop & Set version to 0.68.0-develop ([#11536](https://github.com/RocketChat/Rocket.Chat/pull/11536))
- Regression: Add missing LiveChat permission to allow removing closed rooms ([#11423](https://github.com/RocketChat/Rocket.Chat/pull/11423))
- Update release issue template to use Houston CLI ([#11499](https://github.com/RocketChat/Rocket.Chat/pull/11499))
- Regression: Remove safe area margins from logos ([#11508](https://github.com/RocketChat/Rocket.Chat/pull/11508))
- Regression: Update cachedCollection version ([#11561](https://github.com/RocketChat/Rocket.Chat/pull/11561))
- Regression: nonReactive to nonreactive ([#11550](https://github.com/RocketChat/Rocket.Chat/pull/11550))
- LingoHub based on develop ([#11587](https://github.com/RocketChat/Rocket.Chat/pull/11587))
- Regression: Make message popup user mentions reactive again ([#11567](https://github.com/RocketChat/Rocket.Chat/pull/11567))
- Regression: Fix purge message's translations ([#11590](https://github.com/RocketChat/Rocket.Chat/pull/11590))

</details>

### 👩‍💻👨‍💻 Contributors 😍

- [@HappyTobi](https://github.com/HappyTobi)
- [@Joe-mcgee](https://github.com/Joe-mcgee)
- [@PhpXp](https://github.com/PhpXp)
- [@arminfelder](https://github.com/arminfelder)
- [@arungalva](https://github.com/arungalva)
- [@soundstorm](https://github.com/soundstorm)
- [@tpDBL](https://github.com/tpDBL)
- [@vynmera](https://github.com/vynmera)

### 👩‍💻👨‍💻 Core Team 🤓

- [@Hudell](https://github.com/Hudell)
- [@MarcosSpessatto](https://github.com/MarcosSpessatto)
- [@MartinSchoeler](https://github.com/MartinSchoeler)
- [@brunosquadros](https://github.com/brunosquadros)
- [@cardoso](https://github.com/cardoso)
- [@engelgabriel](https://github.com/engelgabriel)
- [@geekgonecrazy](https://github.com/geekgonecrazy)
- [@ggazzo](https://github.com/ggazzo)
- [@karlprieb](https://github.com/karlprieb)
- [@renatobecker](https://github.com/renatobecker)
- [@rodrigok](https://github.com/rodrigok)
- [@sampaiodiego](https://github.com/sampaiodiego)
- [@tassoevan](https://github.com/tassoevan)

# 0.67.0
`2018-07-20  ·  1 ️️️⚠️  ·  1 🎉  ·  1 🚀  ·  6 🐛  ·  5 🔍  ·  11 👩‍💻👨‍💻`

### Engine versions
- Node: `8.11.3`
- NPM: `5.6.0`

### ⚠️ BREAKING CHANGES

- Remove cache layer and internal calculated property `room.usernames` ([#10749](https://github.com/RocketChat/Rocket.Chat/pull/10749))

### 🎉 New features

- Additional Livechat iFrame API's ([#10918](https://github.com/RocketChat/Rocket.Chat/pull/10918))

### 🚀 Improvements

- Stop sort callbacks on run ([#11330](https://github.com/RocketChat/Rocket.Chat/pull/11330))

### 🐛 Bug fixes

- sort fname sidenav ([#11358](https://github.com/RocketChat/Rocket.Chat/pull/11358))
- SVG icons code ([#11319](https://github.com/RocketChat/Rocket.Chat/pull/11319))
- Message popup responsiveness in slash commands ([#11313](https://github.com/RocketChat/Rocket.Chat/pull/11313))
- web app manifest errors as reported by Chrome DevTools ([#9991](https://github.com/RocketChat/Rocket.Chat/pull/9991) by [@justinribeiro](https://github.com/justinribeiro))
- Message attachment's fields with different sizes ([#11342](https://github.com/RocketChat/Rocket.Chat/pull/11342))
- Parse inline code without space before initial backtick ([#9754](https://github.com/RocketChat/Rocket.Chat/pull/9754) by [@c0dzilla](https://github.com/c0dzilla) & [@gdelavald](https://github.com/gdelavald))

<details>
<summary>🔍 Minor changes</summary>

- Fix dependency issue in redhat image ([#11497](https://github.com/RocketChat/Rocket.Chat/pull/11497))
- Merge master into develop & Set version to 0.67.0-develop ([#11417](https://github.com/RocketChat/Rocket.Chat/pull/11417))
- Merge master into develop & Set version to 0.67.0-develop ([#11399](https://github.com/RocketChat/Rocket.Chat/pull/11399))
- Merge master into develop & Set version to 0.67.0-develop ([#11348](https://github.com/RocketChat/Rocket.Chat/pull/11348) by [@gdelavald](https://github.com/gdelavald))
- Merge master into develop & Set version to 0.67.0-develop ([#11290](https://github.com/RocketChat/Rocket.Chat/pull/11290))

</details>

### 👩‍💻👨‍💻 Contributors 😍

- [@c0dzilla](https://github.com/c0dzilla)
- [@gdelavald](https://github.com/gdelavald)
- [@justinribeiro](https://github.com/justinribeiro)

### 👩‍💻👨‍💻 Core Team 🤓

- [@Hudell](https://github.com/Hudell)
- [@engelgabriel](https://github.com/engelgabriel)
- [@geekgonecrazy](https://github.com/geekgonecrazy)
- [@ggazzo](https://github.com/ggazzo)
- [@renatobecker](https://github.com/renatobecker)
- [@rodrigok](https://github.com/rodrigok)
- [@sampaiodiego](https://github.com/sampaiodiego)
- [@tassoevan](https://github.com/tassoevan)

# 0.66.3
`2018-07-09  ·  2 🐛  ·  2 👩‍💻👨‍💻`

### Engine versions
- Node: `8.11.3`
- NPM: `5.6.0`

### 🐛 Bug fixes

- All messages notifications via email were sent as mention alert ([#11398](https://github.com/RocketChat/Rocket.Chat/pull/11398))
- Livechat taking inquiry leading to 404 page ([#11406](https://github.com/RocketChat/Rocket.Chat/pull/11406))

### 👩‍💻👨‍💻 Core Team 🤓

- [@renatobecker](https://github.com/renatobecker)
- [@rodrigok](https://github.com/rodrigok)

# 0.66.2
`2018-07-06  ·  2 🐛  ·  2 🔍  ·  4 👩‍💻👨‍💻`

### Engine versions
- Node: `8.11.3`
- NPM: `5.6.0`

### 🐛 Bug fixes

- Remove file snap store doesn't like ([#11365](https://github.com/RocketChat/Rocket.Chat/pull/11365))
- Livechat not sending desktop notifications ([#11266](https://github.com/RocketChat/Rocket.Chat/pull/11266))

<details>
<summary>🔍 Minor changes</summary>

- Send setting Allow_Marketing_Emails to statistics collector ([#11359](https://github.com/RocketChat/Rocket.Chat/pull/11359))
- Regression: Fix migration 125 checking for settings field ([#11364](https://github.com/RocketChat/Rocket.Chat/pull/11364))

</details>

### 👩‍💻👨‍💻 Core Team 🤓

- [@geekgonecrazy](https://github.com/geekgonecrazy)
- [@renatobecker](https://github.com/renatobecker)
- [@rodrigok](https://github.com/rodrigok)
- [@sampaiodiego](https://github.com/sampaiodiego)

# 0.66.1
`2018-07-04  ·  1 🚀  ·  5 🐛  ·  6 👩‍💻👨‍💻`

### Engine versions
- Node: `8.11.3`
- NPM: `5.6.0`

### 🚀 Improvements

- Setup Wizard username validation, step progress and optin/optout ([#11254](https://github.com/RocketChat/Rocket.Chat/pull/11254))

### 🐛 Bug fixes

- Some updates were returning errors when based on queries with position operators ([#11335](https://github.com/RocketChat/Rocket.Chat/pull/11335))
- SAML attributes with periods are not properly read. ([#11315](https://github.com/RocketChat/Rocket.Chat/pull/11315))
- Outgoing integrations were stopping the oplog tailing sometimes ([#11333](https://github.com/RocketChat/Rocket.Chat/pull/11333))
- Livestream muted when audio only option was enabled ([#11267](https://github.com/RocketChat/Rocket.Chat/pull/11267) by [@gdelavald](https://github.com/gdelavald))
- Notification preferences being lost when switching view mode ([#11295](https://github.com/RocketChat/Rocket.Chat/pull/11295))

### 👩‍💻👨‍💻 Contributors 😍

- [@gdelavald](https://github.com/gdelavald)

### 👩‍💻👨‍💻 Core Team 🤓

- [@Hudell](https://github.com/Hudell)
- [@ggazzo](https://github.com/ggazzo)
- [@rodrigok](https://github.com/rodrigok)
- [@sampaiodiego](https://github.com/sampaiodiego)
- [@tassoevan](https://github.com/tassoevan)

# 0.66.0
`2018-06-27  ·  1 ️️️⚠️  ·  23 🎉  ·  3 🚀  ·  55 🐛  ·  47 🔍  ·  45 👩‍💻👨‍💻`

### Engine versions
- Node: `8.11.3`
- NPM: `5.6.0`

### ⚠️ BREAKING CHANGES

- Always remove the field `services` from user data responses in REST API ([#10799](https://github.com/RocketChat/Rocket.Chat/pull/10799))

### 🎉 New features

- Youtube Broadcasting ([#10127](https://github.com/RocketChat/Rocket.Chat/pull/10127) by [@gdelavald](https://github.com/gdelavald))
- REST API endpoints `permissions.list` and `permissions.update`. Deprecated endpoint `permissions` ([#10975](https://github.com/RocketChat/Rocket.Chat/pull/10975) by [@vynmera](https://github.com/vynmera))
- REST API endpoint `channels.setDefault` ([#10941](https://github.com/RocketChat/Rocket.Chat/pull/10941) by [@vynmera](https://github.com/vynmera))
- Set Document Domain property in IFrame ([#9751](https://github.com/RocketChat/Rocket.Chat/pull/9751) by [@kb0304](https://github.com/kb0304))
- Custom login wallpapers ([#11025](https://github.com/RocketChat/Rocket.Chat/pull/11025) by [@vynmera](https://github.com/vynmera))
- Support for dynamic slack and rocket.chat channels ([#10205](https://github.com/RocketChat/Rocket.Chat/pull/10205) by [@kable-wilmoth](https://github.com/kable-wilmoth))
- Add prometheus port config ([#11115](https://github.com/RocketChat/Rocket.Chat/pull/11115) by [@brylie](https://github.com/brylie) & [@stuartpb](https://github.com/stuartpb) & [@thaiphv](https://github.com/thaiphv))
- Button to remove closed LiveChat rooms ([#10301](https://github.com/RocketChat/Rocket.Chat/pull/10301))
- Update katex to v0.9.0 ([#8402](https://github.com/RocketChat/Rocket.Chat/pull/8402) by [@pitamar](https://github.com/pitamar))
- WebDAV(Nextcloud/ownCloud) Storage Server Option ([#11027](https://github.com/RocketChat/Rocket.Chat/pull/11027) by [@karakayasemi](https://github.com/karakayasemi))
- Don't ask me again checkbox on hide room modal ([#10973](https://github.com/RocketChat/Rocket.Chat/pull/10973))
- Add input to set time for avatar cache control ([#10958](https://github.com/RocketChat/Rocket.Chat/pull/10958))
- Command /hide to hide channels ([#10727](https://github.com/RocketChat/Rocket.Chat/pull/10727) by [@mikaelmello](https://github.com/mikaelmello))
- Do not wait method calls response on websocket before next method call ([#11087](https://github.com/RocketChat/Rocket.Chat/pull/11087))
- Disconnect users from websocket when away from the login screen for 10min ([#11086](https://github.com/RocketChat/Rocket.Chat/pull/11086))
- Reduce the amount of DDP API calls on login screen ([#11083](https://github.com/RocketChat/Rocket.Chat/pull/11083))
- Option to trace Methods and Subscription calls ([#11085](https://github.com/RocketChat/Rocket.Chat/pull/11085))
- Replace variable 'mergeChannels' with 'groupByType'. ([#10954](https://github.com/RocketChat/Rocket.Chat/pull/10954) by [@mikaelmello](https://github.com/mikaelmello))
- Send LiveChat visitor navigation history as messages ([#10091](https://github.com/RocketChat/Rocket.Chat/pull/10091))
- Make supplying an AWS access key and secret optional for S3 uploads ([#10673](https://github.com/RocketChat/Rocket.Chat/pull/10673) by [@saplla](https://github.com/saplla))
- Direct Reply: separate Reply-To email from account username field ([#10988](https://github.com/RocketChat/Rocket.Chat/pull/10988) by [@pkgodara](https://github.com/pkgodara))
- Changes all 'mergeChannels' to 'groupByType'. ([#10055](https://github.com/RocketChat/Rocket.Chat/pull/10055) by [@mikaelmello](https://github.com/mikaelmello))
- Update WeDeploy deployment ([#10841](https://github.com/RocketChat/Rocket.Chat/pull/10841) by [@jonnilundy](https://github.com/jonnilundy))

### 🚀 Improvements

- Listing of apps in the admin page ([#11166](https://github.com/RocketChat/Rocket.Chat/pull/11166) by [@gdelavald](https://github.com/gdelavald))
- UI design for Tables and tabs component on Directory ([#11026](https://github.com/RocketChat/Rocket.Chat/pull/11026))
- User mentions ([#11001](https://github.com/RocketChat/Rocket.Chat/pull/11001) by [@vynmera](https://github.com/vynmera))

### 🐛 Bug fixes

- Wordpress oauth configuration not loading properly ([#11187](https://github.com/RocketChat/Rocket.Chat/pull/11187))
- REST API: Add more test cases for `/login` ([#10999](https://github.com/RocketChat/Rocket.Chat/pull/10999))
- Wrong font-family order ([#11191](https://github.com/RocketChat/Rocket.Chat/pull/11191) by [@myfonj](https://github.com/myfonj))
- REST endpoint `users.updateOwnBasicInfo` was not returning errors for invalid names and trying to save custom fields when empty ([#11204](https://github.com/RocketChat/Rocket.Chat/pull/11204))
- Livechat visitor not being prompted for transcript when himself is closing the chat ([#10767](https://github.com/RocketChat/Rocket.Chat/pull/10767))
- HipChat Cloud import fails to import rooms ([#11188](https://github.com/RocketChat/Rocket.Chat/pull/11188))
- Failure to download user data ([#11190](https://github.com/RocketChat/Rocket.Chat/pull/11190))
- Add parameter to REST chat.react endpoint, to make it work like a setter ([#10447](https://github.com/RocketChat/Rocket.Chat/pull/10447))
- Default selected language ([#11150](https://github.com/RocketChat/Rocket.Chat/pull/11150))
- Rendering of emails and mentions in messages ([#11165](https://github.com/RocketChat/Rocket.Chat/pull/11165))
- Livechat icon with status ([#11177](https://github.com/RocketChat/Rocket.Chat/pull/11177))
- remove sidebar on embedded view ([#11183](https://github.com/RocketChat/Rocket.Chat/pull/11183))
- Missing language constants ([#11173](https://github.com/RocketChat/Rocket.Chat/pull/11173) by [@rw4lll](https://github.com/rw4lll))
- Room creation error due absence of subscriptions ([#11178](https://github.com/RocketChat/Rocket.Chat/pull/11178))
- Remove failed upload messages when switching rooms ([#11132](https://github.com/RocketChat/Rocket.Chat/pull/11132))
- Wordpress OAuth not providing enough info to log in  ([#11152](https://github.com/RocketChat/Rocket.Chat/pull/11152))
- /groups.invite not allow a user to invite even with permission ([#11010](https://github.com/RocketChat/Rocket.Chat/pull/11010))
- Various lang fixes [RU] ([#10095](https://github.com/RocketChat/Rocket.Chat/pull/10095) by [@rw4lll](https://github.com/rw4lll))
- set-toolbar-items postMessage ([#11109](https://github.com/RocketChat/Rocket.Chat/pull/11109))
- title and value attachments are optionals on sendMessage method ([#11021](https://github.com/RocketChat/Rocket.Chat/pull/11021))
- Some typos in the error message names ([#11136](https://github.com/RocketChat/Rocket.Chat/pull/11136) by [@vynmera](https://github.com/vynmera))
- open conversation from room info ([#11050](https://github.com/RocketChat/Rocket.Chat/pull/11050))
- Users model was not receiving options ([#11129](https://github.com/RocketChat/Rocket.Chat/pull/11129))
- Popover position ([#11113](https://github.com/RocketChat/Rocket.Chat/pull/11113))
- Generated random password visible to the user ([#11096](https://github.com/RocketChat/Rocket.Chat/pull/11096))
- LiveChat appearance changes not being saved ([#11111](https://github.com/RocketChat/Rocket.Chat/pull/11111))
- Confirm password on set new password user profile ([#11095](https://github.com/RocketChat/Rocket.Chat/pull/11095))
- Message_AllowedMaxSize fails for emoji sequences ([#10431](https://github.com/RocketChat/Rocket.Chat/pull/10431) by [@c0dzilla](https://github.com/c0dzilla))
- Can't access the `/account/profile` ([#11089](https://github.com/RocketChat/Rocket.Chat/pull/11089))
- Idle time limit wasn’t working as expected ([#11084](https://github.com/RocketChat/Rocket.Chat/pull/11084))
- Rooms list sorting by activity multiple re-renders and case sensitive sorting alphabetically ([#9959](https://github.com/RocketChat/Rocket.Chat/pull/9959) by [@JoseRenan](https://github.com/JoseRenan))
- Notification not working for group mentions and not respecting ignored users ([#11024](https://github.com/RocketChat/Rocket.Chat/pull/11024))
- Overlapping of search text and cancel search icon (X) ([#10294](https://github.com/RocketChat/Rocket.Chat/pull/10294) by [@taeven](https://github.com/taeven))
- Link previews not being removed from messages after removed on editing ([#11063](https://github.com/RocketChat/Rocket.Chat/pull/11063))
- avoid send presence without login ([#11074](https://github.com/RocketChat/Rocket.Chat/pull/11074))
- Exception in metrics generation ([#11072](https://github.com/RocketChat/Rocket.Chat/pull/11072))
- Build for Sandstorm missing dependence for capnp ([#11056](https://github.com/RocketChat/Rocket.Chat/pull/11056) by [@peterlee0127](https://github.com/peterlee0127))
- flex-tab icons missing ([#11049](https://github.com/RocketChat/Rocket.Chat/pull/11049))
- Update ja.i18n.json ([#11020](https://github.com/RocketChat/Rocket.Chat/pull/11020) by [@noobbbbb](https://github.com/noobbbbb))
- Strange msg when setting room announcement, topic or description to be empty ([#11012](https://github.com/RocketChat/Rocket.Chat/pull/11012) by [@vynmera](https://github.com/vynmera))
- Exception thrown on avatar validation ([#11009](https://github.com/RocketChat/Rocket.Chat/pull/11009))
- Preview of large images not resizing to fit the area and having scrollbars ([#10998](https://github.com/RocketChat/Rocket.Chat/pull/10998) by [@vynmera](https://github.com/vynmera))
- Allow inviting livechat managers to the same LiveChat room ([#10956](https://github.com/RocketChat/Rocket.Chat/pull/10956))
- Cannot read property 'debug' of undefined when trying to use REST API ([#10805](https://github.com/RocketChat/Rocket.Chat/pull/10805) by [@haffla](https://github.com/haffla))
- Icons svg xml structure ([#10771](https://github.com/RocketChat/Rocket.Chat/pull/10771))
- Remove outdated 2FA warning for mobile clients ([#10916](https://github.com/RocketChat/Rocket.Chat/pull/10916))
- Update Sandstorm build config ([#10867](https://github.com/RocketChat/Rocket.Chat/pull/10867) by [@ocdtrekkie](https://github.com/ocdtrekkie))
- "blank messages" on iOS < 11 ([#11221](https://github.com/RocketChat/Rocket.Chat/pull/11221))
- "blank" screen on iOS < 11 ([#11199](https://github.com/RocketChat/Rocket.Chat/pull/11199))
- The process was freezing in some cases when HTTP calls exceeds timeout on integrations ([#11253](https://github.com/RocketChat/Rocket.Chat/pull/11253))
- LDAP was accepting login with empty passwords for certain AD configurations ([#11264](https://github.com/RocketChat/Rocket.Chat/pull/11264))
- Update capnproto dependence for Sandstorm Build ([#11263](https://github.com/RocketChat/Rocket.Chat/pull/11263) by [@peterlee0127](https://github.com/peterlee0127))
- Internal Server Error on first login with CAS integration ([#11257](https://github.com/RocketChat/Rocket.Chat/pull/11257))
- Armhf snap build ([#11268](https://github.com/RocketChat/Rocket.Chat/pull/11268))
- Reaction Toggle was not working when omitting the last parameter from the API (DDP and REST) ([#11276](https://github.com/RocketChat/Rocket.Chat/pull/11276))

<details>
<summary>🔍 Minor changes</summary>

- Merge master into develop & Set version to 0.66.0-develop ([#11277](https://github.com/RocketChat/Rocket.Chat/pull/11277) by [@brylie](https://github.com/brylie) & [@stuartpb](https://github.com/stuartpb))
- Regression: Directory css ([#11206](https://github.com/RocketChat/Rocket.Chat/pull/11206))
- LingoHub based on develop ([#11208](https://github.com/RocketChat/Rocket.Chat/pull/11208))
- IRC Federation: RFC2813 implementation (ngIRCd) ([#10113](https://github.com/RocketChat/Rocket.Chat/pull/10113) by [@cpitman](https://github.com/cpitman) & [@lindoelio](https://github.com/lindoelio))
- Add verification to make sure the user exists in REST  insert object helper ([#11008](https://github.com/RocketChat/Rocket.Chat/pull/11008))
- Regression: Directory user table infinite scroll doesn't working ([#11200](https://github.com/RocketChat/Rocket.Chat/pull/11200))
- [FIX Readme] Nodejs + Python version spicifications ([#11181](https://github.com/RocketChat/Rocket.Chat/pull/11181) by [@mahdiyari](https://github.com/mahdiyari))
- Regression: sorting direct message by asc on favorites group ([#11090](https://github.com/RocketChat/Rocket.Chat/pull/11090))
- Fix PR Docker image creation by splitting in two build jobs ([#11107](https://github.com/RocketChat/Rocket.Chat/pull/11107))
- Update v126.js ([#11103](https://github.com/RocketChat/Rocket.Chat/pull/11103))
- Speed up the build time by removing JSON Minify from i18n package ([#11097](https://github.com/RocketChat/Rocket.Chat/pull/11097))
- Fix Docker image for develop commits ([#11093](https://github.com/RocketChat/Rocket.Chat/pull/11093))
- Build Docker image on CI ([#11076](https://github.com/RocketChat/Rocket.Chat/pull/11076))
- Update issue templates ([#11070](https://github.com/RocketChat/Rocket.Chat/pull/11070))
- LingoHub based on develop ([#11062](https://github.com/RocketChat/Rocket.Chat/pull/11062))
- LingoHub based on develop ([#11054](https://github.com/RocketChat/Rocket.Chat/pull/11054))
- LingoHub based on develop ([#11053](https://github.com/RocketChat/Rocket.Chat/pull/11053))
- LingoHub based on develop ([#11051](https://github.com/RocketChat/Rocket.Chat/pull/11051))
- LingoHub based on develop ([#11045](https://github.com/RocketChat/Rocket.Chat/pull/11045))
- LingoHub based on develop ([#11044](https://github.com/RocketChat/Rocket.Chat/pull/11044))
- LingoHub based on develop ([#11043](https://github.com/RocketChat/Rocket.Chat/pull/11043))
- LingoHub based on develop ([#11042](https://github.com/RocketChat/Rocket.Chat/pull/11042))
- Changed 'confirm password' placeholder text on user registration form ([#9969](https://github.com/RocketChat/Rocket.Chat/pull/9969) by [@kumarnitj](https://github.com/kumarnitj))
- LingoHub based on develop ([#11039](https://github.com/RocketChat/Rocket.Chat/pull/11039))
- LingoHub based on develop ([#11035](https://github.com/RocketChat/Rocket.Chat/pull/11035))
- Update Documentation: README.md ([#10207](https://github.com/RocketChat/Rocket.Chat/pull/10207) by [@rakhi2104](https://github.com/rakhi2104))
- NPM Dependencies Update ([#10913](https://github.com/RocketChat/Rocket.Chat/pull/10913))
- update meteor to 1.6.1 for sandstorm build ([#10131](https://github.com/RocketChat/Rocket.Chat/pull/10131) by [@peterlee0127](https://github.com/peterlee0127))
- Renaming username.username to username.value for clarity ([#10986](https://github.com/RocketChat/Rocket.Chat/pull/10986))
- Fix readme typo ([#5](https://github.com/RocketChat/Rocket.Chat/pull/5))
- Remove wrong and not needed time unit ([#10807](https://github.com/RocketChat/Rocket.Chat/pull/10807) by [@cliffparnitzky](https://github.com/cliffparnitzky))
- Develop sync commits ([#10909](https://github.com/RocketChat/Rocket.Chat/pull/10909) by [@nsuchy](https://github.com/nsuchy))
- Develop sync2 ([#10908](https://github.com/RocketChat/Rocket.Chat/pull/10908) by [@nsuchy](https://github.com/nsuchy))
- Merge master into develop & Set version to 0.66.0-develop ([#10903](https://github.com/RocketChat/Rocket.Chat/pull/10903) by [@nsuchy](https://github.com/nsuchy))
- Regression: Fix directory table loading ([#11223](https://github.com/RocketChat/Rocket.Chat/pull/11223))
- Regression: Fix latest and release-candidate docker images building ([#11215](https://github.com/RocketChat/Rocket.Chat/pull/11215))
- Regression: check username or usersCount on browseChannels ([#11216](https://github.com/RocketChat/Rocket.Chat/pull/11216))
- Regression: Sending message with a mention is not showing to sender ([#11211](https://github.com/RocketChat/Rocket.Chat/pull/11211))
- Regression: Prometheus was not being enabled in some cases ([#11249](https://github.com/RocketChat/Rocket.Chat/pull/11249))
- Regression: Skip operations if no actions on livechat migration ([#11232](https://github.com/RocketChat/Rocket.Chat/pull/11232))
- Regression: Directory sort users, fix null results, text for empty results ([#11224](https://github.com/RocketChat/Rocket.Chat/pull/11224))
- LingoHub based on develop ([#11246](https://github.com/RocketChat/Rocket.Chat/pull/11246))
- Update Meteor to 1.6.1.3 ([#11247](https://github.com/RocketChat/Rocket.Chat/pull/11247))
- New history source format & add Node and NPM versions ([#11237](https://github.com/RocketChat/Rocket.Chat/pull/11237))
- Add Dockerfile with MongoDB ([#10971](https://github.com/RocketChat/Rocket.Chat/pull/10971))
- Regression: sidebar sorting was being wrong in some cases where the rooms records were returned before the subscriptions ([#11273](https://github.com/RocketChat/Rocket.Chat/pull/11273))
- Fix Docker image build on tags ([#11271](https://github.com/RocketChat/Rocket.Chat/pull/11271))

</details>

### 👩‍💻👨‍💻 Contributors 😍

- [@JoseRenan](https://github.com/JoseRenan)
- [@brylie](https://github.com/brylie)
- [@c0dzilla](https://github.com/c0dzilla)
- [@cliffparnitzky](https://github.com/cliffparnitzky)
- [@cpitman](https://github.com/cpitman)
- [@gdelavald](https://github.com/gdelavald)
- [@haffla](https://github.com/haffla)
- [@jonnilundy](https://github.com/jonnilundy)
- [@kable-wilmoth](https://github.com/kable-wilmoth)
- [@karakayasemi](https://github.com/karakayasemi)
- [@kb0304](https://github.com/kb0304)
- [@kumarnitj](https://github.com/kumarnitj)
- [@lindoelio](https://github.com/lindoelio)
- [@mahdiyari](https://github.com/mahdiyari)
- [@mikaelmello](https://github.com/mikaelmello)
- [@myfonj](https://github.com/myfonj)
- [@noobbbbb](https://github.com/noobbbbb)
- [@nsuchy](https://github.com/nsuchy)
- [@ocdtrekkie](https://github.com/ocdtrekkie)
- [@peterlee0127](https://github.com/peterlee0127)
- [@pitamar](https://github.com/pitamar)
- [@pkgodara](https://github.com/pkgodara)
- [@rakhi2104](https://github.com/rakhi2104)
- [@rw4lll](https://github.com/rw4lll)
- [@saplla](https://github.com/saplla)
- [@stuartpb](https://github.com/stuartpb)
- [@taeven](https://github.com/taeven)
- [@thaiphv](https://github.com/thaiphv)
- [@vynmera](https://github.com/vynmera)

### 👩‍💻👨‍💻 Core Team 🤓

- [@Hudell](https://github.com/Hudell)
- [@MarcosSpessatto](https://github.com/MarcosSpessatto)
- [@alansikora](https://github.com/alansikora)
- [@cardoso](https://github.com/cardoso)
- [@engelgabriel](https://github.com/engelgabriel)
- [@filipealva](https://github.com/filipealva)
- [@geekgonecrazy](https://github.com/geekgonecrazy)
- [@ggazzo](https://github.com/ggazzo)
- [@graywolf336](https://github.com/graywolf336)
- [@karlprieb](https://github.com/karlprieb)
- [@rafaelks](https://github.com/rafaelks)
- [@renatobecker](https://github.com/renatobecker)
- [@rodrigok](https://github.com/rodrigok)
- [@sampaiodiego](https://github.com/sampaiodiego)
- [@tassoevan](https://github.com/tassoevan)
- [@timkinnane](https://github.com/timkinnane)

# 0.65.2
`2018-06-16  ·  1 🐛  ·  1 🔍  ·  4 👩‍💻👨‍💻`

### Engine versions
- Node: `8.11.1`
- NPM: `5.6.0`

### 🐛 Bug fixes

- i18n - add semantic markup ([#9534](https://github.com/RocketChat/Rocket.Chat/pull/9534) by [@brylie](https://github.com/brylie))

<details>
<summary>🔍 Minor changes</summary>

- Release 0.65.1 ([#10947](https://github.com/RocketChat/Rocket.Chat/pull/10947))

</details>

### 👩‍💻👨‍💻 Contributors 😍

- [@brylie](https://github.com/brylie)

### 👩‍💻👨‍💻 Core Team 🤓

- [@engelgabriel](https://github.com/engelgabriel)
- [@rodrigok](https://github.com/rodrigok)
- [@sampaiodiego](https://github.com/sampaiodiego)

# 0.65.1
`2018-05-30  ·  5 🐛  ·  3 👩‍💻👨‍💻`

### Engine versions
- Node: `8.11.1`
- NPM: `5.6.0`

### 🐛 Bug fixes

- Livechat not loading ([#10940](https://github.com/RocketChat/Rocket.Chat/pull/10940))
- Application crashing on startup when trying to log errors to `exceptions` channel ([#10934](https://github.com/RocketChat/Rocket.Chat/pull/10934))
- Incomplete email notification link ([#10928](https://github.com/RocketChat/Rocket.Chat/pull/10928))
- Image lazy load was breaking attachments ([#10904](https://github.com/RocketChat/Rocket.Chat/pull/10904))
- Leave room wasn't working as expected ([#10851](https://github.com/RocketChat/Rocket.Chat/pull/10851))

### 👩‍💻👨‍💻 Core Team 🤓

- [@ggazzo](https://github.com/ggazzo)
- [@rodrigok](https://github.com/rodrigok)
- [@sampaiodiego](https://github.com/sampaiodiego)

# 0.65.0
`2018-05-28  ·  13 🎉  ·  16 🐛  ·  15 🔍  ·  25 👩‍💻👨‍💻`

### Engine versions
- Node: `8.11.1`
- NPM: `5.6.0`

### 🎉 New features

- Implement a local password policy ([#9857](https://github.com/RocketChat/Rocket.Chat/pull/9857))
- Options to enable/disable each Livechat registration form field ([#10584](https://github.com/RocketChat/Rocket.Chat/pull/10584))
- Return the result of the `/me` endpoint within the result of the `/login` endpoint ([#10677](https://github.com/RocketChat/Rocket.Chat/pull/10677))
- Lazy load image attachments ([#10608](https://github.com/RocketChat/Rocket.Chat/pull/10608))
- View pinned message's attachment ([#10214](https://github.com/RocketChat/Rocket.Chat/pull/10214) by [@c0dzilla](https://github.com/c0dzilla))
- Add REST API endpoint `users.getUsernameSuggestion` to get username suggestion ([#10702](https://github.com/RocketChat/Rocket.Chat/pull/10702))
- REST API endpoint `settings` now allow set colors and trigger actions ([#10488](https://github.com/RocketChat/Rocket.Chat/pull/10488) by [@ThomasRoehl](https://github.com/ThomasRoehl))
- Add REST endpoint `subscriptions.unread` to mark messages as unread ([#10778](https://github.com/RocketChat/Rocket.Chat/pull/10778))
- REST API endpoint `/me` now returns all the settings, including the default values ([#10662](https://github.com/RocketChat/Rocket.Chat/pull/10662))
- Now is possible to access files using header authorization (`x-user-id` and `x-auth-token`) ([#10741](https://github.com/RocketChat/Rocket.Chat/pull/10741))
- Add REST API endpoints `channels.counters`, `groups.counters and `im.counters` ([#9679](https://github.com/RocketChat/Rocket.Chat/pull/9679) by [@xbolshe](https://github.com/xbolshe))
- Add REST API endpoints `channels.setCustomFields` and `groups.setCustomFields` ([#9733](https://github.com/RocketChat/Rocket.Chat/pull/9733) by [@xbolshe](https://github.com/xbolshe))
- Add permission `view-broadcast-member-list` ([#10753](https://github.com/RocketChat/Rocket.Chat/pull/10753))

### 🐛 Bug fixes

- Livechat managers were not being able to send messages in some cases ([#10663](https://github.com/RocketChat/Rocket.Chat/pull/10663))
- Livechat settings not appearing correctly ([#10612](https://github.com/RocketChat/Rocket.Chat/pull/10612))
- Enabling `Collapse Embedded Media by Default` was hiding replies and quotes ([#10427](https://github.com/RocketChat/Rocket.Chat/pull/10427) by [@c0dzilla](https://github.com/c0dzilla))
- Missing option to disable/enable System Messages ([#10704](https://github.com/RocketChat/Rocket.Chat/pull/10704))
- Remove outdated translations of Internal Hubot's description of Scripts to Load that were pointing to a non existent address ([#10448](https://github.com/RocketChat/Rocket.Chat/pull/10448))
- UI was not disabling the actions when users has had no permissions to create channels or add users to rooms ([#10564](https://github.com/RocketChat/Rocket.Chat/pull/10564) by [@cfunkles](https://github.com/cfunkles) & [@chuckAtCataworx](https://github.com/chuckAtCataworx))
- Private settings were not being cleared from client cache in some cases ([#10625](https://github.com/RocketChat/Rocket.Chat/pull/10625))
- Internal Error when requesting user data download ([#10837](https://github.com/RocketChat/Rocket.Chat/pull/10837))
- Broadcast channels were showing reply button for deleted messages and generating wrong reply links some times ([#10835](https://github.com/RocketChat/Rocket.Chat/pull/10835))
- User's preference `Unread on Top` wasn't working for LiveChat rooms ([#10734](https://github.com/RocketChat/Rocket.Chat/pull/10734))
- Cancel button wasn't working while uploading file ([#10715](https://github.com/RocketChat/Rocket.Chat/pull/10715) by [@Mr-Gryphon](https://github.com/Mr-Gryphon))
- Missing pagination fields in the response of REST /directory endpoint ([#10840](https://github.com/RocketChat/Rocket.Chat/pull/10840))
- Layout badge cutting on unread messages for long names ([#10846](https://github.com/RocketChat/Rocket.Chat/pull/10846) by [@kos4live](https://github.com/kos4live))
- Slack-Bridge bug when migrating to 0.64.1 ([#10875](https://github.com/RocketChat/Rocket.Chat/pull/10875))
- Horizontally align items in preview message ([#10883](https://github.com/RocketChat/Rocket.Chat/pull/10883) by [@gdelavald](https://github.com/gdelavald))
- The first users was not set as admin some times ([#10878](https://github.com/RocketChat/Rocket.Chat/pull/10878))

<details>
<summary>🔍 Minor changes</summary>

- Release 0.65.0 ([#10893](https://github.com/RocketChat/Rocket.Chat/pull/10893) by [@Sameesunkaria](https://github.com/Sameesunkaria) & [@erhan-](https://github.com/erhan-) & [@gdelavald](https://github.com/gdelavald) & [@peccu](https://github.com/peccu) & [@winterstefan](https://github.com/winterstefan))
- Apps: Command Previews, Message and Room Removal Events ([#10822](https://github.com/RocketChat/Rocket.Chat/pull/10822))
- Develop sync ([#10815](https://github.com/RocketChat/Rocket.Chat/pull/10815) by [@nsuchy](https://github.com/nsuchy))
- Major dependencies update ([#10661](https://github.com/RocketChat/Rocket.Chat/pull/10661))
- Prevent setup wizard redirects ([#10811](https://github.com/RocketChat/Rocket.Chat/pull/10811))
- Fix: Regression in REST API endpoint `/me`  ([#10833](https://github.com/RocketChat/Rocket.Chat/pull/10833))
- Regression: Fix email notification preference not showing correct selected value ([#10847](https://github.com/RocketChat/Rocket.Chat/pull/10847))
- Apps: Command previews are clickable & Apps Framework is controlled via a setting ([#10853](https://github.com/RocketChat/Rocket.Chat/pull/10853))
- Regression: Make settings `Site_Name` and `Language` public again ([#10848](https://github.com/RocketChat/Rocket.Chat/pull/10848))
- Fix: Clarify the wording of the release issue template ([#10520](https://github.com/RocketChat/Rocket.Chat/pull/10520))
- Fix: Regression on users avatar in admin pages ([#10836](https://github.com/RocketChat/Rocket.Chat/pull/10836))
- Fix: Manage apps layout was a bit confuse ([#10882](https://github.com/RocketChat/Rocket.Chat/pull/10882) by [@gdelavald](https://github.com/gdelavald))
- LingoHub based on develop ([#10886](https://github.com/RocketChat/Rocket.Chat/pull/10886))
- Fix: Regression Lazyload fix shuffle avatars ([#10887](https://github.com/RocketChat/Rocket.Chat/pull/10887))
- Fix: typo on error message for push token API ([#10857](https://github.com/RocketChat/Rocket.Chat/pull/10857))

</details>

### 👩‍💻👨‍💻 Contributors 😍

- [@Mr-Gryphon](https://github.com/Mr-Gryphon)
- [@Sameesunkaria](https://github.com/Sameesunkaria)
- [@ThomasRoehl](https://github.com/ThomasRoehl)
- [@c0dzilla](https://github.com/c0dzilla)
- [@cfunkles](https://github.com/cfunkles)
- [@chuckAtCataworx](https://github.com/chuckAtCataworx)
- [@erhan-](https://github.com/erhan-)
- [@gdelavald](https://github.com/gdelavald)
- [@kos4live](https://github.com/kos4live)
- [@nsuchy](https://github.com/nsuchy)
- [@peccu](https://github.com/peccu)
- [@winterstefan](https://github.com/winterstefan)
- [@xbolshe](https://github.com/xbolshe)

### 👩‍💻👨‍💻 Core Team 🤓

- [@Hudell](https://github.com/Hudell)
- [@MarcosSpessatto](https://github.com/MarcosSpessatto)
- [@cardoso](https://github.com/cardoso)
- [@engelgabriel](https://github.com/engelgabriel)
- [@geekgonecrazy](https://github.com/geekgonecrazy)
- [@ggazzo](https://github.com/ggazzo)
- [@graywolf336](https://github.com/graywolf336)
- [@karlprieb](https://github.com/karlprieb)
- [@rafaelks](https://github.com/rafaelks)
- [@renatobecker](https://github.com/renatobecker)
- [@rodrigok](https://github.com/rodrigok)
- [@sampaiodiego](https://github.com/sampaiodiego)

# 0.64.2
`2018-05-18  ·  8 🎉  ·  16 🐛  ·  31 🔍  ·  13 👩‍💻👨‍💻`

### Engine versions
- Node: `8.11.1`
- NPM: `5.6.0`

### 🎉 New features

- Add REST endpoints `channels.roles` & `groups.roles` ([#10607](https://github.com/RocketChat/Rocket.Chat/pull/10607))
- Add more options for Wordpress OAuth configuration ([#10724](https://github.com/RocketChat/Rocket.Chat/pull/10724))
- Setup Wizard ([#10523](https://github.com/RocketChat/Rocket.Chat/pull/10523))
- Improvements to notifications logic ([#10686](https://github.com/RocketChat/Rocket.Chat/pull/10686))
- Add REST endpoints `channels.roles` & `groups.roles` ([#10607](https://github.com/RocketChat/Rocket.Chat/pull/10607))
- Add more options for Wordpress OAuth configuration ([#10724](https://github.com/RocketChat/Rocket.Chat/pull/10724))
- Setup Wizard ([#10523](https://github.com/RocketChat/Rocket.Chat/pull/10523))
- Improvements to notifications logic ([#10686](https://github.com/RocketChat/Rocket.Chat/pull/10686))

### 🐛 Bug fixes

- Not escaping special chars on mentions ([#10793](https://github.com/RocketChat/Rocket.Chat/pull/10793) by [@erhan-](https://github.com/erhan-))
- Send a message when muted returns inconsistent result in chat.sendMessage ([#10720](https://github.com/RocketChat/Rocket.Chat/pull/10720))
- Regression: Empty content on announcement modal ([#10733](https://github.com/RocketChat/Rocket.Chat/pull/10733) by [@gdelavald](https://github.com/gdelavald))
- Missing attachment description when Rocket.Chat Apps were enabled ([#10705](https://github.com/RocketChat/Rocket.Chat/pull/10705))
- Improve desktop notification formatting ([#10445](https://github.com/RocketChat/Rocket.Chat/pull/10445) by [@Sameesunkaria](https://github.com/Sameesunkaria))
- Message box emoji icon was flickering when typing a text ([#10678](https://github.com/RocketChat/Rocket.Chat/pull/10678) by [@gdelavald](https://github.com/gdelavald))
- Channel owner was being set as muted when creating a read-only channel ([#10665](https://github.com/RocketChat/Rocket.Chat/pull/10665))
- SAML wasn't working correctly when running multiple instances ([#10681](https://github.com/RocketChat/Rocket.Chat/pull/10681))
- Send a message when muted returns inconsistent result in chat.sendMessage ([#10720](https://github.com/RocketChat/Rocket.Chat/pull/10720))
- Regression: Empty content on announcement modal ([#10733](https://github.com/RocketChat/Rocket.Chat/pull/10733) by [@gdelavald](https://github.com/gdelavald))
- Missing attachment description when Rocket.Chat Apps were enabled ([#10705](https://github.com/RocketChat/Rocket.Chat/pull/10705))
- Improve desktop notification formatting ([#10445](https://github.com/RocketChat/Rocket.Chat/pull/10445) by [@Sameesunkaria](https://github.com/Sameesunkaria))
- Message box emoji icon was flickering when typing a text ([#10678](https://github.com/RocketChat/Rocket.Chat/pull/10678) by [@gdelavald](https://github.com/gdelavald))
- Channel owner was being set as muted when creating a read-only channel ([#10665](https://github.com/RocketChat/Rocket.Chat/pull/10665))
- SAML wasn't working correctly when running multiple instances ([#10681](https://github.com/RocketChat/Rocket.Chat/pull/10681))
- Not escaping special chars on mentions ([#10793](https://github.com/RocketChat/Rocket.Chat/pull/10793) by [@erhan-](https://github.com/erhan-))

<details>
<summary>🔍 Minor changes</summary>

- Release 0.64.2 ([#10812](https://github.com/RocketChat/Rocket.Chat/pull/10812) by [@Sameesunkaria](https://github.com/Sameesunkaria) & [@erhan-](https://github.com/erhan-) & [@gdelavald](https://github.com/gdelavald) & [@peccu](https://github.com/peccu) & [@winterstefan](https://github.com/winterstefan))
- Prometheus: Add metric to track hooks time ([#10798](https://github.com/RocketChat/Rocket.Chat/pull/10798))
- Regression: Autorun of wizard was not destroyed after completion ([#10802](https://github.com/RocketChat/Rocket.Chat/pull/10802))
- Prometheus: Fix notification metric ([#10803](https://github.com/RocketChat/Rocket.Chat/pull/10803))
- Regression: Fix wrong wizard field name ([#10804](https://github.com/RocketChat/Rocket.Chat/pull/10804))
- Prometheus: Improve metric names ([#10789](https://github.com/RocketChat/Rocket.Chat/pull/10789))
- Improvement to push notifications on direct messages ([#10788](https://github.com/RocketChat/Rocket.Chat/pull/10788))
- Better metric for notifications ([#10786](https://github.com/RocketChat/Rocket.Chat/pull/10786))
- Add badge back to push notifications ([#10779](https://github.com/RocketChat/Rocket.Chat/pull/10779))
- Wizard improvements ([#10776](https://github.com/RocketChat/Rocket.Chat/pull/10776))
- Add setting and expose prometheus on port 9100 ([#10766](https://github.com/RocketChat/Rocket.Chat/pull/10766))
- Regression: Fix notifications for direct messages ([#10760](https://github.com/RocketChat/Rocket.Chat/pull/10760))
- More improvements on send notifications logic ([#10736](https://github.com/RocketChat/Rocket.Chat/pull/10736))
- LingoHub based on develop ([#10691](https://github.com/RocketChat/Rocket.Chat/pull/10691))
- Add `npm run postinstall` into example build script ([#10524](https://github.com/RocketChat/Rocket.Chat/pull/10524) by [@peccu](https://github.com/peccu))
- Correct links in README file ([#10674](https://github.com/RocketChat/Rocket.Chat/pull/10674) by [@winterstefan](https://github.com/winterstefan))
- More improvements on send notifications logic ([#10736](https://github.com/RocketChat/Rocket.Chat/pull/10736))
- LingoHub based on develop ([#10691](https://github.com/RocketChat/Rocket.Chat/pull/10691))
- Add `npm run postinstall` into example build script ([#10524](https://github.com/RocketChat/Rocket.Chat/pull/10524) by [@peccu](https://github.com/peccu))
- Correct links in README file ([#10674](https://github.com/RocketChat/Rocket.Chat/pull/10674) by [@winterstefan](https://github.com/winterstefan))
- Prometheus: Improve metric names ([#10789](https://github.com/RocketChat/Rocket.Chat/pull/10789))
- Improvement to push notifications on direct messages ([#10788](https://github.com/RocketChat/Rocket.Chat/pull/10788))
- Better metric for notifications ([#10786](https://github.com/RocketChat/Rocket.Chat/pull/10786))
- Add badge back to push notifications ([#10779](https://github.com/RocketChat/Rocket.Chat/pull/10779))
- Wizard improvements ([#10776](https://github.com/RocketChat/Rocket.Chat/pull/10776))
- Add setting and expose prometheus on port 9100 ([#10766](https://github.com/RocketChat/Rocket.Chat/pull/10766))
- Regression: Fix notifications for direct messages ([#10760](https://github.com/RocketChat/Rocket.Chat/pull/10760))
- Prometheus: Add metric to track hooks time ([#10798](https://github.com/RocketChat/Rocket.Chat/pull/10798))
- Regression: Autorun of wizard was not destroyed after completion ([#10802](https://github.com/RocketChat/Rocket.Chat/pull/10802))
- Prometheus: Fix notification metric ([#10803](https://github.com/RocketChat/Rocket.Chat/pull/10803))
- Regression: Fix wrong wizard field name ([#10804](https://github.com/RocketChat/Rocket.Chat/pull/10804))

</details>

### 👩‍💻👨‍💻 Contributors 😍

- [@Sameesunkaria](https://github.com/Sameesunkaria)
- [@erhan-](https://github.com/erhan-)
- [@gdelavald](https://github.com/gdelavald)
- [@peccu](https://github.com/peccu)
- [@winterstefan](https://github.com/winterstefan)

### 👩‍💻👨‍💻 Core Team 🤓

- [@Hudell](https://github.com/Hudell)
- [@MarcosSpessatto](https://github.com/MarcosSpessatto)
- [@cardoso](https://github.com/cardoso)
- [@engelgabriel](https://github.com/engelgabriel)
- [@karlprieb](https://github.com/karlprieb)
- [@rafaelks](https://github.com/rafaelks)
- [@rodrigok](https://github.com/rodrigok)
- [@sampaiodiego](https://github.com/sampaiodiego)

# 0.64.1
`2018-05-03  ·  1 🎉  ·  2 🐛  ·  4 🔍  ·  5 👩‍💻👨‍💻`

### Engine versions
- Node: `8.11.1`
- NPM: `5.6.0`

### 🎉 New features

- Store the last sent message to show bellow the room's name by default ([#10597](https://github.com/RocketChat/Rocket.Chat/pull/10597))

### 🐛 Bug fixes

- E-mails were hidden some information ([#10615](https://github.com/RocketChat/Rocket.Chat/pull/10615))
- Regression on 0.64.0 was freezing the application when posting some URLs ([#10627](https://github.com/RocketChat/Rocket.Chat/pull/10627))

<details>
<summary>🔍 Minor changes</summary>

- Release 0.64.1 ([#10660](https://github.com/RocketChat/Rocket.Chat/pull/10660) by [@saplla](https://github.com/saplla))
- Support passing extra connection options to the Mongo driver ([#10529](https://github.com/RocketChat/Rocket.Chat/pull/10529) by [@saplla](https://github.com/saplla))
- Regression: Updating an App on multi-instance servers wasn't working ([#10611](https://github.com/RocketChat/Rocket.Chat/pull/10611))
- Dependencies update ([#10648](https://github.com/RocketChat/Rocket.Chat/pull/10648))

</details>

### 👩‍💻👨‍💻 Contributors 😍

- [@saplla](https://github.com/saplla)

### 👩‍💻👨‍💻 Core Team 🤓

- [@engelgabriel](https://github.com/engelgabriel)
- [@graywolf336](https://github.com/graywolf336)
- [@rodrigok](https://github.com/rodrigok)
- [@sampaiodiego](https://github.com/sampaiodiego)

# 0.64.0
`2018-04-28  ·  2 ️️️⚠️  ·  18 🎉  ·  44 🐛  ·  31 🔍  ·  30 👩‍💻👨‍💻`

### Engine versions
- Node: `8.11.1`
- NPM: `5.6.0`

### ⚠️ BREAKING CHANGES

- Validate incoming message schema ([#9922](https://github.com/RocketChat/Rocket.Chat/pull/9922))
- The property "settings" is no longer available to regular users via rest api ([#10411](https://github.com/RocketChat/Rocket.Chat/pull/10411))

### 🎉 New features

- Option to mute group mentions (@all and @here) ([#10502](https://github.com/RocketChat/Rocket.Chat/pull/10502))
- GDPR - Right to access and Data Portability ([#9906](https://github.com/RocketChat/Rocket.Chat/pull/9906))
- Broadcast Channels ([#9950](https://github.com/RocketChat/Rocket.Chat/pull/9950))
- Option to ignore users on channels ([#10517](https://github.com/RocketChat/Rocket.Chat/pull/10517) by [@gdelavald](https://github.com/gdelavald))
- Search Provider Framework ([#10110](https://github.com/RocketChat/Rocket.Chat/pull/10110) by [@tkurz](https://github.com/tkurz))
- REST API endpoint `/directory` ([#10442](https://github.com/RocketChat/Rocket.Chat/pull/10442))
- Body of the payload on an incoming webhook is included on the request object ([#10259](https://github.com/RocketChat/Rocket.Chat/pull/10259))
- REST endpoint to recover forgotten password ([#10371](https://github.com/RocketChat/Rocket.Chat/pull/10371))
- REST endpoint to report messages ([#10354](https://github.com/RocketChat/Rocket.Chat/pull/10354))
- Livechat setting to customize ended conversation message ([#10108](https://github.com/RocketChat/Rocket.Chat/pull/10108))
- Twilio MMS support for LiveChat integration ([#7964](https://github.com/RocketChat/Rocket.Chat/pull/7964) by [@t3hchipmunk](https://github.com/t3hchipmunk))
- REST API endpoint `rooms.favorite` to favorite and unfavorite rooms ([#10342](https://github.com/RocketChat/Rocket.Chat/pull/10342))
- Add internal API to handle room announcements ([#10396](https://github.com/RocketChat/Rocket.Chat/pull/10396) by [@gdelavald](https://github.com/gdelavald))
- Add message preview when quoting another message ([#10437](https://github.com/RocketChat/Rocket.Chat/pull/10437) by [@gdelavald](https://github.com/gdelavald))
- Prevent the browser to autocomplete some setting fields ([#10439](https://github.com/RocketChat/Rocket.Chat/pull/10439) by [@gdelavald](https://github.com/gdelavald))
- Shows user's real name on autocomplete popup ([#10444](https://github.com/RocketChat/Rocket.Chat/pull/10444) by [@gdelavald](https://github.com/gdelavald))
- Automatically trigger Redhat registry build when tagging new release ([#10414](https://github.com/RocketChat/Rocket.Chat/pull/10414))
- Add information regarding Zapier and Bots to the integrations page ([#10574](https://github.com/RocketChat/Rocket.Chat/pull/10574))

### 🐛 Bug fixes

- Missing "Administration" menu for users with some administration permissions ([#10551](https://github.com/RocketChat/Rocket.Chat/pull/10551) by [@kaiiiiiiiii](https://github.com/kaiiiiiiiii))
- Member list search with no results ([#10599](https://github.com/RocketChat/Rocket.Chat/pull/10599))
- Integrations with room data not having the usernames filled in ([#10576](https://github.com/RocketChat/Rocket.Chat/pull/10576))
- Add user object to responses in /*.files Rest endpoints ([#10480](https://github.com/RocketChat/Rocket.Chat/pull/10480))
- Missing user data on files uploaded through the API ([#10473](https://github.com/RocketChat/Rocket.Chat/pull/10473))
- Rename method to clean history of messages ([#10498](https://github.com/RocketChat/Rocket.Chat/pull/10498))
- REST spotlight API wasn't allowing searches with # and @ ([#10410](https://github.com/RocketChat/Rocket.Chat/pull/10410))
- Dropdown elements were using old styles ([#10482](https://github.com/RocketChat/Rocket.Chat/pull/10482) by [@kaiiiiiiiii](https://github.com/kaiiiiiiiii))
- Directory sort and column sizes were wrong ([#10403](https://github.com/RocketChat/Rocket.Chat/pull/10403))
- REST API OAuth services endpoint were missing fields and flag to indicate custom services ([#10299](https://github.com/RocketChat/Rocket.Chat/pull/10299))
- Error messages weren't been displayed when email verification fails ([#10446](https://github.com/RocketChat/Rocket.Chat/pull/10446))
- Wrong column positions in the directory search for users ([#10454](https://github.com/RocketChat/Rocket.Chat/pull/10454) by [@lunaticmonk](https://github.com/lunaticmonk))
- Custom fields was misaligned in registration form ([#10463](https://github.com/RocketChat/Rocket.Chat/pull/10463) by [@dschuan](https://github.com/dschuan))
- Unique identifier file not really being unique ([#10341](https://github.com/RocketChat/Rocket.Chat/pull/10341) by [@abernix](https://github.com/abernix))
- Empty panel after changing a user's username ([#10404](https://github.com/RocketChat/Rocket.Chat/pull/10404))
- Russian translation of "False" ([#10418](https://github.com/RocketChat/Rocket.Chat/pull/10418) by [@strangerintheq](https://github.com/strangerintheq))
- Links being embedded inside of blockquotes ([#10496](https://github.com/RocketChat/Rocket.Chat/pull/10496) by [@gdelavald](https://github.com/gdelavald))
- The 'channel.messages' REST API Endpoint error ([#10485](https://github.com/RocketChat/Rocket.Chat/pull/10485))
- Button on user info contextual bar scrolling with the content ([#10358](https://github.com/RocketChat/Rocket.Chat/pull/10358) by [@okaybroda](https://github.com/okaybroda))
- "Idle Time Limit" using milliseconds instead of seconds ([#9824](https://github.com/RocketChat/Rocket.Chat/pull/9824) by [@kaiiiiiiiii](https://github.com/kaiiiiiiiii))
- Missing i18n translation key for "Unread" ([#10387](https://github.com/RocketChat/Rocket.Chat/pull/10387))
- Owner unable to delete channel or group from APIs ([#9729](https://github.com/RocketChat/Rocket.Chat/pull/9729) by [@c0dzilla](https://github.com/c0dzilla))
- Livechat translation files being ignored ([#10369](https://github.com/RocketChat/Rocket.Chat/pull/10369))
- Missing page "not found" ([#6673](https://github.com/RocketChat/Rocket.Chat/pull/6673) by [@Prakharsvnit](https://github.com/Prakharsvnit))
- "Highlight Words" wasn't working with more than one word ([#10083](https://github.com/RocketChat/Rocket.Chat/pull/10083) by [@gdelavald](https://github.com/gdelavald) & [@nemaniarjun](https://github.com/nemaniarjun))
- Missing "Administration" menu for user with manage-emoji permission ([#10171](https://github.com/RocketChat/Rocket.Chat/pull/10171) by [@c0dzilla](https://github.com/c0dzilla))
- Message view mode setting was missing at user's preferences  ([#10395](https://github.com/RocketChat/Rocket.Chat/pull/10395) by [@kaiiiiiiiii](https://github.com/kaiiiiiiiii))
- Profile image was not being shown in user's directory search ([#10399](https://github.com/RocketChat/Rocket.Chat/pull/10399) by [@lunaticmonk](https://github.com/lunaticmonk))
- Wrong positioning of popover when using RTL languages ([#10428](https://github.com/RocketChat/Rocket.Chat/pull/10428))
- Messages was grouping wrong some times when server is slow ([#10472](https://github.com/RocketChat/Rocket.Chat/pull/10472) by [@gdelavald](https://github.com/gdelavald))
- GitLab authentication scope was too open, reduced to read only access ([#10225](https://github.com/RocketChat/Rocket.Chat/pull/10225))
- Renaming agent's username within Livechat's department ([#10344](https://github.com/RocketChat/Rocket.Chat/pull/10344))
- Missing RocketApps input types ([#10394](https://github.com/RocketChat/Rocket.Chat/pull/10394))
- Livechat desktop notifications not being displayed ([#10221](https://github.com/RocketChat/Rocket.Chat/pull/10221))
- Autocomplete list when inviting a user was partial hidden ([#10409](https://github.com/RocketChat/Rocket.Chat/pull/10409))
- Remove a user from the user's list when creating a new channel removes the wrong user ([#10423](https://github.com/RocketChat/Rocket.Chat/pull/10423) by [@gdelavald](https://github.com/gdelavald))
- Room's name was cutting instead of having ellipses on sidebar ([#10430](https://github.com/RocketChat/Rocket.Chat/pull/10430))
- Button to delete rooms by the owners wasn't appearing ([#10438](https://github.com/RocketChat/Rocket.Chat/pull/10438))
- Updated OpenShift Template to take an Image as a Param ([#9946](https://github.com/RocketChat/Rocket.Chat/pull/9946) by [@christianh814](https://github.com/christianh814))
- Incoming integrations being able to trigger an empty message with a GET ([#9576](https://github.com/RocketChat/Rocket.Chat/pull/9576))
- Snaps installations are breaking on avatar requests ([#10390](https://github.com/RocketChat/Rocket.Chat/pull/10390))
- Wordpress oAuth authentication wasn't behaving correctly ([#10550](https://github.com/RocketChat/Rocket.Chat/pull/10550) by [@kaiiiiiiiii](https://github.com/kaiiiiiiiii))
- Switch buttons were cutting in RTL mode ([#10558](https://github.com/RocketChat/Rocket.Chat/pull/10558))
- Stop Firefox announcement overflowing viewport ([#10503](https://github.com/RocketChat/Rocket.Chat/pull/10503) by [@brendangadd](https://github.com/brendangadd))

<details>
<summary>🔍 Minor changes</summary>

- Release 0.64.0 ([#10613](https://github.com/RocketChat/Rocket.Chat/pull/10613) by [@christianh814](https://github.com/christianh814) & [@gdelavald](https://github.com/gdelavald) & [@tttt-conan](https://github.com/tttt-conan))
- Regression: Various search provider fixes ([#10591](https://github.com/RocketChat/Rocket.Chat/pull/10591) by [@tkurz](https://github.com/tkurz))
- Regression: /api/v1/settings.oauth not sending needed info for SAML & CAS ([#10596](https://github.com/RocketChat/Rocket.Chat/pull/10596))
- Regression: Apps and Livechats not getting along well with each other ([#10598](https://github.com/RocketChat/Rocket.Chat/pull/10598))
- Development: Add Visual Studio Code debugging configuration ([#10586](https://github.com/RocketChat/Rocket.Chat/pull/10586))
- Included missing lib for migrations ([#10532](https://github.com/RocketChat/Rocket.Chat/pull/10532))
- Develop sync ([#10505](https://github.com/RocketChat/Rocket.Chat/pull/10505) by [@nsuchy](https://github.com/nsuchy))
- Fix: Remove "secret" from REST endpoint /settings.oauth response ([#10513](https://github.com/RocketChat/Rocket.Chat/pull/10513))
- [OTHER] More Listeners for Apps & Utilize Promises inside Apps ([#10335](https://github.com/RocketChat/Rocket.Chat/pull/10335))
- [OTHER] Develop sync ([#10487](https://github.com/RocketChat/Rocket.Chat/pull/10487))
- Change Docker-Compose to use mmapv1 storage engine for mongo ([#10336](https://github.com/RocketChat/Rocket.Chat/pull/10336))
- Add some missing translations ([#10435](https://github.com/RocketChat/Rocket.Chat/pull/10435) by [@gdelavald](https://github.com/gdelavald))
- [OTHER] Removed the developer warning on the rest api ([#10441](https://github.com/RocketChat/Rocket.Chat/pull/10441))
- Fix and improve vietnamese translation ([#10397](https://github.com/RocketChat/Rocket.Chat/pull/10397) by [@TDiNguyen](https://github.com/TDiNguyen) & [@tttt-conan](https://github.com/tttt-conan))
- Use Node 8.9 for CI build ([#10405](https://github.com/RocketChat/Rocket.Chat/pull/10405))
- Update allowed labels for bot ([#10360](https://github.com/RocketChat/Rocket.Chat/pull/10360))
- Remove @core team mention from Pull Request template ([#10384](https://github.com/RocketChat/Rocket.Chat/pull/10384))
- New issue template for *Release Process* ([#10234](https://github.com/RocketChat/Rocket.Chat/pull/10234))
- Master into Develop Branch Sync ([#10376](https://github.com/RocketChat/Rocket.Chat/pull/10376))
- LingoHub based on develop ([#10545](https://github.com/RocketChat/Rocket.Chat/pull/10545))
- Regression: Revert announcement structure ([#10544](https://github.com/RocketChat/Rocket.Chat/pull/10544) by [@gdelavald](https://github.com/gdelavald))
- Regression: Upload was not working ([#10543](https://github.com/RocketChat/Rocket.Chat/pull/10543))
- Deps update ([#10549](https://github.com/RocketChat/Rocket.Chat/pull/10549))
- Regression: /api/v1/settings.oauth not returning clientId for Twitter ([#10560](https://github.com/RocketChat/Rocket.Chat/pull/10560))
- Regression: Webhooks breaking due to restricted test ([#10555](https://github.com/RocketChat/Rocket.Chat/pull/10555))
- Regression: Rooms and Apps weren't playing nice with each other ([#10559](https://github.com/RocketChat/Rocket.Chat/pull/10559))
- Regression: Fix announcement bar being displayed without content ([#10554](https://github.com/RocketChat/Rocket.Chat/pull/10554) by [@gdelavald](https://github.com/gdelavald))
- Regression: Inconsistent response of settings.oauth endpoint ([#10553](https://github.com/RocketChat/Rocket.Chat/pull/10553))
- Regression: Remove added mentions on quote/reply ([#10571](https://github.com/RocketChat/Rocket.Chat/pull/10571) by [@gdelavald](https://github.com/gdelavald))
- Regression: Attachments and fields incorrectly failing on validation ([#10573](https://github.com/RocketChat/Rocket.Chat/pull/10573))
- Regression: Rocket.Chat App author link opens in same window ([#10575](https://github.com/RocketChat/Rocket.Chat/pull/10575) by [@kaiiiiiiiii](https://github.com/kaiiiiiiiii))

</details>

### 👩‍💻👨‍💻 Contributors 😍

- [@Prakharsvnit](https://github.com/Prakharsvnit)
- [@TDiNguyen](https://github.com/TDiNguyen)
- [@abernix](https://github.com/abernix)
- [@brendangadd](https://github.com/brendangadd)
- [@c0dzilla](https://github.com/c0dzilla)
- [@christianh814](https://github.com/christianh814)
- [@dschuan](https://github.com/dschuan)
- [@gdelavald](https://github.com/gdelavald)
- [@kaiiiiiiiii](https://github.com/kaiiiiiiiii)
- [@lunaticmonk](https://github.com/lunaticmonk)
- [@nemaniarjun](https://github.com/nemaniarjun)
- [@nsuchy](https://github.com/nsuchy)
- [@okaybroda](https://github.com/okaybroda)
- [@strangerintheq](https://github.com/strangerintheq)
- [@t3hchipmunk](https://github.com/t3hchipmunk)
- [@tkurz](https://github.com/tkurz)
- [@tttt-conan](https://github.com/tttt-conan)

### 👩‍💻👨‍💻 Core Team 🤓

- [@Hudell](https://github.com/Hudell)
- [@MarcosSpessatto](https://github.com/MarcosSpessatto)
- [@TwizzyDizzy](https://github.com/TwizzyDizzy)
- [@cardoso](https://github.com/cardoso)
- [@engelgabriel](https://github.com/engelgabriel)
- [@geekgonecrazy](https://github.com/geekgonecrazy)
- [@ggazzo](https://github.com/ggazzo)
- [@graywolf336](https://github.com/graywolf336)
- [@karlprieb](https://github.com/karlprieb)
- [@rafaelks](https://github.com/rafaelks)
- [@renatobecker](https://github.com/renatobecker)
- [@rodrigok](https://github.com/rodrigok)
- [@sampaiodiego](https://github.com/sampaiodiego)

# 0.63.3
`2018-04-18  ·  1 🔍  ·  2 👩‍💻👨‍💻`

### Engine versions
- Node: `8.11.1`
- NPM: `5.6.0`

<details>
<summary>🔍 Minor changes</summary>

- Release 0.63.3 ([#10504](https://github.com/RocketChat/Rocket.Chat/pull/10504))

</details>

### 👩‍💻👨‍💻 Core Team 🤓

- [@graywolf336](https://github.com/graywolf336)
- [@rafaelks](https://github.com/rafaelks)

# 0.63.2
`2018-04-17  ·  2 🔍  ·  2 👩‍💻👨‍💻`

### Engine versions
- Node: `8.11.1`
- NPM: `5.6.0`

<details>
<summary>🔍 Minor changes</summary>

- Release 0.63.2 ([#10476](https://github.com/RocketChat/Rocket.Chat/pull/10476))
- add redhat dockerfile to master ([#10408](https://github.com/RocketChat/Rocket.Chat/pull/10408))

</details>

### 👩‍💻👨‍💻 Core Team 🤓

- [@geekgonecrazy](https://github.com/geekgonecrazy)
- [@graywolf336](https://github.com/graywolf336)

# 0.63.1
`2018-04-07  ·  1 🔍  ·  7 👩‍💻👨‍💻`

### Engine versions
- Node: `8.11.1`
- NPM: `5.6.0`

<details>
<summary>🔍 Minor changes</summary>

- Release 0.63.1 ([#10374](https://github.com/RocketChat/Rocket.Chat/pull/10374) by [@TechyPeople](https://github.com/TechyPeople) & [@kaiiiiiiiii](https://github.com/kaiiiiiiiii) & [@tttt-conan](https://github.com/tttt-conan))

</details>

### 👩‍💻👨‍💻 Contributors 😍

- [@TechyPeople](https://github.com/TechyPeople)
- [@kaiiiiiiiii](https://github.com/kaiiiiiiiii)
- [@tttt-conan](https://github.com/tttt-conan)

### 👩‍💻👨‍💻 Core Team 🤓

- [@geekgonecrazy](https://github.com/geekgonecrazy)
- [@graywolf336](https://github.com/graywolf336)
- [@rodrigok](https://github.com/rodrigok)
- [@sampaiodiego](https://github.com/sampaiodiego)

# 0.63.0
`2018-04-04  ·  1 ️️️⚠️  ·  18 🎉  ·  30 🐛  ·  20 🔍  ·  24 👩‍💻👨‍💻`

### Engine versions
- Node: `8.11.1`
- NPM: `5.6.0`

### ⚠️ BREAKING CHANGES

- Removed Private History Route ([#10103](https://github.com/RocketChat/Rocket.Chat/pull/10103))

### 🎉 New features

- Improve history generation ([#10319](https://github.com/RocketChat/Rocket.Chat/pull/10319))
- Interface to install and manage RocketChat Apps (alpha) ([#10246](https://github.com/RocketChat/Rocket.Chat/pull/10246))
- Livechat messages rest APIs ([#10054](https://github.com/RocketChat/Rocket.Chat/pull/10054) by [@hmagarotto](https://github.com/hmagarotto))
- Endpoint to retrieve message read receipts ([#9907](https://github.com/RocketChat/Rocket.Chat/pull/9907))
- Add option to login via REST using Facebook and Twitter tokens ([#9816](https://github.com/RocketChat/Rocket.Chat/pull/9816))
- Add REST endpoint to get the list of custom emojis ([#9629](https://github.com/RocketChat/Rocket.Chat/pull/9629))
- GDPR Right to be forgotten/erased ([#9947](https://github.com/RocketChat/Rocket.Chat/pull/9947))
- Added endpoint to retrieve mentions of a channel ([#10105](https://github.com/RocketChat/Rocket.Chat/pull/10105))
- Add leave public channel & leave private channel permissions ([#9584](https://github.com/RocketChat/Rocket.Chat/pull/9584) by [@kb0304](https://github.com/kb0304))
- Added GET/POST channels.notifications ([#10128](https://github.com/RocketChat/Rocket.Chat/pull/10128))
- Reply preview ([#10086](https://github.com/RocketChat/Rocket.Chat/pull/10086) by [@ubarsaiyan](https://github.com/ubarsaiyan))
- Support for agent's phone field ([#10123](https://github.com/RocketChat/Rocket.Chat/pull/10123))
- Added endpoint to get the list of available oauth services ([#10144](https://github.com/RocketChat/Rocket.Chat/pull/10144))
- REST API method to set room's announcement (channels.setAnnouncement) ([#9742](https://github.com/RocketChat/Rocket.Chat/pull/9742) by [@TopHattedCat](https://github.com/TopHattedCat))
- Audio recording as mp3 and better ui for recording ([#9726](https://github.com/RocketChat/Rocket.Chat/pull/9726) by [@kb0304](https://github.com/kb0304))
- Setting to configure max delta for 2fa ([#9732](https://github.com/RocketChat/Rocket.Chat/pull/9732))
- Livechat webhook request on message ([#9870](https://github.com/RocketChat/Rocket.Chat/pull/9870) by [@hmagarotto](https://github.com/hmagarotto))
- Announcement bar color wasn't using color from theming variables ([#9367](https://github.com/RocketChat/Rocket.Chat/pull/9367) by [@cyclops24](https://github.com/cyclops24))

### 🐛 Bug fixes

- Audio Message UI fixes ([#10303](https://github.com/RocketChat/Rocket.Chat/pull/10303) by [@kb0304](https://github.com/kb0304))
- "View All Members" button inside channel's "User Info" is over sized ([#10012](https://github.com/RocketChat/Rocket.Chat/pull/10012))
- Apostrophe-containing URL misparsed" ([#10242](https://github.com/RocketChat/Rocket.Chat/pull/10242))
- user status on sidenav ([#10222](https://github.com/RocketChat/Rocket.Chat/pull/10222))
- Dynamic CSS script isn't working on older browsers ([#10152](https://github.com/RocketChat/Rocket.Chat/pull/10152))
- Extended view mode on sidebar ([#10160](https://github.com/RocketChat/Rocket.Chat/pull/10160))
- Cannot answer to a livechat as a manager if agent has not answered yet ([#10082](https://github.com/RocketChat/Rocket.Chat/pull/10082) by [@kb0304](https://github.com/kb0304))
- User status missing on user info ([#9866](https://github.com/RocketChat/Rocket.Chat/pull/9866) by [@lunaticmonk](https://github.com/lunaticmonk))
- Name of files in file upload list cuts down at bottom due to overflow ([#9672](https://github.com/RocketChat/Rocket.Chat/pull/9672) by [@lunaticmonk](https://github.com/lunaticmonk))
- No pattern for user's status text capitalization ([#9783](https://github.com/RocketChat/Rocket.Chat/pull/9783) by [@lunaticmonk](https://github.com/lunaticmonk))
- Apostrophe-containing URL misparsed ([#9739](https://github.com/RocketChat/Rocket.Chat/pull/9739) by [@lunaticmonk](https://github.com/lunaticmonk))
- Popover divs don't scroll if they overflow the viewport ([#9860](https://github.com/RocketChat/Rocket.Chat/pull/9860) by [@Joe-mcgee](https://github.com/Joe-mcgee))
- Reactions not working on mobile ([#10104](https://github.com/RocketChat/Rocket.Chat/pull/10104))
- Broken video call accept dialog ([#9872](https://github.com/RocketChat/Rocket.Chat/pull/9872) by [@ramrami](https://github.com/ramrami))
- Wrong switch button border color ([#10081](https://github.com/RocketChat/Rocket.Chat/pull/10081) by [@kb0304](https://github.com/kb0304))
- Nextcloud as custom oauth provider wasn't mapping data correctly ([#10090](https://github.com/RocketChat/Rocket.Chat/pull/10090))
- Missing sidebar default options on admin ([#10016](https://github.com/RocketChat/Rocket.Chat/pull/10016))
- Able to react with invalid emoji ([#8667](https://github.com/RocketChat/Rocket.Chat/pull/8667) by [@mutdmour](https://github.com/mutdmour))
- User preferences can't be saved when roles are hidden in admin settings ([#10051](https://github.com/RocketChat/Rocket.Chat/pull/10051))
- Browser was auto-filling values when editing another user profile ([#9932](https://github.com/RocketChat/Rocket.Chat/pull/9932) by [@kaiiiiiiiii](https://github.com/kaiiiiiiiii))
- Avatar input was accepting not supported image types ([#10011](https://github.com/RocketChat/Rocket.Chat/pull/10011))
- Initial loading feedback was missing ([#10028](https://github.com/RocketChat/Rocket.Chat/pull/10028))
- File had redirect delay when using external storage services and no option to proxy only avatars ([#10272](https://github.com/RocketChat/Rocket.Chat/pull/10272))
- Missing pt-BR translations ([#10262](https://github.com/RocketChat/Rocket.Chat/pull/10262))
- /me REST endpoint was missing user roles and preferences ([#10240](https://github.com/RocketChat/Rocket.Chat/pull/10240))
- Unable to mention after newline in message ([#10078](https://github.com/RocketChat/Rocket.Chat/pull/10078) by [@c0dzilla](https://github.com/c0dzilla))
- Wrong pagination information on /api/v1/channels.members ([#10224](https://github.com/RocketChat/Rocket.Chat/pull/10224))
- Inline code following a url leads to autolinking of code with url ([#10163](https://github.com/RocketChat/Rocket.Chat/pull/10163) by [@c0dzilla](https://github.com/c0dzilla))
- Incoming Webhooks were missing the raw content ([#10258](https://github.com/RocketChat/Rocket.Chat/pull/10258))
- Missing Translation Key on Reactions ([#10270](https://github.com/RocketChat/Rocket.Chat/pull/10270) by [@bernardoetrevisan](https://github.com/bernardoetrevisan))

<details>
<summary>🔍 Minor changes</summary>

- Release 0.63.0 ([#10324](https://github.com/RocketChat/Rocket.Chat/pull/10324) by [@Joe-mcgee](https://github.com/Joe-mcgee) & [@TopHattedCat](https://github.com/TopHattedCat) & [@hmagarotto](https://github.com/hmagarotto) & [@kaiiiiiiiii](https://github.com/kaiiiiiiiii) & [@kb0304](https://github.com/kb0304) & [@lunaticmonk](https://github.com/lunaticmonk) & [@ramrami](https://github.com/ramrami))
- Fix: Reaction endpoint/api only working with regular emojis ([#10323](https://github.com/RocketChat/Rocket.Chat/pull/10323))
- Bump snap version to include security fix ([#10313](https://github.com/RocketChat/Rocket.Chat/pull/10313))
- Update Meteor to 1.6.1.1 ([#10314](https://github.com/RocketChat/Rocket.Chat/pull/10314))
- LingoHub based on develop ([#10243](https://github.com/RocketChat/Rocket.Chat/pull/10243))
- Rename migration name on 108 to match file name ([#10237](https://github.com/RocketChat/Rocket.Chat/pull/10237))
- Fix typo for Nextcloud login ([#10159](https://github.com/RocketChat/Rocket.Chat/pull/10159))
- Add a few listener supports for the Rocket.Chat Apps ([#10154](https://github.com/RocketChat/Rocket.Chat/pull/10154))
- Add forums as a place to suggest, discuss and upvote features ([#10148](https://github.com/RocketChat/Rocket.Chat/pull/10148) by [@SeanPackham](https://github.com/SeanPackham))
- Fix tests breaking randomly ([#10065](https://github.com/RocketChat/Rocket.Chat/pull/10065))
- [OTHER] Reactivate all tests ([#10036](https://github.com/RocketChat/Rocket.Chat/pull/10036))
- [OTHER] Reactivate API tests ([#9844](https://github.com/RocketChat/Rocket.Chat/pull/9844))
- Start 0.63.0-develop / develop sync from master ([#9985](https://github.com/RocketChat/Rocket.Chat/pull/9985))
- Fix: Renaming channels.notifications Get/Post endpoints ([#10257](https://github.com/RocketChat/Rocket.Chat/pull/10257))
- Fix caddy download link to pull from github ([#10260](https://github.com/RocketChat/Rocket.Chat/pull/10260))
- Fix: possible errors on rocket.chat side of the apps ([#10252](https://github.com/RocketChat/Rocket.Chat/pull/10252))
- Fix snap install. Remove execstack from sharp, and bypass grpc error ([#10015](https://github.com/RocketChat/Rocket.Chat/pull/10015))
- Fix: inputs for rocketchat apps ([#10274](https://github.com/RocketChat/Rocket.Chat/pull/10274))
- Fix: chat.react api not accepting previous emojis ([#10290](https://github.com/RocketChat/Rocket.Chat/pull/10290))
- Fix: Scroll on content page ([#10300](https://github.com/RocketChat/Rocket.Chat/pull/10300))

</details>

### 👩‍💻👨‍💻 Contributors 😍

- [@Joe-mcgee](https://github.com/Joe-mcgee)
- [@SeanPackham](https://github.com/SeanPackham)
- [@TopHattedCat](https://github.com/TopHattedCat)
- [@bernardoetrevisan](https://github.com/bernardoetrevisan)
- [@c0dzilla](https://github.com/c0dzilla)
- [@cyclops24](https://github.com/cyclops24)
- [@hmagarotto](https://github.com/hmagarotto)
- [@kaiiiiiiiii](https://github.com/kaiiiiiiiii)
- [@kb0304](https://github.com/kb0304)
- [@lunaticmonk](https://github.com/lunaticmonk)
- [@mutdmour](https://github.com/mutdmour)
- [@ramrami](https://github.com/ramrami)
- [@ubarsaiyan](https://github.com/ubarsaiyan)

### 👩‍💻👨‍💻 Core Team 🤓

- [@Hudell](https://github.com/Hudell)
- [@MarcosSpessatto](https://github.com/MarcosSpessatto)
- [@engelgabriel](https://github.com/engelgabriel)
- [@geekgonecrazy](https://github.com/geekgonecrazy)
- [@ggazzo](https://github.com/ggazzo)
- [@graywolf336](https://github.com/graywolf336)
- [@karlprieb](https://github.com/karlprieb)
- [@pierreozoux](https://github.com/pierreozoux)
- [@renatobecker](https://github.com/renatobecker)
- [@rodrigok](https://github.com/rodrigok)
- [@sampaiodiego](https://github.com/sampaiodiego)

# 0.62.2
`2018-03-09  ·  6 🐛  ·  1 🔍  ·  4 👩‍💻👨‍💻`

### Engine versions
- Node: `8.9.4`
- NPM: `5.6.0`

### 🐛 Bug fixes

- Slack Import reports `invalid import file type` due to a call to BSON.native() which is now doesn't exist ([#10071](https://github.com/RocketChat/Rocket.Chat/pull/10071) by [@trongthanh](https://github.com/trongthanh))
- Verified property of user is always set to false if not supplied ([#9719](https://github.com/RocketChat/Rocket.Chat/pull/9719))
- Update preferences of users with settings: null was crashing the server ([#10076](https://github.com/RocketChat/Rocket.Chat/pull/10076))
- REST API: Can't list all public channels when user has permission `view-joined-room` ([#10009](https://github.com/RocketChat/Rocket.Chat/pull/10009))
- Message editing is crashing the server when read receipts are enabled ([#10061](https://github.com/RocketChat/Rocket.Chat/pull/10061))
- Download links was duplicating Sub Paths ([#10029](https://github.com/RocketChat/Rocket.Chat/pull/10029))

<details>
<summary>🔍 Minor changes</summary>

- Release 0.62.2 ([#10087](https://github.com/RocketChat/Rocket.Chat/pull/10087))

</details>

### 👩‍💻👨‍💻 Contributors 😍

- [@trongthanh](https://github.com/trongthanh)

### 👩‍💻👨‍💻 Core Team 🤓

- [@MarcosSpessatto](https://github.com/MarcosSpessatto)
- [@rodrigok](https://github.com/rodrigok)
- [@sampaiodiego](https://github.com/sampaiodiego)

# 0.62.1
`2018-03-03  ·  4 🐛  ·  1 🔍  ·  4 👩‍💻👨‍💻`

### Engine versions
- Node: `8.9.4`
- NPM: `5.6.0`

### 🐛 Bug fixes

- Delete user without username was removing direct rooms of all users ([#9986](https://github.com/RocketChat/Rocket.Chat/pull/9986))
- New channel page on medium size screens ([#9988](https://github.com/RocketChat/Rocket.Chat/pull/9988))
- Empty sidenav when sorting by activity and there is a subscription without room ([#9960](https://github.com/RocketChat/Rocket.Chat/pull/9960))
- Two factor authentication modal was not showing ([#9982](https://github.com/RocketChat/Rocket.Chat/pull/9982))

<details>
<summary>🔍 Minor changes</summary>

- Release 0.62.1 ([#9989](https://github.com/RocketChat/Rocket.Chat/pull/9989))

</details>

### 👩‍💻👨‍💻 Core Team 🤓

- [@ggazzo](https://github.com/ggazzo)
- [@karlprieb](https://github.com/karlprieb)
- [@rodrigok](https://github.com/rodrigok)
- [@sampaiodiego](https://github.com/sampaiodiego)

# 0.62.0
`2018-02-27  ·  1 ️️️⚠️  ·  24 🎉  ·  29 🐛  ·  26 🔍  ·  39 👩‍💻👨‍💻`

### Engine versions
- Node: `8.9.4`
- NPM: `5.6.0`

### ⚠️ BREAKING CHANGES

- Remove Graphics/Image Magick support ([#9711](https://github.com/RocketChat/Rocket.Chat/pull/9711))

### 🎉 New features

- Version update check ([#9793](https://github.com/RocketChat/Rocket.Chat/pull/9793))
- General alert banner ([#9778](https://github.com/RocketChat/Rocket.Chat/pull/9778))
- Browse more channels / Directory ([#9642](https://github.com/RocketChat/Rocket.Chat/pull/9642))
- Add user settings / preferences API endpoint ([#9457](https://github.com/RocketChat/Rocket.Chat/pull/9457) by [@jgtoriginal](https://github.com/jgtoriginal))
- New sidebar layout ([#9608](https://github.com/RocketChat/Rocket.Chat/pull/9608))
- Message read receipts ([#9717](https://github.com/RocketChat/Rocket.Chat/pull/9717))
- Alert admins when user requires approval & alert users when the account is approved/activated/deactivated ([#7098](https://github.com/RocketChat/Rocket.Chat/pull/7098) by [@luisfn](https://github.com/luisfn))
- Allow configuration of SAML logout behavior ([#9527](https://github.com/RocketChat/Rocket.Chat/pull/9527))
- Internal hubot support for Direct Messages and Private Groups ([#8933](https://github.com/RocketChat/Rocket.Chat/pull/8933) by [@ramrami](https://github.com/ramrami))
- Improved default welcome message ([#9298](https://github.com/RocketChat/Rocket.Chat/pull/9298) by [@HammyHavoc](https://github.com/HammyHavoc))
- Makes shield icon configurable ([#9746](https://github.com/RocketChat/Rocket.Chat/pull/9746) by [@c0dzilla](https://github.com/c0dzilla))
- Global message search (beta: disabled by default) ([#9687](https://github.com/RocketChat/Rocket.Chat/pull/9687) by [@cyberhck](https://github.com/cyberhck) & [@savikko](https://github.com/savikko))
- Allow sounds when conversation is focused ([#9312](https://github.com/RocketChat/Rocket.Chat/pull/9312) by [@RationalCoding](https://github.com/RationalCoding))
- API to fetch permissions & user roles ([#9519](https://github.com/RocketChat/Rocket.Chat/pull/9519))
- REST API to use Spotlight ([#9509](https://github.com/RocketChat/Rocket.Chat/pull/9509))
- Option to proxy files and avatars through the server ([#9699](https://github.com/RocketChat/Rocket.Chat/pull/9699))
- Allow request avatar placeholders as PNG or JPG instead of SVG ([#8193](https://github.com/RocketChat/Rocket.Chat/pull/8193) by [@lindoelio](https://github.com/lindoelio))
- Image preview as 32x32 base64 jpeg ([#9218](https://github.com/RocketChat/Rocket.Chat/pull/9218) by [@jorgeluisrezende](https://github.com/jorgeluisrezende))
- New REST API to mark channel as read ([#9507](https://github.com/RocketChat/Rocket.Chat/pull/9507))
- Add route to get user shield/badge ([#9549](https://github.com/RocketChat/Rocket.Chat/pull/9549) by [@kb0304](https://github.com/kb0304))
- GraphQL API ([#8158](https://github.com/RocketChat/Rocket.Chat/pull/8158) by [@kamilkisiela](https://github.com/kamilkisiela))
- Livestream tab ([#9255](https://github.com/RocketChat/Rocket.Chat/pull/9255) by [@gdelavald](https://github.com/gdelavald))
- Add documentation requirement to PRs ([#9658](https://github.com/RocketChat/Rocket.Chat/pull/9658) by [@SeanPackham](https://github.com/SeanPackham))
- Request mongoDB version in github issue template ([#9807](https://github.com/RocketChat/Rocket.Chat/pull/9807))

### 🐛 Bug fixes

- Typo on french translation for "Open" ([#9934](https://github.com/RocketChat/Rocket.Chat/pull/9934) by [@sizrar](https://github.com/sizrar))
- Wrong behavior of rooms info's *Read Only* and *Collaborative* buttons ([#9665](https://github.com/RocketChat/Rocket.Chat/pull/9665))
- Close button on file upload bar was not working ([#9662](https://github.com/RocketChat/Rocket.Chat/pull/9662))
- Chrome 64 breaks jitsi-meet iframe ([#9560](https://github.com/RocketChat/Rocket.Chat/pull/9560) by [@speedy01](https://github.com/speedy01))
- Harmonize channel-related actions ([#9697](https://github.com/RocketChat/Rocket.Chat/pull/9697))
- Custom emoji was cropping sometimes ([#9676](https://github.com/RocketChat/Rocket.Chat/pull/9676) by [@anu-007](https://github.com/anu-007))
- Show custom room types icon in channel header ([#9696](https://github.com/RocketChat/Rocket.Chat/pull/9696))
- 'Query' support for channels.list.joined, groups.list, groups.listAll, im.list ([#9424](https://github.com/RocketChat/Rocket.Chat/pull/9424) by [@xbolshe](https://github.com/xbolshe))
- DeprecationWarning: prom-client ... when starting Rocket Chat server ([#9747](https://github.com/RocketChat/Rocket.Chat/pull/9747) by [@jgtoriginal](https://github.com/jgtoriginal))
- API to retrive rooms was returning empty objects ([#9737](https://github.com/RocketChat/Rocket.Chat/pull/9737))
- Chat Message Reactions REST API End Point ([#9487](https://github.com/RocketChat/Rocket.Chat/pull/9487) by [@jgtoriginal](https://github.com/jgtoriginal))
- Messages can't be quoted sometimes ([#9720](https://github.com/RocketChat/Rocket.Chat/pull/9720))
- GitLab OAuth does not work when GitLab’s URL ends with slash ([#9716](https://github.com/RocketChat/Rocket.Chat/pull/9716))
- Close Livechat conversation by visitor not working in version 0.61.0 ([#9714](https://github.com/RocketChat/Rocket.Chat/pull/9714))
- Formal pronouns and some small mistakes in German texts ([#9067](https://github.com/RocketChat/Rocket.Chat/pull/9067) by [@AmShaegar13](https://github.com/AmShaegar13))
- Facebook integration in livechat not working on version 0.61.0 ([#9640](https://github.com/RocketChat/Rocket.Chat/pull/9640))
- Weird rendering of emojis at sidebar when `last message` is activated ([#9623](https://github.com/RocketChat/Rocket.Chat/pull/9623))
- Rest API helpers only applying to v1 ([#9520](https://github.com/RocketChat/Rocket.Chat/pull/9520))
- Desktop notification not showing when avatar came from external storage service ([#9639](https://github.com/RocketChat/Rocket.Chat/pull/9639))
- Missing link Site URLs in enrollment e-mails ([#9454](https://github.com/RocketChat/Rocket.Chat/pull/9454) by [@kemitchell](https://github.com/kemitchell))
- Missing string 'Username_already_exist' on the accountProfile page ([#9610](https://github.com/RocketChat/Rocket.Chat/pull/9610) by [@lunaticmonk](https://github.com/lunaticmonk))
- SVG avatars are not been displayed correctly when load in non HTML containers ([#9570](https://github.com/RocketChat/Rocket.Chat/pull/9570))
- Livechat is not working when running in a sub path ([#9599](https://github.com/RocketChat/Rocket.Chat/pull/9599))
- Not receiving sound notifications in rooms created by new LiveChats ([#9802](https://github.com/RocketChat/Rocket.Chat/pull/9802))
- Silence the update check error message ([#9858](https://github.com/RocketChat/Rocket.Chat/pull/9858))
- Parsing messages with multiple markdown matches ignore some tokens ([#9884](https://github.com/RocketChat/Rocket.Chat/pull/9884) by [@c0dzilla](https://github.com/c0dzilla))
- Importers no longer working due to the FileUpload changes ([#9850](https://github.com/RocketChat/Rocket.Chat/pull/9850))
- Misplaced "Save Changes" button in user account panel ([#9888](https://github.com/RocketChat/Rocket.Chat/pull/9888) by [@kaiiiiiiiii](https://github.com/kaiiiiiiiii))
- Snap build was failing ([#9879](https://github.com/RocketChat/Rocket.Chat/pull/9879))

<details>
<summary>🔍 Minor changes</summary>

- Release 0.62.0 ([#9935](https://github.com/RocketChat/Rocket.Chat/pull/9935))
- Regression: Fix livechat queue link ([#9928](https://github.com/RocketChat/Rocket.Chat/pull/9928))
- Regression: Directory now list default channel ([#9931](https://github.com/RocketChat/Rocket.Chat/pull/9931))
- Improve link handling for attachments ([#9908](https://github.com/RocketChat/Rocket.Chat/pull/9908))
- Regression: Misplaced language dropdown in user preferences panel ([#9883](https://github.com/RocketChat/Rocket.Chat/pull/9883) by [@kaiiiiiiiii](https://github.com/kaiiiiiiiii))
- Fix RHCC image path for OpenShift and default to the current namespace. ([#9901](https://github.com/RocketChat/Rocket.Chat/pull/9901) by [@jsm84](https://github.com/jsm84))
- Sync from Master ([#9796](https://github.com/RocketChat/Rocket.Chat/pull/9796) by [@HammyHavoc](https://github.com/HammyHavoc))
- [OTHER] Rocket.Chat Apps ([#9666](https://github.com/RocketChat/Rocket.Chat/pull/9666))
- Move NRR package to inside the project and convert from CoffeeScript ([#9753](https://github.com/RocketChat/Rocket.Chat/pull/9753))
- Update to meteor 1.6.1 ([#9546](https://github.com/RocketChat/Rocket.Chat/pull/9546))
- Regression: Avatar now open account related options ([#9843](https://github.com/RocketChat/Rocket.Chat/pull/9843))
- Regression: Open search using ctrl/cmd + p and ctrl/cmd + k ([#9837](https://github.com/RocketChat/Rocket.Chat/pull/9837))
- Regression: Search bar is now full width ([#9839](https://github.com/RocketChat/Rocket.Chat/pull/9839))
- Dependencies update ([#9811](https://github.com/RocketChat/Rocket.Chat/pull/9811))
- Fix: Custom fields not showing on user info panel ([#9821](https://github.com/RocketChat/Rocket.Chat/pull/9821))
- Regression: Page was not respecting the window height on Firefox ([#9804](https://github.com/RocketChat/Rocket.Chat/pull/9804))
- Update bot-config.yml ([#9784](https://github.com/RocketChat/Rocket.Chat/pull/9784))
- Develop fix sync from master ([#9797](https://github.com/RocketChat/Rocket.Chat/pull/9797))
- Regression: Change create channel icon ([#9851](https://github.com/RocketChat/Rocket.Chat/pull/9851))
- Regression: Fix channel icons on safari ([#9852](https://github.com/RocketChat/Rocket.Chat/pull/9852))
- Regression: Fix admin/user settings item text ([#9845](https://github.com/RocketChat/Rocket.Chat/pull/9845))
- Regression: Improve sidebar filter ([#9905](https://github.com/RocketChat/Rocket.Chat/pull/9905))
- [OTHER] Fix Apps not working on multi-instance deployments ([#9902](https://github.com/RocketChat/Rocket.Chat/pull/9902))
- [Fix] Not Translated Phrases ([#9877](https://github.com/RocketChat/Rocket.Chat/pull/9877) by [@bernardoetrevisan](https://github.com/bernardoetrevisan))
- Regression: Overlapping header in user profile panel ([#9889](https://github.com/RocketChat/Rocket.Chat/pull/9889) by [@kaiiiiiiiii](https://github.com/kaiiiiiiiii))
- Regression: sort on room's list not working correctly ([#9897](https://github.com/RocketChat/Rocket.Chat/pull/9897))

</details>

### 👩‍💻👨‍💻 Contributors 😍

- [@AmShaegar13](https://github.com/AmShaegar13)
- [@HammyHavoc](https://github.com/HammyHavoc)
- [@RationalCoding](https://github.com/RationalCoding)
- [@SeanPackham](https://github.com/SeanPackham)
- [@anu-007](https://github.com/anu-007)
- [@bernardoetrevisan](https://github.com/bernardoetrevisan)
- [@c0dzilla](https://github.com/c0dzilla)
- [@cyberhck](https://github.com/cyberhck)
- [@gdelavald](https://github.com/gdelavald)
- [@jgtoriginal](https://github.com/jgtoriginal)
- [@jorgeluisrezende](https://github.com/jorgeluisrezende)
- [@jsm84](https://github.com/jsm84)
- [@kaiiiiiiiii](https://github.com/kaiiiiiiiii)
- [@kamilkisiela](https://github.com/kamilkisiela)
- [@kb0304](https://github.com/kb0304)
- [@kemitchell](https://github.com/kemitchell)
- [@lindoelio](https://github.com/lindoelio)
- [@luisfn](https://github.com/luisfn)
- [@lunaticmonk](https://github.com/lunaticmonk)
- [@ramrami](https://github.com/ramrami)
- [@savikko](https://github.com/savikko)
- [@sizrar](https://github.com/sizrar)
- [@speedy01](https://github.com/speedy01)
- [@xbolshe](https://github.com/xbolshe)

### 👩‍💻👨‍💻 Core Team 🤓

- [@JSzaszvari](https://github.com/JSzaszvari)
- [@MarcosSpessatto](https://github.com/MarcosSpessatto)
- [@MartinSchoeler](https://github.com/MartinSchoeler)
- [@TwizzyDizzy](https://github.com/TwizzyDizzy)
- [@engelgabriel](https://github.com/engelgabriel)
- [@filipedelimabrito](https://github.com/filipedelimabrito)
- [@geekgonecrazy](https://github.com/geekgonecrazy)
- [@ggazzo](https://github.com/ggazzo)
- [@graywolf336](https://github.com/graywolf336)
- [@karlprieb](https://github.com/karlprieb)
- [@mrsimpson](https://github.com/mrsimpson)
- [@rafaelks](https://github.com/rafaelks)
- [@renatobecker](https://github.com/renatobecker)
- [@rodrigok](https://github.com/rodrigok)
- [@sampaiodiego](https://github.com/sampaiodiego)

# 0.61.2
`2018-02-20  ·  3 🐛  ·  1 🔍  ·  3 👩‍💻👨‍💻`

### Engine versions
- Node: `8.9.3`
- NPM: `5.5.1`

### 🐛 Bug fixes

- Livechat issues on external queue and lead capture ([#9750](https://github.com/RocketChat/Rocket.Chat/pull/9750))
- Emoji rendering on last message ([#9776](https://github.com/RocketChat/Rocket.Chat/pull/9776))
- Livechat conversation not receiving messages when start without form ([#9772](https://github.com/RocketChat/Rocket.Chat/pull/9772))

<details>
<summary>🔍 Minor changes</summary>

- Release 0.61.2 ([#9786](https://github.com/RocketChat/Rocket.Chat/pull/9786))

</details>

### 👩‍💻👨‍💻 Core Team 🤓

- [@ggazzo](https://github.com/ggazzo)
- [@rodrigok](https://github.com/rodrigok)
- [@sampaiodiego](https://github.com/sampaiodiego)

# 0.61.1
`2018-02-14  ·  1 🔍  ·  1 👩‍💻👨‍💻`

### Engine versions
- Node: `8.9.3`
- NPM: `5.5.1`

<details>
<summary>🔍 Minor changes</summary>

- Release 0.61.1 ([#9721](https://github.com/RocketChat/Rocket.Chat/pull/9721))

</details>

### 👩‍💻👨‍💻 Core Team 🤓

- [@rodrigok](https://github.com/rodrigok)

# 0.61.0
`2018-01-27  ·  1 ️️️⚠️  ·  11 🎉  ·  13 🐛  ·  8 🔍  ·  15 👩‍💻👨‍💻`

### Engine versions
- Node: `8.9.3`
- NPM: `5.5.1`

### ⚠️ BREAKING CHANGES

- Decouple livechat visitors from regular users ([#9048](https://github.com/RocketChat/Rocket.Chat/pull/9048))

### 🎉 New features

- Contextual Bar Redesign ([#8411](https://github.com/RocketChat/Rocket.Chat/pull/8411))
- Update documentation: provide example for multiple basedn ([#9442](https://github.com/RocketChat/Rocket.Chat/pull/9442) by [@rndmh3ro](https://github.com/rndmh3ro))
- Sidebar menu option to mark room as unread ([#9216](https://github.com/RocketChat/Rocket.Chat/pull/9216))
- Add mention-here permission #7631 ([#9228](https://github.com/RocketChat/Rocket.Chat/pull/9228) by [@ryjones](https://github.com/ryjones))
- Indicate the Self DM room ([#9234](https://github.com/RocketChat/Rocket.Chat/pull/9234))
- new layout for emojipicker ([#9245](https://github.com/RocketChat/Rocket.Chat/pull/9245))
- add /home link to sidenav footer logo ([#9366](https://github.com/RocketChat/Rocket.Chat/pull/9366) by [@cyclops24](https://github.com/cyclops24))
- Livechat extract lead data from message ([#9135](https://github.com/RocketChat/Rocket.Chat/pull/9135))
- Add impersonate option for livechat triggers ([#9107](https://github.com/RocketChat/Rocket.Chat/pull/9107))
- Add support to external livechat queue service provider ([#9053](https://github.com/RocketChat/Rocket.Chat/pull/9053))
- Contextual bar mail messages ([#9510](https://github.com/RocketChat/Rocket.Chat/pull/9510))

### 🐛 Bug fixes

- [i18n] add room type translation support for room-changed-privacy message ([#9369](https://github.com/RocketChat/Rocket.Chat/pull/9369) by [@cyclops24](https://github.com/cyclops24))
- Fix livechat register form ([#9452](https://github.com/RocketChat/Rocket.Chat/pull/9452))
- Fix livechat build ([#9451](https://github.com/RocketChat/Rocket.Chat/pull/9451))
- Fix closing livechat inquiry ([#9164](https://github.com/RocketChat/Rocket.Chat/pull/9164))
- Slash command 'unarchive' throws exception if the channel does not exist  ([#9435](https://github.com/RocketChat/Rocket.Chat/pull/9435) by [@ramrami](https://github.com/ramrami))
- Slash command 'archive' throws exception if the channel does not exist ([#9428](https://github.com/RocketChat/Rocket.Chat/pull/9428) by [@ramrami](https://github.com/ramrami))
- Subscriptions not removed when removing user ([#9432](https://github.com/RocketChat/Rocket.Chat/pull/9432))
- Highlight setting not working correctly ([#9364](https://github.com/RocketChat/Rocket.Chat/pull/9364) by [@cyclops24](https://github.com/cyclops24))
- File access not working when passing credentials via querystring ([#9264](https://github.com/RocketChat/Rocket.Chat/pull/9264))
- Contextual bar redesign ([#9481](https://github.com/RocketChat/Rocket.Chat/pull/9481) by [@gdelavald](https://github.com/gdelavald))
- mention-here is missing i18n text #9455 ([#9456](https://github.com/RocketChat/Rocket.Chat/pull/9456) by [@ryjones](https://github.com/ryjones))
- Fix livechat visitor edit ([#9506](https://github.com/RocketChat/Rocket.Chat/pull/9506))
- large names on userinfo, and admin user bug on users with no usernames ([#9493](https://github.com/RocketChat/Rocket.Chat/pull/9493) by [@gdelavald](https://github.com/gdelavald))

<details>
<summary>🔍 Minor changes</summary>

- Release 0.61.0 ([#9533](https://github.com/RocketChat/Rocket.Chat/pull/9533) by [@ryjones](https://github.com/ryjones))
- Add community bot ([#9439](https://github.com/RocketChat/Rocket.Chat/pull/9439))
- Use correct version of Mailparser module ([#9356](https://github.com/RocketChat/Rocket.Chat/pull/9356))
- Develop sync - Bump version to 0.61.0-develop ([#9260](https://github.com/RocketChat/Rocket.Chat/pull/9260) by [@cpitman](https://github.com/cpitman))
- [Fix] oauth not working because of email array ([#9173](https://github.com/RocketChat/Rocket.Chat/pull/9173))
- [DOCS] Update the links of our Mobile Apps in Features topic ([#9469](https://github.com/RocketChat/Rocket.Chat/pull/9469))
- Update license ([#9490](https://github.com/RocketChat/Rocket.Chat/pull/9490))
- Prevent NPM package-lock inside livechat ([#9504](https://github.com/RocketChat/Rocket.Chat/pull/9504))

</details>

### 👩‍💻👨‍💻 Contributors 😍

- [@cpitman](https://github.com/cpitman)
- [@cyclops24](https://github.com/cyclops24)
- [@gdelavald](https://github.com/gdelavald)
- [@ramrami](https://github.com/ramrami)
- [@rndmh3ro](https://github.com/rndmh3ro)
- [@ryjones](https://github.com/ryjones)

### 👩‍💻👨‍💻 Core Team 🤓

- [@MartinSchoeler](https://github.com/MartinSchoeler)
- [@engelgabriel](https://github.com/engelgabriel)
- [@frdmn](https://github.com/frdmn)
- [@geekgonecrazy](https://github.com/geekgonecrazy)
- [@ggazzo](https://github.com/ggazzo)
- [@karlprieb](https://github.com/karlprieb)
- [@rafaelks](https://github.com/rafaelks)
- [@rodrigok](https://github.com/rodrigok)
- [@sampaiodiego](https://github.com/sampaiodiego)

# 0.60.4
`2018-01-10  ·  5 🐛  ·  2 🔍  ·  3 👩‍💻👨‍💻`

### Engine versions
- Node: `8.9.3`
- NPM: `5.5.1`

### 🐛 Bug fixes

- LDAP TLS not working in some cases ([#9343](https://github.com/RocketChat/Rocket.Chat/pull/9343))
- popover on safari for iOS ([#9328](https://github.com/RocketChat/Rocket.Chat/pull/9328))
- announcement hyperlink color ([#9330](https://github.com/RocketChat/Rocket.Chat/pull/9330))
- Deleting message with store last message not removing ([#9335](https://github.com/RocketChat/Rocket.Chat/pull/9335))
- last message cutting on bottom ([#9345](https://github.com/RocketChat/Rocket.Chat/pull/9345))

<details>
<summary>🔍 Minor changes</summary>

- Release 0.60.4 ([#9377](https://github.com/RocketChat/Rocket.Chat/pull/9377))
- Update Marked dependecy to 0.3.9 ([#9346](https://github.com/RocketChat/Rocket.Chat/pull/9346))

</details>

### 👩‍💻👨‍💻 Core Team 🤓

- [@karlprieb](https://github.com/karlprieb)
- [@rodrigok](https://github.com/rodrigok)
- [@sampaiodiego](https://github.com/sampaiodiego)

# 0.60.3
`2018-01-03  ·  6 🐛  ·  5 🔍  ·  3 👩‍💻👨‍💻`

### Engine versions
- Node: `8.9.3`
- NPM: `5.5.1`

### 🐛 Bug fixes

- custom emoji size on sidebar item ([#9314](https://github.com/RocketChat/Rocket.Chat/pull/9314))
- svg render on firefox ([#9311](https://github.com/RocketChat/Rocket.Chat/pull/9311))
- sidebar footer padding ([#9249](https://github.com/RocketChat/Rocket.Chat/pull/9249))
- LDAP/AD is not importing all users ([#9309](https://github.com/RocketChat/Rocket.Chat/pull/9309))
- Wrong position of notifications alert in accounts preference page ([#9289](https://github.com/RocketChat/Rocket.Chat/pull/9289) by [@HammyHavoc](https://github.com/HammyHavoc))
- English Typos ([#9285](https://github.com/RocketChat/Rocket.Chat/pull/9285) by [@HammyHavoc](https://github.com/HammyHavoc))

<details>
<summary>🔍 Minor changes</summary>

- Release 0.60.3 ([#9320](https://github.com/RocketChat/Rocket.Chat/pull/9320) by [@HammyHavoc](https://github.com/HammyHavoc))
- Fix: English language improvements ([#9299](https://github.com/RocketChat/Rocket.Chat/pull/9299) by [@HammyHavoc](https://github.com/HammyHavoc))
- Fix: Change 'Wordpress' to 'WordPress ([#9291](https://github.com/RocketChat/Rocket.Chat/pull/9291) by [@HammyHavoc](https://github.com/HammyHavoc))
- Fix: Improved README.md ([#9290](https://github.com/RocketChat/Rocket.Chat/pull/9290) by [@HammyHavoc](https://github.com/HammyHavoc))
- Fix: README typo ([#9286](https://github.com/RocketChat/Rocket.Chat/pull/9286) by [@HammyHavoc](https://github.com/HammyHavoc))

</details>

### 👩‍💻👨‍💻 Contributors 😍

- [@HammyHavoc](https://github.com/HammyHavoc)

### 👩‍💻👨‍💻 Core Team 🤓

- [@karlprieb](https://github.com/karlprieb)
- [@rodrigok](https://github.com/rodrigok)

# 0.60.2
`2017-12-29  ·  3 🐛  ·  1 🔍  ·  2 👩‍💻👨‍💻`

### Engine versions
- Node: `8.9.3`
- NPM: `5.5.1`

### 🐛 Bug fixes

- Restore translations from other languages ([#9277](https://github.com/RocketChat/Rocket.Chat/pull/9277))
- Remove sweetalert from livechat facebook integration page ([#9274](https://github.com/RocketChat/Rocket.Chat/pull/9274))
- Missing translations ([#9272](https://github.com/RocketChat/Rocket.Chat/pull/9272))

<details>
<summary>🔍 Minor changes</summary>

- Release 0.60.2 ([#9280](https://github.com/RocketChat/Rocket.Chat/pull/9280))

</details>

### 👩‍💻👨‍💻 Core Team 🤓

- [@rodrigok](https://github.com/rodrigok)
- [@sampaiodiego](https://github.com/sampaiodiego)

# 0.60.1
`2017-12-27  ·  1 🐛  ·  1 👩‍💻👨‍💻`

### Engine versions
- Node: `8.9.3`
- NPM: `5.5.1`

### 🐛 Bug fixes

- File access not working when passing credentials via querystring ([#9262](https://github.com/RocketChat/Rocket.Chat/pull/9262))

### 👩‍💻👨‍💻 Core Team 🤓

- [@rodrigok](https://github.com/rodrigok)

# 0.60.0
`2017-12-27  ·  27 🎉  ·  74 🐛  ·  72 🔍  ·  59 👩‍💻👨‍💻`

### Engine versions
- Node: `8.9.3`
- NPM: `5.5.1`

### 🎉 New features

- Allow user's default preferences configuration ([#7285](https://github.com/RocketChat/Rocket.Chat/pull/7285) by [@goiaba](https://github.com/goiaba))
- Add "Favorites" and "Mark as read" options to the room list ([#8915](https://github.com/RocketChat/Rocket.Chat/pull/8915))
- Facebook livechat integration ([#8807](https://github.com/RocketChat/Rocket.Chat/pull/8807))
- Added support for Dataporten's userid-feide scope ([#8902](https://github.com/RocketChat/Rocket.Chat/pull/8902) by [@torgeirl](https://github.com/torgeirl))
- Describe file uploads when notifying by email ([#8924](https://github.com/RocketChat/Rocket.Chat/pull/8924))
- Feature/livechat hide email ([#8149](https://github.com/RocketChat/Rocket.Chat/pull/8149) by [@icosamuel](https://github.com/icosamuel) & [@sarbasamuel](https://github.com/sarbasamuel))
- Sender's name in email notifications. ([#7999](https://github.com/RocketChat/Rocket.Chat/pull/7999) by [@pkgodara](https://github.com/pkgodara))
- Add "real name change" setting ([#8739](https://github.com/RocketChat/Rocket.Chat/pull/8739) by [@AmShaegar13](https://github.com/AmShaegar13))
- Use enter separator rather than comma in highlight preferences + Auto refresh after change highlighted words ([#8433](https://github.com/RocketChat/Rocket.Chat/pull/8433) by [@cyclops24](https://github.com/cyclops24))
- Adds admin option to globally set mobile devices to always be notified regardless of presence status. ([#7641](https://github.com/RocketChat/Rocket.Chat/pull/7641) by [@stalley](https://github.com/stalley))
- Add new API endpoints ([#8947](https://github.com/RocketChat/Rocket.Chat/pull/8947))
- Option to enable/disable auto away and configure timer ([#8029](https://github.com/RocketChat/Rocket.Chat/pull/8029) by [@armand1m](https://github.com/armand1m))
- New Modal component ([#8882](https://github.com/RocketChat/Rocket.Chat/pull/8882))
- Improve room types API and usages ([#9009](https://github.com/RocketChat/Rocket.Chat/pull/9009))
- Room counter sidebar preference ([#8866](https://github.com/RocketChat/Rocket.Chat/pull/8866))
- Save room's last message ([#8979](https://github.com/RocketChat/Rocket.Chat/pull/8979))
- Token Controlled Access channels ([#8060](https://github.com/RocketChat/Rocket.Chat/pull/8060) by [@lindoelio](https://github.com/lindoelio))
- Send category and title fields to iOS push notification ([#8905](https://github.com/RocketChat/Rocket.Chat/pull/8905))
- code to get the updated messages ([#8857](https://github.com/RocketChat/Rocket.Chat/pull/8857))
- Rest API endpoints to list, get, and run commands ([#8531](https://github.com/RocketChat/Rocket.Chat/pull/8531))
- Upgrade Meteor to 1.6 ([#8715](https://github.com/RocketChat/Rocket.Chat/pull/8715))
- Add settings for allow user direct messages to yourself ([#8066](https://github.com/RocketChat/Rocket.Chat/pull/8066) by [@lindoelio](https://github.com/lindoelio))
- Add sweet alert to video call tab ([#8108](https://github.com/RocketChat/Rocket.Chat/pull/8108))
- Displays QR code for manually entering when enabling 2fa ([#8143](https://github.com/RocketChat/Rocket.Chat/pull/8143))
- Add yunohost.org installation method to Readme.md ([#8037](https://github.com/RocketChat/Rocket.Chat/pull/8037) by [@selamanse](https://github.com/selamanse))
- Modal ([#9092](https://github.com/RocketChat/Rocket.Chat/pull/9092))
- Make Custom oauth accept nested usernameField ([#9066](https://github.com/RocketChat/Rocket.Chat/pull/9066))

### 🐛 Bug fixes

- Can't react on Read Only rooms even when enabled ([#8925](https://github.com/RocketChat/Rocket.Chat/pull/8925))
- CAS does not share secrets when operating multiple server instances ([#8654](https://github.com/RocketChat/Rocket.Chat/pull/8654) by [@AmShaegar13](https://github.com/AmShaegar13))
- Snippetted messages not working ([#8937](https://github.com/RocketChat/Rocket.Chat/pull/8937))
- Added afterUserCreated trigger after first CAS login ([#9022](https://github.com/RocketChat/Rocket.Chat/pull/9022) by [@AmShaegar13](https://github.com/AmShaegar13))
- Notification is not sent when a video conference start ([#8828](https://github.com/RocketChat/Rocket.Chat/pull/8828) by [@deepseainside75](https://github.com/deepseainside75) & [@stefanoverducci](https://github.com/stefanoverducci))
- long filename overlaps cancel button in progress bar ([#8868](https://github.com/RocketChat/Rocket.Chat/pull/8868) by [@joesitton](https://github.com/joesitton))
- Changed oembedUrlWidget to prefer og:image and twitter:image over msapplication-TileImage ([#9012](https://github.com/RocketChat/Rocket.Chat/pull/9012) by [@wferris722](https://github.com/wferris722))
- Update insecure moment.js dependency ([#9046](https://github.com/RocketChat/Rocket.Chat/pull/9046) by [@robbyoconnor](https://github.com/robbyoconnor))
- Custom OAuth: Not able to set different token place for routes ([#9034](https://github.com/RocketChat/Rocket.Chat/pull/9034))
- Can't use OAuth login against a Rocket.Chat OAuth server ([#9044](https://github.com/RocketChat/Rocket.Chat/pull/9044))
- Notification sound is not disabling when busy ([#9042](https://github.com/RocketChat/Rocket.Chat/pull/9042))
- Use encodeURI in AmazonS3 contentDisposition file.name to prevent fail ([#9024](https://github.com/RocketChat/Rocket.Chat/pull/9024) by [@paulovitin](https://github.com/paulovitin))
- snap install by setting grpc package used by google/vision to 1.6.6 ([#9029](https://github.com/RocketChat/Rocket.Chat/pull/9029))
- Enable CORS for Restivus ([#8671](https://github.com/RocketChat/Rocket.Chat/pull/8671))
- Importers failing when usernames exists but cases don't match and improve the importer framework's performance ([#8966](https://github.com/RocketChat/Rocket.Chat/pull/8966))
- Error when saving integration with symbol as only trigger ([#9023](https://github.com/RocketChat/Rocket.Chat/pull/9023))
- Sync of non existent field throws exception ([#8006](https://github.com/RocketChat/Rocket.Chat/pull/8006) by [@goiaba](https://github.com/goiaba))
- Autoupdate of CSS does not work when using a prefix ([#8107](https://github.com/RocketChat/Rocket.Chat/pull/8107) by [@Darkneon](https://github.com/Darkneon))
- Contextual errors for this and RegExp declarations in IRC module ([#8656](https://github.com/RocketChat/Rocket.Chat/pull/8656) by [@Pharserror](https://github.com/Pharserror))
- Wrong room counter name ([#9013](https://github.com/RocketChat/Rocket.Chat/pull/9013))
- Message-box autogrow flick ([#8932](https://github.com/RocketChat/Rocket.Chat/pull/8932))
- Don't strip trailing slash on autolinker urls ([#8812](https://github.com/RocketChat/Rocket.Chat/pull/8812) by [@jwilkins](https://github.com/jwilkins))
- Change the unread messages style ([#8883](https://github.com/RocketChat/Rocket.Chat/pull/8883))
- Missing sidebar footer padding ([#8884](https://github.com/RocketChat/Rocket.Chat/pull/8884))
- Long room announcement cut off ([#8907](https://github.com/RocketChat/Rocket.Chat/pull/8907))
- DM email notifications always being sent regardless of account setting ([#8917](https://github.com/RocketChat/Rocket.Chat/pull/8917) by [@ashward](https://github.com/ashward))
- Typo Fix ([#8938](https://github.com/RocketChat/Rocket.Chat/pull/8938) by [@seangeleno](https://github.com/seangeleno))
- Katex markdown link changed ([#8948](https://github.com/RocketChat/Rocket.Chat/pull/8948) by [@mritunjaygoutam12](https://github.com/mritunjaygoutam12))
- if ogImage exists use it over image in oembedUrlWidget ([#9000](https://github.com/RocketChat/Rocket.Chat/pull/9000) by [@satyapramodh](https://github.com/satyapramodh))
- Cannot edit or delete custom sounds ([#8889](https://github.com/RocketChat/Rocket.Chat/pull/8889) by [@ccfang](https://github.com/ccfang))
- Change old 'rocketbot' username to 'InternalHubot_Username' setting ([#8928](https://github.com/RocketChat/Rocket.Chat/pull/8928) by [@ramrami](https://github.com/ramrami))
- Link for channels are not rendering correctly ([#8985](https://github.com/RocketChat/Rocket.Chat/pull/8985))
- Xenforo [BD]API for 'user.user_id; instead of 'id' ([#8968](https://github.com/RocketChat/Rocket.Chat/pull/8968) by [@wesnspace](https://github.com/wesnspace))
- flextab height on smaller screens ([#8994](https://github.com/RocketChat/Rocket.Chat/pull/8994))
- Check for mention-all permission in room scope ([#8931](https://github.com/RocketChat/Rocket.Chat/pull/8931))
- fix emoji package path so they show up correctly in browser ([#8822](https://github.com/RocketChat/Rocket.Chat/pull/8822) by [@ryoshimizu](https://github.com/ryoshimizu))
- Set correct Twitter link ([#8830](https://github.com/RocketChat/Rocket.Chat/pull/8830) by [@jotafeldmann](https://github.com/jotafeldmann))
- User email settings on DM ([#8810](https://github.com/RocketChat/Rocket.Chat/pull/8810))
- i18n'd Resend_verification_mail, username_initials, upload avatar ([#8721](https://github.com/RocketChat/Rocket.Chat/pull/8721) by [@arungalva](https://github.com/arungalva))
- Username clipping on firefox ([#8716](https://github.com/RocketChat/Rocket.Chat/pull/8716))
- Improved grammar and made it clearer to the user ([#8795](https://github.com/RocketChat/Rocket.Chat/pull/8795) by [@HammyHavoc](https://github.com/HammyHavoc))
- Show real name of current user at top of side nav if setting enabled ([#8718](https://github.com/RocketChat/Rocket.Chat/pull/8718))
- Range Slider Value label has bug in RTL ([#8441](https://github.com/RocketChat/Rocket.Chat/pull/8441) by [@cyclops24](https://github.com/cyclops24))
- Add historic chats icon in Livechat ([#8708](https://github.com/RocketChat/Rocket.Chat/pull/8708))
- Sort direct messages by full name if show real names setting enabled ([#8717](https://github.com/RocketChat/Rocket.Chat/pull/8717))
- Improving consistency of UX ([#8796](https://github.com/RocketChat/Rocket.Chat/pull/8796) by [@HammyHavoc](https://github.com/HammyHavoc))
- fixed some typos ([#8787](https://github.com/RocketChat/Rocket.Chat/pull/8787) by [@TheReal1604](https://github.com/TheReal1604))
- Changed all rocket.chat/docs/ to docs.rocket.chat/ ([#8588](https://github.com/RocketChat/Rocket.Chat/pull/8588) by [@RekkyRek](https://github.com/RekkyRek))
- Email verification indicator added ([#7923](https://github.com/RocketChat/Rocket.Chat/pull/7923) by [@aditya19496](https://github.com/aditya19496))
- REST API file upload not respecting size limit ([#9108](https://github.com/RocketChat/Rocket.Chat/pull/9108))
- Creating channels on Firefox ([#9109](https://github.com/RocketChat/Rocket.Chat/pull/9109))
- Some UI problems on 0.60 ([#9095](https://github.com/RocketChat/Rocket.Chat/pull/9095))
- Update rocketchat:streamer to be compatible with previous version ([#9094](https://github.com/RocketChat/Rocket.Chat/pull/9094))
- Importers not recovering when an error occurs ([#9134](https://github.com/RocketChat/Rocket.Chat/pull/9134))
- Do not block room while loading history ([#9121](https://github.com/RocketChat/Rocket.Chat/pull/9121))
- Channel page error ([#9091](https://github.com/RocketChat/Rocket.Chat/pull/9091) by [@ggrish](https://github.com/ggrish))
- Update Rocket.Chat for sandstorm ([#9062](https://github.com/RocketChat/Rocket.Chat/pull/9062) by [@peterlee0127](https://github.com/peterlee0127))
- modal data on enter and modal style for file preview ([#9171](https://github.com/RocketChat/Rocket.Chat/pull/9171))
- show oauth logins when adblock is used ([#9170](https://github.com/RocketChat/Rocket.Chat/pull/9170))
- Last sent message reoccurs in textbox ([#9169](https://github.com/RocketChat/Rocket.Chat/pull/9169))
- Made welcome emails more readable ([#9193](https://github.com/RocketChat/Rocket.Chat/pull/9193) by [@HammyHavoc](https://github.com/HammyHavoc))
- Unread bar position when room have announcement ([#9188](https://github.com/RocketChat/Rocket.Chat/pull/9188))
- Emoji size on last message preview ([#9186](https://github.com/RocketChat/Rocket.Chat/pull/9186))
- Cursor position when reply on safari ([#9185](https://github.com/RocketChat/Rocket.Chat/pull/9185))
- "Use Emoji" preference not working ([#9182](https://github.com/RocketChat/Rocket.Chat/pull/9182))
- make the cross icon on user selection at channel creation page work ([#9176](https://github.com/RocketChat/Rocket.Chat/pull/9176) by [@vitor-nagao](https://github.com/vitor-nagao))
- go to replied message ([#9172](https://github.com/RocketChat/Rocket.Chat/pull/9172))
- channel create scroll on small screens ([#9168](https://github.com/RocketChat/Rocket.Chat/pull/9168))
- Error when user roles is missing or is invalid ([#9040](https://github.com/RocketChat/Rocket.Chat/pull/9040) by [@paulovitin](https://github.com/paulovitin))
- Make mentions and menu icons color darker ([#8922](https://github.com/RocketChat/Rocket.Chat/pull/8922))
- Show modal with announcement ([#9241](https://github.com/RocketChat/Rocket.Chat/pull/9241))
- File upload not working on IE and weird on Chrome ([#9206](https://github.com/RocketChat/Rocket.Chat/pull/9206))
- "Enter usernames" placeholder is cutting in "create channel" view ([#9194](https://github.com/RocketChat/Rocket.Chat/pull/9194) by [@TheReal1604](https://github.com/TheReal1604))
- Move emojipicker css to theme package ([#9243](https://github.com/RocketChat/Rocket.Chat/pull/9243))

<details>
<summary>🔍 Minor changes</summary>

- Release 0.60.0 ([#9259](https://github.com/RocketChat/Rocket.Chat/pull/9259))
- Fix tag build ([#9084](https://github.com/RocketChat/Rocket.Chat/pull/9084))
- Turn off prettyJson if the node environment isn't development ([#9068](https://github.com/RocketChat/Rocket.Chat/pull/9068))
- Fix api regression (exception when deleting user) ([#9049](https://github.com/RocketChat/Rocket.Chat/pull/9049))
- Use real names for user and room in emails ([#7922](https://github.com/RocketChat/Rocket.Chat/pull/7922) by [@danischreiber](https://github.com/danischreiber))
- [MOVE] Move mentions files to client/server ([#8142](https://github.com/RocketChat/Rocket.Chat/pull/8142) by [@vcapretz](https://github.com/vcapretz))
- Update multiple-instance-status package ([#9018](https://github.com/RocketChat/Rocket.Chat/pull/9018))
- Use redhat official image with openshift ([#9007](https://github.com/RocketChat/Rocket.Chat/pull/9007))
- Added d2c.io to deployment ([#8975](https://github.com/RocketChat/Rocket.Chat/pull/8975) by [@mastappl](https://github.com/mastappl))
- LingoHub based on develop ([#8831](https://github.com/RocketChat/Rocket.Chat/pull/8831))
- Fix snap download url ([#8981](https://github.com/RocketChat/Rocket.Chat/pull/8981))
- Add a few dots in readme.md ([#8906](https://github.com/RocketChat/Rocket.Chat/pull/8906) by [@dusta](https://github.com/dusta))
- Changed wording for "Maximum Allowed Message Size" ([#8872](https://github.com/RocketChat/Rocket.Chat/pull/8872) by [@HammyHavoc](https://github.com/HammyHavoc))
- Fix Docker image build ([#8862](https://github.com/RocketChat/Rocket.Chat/pull/8862))
- Fix link to .asc file on S3 ([#8829](https://github.com/RocketChat/Rocket.Chat/pull/8829))
- Bump version to 0.60.0-develop ([#8820](https://github.com/RocketChat/Rocket.Chat/pull/8820) by [@gdelavald](https://github.com/gdelavald))
- Update path for s3 redirect in circle ci ([#8819](https://github.com/RocketChat/Rocket.Chat/pull/8819))
- Remove chatops package ([#8742](https://github.com/RocketChat/Rocket.Chat/pull/8742))
- Removed tmeasday:crypto-md5 ([#8743](https://github.com/RocketChat/Rocket.Chat/pull/8743))
- Update meteor package to 1.8.1 ([#8802](https://github.com/RocketChat/Rocket.Chat/pull/8802))
- Fix typo ([#8705](https://github.com/RocketChat/Rocket.Chat/pull/8705) by [@rmetzler](https://github.com/rmetzler))
- [Fix] Store Outgoing Integration Result as String in Mongo ([#8413](https://github.com/RocketChat/Rocket.Chat/pull/8413) by [@cpitman](https://github.com/cpitman))
- Update DEMO to OPEN links ([#8793](https://github.com/RocketChat/Rocket.Chat/pull/8793))
- Fix Travis CI build ([#8750](https://github.com/RocketChat/Rocket.Chat/pull/8750))
- Updated comments. ([#8719](https://github.com/RocketChat/Rocket.Chat/pull/8719) by [@jasonjyu](https://github.com/jasonjyu))
- Fix community links in readme ([#8589](https://github.com/RocketChat/Rocket.Chat/pull/8589))
- [MOVE] Move favico to client folder ([#8077](https://github.com/RocketChat/Rocket.Chat/pull/8077) by [@vcapretz](https://github.com/vcapretz))
- [MOVE] Move files from emojione to client/server folders ([#8078](https://github.com/RocketChat/Rocket.Chat/pull/8078) by [@vcapretz](https://github.com/vcapretz))
- [MOVE] Move files from slashcommands-unarchive to client/server folders ([#8084](https://github.com/RocketChat/Rocket.Chat/pull/8084) by [@vcapretz](https://github.com/vcapretz))
- [MOVE] Move slashcommands-open to client folder ([#8132](https://github.com/RocketChat/Rocket.Chat/pull/8132) by [@vcapretz](https://github.com/vcapretz))
- [MOVE] Move kick command to client/server folders ([#8135](https://github.com/RocketChat/Rocket.Chat/pull/8135) by [@vcapretz](https://github.com/vcapretz))
- [MOVE] Move join command to client/server folder ([#8136](https://github.com/RocketChat/Rocket.Chat/pull/8136) by [@vcapretz](https://github.com/vcapretz))
- [MOVE] Move inviteall command to client/server folder ([#8137](https://github.com/RocketChat/Rocket.Chat/pull/8137) by [@vcapretz](https://github.com/vcapretz))
- [MOVE] Move invite command to client/server folder ([#8138](https://github.com/RocketChat/Rocket.Chat/pull/8138) by [@vcapretz](https://github.com/vcapretz))
- [MOVE] Move create command to client/server folder ([#8139](https://github.com/RocketChat/Rocket.Chat/pull/8139) by [@vcapretz](https://github.com/vcapretz))
- [MOVE] Move archiveroom command to client/server folders ([#8140](https://github.com/RocketChat/Rocket.Chat/pull/8140) by [@vcapretz](https://github.com/vcapretz))
- [MOVE] Move slackbridge to client/server folders ([#8141](https://github.com/RocketChat/Rocket.Chat/pull/8141) by [@vcapretz](https://github.com/vcapretz))
- [MOVE] Move logger files to client/server folders ([#8150](https://github.com/RocketChat/Rocket.Chat/pull/8150) by [@vcapretz](https://github.com/vcapretz))
- [MOVE] Move timesync files to client/server folders ([#8152](https://github.com/RocketChat/Rocket.Chat/pull/8152) by [@vcapretz](https://github.com/vcapretz))
- Adding: How to Install in WeDeploy ([#8036](https://github.com/RocketChat/Rocket.Chat/pull/8036) by [@thompsonemerson](https://github.com/thompsonemerson))
- Revert "npm deps update" ([#7983](https://github.com/RocketChat/Rocket.Chat/pull/7983))
- npm deps update ([#7969](https://github.com/RocketChat/Rocket.Chat/pull/7969))
- Added RocketChatLauncher (SaaS) ([#6606](https://github.com/RocketChat/Rocket.Chat/pull/6606) by [@designgurudotorg](https://github.com/designgurudotorg))
- Develop sync ([#7866](https://github.com/RocketChat/Rocket.Chat/pull/7866))
- Fix: users listed as online after API login ([#9111](https://github.com/RocketChat/Rocket.Chat/pull/9111))
- Fix regression in api channels.members ([#9110](https://github.com/RocketChat/Rocket.Chat/pull/9110))
- Fix: Clear all unreads modal not closing after confirming ([#9137](https://github.com/RocketChat/Rocket.Chat/pull/9137))
- Fix: Message action quick buttons drops if "new message" divider is being shown ([#9138](https://github.com/RocketChat/Rocket.Chat/pull/9138))
- Fix: Confirmation modals showing `Send` button ([#9136](https://github.com/RocketChat/Rocket.Chat/pull/9136))
- Fix: Multiple unread indicators ([#9120](https://github.com/RocketChat/Rocket.Chat/pull/9120))
- Fix: Messages being displayed in reverse order ([#9144](https://github.com/RocketChat/Rocket.Chat/pull/9144))
- Fix: UI: Descenders of glyphs are cut off ([#9166](https://github.com/RocketChat/Rocket.Chat/pull/9166))
- Fix: Click on channel name - hover area bigger than link area ([#9165](https://github.com/RocketChat/Rocket.Chat/pull/9165))
- Fix: Can’t login using LDAP via REST ([#9162](https://github.com/RocketChat/Rocket.Chat/pull/9162))
- Fix: Unread line ([#9149](https://github.com/RocketChat/Rocket.Chat/pull/9149))
- Fix test without oplog by waiting a successful login on changing users ([#9146](https://github.com/RocketChat/Rocket.Chat/pull/9146))
- Replace postcss-nesting with postcss-nested ([#9200](https://github.com/RocketChat/Rocket.Chat/pull/9200))
- Dependencies Update ([#9197](https://github.com/RocketChat/Rocket.Chat/pull/9197))
- Fix: Rooms and users are using different avatar style ([#9196](https://github.com/RocketChat/Rocket.Chat/pull/9196))
- Typo: German language file ([#9190](https://github.com/RocketChat/Rocket.Chat/pull/9190) by [@TheReal1604](https://github.com/TheReal1604))
- Fix: Snippet name to not showing in snippet list ([#9184](https://github.com/RocketChat/Rocket.Chat/pull/9184))
- Fix/api me only return verified ([#9183](https://github.com/RocketChat/Rocket.Chat/pull/9183))
- Fix: UI: Descenders of glyphs are cut off ([#9181](https://github.com/RocketChat/Rocket.Chat/pull/9181))
- Fix: Unneeded warning in payload of REST API calls ([#9240](https://github.com/RocketChat/Rocket.Chat/pull/9240))
- Fix: Missing option to set user's avatar from a url ([#9229](https://github.com/RocketChat/Rocket.Chat/pull/9229))
- Fix: updating last message on message edit or delete ([#9227](https://github.com/RocketChat/Rocket.Chat/pull/9227))
- Fix: Username find is matching partially ([#9217](https://github.com/RocketChat/Rocket.Chat/pull/9217))
- Fix: Upload access control too distributed ([#9215](https://github.com/RocketChat/Rocket.Chat/pull/9215))
- Do not change room icon color when room is unread ([#9257](https://github.com/RocketChat/Rocket.Chat/pull/9257))
- LingoHub based on develop ([#9256](https://github.com/RocketChat/Rocket.Chat/pull/9256))
- Add curl, its missing on worker nodes so has to be explicitly added ([#9248](https://github.com/RocketChat/Rocket.Chat/pull/9248))
- Fix: Sidebar item on rtl and small devices ([#9247](https://github.com/RocketChat/Rocket.Chat/pull/9247))

</details>

### 👩‍💻👨‍💻 Contributors 😍

- [@AmShaegar13](https://github.com/AmShaegar13)
- [@Darkneon](https://github.com/Darkneon)
- [@HammyHavoc](https://github.com/HammyHavoc)
- [@Pharserror](https://github.com/Pharserror)
- [@RekkyRek](https://github.com/RekkyRek)
- [@TheReal1604](https://github.com/TheReal1604)
- [@aditya19496](https://github.com/aditya19496)
- [@armand1m](https://github.com/armand1m)
- [@arungalva](https://github.com/arungalva)
- [@ashward](https://github.com/ashward)
- [@ccfang](https://github.com/ccfang)
- [@cpitman](https://github.com/cpitman)
- [@cyclops24](https://github.com/cyclops24)
- [@danischreiber](https://github.com/danischreiber)
- [@deepseainside75](https://github.com/deepseainside75)
- [@designgurudotorg](https://github.com/designgurudotorg)
- [@dusta](https://github.com/dusta)
- [@gdelavald](https://github.com/gdelavald)
- [@ggrish](https://github.com/ggrish)
- [@goiaba](https://github.com/goiaba)
- [@icosamuel](https://github.com/icosamuel)
- [@jasonjyu](https://github.com/jasonjyu)
- [@joesitton](https://github.com/joesitton)
- [@jotafeldmann](https://github.com/jotafeldmann)
- [@jwilkins](https://github.com/jwilkins)
- [@lindoelio](https://github.com/lindoelio)
- [@mastappl](https://github.com/mastappl)
- [@mritunjaygoutam12](https://github.com/mritunjaygoutam12)
- [@paulovitin](https://github.com/paulovitin)
- [@peterlee0127](https://github.com/peterlee0127)
- [@pkgodara](https://github.com/pkgodara)
- [@ramrami](https://github.com/ramrami)
- [@rmetzler](https://github.com/rmetzler)
- [@robbyoconnor](https://github.com/robbyoconnor)
- [@ryoshimizu](https://github.com/ryoshimizu)
- [@sarbasamuel](https://github.com/sarbasamuel)
- [@satyapramodh](https://github.com/satyapramodh)
- [@seangeleno](https://github.com/seangeleno)
- [@selamanse](https://github.com/selamanse)
- [@stalley](https://github.com/stalley)
- [@stefanoverducci](https://github.com/stefanoverducci)
- [@thompsonemerson](https://github.com/thompsonemerson)
- [@torgeirl](https://github.com/torgeirl)
- [@vcapretz](https://github.com/vcapretz)
- [@vitor-nagao](https://github.com/vitor-nagao)
- [@wesnspace](https://github.com/wesnspace)
- [@wferris722](https://github.com/wferris722)

### 👩‍💻👨‍💻 Core Team 🤓

- [@MartinSchoeler](https://github.com/MartinSchoeler)
- [@alexbrazier](https://github.com/alexbrazier)
- [@engelgabriel](https://github.com/engelgabriel)
- [@geekgonecrazy](https://github.com/geekgonecrazy)
- [@ggazzo](https://github.com/ggazzo)
- [@graywolf336](https://github.com/graywolf336)
- [@karlprieb](https://github.com/karlprieb)
- [@marceloschmidt](https://github.com/marceloschmidt)
- [@mrsimpson](https://github.com/mrsimpson)
- [@pierreozoux](https://github.com/pierreozoux)
- [@rodrigok](https://github.com/rodrigok)
- [@sampaiodiego](https://github.com/sampaiodiego)

# 0.59.6
`2017-11-29  ·  1 🔍  ·  1 👩‍💻👨‍💻`

### Engine versions
- Node: `4.8.4`
- NPM: `4.6.1`

<details>
<summary>🔍 Minor changes</summary>

- Fix tag build ([#8973](https://github.com/RocketChat/Rocket.Chat/pull/8973))

</details>

### 👩‍💻👨‍💻 Core Team 🤓

- [@sampaiodiego](https://github.com/sampaiodiego)

# 0.59.5
`2017-11-29  ·  1 🔍  ·  1 👩‍💻👨‍💻`

### Engine versions
- Node: `4.8.4`
- NPM: `4.6.1`

<details>
<summary>🔍 Minor changes</summary>

- Fix CircleCI deploy filter ([#8972](https://github.com/RocketChat/Rocket.Chat/pull/8972))

</details>

### 👩‍💻👨‍💻 Core Team 🤓

- [@sampaiodiego](https://github.com/sampaiodiego)

# 0.59.4
`2017-11-29  ·  1 🐛  ·  2 🔍  ·  5 👩‍💻👨‍💻`

### Engine versions
- Node: `4.8.4`
- NPM: `4.6.1`

### 🐛 Bug fixes

- Channel settings buttons ([#8753](https://github.com/RocketChat/Rocket.Chat/pull/8753))

<details>
<summary>🔍 Minor changes</summary>

- Release/0.59.4 ([#8967](https://github.com/RocketChat/Rocket.Chat/pull/8967) by [@cpitman](https://github.com/cpitman))
- Add CircleCI ([#8685](https://github.com/RocketChat/Rocket.Chat/pull/8685))

</details>

### 👩‍💻👨‍💻 Contributors 😍

- [@cpitman](https://github.com/cpitman)

### 👩‍💻👨‍💻 Core Team 🤓

- [@geekgonecrazy](https://github.com/geekgonecrazy)
- [@karlprieb](https://github.com/karlprieb)
- [@rodrigok](https://github.com/rodrigok)
- [@sampaiodiego](https://github.com/sampaiodiego)

# 0.59.3
`2017-10-29  ·  7 🐛  ·  2 🔍  ·  8 👩‍💻👨‍💻`

### Engine versions
- Node: `4.8.4`
- NPM: `4.6.1`

### 🐛 Bug fixes

- AmazonS3: Quote file.name for ContentDisposition for files with commas ([#8593](https://github.com/RocketChat/Rocket.Chat/pull/8593))
- Fix e-mail message forward ([#8645](https://github.com/RocketChat/Rocket.Chat/pull/8645))
- Audio message icon ([#8648](https://github.com/RocketChat/Rocket.Chat/pull/8648))
- Highlighted color height issue ([#8431](https://github.com/RocketChat/Rocket.Chat/pull/8431) by [@cyclops24](https://github.com/cyclops24))
- Update pt-BR translation ([#8655](https://github.com/RocketChat/Rocket.Chat/pull/8655) by [@rodorgas](https://github.com/rodorgas))
- Fix typos ([#8679](https://github.com/RocketChat/Rocket.Chat/pull/8679))
- LDAP not respecting UTF8 characters & Sync Interval not working ([#8691](https://github.com/RocketChat/Rocket.Chat/pull/8691))

<details>
<summary>🔍 Minor changes</summary>

- removing a duplicate line ([#8434](https://github.com/RocketChat/Rocket.Chat/pull/8434) by [@vikaskedia](https://github.com/vikaskedia))
- install grpc package manually to fix snap armhf build ([#8653](https://github.com/RocketChat/Rocket.Chat/pull/8653))

</details>

### 👩‍💻👨‍💻 Contributors 😍

- [@cyclops24](https://github.com/cyclops24)
- [@rodorgas](https://github.com/rodorgas)
- [@vikaskedia](https://github.com/vikaskedia)

### 👩‍💻👨‍💻 Core Team 🤓

- [@geekgonecrazy](https://github.com/geekgonecrazy)
- [@karlprieb](https://github.com/karlprieb)
- [@rodrigok](https://github.com/rodrigok)
- [@sampaiodiego](https://github.com/sampaiodiego)
- [@xenithorb](https://github.com/xenithorb)

# 0.59.2
`2017-10-25  ·  6 🐛  ·  4 👩‍💻👨‍💻`

### Engine versions
- Node: `4.8.4`
- NPM: `4.6.1`

### 🐛 Bug fixes

- Missing scroll at create channel page ([#8637](https://github.com/RocketChat/Rocket.Chat/pull/8637))
- Message popup menu on mobile/cordova ([#8634](https://github.com/RocketChat/Rocket.Chat/pull/8634))
- API channel/group.members not sorting ([#8635](https://github.com/RocketChat/Rocket.Chat/pull/8635))
- LDAP not merging existent users && Wrong id link generation ([#8613](https://github.com/RocketChat/Rocket.Chat/pull/8613))
- encode filename in url to prevent links breaking ([#8551](https://github.com/RocketChat/Rocket.Chat/pull/8551) by [@joesitton](https://github.com/joesitton))
- Fix guest pool inquiry taking ([#8577](https://github.com/RocketChat/Rocket.Chat/pull/8577))

### 👩‍💻👨‍💻 Contributors 😍

- [@joesitton](https://github.com/joesitton)

### 👩‍💻👨‍💻 Core Team 🤓

- [@karlprieb](https://github.com/karlprieb)
- [@rodrigok](https://github.com/rodrigok)
- [@sampaiodiego](https://github.com/sampaiodiego)

# 0.59.1
`2017-10-19  ·  4 🐛  ·  2 👩‍💻👨‍💻`

### Engine versions
- Node: `4.8.4`
- NPM: `4.6.1`

### 🐛 Bug fixes

- Color reset when default value editor is different ([#8543](https://github.com/RocketChat/Rocket.Chat/pull/8543))
- Wrong colors after migration 103 ([#8547](https://github.com/RocketChat/Rocket.Chat/pull/8547))
- LDAP login error regression at 0.59.0 ([#8541](https://github.com/RocketChat/Rocket.Chat/pull/8541))
- Migration 103 wrong converting primrary colors ([#8544](https://github.com/RocketChat/Rocket.Chat/pull/8544))

### 👩‍💻👨‍💻 Core Team 🤓

- [@rodrigok](https://github.com/rodrigok)
- [@sampaiodiego](https://github.com/sampaiodiego)

# 0.59.0
`2017-10-18  ·  24 🎉  ·  116 🐛  ·  50 🔍  ·  44 👩‍💻👨‍💻`

### Engine versions
- Node: `4.8.4`
- NPM: `4.6.1`

### 🎉 New features

- Replace message cog for vertical menu ([#7864](https://github.com/RocketChat/Rocket.Chat/pull/7864))
- block users to mention unknow users ([#7830](https://github.com/RocketChat/Rocket.Chat/pull/7830))
- Allow ldap mapping of customFields ([#7614](https://github.com/RocketChat/Rocket.Chat/pull/7614) by [@goiaba](https://github.com/goiaba))
- Create a standard for our svg icons ([#7853](https://github.com/RocketChat/Rocket.Chat/pull/7853))
- Allows admin to list all groups with API ([#7565](https://github.com/RocketChat/Rocket.Chat/pull/7565) by [@mboudet](https://github.com/mboudet))
- Add markdown parser "marked" ([#7852](https://github.com/RocketChat/Rocket.Chat/pull/7852) by [@nishimaki10](https://github.com/nishimaki10))
- Audio Notification updated in sidebar ([#7817](https://github.com/RocketChat/Rocket.Chat/pull/7817) by [@aditya19496](https://github.com/aditya19496) & [@maarten-v](https://github.com/maarten-v))
- Search users by fields defined by admin ([#7612](https://github.com/RocketChat/Rocket.Chat/pull/7612) by [@goiaba](https://github.com/goiaba))
- Template to show Custom Fields in user info view ([#7688](https://github.com/RocketChat/Rocket.Chat/pull/7688) by [@goiaba](https://github.com/goiaba))
- Add room type as a class to the ul-group of rooms ([#7711](https://github.com/RocketChat/Rocket.Chat/pull/7711) by [@danischreiber](https://github.com/danischreiber))
- Add classes to notification menu so they can be hidden in css ([#7636](https://github.com/RocketChat/Rocket.Chat/pull/7636) by [@danischreiber](https://github.com/danischreiber))
- Adds a Keyboard Shortcut option to the flextab ([#5902](https://github.com/RocketChat/Rocket.Chat/pull/5902) by [@cnash](https://github.com/cnash))
- Integrated personal email gateway (GSoC'17) ([#7342](https://github.com/RocketChat/Rocket.Chat/pull/7342) by [@pkgodara](https://github.com/pkgodara))
- Add tags to uploaded images using Google Cloud Vision API ([#6301](https://github.com/RocketChat/Rocket.Chat/pull/6301))
- Package to render issue numbers into links to an issue tracker. ([#6700](https://github.com/RocketChat/Rocket.Chat/pull/6700) by [@TAdeJong](https://github.com/TAdeJong) & [@TobiasKappe](https://github.com/TobiasKappe))
- Automatically select the first channel ([#7350](https://github.com/RocketChat/Rocket.Chat/pull/7350) by [@antaryami-sahoo](https://github.com/antaryami-sahoo))
- Rocket.Chat UI Redesign ([#7643](https://github.com/RocketChat/Rocket.Chat/pull/7643))
- Upgrade to meteor 1.5.2 ([#8073](https://github.com/RocketChat/Rocket.Chat/pull/8073))
- Enable read only channel creation ([#8260](https://github.com/RocketChat/Rocket.Chat/pull/8260))
- Add RD Station integration to livechat ([#8304](https://github.com/RocketChat/Rocket.Chat/pull/8304))
- Unify unread and mentions badge ([#8361](https://github.com/RocketChat/Rocket.Chat/pull/8361))
- make sidebar item width 100% ([#8362](https://github.com/RocketChat/Rocket.Chat/pull/8362))
- Smaller accountBox ([#8360](https://github.com/RocketChat/Rocket.Chat/pull/8360))
- Setting to disable MarkDown and enable AutoLinker ([#8459](https://github.com/RocketChat/Rocket.Chat/pull/8459))

### 🐛 Bug fixes

- File upload on multi-instances using a path prefix ([#7855](https://github.com/RocketChat/Rocket.Chat/pull/7855) by [@Darkneon](https://github.com/Darkneon))
- Fix migration 100 ([#7863](https://github.com/RocketChat/Rocket.Chat/pull/7863))
- Email message forward error ([#7846](https://github.com/RocketChat/Rocket.Chat/pull/7846))
- Add CSS support for Safari versions > 7 ([#7854](https://github.com/RocketChat/Rocket.Chat/pull/7854))
- Fix black background on transparent avatars ([#7168](https://github.com/RocketChat/Rocket.Chat/pull/7168))
- Google vision NSFW tag ([#7825](https://github.com/RocketChat/Rocket.Chat/pull/7825))
- meteor-accounts-saml issue with ns0,ns1 namespaces, makes it compatible with pysaml2 lib ([#7721](https://github.com/RocketChat/Rocket.Chat/pull/7721) by [@arminfelder](https://github.com/arminfelder))
- Fix new-message button showing on search ([#7823](https://github.com/RocketChat/Rocket.Chat/pull/7823))
- Settings not getting applied from Meteor.settings and process.env  ([#7779](https://github.com/RocketChat/Rocket.Chat/pull/7779) by [@Darkneon](https://github.com/Darkneon))
- scroll on flex-tab ([#7748](https://github.com/RocketChat/Rocket.Chat/pull/7748))
- Dutch translations ([#7815](https://github.com/RocketChat/Rocket.Chat/pull/7815) by [@maarten-v](https://github.com/maarten-v))
- Fix Dutch translation ([#7814](https://github.com/RocketChat/Rocket.Chat/pull/7814) by [@maarten-v](https://github.com/maarten-v))
- Update Snap links ([#7778](https://github.com/RocketChat/Rocket.Chat/pull/7778) by [@MichaelGooden](https://github.com/MichaelGooden))
- Remove redundant "do" in "Are you sure ...?" messages. ([#7809](https://github.com/RocketChat/Rocket.Chat/pull/7809) by [@xurizaemon](https://github.com/xurizaemon))
- Fixed function closure syntax allowing validation emails to be sent. ([#7758](https://github.com/RocketChat/Rocket.Chat/pull/7758) by [@snoozan](https://github.com/snoozan))
- Fix avatar upload fail on Cordova app ([#7656](https://github.com/RocketChat/Rocket.Chat/pull/7656) by [@ccfang](https://github.com/ccfang))
- Make link inside YouTube preview open in new tab ([#7679](https://github.com/RocketChat/Rocket.Chat/pull/7679) by [@1lann](https://github.com/1lann))
- Remove references to non-existent tests ([#7672](https://github.com/RocketChat/Rocket.Chat/pull/7672) by [@Kiran-Rao](https://github.com/Kiran-Rao))
- Example usage of unsubscribe.js ([#7673](https://github.com/RocketChat/Rocket.Chat/pull/7673) by [@Kiran-Rao](https://github.com/Kiran-Rao))
- sidebar paddings ([#7880](https://github.com/RocketChat/Rocket.Chat/pull/7880))
- Adds default search text padding for emoji search ([#7878](https://github.com/RocketChat/Rocket.Chat/pull/7878) by [@gdelavald](https://github.com/gdelavald))
- search results position on sidebar ([#7881](https://github.com/RocketChat/Rocket.Chat/pull/7881))
- hyperlink style on sidebar footer ([#7882](https://github.com/RocketChat/Rocket.Chat/pull/7882))
- popover position on mobile ([#7883](https://github.com/RocketChat/Rocket.Chat/pull/7883))
- message actions over unread bar ([#7885](https://github.com/RocketChat/Rocket.Chat/pull/7885))
- livechat icon ([#7886](https://github.com/RocketChat/Rocket.Chat/pull/7886))
- Makes text action menu width based on content size ([#7887](https://github.com/RocketChat/Rocket.Chat/pull/7887) by [@gdelavald](https://github.com/gdelavald))
- sidebar buttons and badge paddings ([#7888](https://github.com/RocketChat/Rocket.Chat/pull/7888))
- Fix google play logo on repo README ([#7912](https://github.com/RocketChat/Rocket.Chat/pull/7912) by [@luizbills](https://github.com/luizbills))
- Fix livechat toggle UI issue ([#7904](https://github.com/RocketChat/Rocket.Chat/pull/7904))
- Remove break change in Realtime API ([#7895](https://github.com/RocketChat/Rocket.Chat/pull/7895))
- Window exception when parsing Markdown on server ([#7893](https://github.com/RocketChat/Rocket.Chat/pull/7893))
- Text area buttons and layout on mobile  ([#7985](https://github.com/RocketChat/Rocket.Chat/pull/7985))
- Double scroll on 'keyboard shortcuts' menu in sidepanel ([#7927](https://github.com/RocketChat/Rocket.Chat/pull/7927) by [@aditya19496](https://github.com/aditya19496))
- Broken embedded view layout ([#7944](https://github.com/RocketChat/Rocket.Chat/pull/7944))
- Textarea on firefox ([#7986](https://github.com/RocketChat/Rocket.Chat/pull/7986))
- Chat box no longer auto-focuses when typing ([#7984](https://github.com/RocketChat/Rocket.Chat/pull/7984))
- Add padding on messages to allow space to the action buttons ([#7971](https://github.com/RocketChat/Rocket.Chat/pull/7971))
- Small alignment fixes ([#7970](https://github.com/RocketChat/Rocket.Chat/pull/7970))
- Markdown being rendered in code tags ([#7965](https://github.com/RocketChat/Rocket.Chat/pull/7965))
- Fix the status on the members list ([#7963](https://github.com/RocketChat/Rocket.Chat/pull/7963))
- status and active room colors on sidebar ([#7960](https://github.com/RocketChat/Rocket.Chat/pull/7960))
- OTR buttons padding ([#7954](https://github.com/RocketChat/Rocket.Chat/pull/7954))
- username ellipsis on firefox ([#7953](https://github.com/RocketChat/Rocket.Chat/pull/7953))
- Document README.md. Drupal repo out of date ([#7948](https://github.com/RocketChat/Rocket.Chat/pull/7948) by [@Lawri-van-Buel](https://github.com/Lawri-van-Buel))
- Fix placeholders in account profile ([#7945](https://github.com/RocketChat/Rocket.Chat/pull/7945) by [@josiasds](https://github.com/josiasds))
- Broken emoji picker on firefox ([#7943](https://github.com/RocketChat/Rocket.Chat/pull/7943))
- Create channel button on Firefox ([#7942](https://github.com/RocketChat/Rocket.Chat/pull/7942))
- Show leader on first load ([#7712](https://github.com/RocketChat/Rocket.Chat/pull/7712) by [@danischreiber](https://github.com/danischreiber))
- Vertical menu on flex-tab ([#7988](https://github.com/RocketChat/Rocket.Chat/pull/7988))
- Invisible leader bar on hover ([#8048](https://github.com/RocketChat/Rocket.Chat/pull/8048))
- Prevent autotranslate tokens race condition ([#8046](https://github.com/RocketChat/Rocket.Chat/pull/8046))
- copy to clipboard and update clipboard.js library ([#8039](https://github.com/RocketChat/Rocket.Chat/pull/8039))
- message-box autogrow ([#8019](https://github.com/RocketChat/Rocket.Chat/pull/8019))
- search results height ([#8018](https://github.com/RocketChat/Rocket.Chat/pull/8018) by [@gdelavald](https://github.com/gdelavald))
- room icon on header ([#8017](https://github.com/RocketChat/Rocket.Chat/pull/8017))
- Hide scrollbar on login page if not necessary ([#8014](https://github.com/RocketChat/Rocket.Chat/pull/8014))
- Error when translating message ([#8001](https://github.com/RocketChat/Rocket.Chat/pull/8001))
- Recent emojis not updated when adding via text ([#7998](https://github.com/RocketChat/Rocket.Chat/pull/7998))
- [PL] Polish translation ([#7989](https://github.com/RocketChat/Rocket.Chat/pull/7989) by [@Rzeszow](https://github.com/Rzeszow))
- Fix email on mention ([#7754](https://github.com/RocketChat/Rocket.Chat/pull/7754))
- RTL ([#8112](https://github.com/RocketChat/Rocket.Chat/pull/8112))
- Dynamic popover ([#8101](https://github.com/RocketChat/Rocket.Chat/pull/8101))
- Settings description not showing ([#8122](https://github.com/RocketChat/Rocket.Chat/pull/8122))
- Fix setting user avatar on LDAP login ([#8099](https://github.com/RocketChat/Rocket.Chat/pull/8099))
- Not sending email to mentioned users with unchanged preference ([#8059](https://github.com/RocketChat/Rocket.Chat/pull/8059))
- Scroll on messagebox ([#8047](https://github.com/RocketChat/Rocket.Chat/pull/8047))
- Allow unknown file types if no allowed whitelist has been set (#7074) ([#8172](https://github.com/RocketChat/Rocket.Chat/pull/8172) by [@TriPhoenix](https://github.com/TriPhoenix))
- Issue #8166 where empty analytics setting breaks to load Piwik script ([#8167](https://github.com/RocketChat/Rocket.Chat/pull/8167) by [@ruKurz](https://github.com/ruKurz))
- Sidebar and RTL alignments ([#8154](https://github.com/RocketChat/Rocket.Chat/pull/8154))
- "*.members" rest api being useless and only returning usernames ([#8147](https://github.com/RocketChat/Rocket.Chat/pull/8147))
- Fix iframe login API response (issue #8145) ([#8146](https://github.com/RocketChat/Rocket.Chat/pull/8146) by [@astax-t](https://github.com/astax-t))
- Text area lost text when page reloads ([#8159](https://github.com/RocketChat/Rocket.Chat/pull/8159))
- Fix new room sound being played too much ([#8144](https://github.com/RocketChat/Rocket.Chat/pull/8144))
- Add admin audio preferences translations ([#8094](https://github.com/RocketChat/Rocket.Chat/pull/8094))
- Leave and hide buttons was removed ([#8213](https://github.com/RocketChat/Rocket.Chat/pull/8213))
- Incorrect URL for login terms when using prefix ([#8211](https://github.com/RocketChat/Rocket.Chat/pull/8211) by [@Darkneon](https://github.com/Darkneon))
- User avatar in DM list. ([#8210](https://github.com/RocketChat/Rocket.Chat/pull/8210))
- Scrollbar not using new style ([#8190](https://github.com/RocketChat/Rocket.Chat/pull/8190))
- sidenav colors, hide and leave, create channel on safari ([#8257](https://github.com/RocketChat/Rocket.Chat/pull/8257))
- make sidebar item animation fast ([#8262](https://github.com/RocketChat/Rocket.Chat/pull/8262))
- RTL on reply ([#8261](https://github.com/RocketChat/Rocket.Chat/pull/8261))
- clipboard and permalink on new popover ([#8259](https://github.com/RocketChat/Rocket.Chat/pull/8259))
- sidenav mentions on hover ([#8252](https://github.com/RocketChat/Rocket.Chat/pull/8252))
- Api groups.files is always returning empty ([#8241](https://github.com/RocketChat/Rocket.Chat/pull/8241))
- Case insensitive SAML email check ([#8216](https://github.com/RocketChat/Rocket.Chat/pull/8216) by [@arminfelder](https://github.com/arminfelder))
- Execute meteor reset on TRAVIS_TAG builds ([#8310](https://github.com/RocketChat/Rocket.Chat/pull/8310))
- Call buttons with wrong margin on RTL ([#8307](https://github.com/RocketChat/Rocket.Chat/pull/8307))
- Emoji Picker hidden for reactions in RTL ([#8300](https://github.com/RocketChat/Rocket.Chat/pull/8300))
- Amin menu not showing all items & File list breaking line ([#8299](https://github.com/RocketChat/Rocket.Chat/pull/8299))
- TypeError: Cannot read property 't' of undefined ([#8298](https://github.com/RocketChat/Rocket.Chat/pull/8298))
- Wrong file name when upload to AWS S3 ([#8296](https://github.com/RocketChat/Rocket.Chat/pull/8296))
- Check attachments is defined before accessing first element ([#8295](https://github.com/RocketChat/Rocket.Chat/pull/8295) by [@Darkneon](https://github.com/Darkneon))
- Missing placeholder translations ([#8286](https://github.com/RocketChat/Rocket.Chat/pull/8286))
- fix color on unread messages ([#8282](https://github.com/RocketChat/Rocket.Chat/pull/8282))
- "Cancel button" on modal in RTL in Firefox 55 ([#8278](https://github.com/RocketChat/Rocket.Chat/pull/8278) by [@cyclops24](https://github.com/cyclops24))
- Attachment icons alignment in LTR and RTL ([#8271](https://github.com/RocketChat/Rocket.Chat/pull/8271) by [@cyclops24](https://github.com/cyclops24))
- [i18n] My Profile & README.md links ([#8270](https://github.com/RocketChat/Rocket.Chat/pull/8270) by [@Rzeszow](https://github.com/Rzeszow))
- some placeholder and phrase traslation fix ([#8269](https://github.com/RocketChat/Rocket.Chat/pull/8269) by [@cyclops24](https://github.com/cyclops24))
- "Channel Setting" buttons alignment in RTL ([#8266](https://github.com/RocketChat/Rocket.Chat/pull/8266) by [@cyclops24](https://github.com/cyclops24))
- Removing pipe and commas from custom emojis (#8168) ([#8237](https://github.com/RocketChat/Rocket.Chat/pull/8237) by [@matheusml](https://github.com/matheusml))
- After deleting the room, cache is not synchronizing ([#8314](https://github.com/RocketChat/Rocket.Chat/pull/8314) by [@szluohua](https://github.com/szluohua))
- Remove sidebar header on admin embedded version ([#8334](https://github.com/RocketChat/Rocket.Chat/pull/8334))
- Email Subjects not being sent ([#8317](https://github.com/RocketChat/Rocket.Chat/pull/8317))
- Put delete action on another popover group ([#8315](https://github.com/RocketChat/Rocket.Chat/pull/8315))
- Mention unread indicator was removed ([#8316](https://github.com/RocketChat/Rocket.Chat/pull/8316))
- Various LDAP issues & Missing pagination ([#8372](https://github.com/RocketChat/Rocket.Chat/pull/8372))
- remove accountBox from admin menu ([#8358](https://github.com/RocketChat/Rocket.Chat/pull/8358))
- Missing i18n translations ([#8357](https://github.com/RocketChat/Rocket.Chat/pull/8357))
- Sidebar item menu position in RTL ([#8397](https://github.com/RocketChat/Rocket.Chat/pull/8397) by [@cyclops24](https://github.com/cyclops24))
- disabled katex tooltip on messageBox ([#8386](https://github.com/RocketChat/Rocket.Chat/pull/8386))
- LDAP memory issues when pagination is not available ([#8457](https://github.com/RocketChat/Rocket.Chat/pull/8457))
- Uncessary route reload break some routes ([#8514](https://github.com/RocketChat/Rocket.Chat/pull/8514))
- Invalid Code message for password protected channel ([#8491](https://github.com/RocketChat/Rocket.Chat/pull/8491))
- Wrong message when reseting password and 2FA is enabled ([#8489](https://github.com/RocketChat/Rocket.Chat/pull/8489))
- Do not send joinCode field to clients ([#8527](https://github.com/RocketChat/Rocket.Chat/pull/8527))

<details>
<summary>🔍 Minor changes</summary>

- Merge 0.58.4 to master ([#8420](https://github.com/RocketChat/Rocket.Chat/pull/8420))
- 0.58.3 ([#8335](https://github.com/RocketChat/Rocket.Chat/pull/8335))
- Mobile sidenav ([#7865](https://github.com/RocketChat/Rocket.Chat/pull/7865))
- npm deps update ([#7842](https://github.com/RocketChat/Rocket.Chat/pull/7842))
- LingoHub based on develop ([#7803](https://github.com/RocketChat/Rocket.Chat/pull/7803))
- Additions to the REST API ([#7793](https://github.com/RocketChat/Rocket.Chat/pull/7793))
- npm deps update ([#7755](https://github.com/RocketChat/Rocket.Chat/pull/7755))
- FIX: Error when starting local development environment ([#7728](https://github.com/RocketChat/Rocket.Chat/pull/7728) by [@rdebeasi](https://github.com/rdebeasi))
- Remove CircleCI ([#7739](https://github.com/RocketChat/Rocket.Chat/pull/7739))
- Meteor packages and npm dependencies update ([#7677](https://github.com/RocketChat/Rocket.Chat/pull/7677))
- [MOVE] Client folder rocketchat-colors ([#7664](https://github.com/RocketChat/Rocket.Chat/pull/7664) by [@Kiran-Rao](https://github.com/Kiran-Rao))
- [MOVE] Client folder rocketchat-custom-oauth ([#7665](https://github.com/RocketChat/Rocket.Chat/pull/7665) by [@Kiran-Rao](https://github.com/Kiran-Rao))
- [MOVE] Client folder rocketchat-tooltip ([#7666](https://github.com/RocketChat/Rocket.Chat/pull/7666) by [@Kiran-Rao](https://github.com/Kiran-Rao))
- [MOVE] Client folder rocketchat-autolinker ([#7667](https://github.com/RocketChat/Rocket.Chat/pull/7667) by [@Kiran-Rao](https://github.com/Kiran-Rao))
- [MOVE] Client folder rocketchat-cas ([#7668](https://github.com/RocketChat/Rocket.Chat/pull/7668) by [@Kiran-Rao](https://github.com/Kiran-Rao))
- [MOVE] Client folder rocketchat-highlight-words ([#7669](https://github.com/RocketChat/Rocket.Chat/pull/7669) by [@Kiran-Rao](https://github.com/Kiran-Rao))
- [MOVE] Client folder rocketchat-custom-sounds ([#7670](https://github.com/RocketChat/Rocket.Chat/pull/7670) by [@Kiran-Rao](https://github.com/Kiran-Rao))
- [MOVE] Client folder rocketchat-emoji ([#7671](https://github.com/RocketChat/Rocket.Chat/pull/7671) by [@Kiran-Rao](https://github.com/Kiran-Rao))
- Fix typo in generated URI ([#7661](https://github.com/RocketChat/Rocket.Chat/pull/7661) by [@Rohlik](https://github.com/Rohlik))
- Bump version to 0.59.0-develop ([#7625](https://github.com/RocketChat/Rocket.Chat/pull/7625))
- implemented new page-loader animated icon ([#2](https://github.com/RocketChat/Rocket.Chat/pull/2))
- Hide flex-tab close button ([#7894](https://github.com/RocketChat/Rocket.Chat/pull/7894))
- Update BlackDuck URL ([#7941](https://github.com/RocketChat/Rocket.Chat/pull/7941))
- [DOCS] Add native mobile app links into README and update button images ([#7909](https://github.com/RocketChat/Rocket.Chat/pull/7909))
- Remove unnecessary returns in cors common ([#8054](https://github.com/RocketChat/Rocket.Chat/pull/8054) by [@Kiran-Rao](https://github.com/Kiran-Rao))
- npm deps update ([#8197](https://github.com/RocketChat/Rocket.Chat/pull/8197))
- Fix more rtl issues ([#8194](https://github.com/RocketChat/Rocket.Chat/pull/8194))
- readme-file: fix broken link ([#8253](https://github.com/RocketChat/Rocket.Chat/pull/8253) by [@vcapretz](https://github.com/vcapretz))
- Disable perfect scrollbar ([#8244](https://github.com/RocketChat/Rocket.Chat/pull/8244))
- Fix `leave and hide` click, color and position ([#8243](https://github.com/RocketChat/Rocket.Chat/pull/8243))
- Deps update ([#8273](https://github.com/RocketChat/Rocket.Chat/pull/8273))
- Update meteor to 1.5.2.2-rc.0 ([#8355](https://github.com/RocketChat/Rocket.Chat/pull/8355))
- [FIX-RC] Mobile file upload not working ([#8331](https://github.com/RocketChat/Rocket.Chat/pull/8331))
- LingoHub based on develop ([#8375](https://github.com/RocketChat/Rocket.Chat/pull/8375))
- Update Meteor to 1.5.2.2 ([#8364](https://github.com/RocketChat/Rocket.Chat/pull/8364))
- Sync translations from LingoHub ([#8363](https://github.com/RocketChat/Rocket.Chat/pull/8363))
- Remove field `lastActivity` from subscription data ([#8345](https://github.com/RocketChat/Rocket.Chat/pull/8345))
- Fix: Account menu position on RTL ([#8416](https://github.com/RocketChat/Rocket.Chat/pull/8416))
- Fix: Missing LDAP option to show internal logs ([#8417](https://github.com/RocketChat/Rocket.Chat/pull/8417))
- Fix: Missing LDAP reconnect setting ([#8414](https://github.com/RocketChat/Rocket.Chat/pull/8414))
- Add i18n Title to snippet messages ([#8394](https://github.com/RocketChat/Rocket.Chat/pull/8394))
- Fix: Missing settings to configure LDAP size and page limits ([#8398](https://github.com/RocketChat/Rocket.Chat/pull/8398))
- Improve markdown parser code ([#8451](https://github.com/RocketChat/Rocket.Chat/pull/8451))
- Change artifact path ([#8515](https://github.com/RocketChat/Rocket.Chat/pull/8515))
- Color variables migration ([#8463](https://github.com/RocketChat/Rocket.Chat/pull/8463))
- Fix: Change password not working in new UI ([#8516](https://github.com/RocketChat/Rocket.Chat/pull/8516))
- Enable AutoLinker back ([#8490](https://github.com/RocketChat/Rocket.Chat/pull/8490))
- Fix artifact path ([#8518](https://github.com/RocketChat/Rocket.Chat/pull/8518))
- Fix high CPU load when sending messages on large rooms (regression) ([#8520](https://github.com/RocketChat/Rocket.Chat/pull/8520))
- Improve room sync speed ([#8529](https://github.com/RocketChat/Rocket.Chat/pull/8529))

</details>

### 👩‍💻👨‍💻 Contributors 😍

- [@1lann](https://github.com/1lann)
- [@Darkneon](https://github.com/Darkneon)
- [@Kiran-Rao](https://github.com/Kiran-Rao)
- [@Lawri-van-Buel](https://github.com/Lawri-van-Buel)
- [@MichaelGooden](https://github.com/MichaelGooden)
- [@Rohlik](https://github.com/Rohlik)
- [@Rzeszow](https://github.com/Rzeszow)
- [@TAdeJong](https://github.com/TAdeJong)
- [@TobiasKappe](https://github.com/TobiasKappe)
- [@TriPhoenix](https://github.com/TriPhoenix)
- [@aditya19496](https://github.com/aditya19496)
- [@antaryami-sahoo](https://github.com/antaryami-sahoo)
- [@arminfelder](https://github.com/arminfelder)
- [@astax-t](https://github.com/astax-t)
- [@ccfang](https://github.com/ccfang)
- [@cnash](https://github.com/cnash)
- [@cyclops24](https://github.com/cyclops24)
- [@danischreiber](https://github.com/danischreiber)
- [@gdelavald](https://github.com/gdelavald)
- [@goiaba](https://github.com/goiaba)
- [@josiasds](https://github.com/josiasds)
- [@luizbills](https://github.com/luizbills)
- [@maarten-v](https://github.com/maarten-v)
- [@matheusml](https://github.com/matheusml)
- [@mboudet](https://github.com/mboudet)
- [@nishimaki10](https://github.com/nishimaki10)
- [@pkgodara](https://github.com/pkgodara)
- [@rdebeasi](https://github.com/rdebeasi)
- [@ruKurz](https://github.com/ruKurz)
- [@snoozan](https://github.com/snoozan)
- [@szluohua](https://github.com/szluohua)
- [@vcapretz](https://github.com/vcapretz)
- [@xurizaemon](https://github.com/xurizaemon)

### 👩‍💻👨‍💻 Core Team 🤓

- [@MartinSchoeler](https://github.com/MartinSchoeler)
- [@alexbrazier](https://github.com/alexbrazier)
- [@engelgabriel](https://github.com/engelgabriel)
- [@geekgonecrazy](https://github.com/geekgonecrazy)
- [@ggazzo](https://github.com/ggazzo)
- [@graywolf336](https://github.com/graywolf336)
- [@karlprieb](https://github.com/karlprieb)
- [@marceloschmidt](https://github.com/marceloschmidt)
- [@rafaelks](https://github.com/rafaelks)
- [@rodrigok](https://github.com/rodrigok)
- [@sampaiodiego](https://github.com/sampaiodiego)

# 0.58.4
`2017-10-05`

### Engine versions
- Node: `4.8.4`
- NPM: `4.6.1`

# 0.58.2
`2017-08-22  ·  1 🔍  ·  2 👩‍💻👨‍💻`

### Engine versions
- Node: `4.8.4`
- NPM: `4.6.1`

<details>
<summary>🔍 Minor changes</summary>

- Release 0.58.2 ([#7841](https://github.com/RocketChat/Rocket.Chat/pull/7841) by [@snoozan](https://github.com/snoozan))

</details>

### 👩‍💻👨‍💻 Contributors 😍

- [@snoozan](https://github.com/snoozan)

### 👩‍💻👨‍💻 Core Team 🤓

- [@geekgonecrazy](https://github.com/geekgonecrazy)

# 0.58.1
`2017-08-17  ·  1 🐛  ·  1 🔍  ·  2 👩‍💻👨‍💻`

### Engine versions
- Node: `4.8.4`
- NPM: `4.6.1`

### 🐛 Bug fixes

- Fix flex tab not opening and getting offscreen ([#7781](https://github.com/RocketChat/Rocket.Chat/pull/7781))

<details>
<summary>🔍 Minor changes</summary>

- Release 0.58.1 ([#7782](https://github.com/RocketChat/Rocket.Chat/pull/7782))

</details>

### 👩‍💻👨‍💻 Core Team 🤓

- [@MartinSchoeler](https://github.com/MartinSchoeler)
- [@rodrigok](https://github.com/rodrigok)

# 0.58.0
`2017-08-16  ·  1 ️️️⚠️  ·  26 🎉  ·  33 🐛  ·  18 🔍  ·  32 👩‍💻👨‍💻`

### Engine versions
- Node: `4.8.4`
- NPM: `4.6.1`

### ⚠️ BREAKING CHANGES

- Remove Sandstorm login method ([#7556](https://github.com/RocketChat/Rocket.Chat/pull/7556))

### 🎉 New features

- Allow special chars on room names ([#7595](https://github.com/RocketChat/Rocket.Chat/pull/7595))
- Add admin and user setting for notifications #4339 ([#7479](https://github.com/RocketChat/Rocket.Chat/pull/7479) by [@stalley](https://github.com/stalley))
- Edit user permissions ([#7309](https://github.com/RocketChat/Rocket.Chat/pull/7309))
- Adding support for piwik sub domain settings ([#7324](https://github.com/RocketChat/Rocket.Chat/pull/7324) by [@ruKurz](https://github.com/ruKurz))
- Add setting to change User Agent of OEmbed calls ([#6753](https://github.com/RocketChat/Rocket.Chat/pull/6753) by [@AhmetS](https://github.com/AhmetS))
- Configurable Volume for Notifications #6087 ([#7517](https://github.com/RocketChat/Rocket.Chat/pull/7517) by [@lindoelio](https://github.com/lindoelio))
- Add customFields in rooms/get method ([#6564](https://github.com/RocketChat/Rocket.Chat/pull/6564) by [@borsden](https://github.com/borsden))
- Option to select unread count style ([#7589](https://github.com/RocketChat/Rocket.Chat/pull/7589))
- Show different shape for alert numbers when have mentions ([#7580](https://github.com/RocketChat/Rocket.Chat/pull/7580))
- Add reaction to the last message when get the shortcut +: ([#7569](https://github.com/RocketChat/Rocket.Chat/pull/7569) by [@danilomiranda](https://github.com/danilomiranda))
- Show emojis and file uploads on notifications ([#7559](https://github.com/RocketChat/Rocket.Chat/pull/7559))
- Closes tab bar on mobile when leaving room ([#7561](https://github.com/RocketChat/Rocket.Chat/pull/7561) by [@gdelavald](https://github.com/gdelavald))
- Adds preference to one-click-to-direct-message and basic functionality ([#7564](https://github.com/RocketChat/Rocket.Chat/pull/7564) by [@gdelavald](https://github.com/gdelavald))
- Search users also by email in toolbar ([#7334](https://github.com/RocketChat/Rocket.Chat/pull/7334) by [@shahar3012](https://github.com/shahar3012))
- Do not rate limit bots on createDirectMessage ([#7326](https://github.com/RocketChat/Rocket.Chat/pull/7326) by [@jangmarker](https://github.com/jangmarker))
- Allow channel property in the integrations returned content ([#7214](https://github.com/RocketChat/Rocket.Chat/pull/7214))
- Add room type identifier to room list header ([#7520](https://github.com/RocketChat/Rocket.Chat/pull/7520) by [@danischreiber](https://github.com/danischreiber))
- Room type and recipient data for global event ([#7523](https://github.com/RocketChat/Rocket.Chat/pull/7523) by [@danischreiber](https://github.com/danischreiber))
- Show room leader at top of chat when user scrolls down. Set and unset leader as admin. ([#7526](https://github.com/RocketChat/Rocket.Chat/pull/7526) by [@danischreiber](https://github.com/danischreiber))
- Add toolbar buttons for iframe API ([#7525](https://github.com/RocketChat/Rocket.Chat/pull/7525))
- Add close button to flex tabs ([#7529](https://github.com/RocketChat/Rocket.Chat/pull/7529))
- Update meteor to 1.5.1 ([#7496](https://github.com/RocketChat/Rocket.Chat/pull/7496))
- flex-tab now is side by side with message list ([#7448](https://github.com/RocketChat/Rocket.Chat/pull/7448))
- Option to select unread count behavior ([#7477](https://github.com/RocketChat/Rocket.Chat/pull/7477))
- Add healthchecks in OpenShift templates ([#7184](https://github.com/RocketChat/Rocket.Chat/pull/7184) by [@jfchevrette](https://github.com/jfchevrette))
- Add unread options for direct messages ([#7658](https://github.com/RocketChat/Rocket.Chat/pull/7658))

### 🐛 Bug fixes

- Error when updating message with an empty attachment array ([#7624](https://github.com/RocketChat/Rocket.Chat/pull/7624))
- Uploading an unknown file type erroring out ([#7623](https://github.com/RocketChat/Rocket.Chat/pull/7623))
- Error when acessing settings before ready ([#7622](https://github.com/RocketChat/Rocket.Chat/pull/7622))
- Message box on safari ([#7621](https://github.com/RocketChat/Rocket.Chat/pull/7621))
- The username not being allowed to be passed into the user.setAvatar ([#7620](https://github.com/RocketChat/Rocket.Chat/pull/7620))
- Fix Custom Fields Crashing on Register ([#7617](https://github.com/RocketChat/Rocket.Chat/pull/7617))
- Fix admin room list show the correct i18n type ([#7582](https://github.com/RocketChat/Rocket.Chat/pull/7582) by [@ccfang](https://github.com/ccfang))
- URL parse error fix for issue #7169 ([#7538](https://github.com/RocketChat/Rocket.Chat/pull/7538) by [@satyapramodh](https://github.com/satyapramodh))
- User avatar image background ([#7572](https://github.com/RocketChat/Rocket.Chat/pull/7572))
- Look for livechat visitor IP address on X-Forwarded-For header ([#7554](https://github.com/RocketChat/Rocket.Chat/pull/7554))
- Revert emojione package version upgrade ([#7557](https://github.com/RocketChat/Rocket.Chat/pull/7557))
- Stop logging mentions object to console ([#7562](https://github.com/RocketChat/Rocket.Chat/pull/7562) by [@gdelavald](https://github.com/gdelavald))
- Fix hiding flex-tab on embedded view ([#7486](https://github.com/RocketChat/Rocket.Chat/pull/7486))
- Fix emoji picker translations ([#7195](https://github.com/RocketChat/Rocket.Chat/pull/7195))
- Issue #7365: added check for the existence of a parameter in the CAS URL ([#7471](https://github.com/RocketChat/Rocket.Chat/pull/7471) by [@wsw70](https://github.com/wsw70))
- Fix Word Placement Anywhere on WebHooks ([#7392](https://github.com/RocketChat/Rocket.Chat/pull/7392))
- Prevent new room status from playing when user status changes ([#7487](https://github.com/RocketChat/Rocket.Chat/pull/7487))
- url click events in the cordova app open in external browser or not at all ([#7205](https://github.com/RocketChat/Rocket.Chat/pull/7205) by [@flaviogrossi](https://github.com/flaviogrossi))
- sweetalert alignment on mobile ([#7404](https://github.com/RocketChat/Rocket.Chat/pull/7404))
- Sweet-Alert modal popup position on mobile devices ([#7376](https://github.com/RocketChat/Rocket.Chat/pull/7376) by [@Oliver84](https://github.com/Oliver84))
- Update node-engine in Snap to latest v4 LTS relase: 4.8.3 ([#7355](https://github.com/RocketChat/Rocket.Chat/pull/7355) by [@al3x](https://github.com/al3x))
- Remove warning about 2FA support being unavailable in mobile apps ([#7354](https://github.com/RocketChat/Rocket.Chat/pull/7354) by [@al3x](https://github.com/al3x))
- Fix geolocation button ([#7322](https://github.com/RocketChat/Rocket.Chat/pull/7322))
- Fix Block Delete Message After (n) Minutes ([#7207](https://github.com/RocketChat/Rocket.Chat/pull/7207))
- Use I18n on "File Uploaded" ([#7199](https://github.com/RocketChat/Rocket.Chat/pull/7199))
- Fix error on image preview due to undefined description|title  ([#7187](https://github.com/RocketChat/Rocket.Chat/pull/7187))
- Fix messagebox growth ([#7629](https://github.com/RocketChat/Rocket.Chat/pull/7629))
- Wrong render of snippet’s name ([#7630](https://github.com/RocketChat/Rocket.Chat/pull/7630))
- Fix room load on first hit ([#7687](https://github.com/RocketChat/Rocket.Chat/pull/7687))
- Markdown noopener/noreferrer: use correct HTML attribute ([#7644](https://github.com/RocketChat/Rocket.Chat/pull/7644) by [@jangmarker](https://github.com/jangmarker))
- Wrong email subject when "All Messages" setting enabled ([#7639](https://github.com/RocketChat/Rocket.Chat/pull/7639))
- Csv importer: work with more problematic data ([#7456](https://github.com/RocketChat/Rocket.Chat/pull/7456) by [@reist](https://github.com/reist))
- make flex-tab visible again when reduced width ([#7738](https://github.com/RocketChat/Rocket.Chat/pull/7738))

<details>
<summary>🔍 Minor changes</summary>

- Release 0.58.0 ([#7752](https://github.com/RocketChat/Rocket.Chat/pull/7752) by [@flaviogrossi](https://github.com/flaviogrossi) & [@jangmarker](https://github.com/jangmarker) & [@ryoshimizu](https://github.com/ryoshimizu))
- Sync Master with 0.57.3 ([#7690](https://github.com/RocketChat/Rocket.Chat/pull/7690))
- Add missing parts of `one click to direct message` ([#7608](https://github.com/RocketChat/Rocket.Chat/pull/7608))
- LingoHub based on develop ([#7613](https://github.com/RocketChat/Rocket.Chat/pull/7613))
- Improve link parser using tokens ([#7615](https://github.com/RocketChat/Rocket.Chat/pull/7615))
- Improve login error messages ([#7616](https://github.com/RocketChat/Rocket.Chat/pull/7616))
- LingoHub based on develop ([#7594](https://github.com/RocketChat/Rocket.Chat/pull/7594))
- Improve room leader ([#7578](https://github.com/RocketChat/Rocket.Chat/pull/7578))
- Develop sync ([#7590](https://github.com/RocketChat/Rocket.Chat/pull/7590))
- [Fix] Don't save user to DB when a custom field is invalid ([#7513](https://github.com/RocketChat/Rocket.Chat/pull/7513) by [@Darkneon](https://github.com/Darkneon))
- Develop sync ([#7500](https://github.com/RocketChat/Rocket.Chat/pull/7500) by [@thinkeridea](https://github.com/thinkeridea))
- Better Issue Template ([#7492](https://github.com/RocketChat/Rocket.Chat/pull/7492))
- Add helm chart kubernetes deployment ([#6340](https://github.com/RocketChat/Rocket.Chat/pull/6340))
- Develop sync ([#7363](https://github.com/RocketChat/Rocket.Chat/pull/7363))
- Escape error messages ([#7308](https://github.com/RocketChat/Rocket.Chat/pull/7308))
- update meteor to 1.5.0 ([#7287](https://github.com/RocketChat/Rocket.Chat/pull/7287))
- [New] Add instance id to response headers ([#7211](https://github.com/RocketChat/Rocket.Chat/pull/7211))
- Only use "File Uploaded" prefix on files ([#7652](https://github.com/RocketChat/Rocket.Chat/pull/7652))

</details>

### 👩‍💻👨‍💻 Contributors 😍

- [@AhmetS](https://github.com/AhmetS)
- [@Darkneon](https://github.com/Darkneon)
- [@Oliver84](https://github.com/Oliver84)
- [@al3x](https://github.com/al3x)
- [@borsden](https://github.com/borsden)
- [@ccfang](https://github.com/ccfang)
- [@danilomiranda](https://github.com/danilomiranda)
- [@danischreiber](https://github.com/danischreiber)
- [@flaviogrossi](https://github.com/flaviogrossi)
- [@gdelavald](https://github.com/gdelavald)
- [@jangmarker](https://github.com/jangmarker)
- [@jfchevrette](https://github.com/jfchevrette)
- [@lindoelio](https://github.com/lindoelio)
- [@reist](https://github.com/reist)
- [@ruKurz](https://github.com/ruKurz)
- [@ryoshimizu](https://github.com/ryoshimizu)
- [@satyapramodh](https://github.com/satyapramodh)
- [@shahar3012](https://github.com/shahar3012)
- [@stalley](https://github.com/stalley)
- [@thinkeridea](https://github.com/thinkeridea)
- [@wsw70](https://github.com/wsw70)

### 👩‍💻👨‍💻 Core Team 🤓

- [@JSzaszvari](https://github.com/JSzaszvari)
- [@MartinSchoeler](https://github.com/MartinSchoeler)
- [@engelgabriel](https://github.com/engelgabriel)
- [@filipedelimabrito](https://github.com/filipedelimabrito)
- [@geekgonecrazy](https://github.com/geekgonecrazy)
- [@ggazzo](https://github.com/ggazzo)
- [@graywolf336](https://github.com/graywolf336)
- [@karlprieb](https://github.com/karlprieb)
- [@pierreozoux](https://github.com/pierreozoux)
- [@rodrigok](https://github.com/rodrigok)
- [@sampaiodiego](https://github.com/sampaiodiego)

# 0.57.4
`2017-10-05  ·  3 🐛  ·  2 👩‍💻👨‍💻`

### Engine versions
- Node: `4.8.2`
- NPM: `4.5.0`

### 🐛 Bug fixes

- Slack import failing and not being able to be restarted ([#8390](https://github.com/RocketChat/Rocket.Chat/pull/8390))
- Duplicate code in rest api letting in a few bugs with the rest api ([#8408](https://github.com/RocketChat/Rocket.Chat/pull/8408))
- Add needed dependency for snaps ([#8389](https://github.com/RocketChat/Rocket.Chat/pull/8389))

### 👩‍💻👨‍💻 Core Team 🤓

- [@geekgonecrazy](https://github.com/geekgonecrazy)
- [@graywolf336](https://github.com/graywolf336)

# 0.57.3
`2017-08-08  ·  8 🐛  ·  1 🔍  ·  7 👩‍💻👨‍💻`

### Engine versions
- Node: `4.8.2`
- NPM: `4.5.0`

### 🐛 Bug fixes

- Modernize rate limiting of sendMessage ([#7325](https://github.com/RocketChat/Rocket.Chat/pull/7325) by [@jangmarker](https://github.com/jangmarker))
- custom soundEdit.html ([#7390](https://github.com/RocketChat/Rocket.Chat/pull/7390) by [@rasos](https://github.com/rasos))
- Use UTF8 setting for /create command ([#7394](https://github.com/RocketChat/Rocket.Chat/pull/7394))
- file upload broken when running in subdirectory https://github.com… ([#7395](https://github.com/RocketChat/Rocket.Chat/pull/7395) by [@ryoshimizu](https://github.com/ryoshimizu))
- Fix Anonymous User ([#7444](https://github.com/RocketChat/Rocket.Chat/pull/7444))
- Missing eventName in unUser ([#7533](https://github.com/RocketChat/Rocket.Chat/pull/7533) by [@Darkneon](https://github.com/Darkneon))
- Fix Join Channel Without Preview Room Permission ([#7535](https://github.com/RocketChat/Rocket.Chat/pull/7535))
- Improve build script example ([#7555](https://github.com/RocketChat/Rocket.Chat/pull/7555))

<details>
<summary>🔍 Minor changes</summary>

- [Fix] Users and Channels list not respecting permissions ([#7212](https://github.com/RocketChat/Rocket.Chat/pull/7212))

</details>

### 👩‍💻👨‍💻 Contributors 😍

- [@Darkneon](https://github.com/Darkneon)
- [@jangmarker](https://github.com/jangmarker)
- [@rasos](https://github.com/rasos)
- [@ryoshimizu](https://github.com/ryoshimizu)

### 👩‍💻👨‍💻 Core Team 🤓

- [@MartinSchoeler](https://github.com/MartinSchoeler)
- [@graywolf336](https://github.com/graywolf336)
- [@sampaiodiego](https://github.com/sampaiodiego)

# 0.57.2
`2017-07-14  ·  6 🐛  ·  3 👩‍💻👨‍💻`

### Engine versions
- Node: `4.8.2`
- NPM: `4.5.0`

### 🐛 Bug fixes

- Fix Emails in User Admin View ([#7431](https://github.com/RocketChat/Rocket.Chat/pull/7431))
- Always set LDAP properties on login ([#7472](https://github.com/RocketChat/Rocket.Chat/pull/7472))
- Fix Unread Bar Disappearing ([#7403](https://github.com/RocketChat/Rocket.Chat/pull/7403))
- Fix file upload on Slack import ([#7469](https://github.com/RocketChat/Rocket.Chat/pull/7469))
- Fix Private Channel List Submit ([#7432](https://github.com/RocketChat/Rocket.Chat/pull/7432))
- S3 uploads not working for custom URLs ([#7443](https://github.com/RocketChat/Rocket.Chat/pull/7443))

### 👩‍💻👨‍💻 Core Team 🤓

- [@MartinSchoeler](https://github.com/MartinSchoeler)
- [@rodrigok](https://github.com/rodrigok)
- [@sampaiodiego](https://github.com/sampaiodiego)

# 0.57.1
`2017-07-05  ·  1 🐛  ·  2 👩‍💻👨‍💻`

### Engine versions
- Node: `4.8.2`
- NPM: `4.5.0`

### 🐛 Bug fixes

- Fix migration of avatars from version 0.57.0 ([#7428](https://github.com/RocketChat/Rocket.Chat/pull/7428))

### 👩‍💻👨‍💻 Core Team 🤓

- [@rodrigok](https://github.com/rodrigok)
- [@sampaiodiego](https://github.com/sampaiodiego)

# 0.57.0
`2017-07-03  ·  1 ️️️⚠️  ·  10 🎉  ·  44 🐛  ·  30 🔍  ·  25 👩‍💻👨‍💻`

### Engine versions
- Node: `4.8.2`
- NPM: `4.5.0`

### ⚠️ BREAKING CHANGES

- Internal hubot does not load hubot-scripts anymore, it loads scripts from custom folders ([#7095](https://github.com/RocketChat/Rocket.Chat/pull/7095))

### 🎉 New features

- New avatar storage types ([#6788](https://github.com/RocketChat/Rocket.Chat/pull/6788))
- Show full name in mentions if use full name setting enabled ([#6690](https://github.com/RocketChat/Rocket.Chat/pull/6690))
- Increase unread message count on @here mention ([#7059](https://github.com/RocketChat/Rocket.Chat/pull/7059))
- API method and REST Endpoint for getting a single message by id ([#7085](https://github.com/RocketChat/Rocket.Chat/pull/7085))
- Migration to add <html> tags to email header and footer ([#7080](https://github.com/RocketChat/Rocket.Chat/pull/7080))
- postcss parser and cssnext implementation ([#6982](https://github.com/RocketChat/Rocket.Chat/pull/6982))
- Start running unit tests ([#6605](https://github.com/RocketChat/Rocket.Chat/pull/6605))
- Make channel/group delete call answer to roomName ([#6857](https://github.com/RocketChat/Rocket.Chat/pull/6857) by [@reist](https://github.com/reist))
- Feature/delete any message permission ([#6919](https://github.com/RocketChat/Rocket.Chat/pull/6919) by [@phutchins](https://github.com/phutchins))
- Force use of MongoDB for spotlight queries ([#7311](https://github.com/RocketChat/Rocket.Chat/pull/7311))

### 🐛 Bug fixes

- Message being displayed unescaped ([#7379](https://github.com/RocketChat/Rocket.Chat/pull/7379) by [@gdelavald](https://github.com/gdelavald))
- Fix highlightjs bug ([#6991](https://github.com/RocketChat/Rocket.Chat/pull/6991))
- do only store password if LDAP_Login_Fallback is on ([#7030](https://github.com/RocketChat/Rocket.Chat/pull/7030) by [@pmb0](https://github.com/pmb0))
- fix bug in preview image ([#7121](https://github.com/RocketChat/Rocket.Chat/pull/7121))
- Fix the failing tests  ([#7094](https://github.com/RocketChat/Rocket.Chat/pull/7094))
- Add option to ignore TLS in SMTP server settings ([#7084](https://github.com/RocketChat/Rocket.Chat/pull/7084) by [@colin-campbell](https://github.com/colin-campbell))
- Add support for carriage return in markdown code blocks ([#7072](https://github.com/RocketChat/Rocket.Chat/pull/7072) by [@jm-factorin](https://github.com/jm-factorin))
- Parse HTML on admin setting's descriptions ([#7014](https://github.com/RocketChat/Rocket.Chat/pull/7014))
- edit button on firefox ([#7105](https://github.com/RocketChat/Rocket.Chat/pull/7105))
- Fix missing CSS files on production builds ([#7104](https://github.com/RocketChat/Rocket.Chat/pull/7104))
- clipboard (permalink, copy, pin, star buttons) ([#7103](https://github.com/RocketChat/Rocket.Chat/pull/7103))
- Fixed typo hmtl -> html ([#7092](https://github.com/RocketChat/Rocket.Chat/pull/7092) by [@jautero](https://github.com/jautero))
- Add <html> and </html> to header and footer ([#7025](https://github.com/RocketChat/Rocket.Chat/pull/7025) by [@ExTechOp](https://github.com/ExTechOp))
- Prevent Ctrl key on message field from reloading messages list ([#7033](https://github.com/RocketChat/Rocket.Chat/pull/7033))
- New screen sharing Chrome extension checking method ([#7044](https://github.com/RocketChat/Rocket.Chat/pull/7044))
- Improve Tests ([#7049](https://github.com/RocketChat/Rocket.Chat/pull/7049))
- Fix avatar upload via users.setAvatar REST endpoint ([#7045](https://github.com/RocketChat/Rocket.Chat/pull/7045))
- Sidenav roomlist ([#7023](https://github.com/RocketChat/Rocket.Chat/pull/7023))
- video message recording dialog is shown in an incorrect position ([#7012](https://github.com/RocketChat/Rocket.Chat/pull/7012) by [@flaviogrossi](https://github.com/flaviogrossi))
- Remove room from roomPick setting ([#6912](https://github.com/RocketChat/Rocket.Chat/pull/6912))
- Parse markdown links last ([#6997](https://github.com/RocketChat/Rocket.Chat/pull/6997))
- overlapping text for users-typing-message ([#6999](https://github.com/RocketChat/Rocket.Chat/pull/6999) by [@darkv](https://github.com/darkv))
- Updating Incoming Integration Post As Field Not Allowed ([#6903](https://github.com/RocketChat/Rocket.Chat/pull/6903))
- Fix error handling for non-valid avatar URL ([#6972](https://github.com/RocketChat/Rocket.Chat/pull/6972))
- SAML: Only set KeyDescriptor when non empty ([#6961](https://github.com/RocketChat/Rocket.Chat/pull/6961) by [@sathieu](https://github.com/sathieu))
- Fix the other tests failing due chimp update ([#6986](https://github.com/RocketChat/Rocket.Chat/pull/6986))
- Fix badge counter on iOS push notifications ([#6950](https://github.com/RocketChat/Rocket.Chat/pull/6950))
- Fix login with Meteor saving an object as email address ([#6974](https://github.com/RocketChat/Rocket.Chat/pull/6974))
- Check that username is not in the room when being muted / unmuted ([#6840](https://github.com/RocketChat/Rocket.Chat/pull/6840) by [@matthewshirley](https://github.com/matthewshirley))
- Use AWS Signature Version 4 signed URLs for uploads ([#6947](https://github.com/RocketChat/Rocket.Chat/pull/6947))
- Bugs in `isUserFromParams` helper ([#6904](https://github.com/RocketChat/Rocket.Chat/pull/6904) by [@abrom](https://github.com/abrom))
- Allow image insert from slack through slackbridge ([#6910](https://github.com/RocketChat/Rocket.Chat/pull/6910))
- Slackbridge text replacements ([#6913](https://github.com/RocketChat/Rocket.Chat/pull/6913))
- Fix all reactions having the same username ([#7157](https://github.com/RocketChat/Rocket.Chat/pull/7157))
- Fix editing others messages ([#7200](https://github.com/RocketChat/Rocket.Chat/pull/7200))
- Fix oembed previews not being shown ([#7208](https://github.com/RocketChat/Rocket.Chat/pull/7208))
- "requirePasswordChange" property not being saved when set to false ([#7209](https://github.com/RocketChat/Rocket.Chat/pull/7209))
- Removing the kadira package install from example build script. ([#7160](https://github.com/RocketChat/Rocket.Chat/pull/7160))
- Fix user's customFields not being saved correctly ([#7358](https://github.com/RocketChat/Rocket.Chat/pull/7358))
- Improve avatar migration ([#7352](https://github.com/RocketChat/Rocket.Chat/pull/7352))
- Fix jump to unread button ([#7320](https://github.com/RocketChat/Rocket.Chat/pull/7320))
- click on image in a message ([#7345](https://github.com/RocketChat/Rocket.Chat/pull/7345))
- Proxy upload to correct instance ([#7304](https://github.com/RocketChat/Rocket.Chat/pull/7304))
- Fix Secret Url ([#7321](https://github.com/RocketChat/Rocket.Chat/pull/7321))

<details>
<summary>🔍 Minor changes</summary>

- add server methods getRoomNameById ([#7102](https://github.com/RocketChat/Rocket.Chat/pull/7102) by [@thinkeridea](https://github.com/thinkeridea))
- Convert hipchat importer to js ([#7146](https://github.com/RocketChat/Rocket.Chat/pull/7146))
- Convert file unsubscribe.coffee to js ([#7145](https://github.com/RocketChat/Rocket.Chat/pull/7145))
- Convert oauth2-server-config package  to js ([#7017](https://github.com/RocketChat/Rocket.Chat/pull/7017))
- Convert irc package to js ([#7022](https://github.com/RocketChat/Rocket.Chat/pull/7022))
- Ldap: User_Data_FieldMap description ([#7055](https://github.com/RocketChat/Rocket.Chat/pull/7055) by [@bbrauns](https://github.com/bbrauns))
- Remove Useless Jasmine Tests  ([#7062](https://github.com/RocketChat/Rocket.Chat/pull/7062))
- converted rocketchat-importer ([#7018](https://github.com/RocketChat/Rocket.Chat/pull/7018))
- LingoHub based on develop ([#7114](https://github.com/RocketChat/Rocket.Chat/pull/7114))
- Convert Livechat from Coffeescript to JavaScript ([#7096](https://github.com/RocketChat/Rocket.Chat/pull/7096))
- Rocketchat ui3 ([#7006](https://github.com/RocketChat/Rocket.Chat/pull/7006))
- converted rocketchat-ui coffee to js part 2 ([#6836](https://github.com/RocketChat/Rocket.Chat/pull/6836))
- LingoHub based on develop ([#7005](https://github.com/RocketChat/Rocket.Chat/pull/7005))
- rocketchat-lib[4] coffee to js ([#6735](https://github.com/RocketChat/Rocket.Chat/pull/6735))
- rocketchat-importer-slack coffee to js ([#6987](https://github.com/RocketChat/Rocket.Chat/pull/6987))
- Convert ui-admin package to js ([#6911](https://github.com/RocketChat/Rocket.Chat/pull/6911))
- Rocketchat ui message ([#6914](https://github.com/RocketChat/Rocket.Chat/pull/6914))
- [New] LDAP: Use variables in User_Data_FieldMap for name mapping ([#6921](https://github.com/RocketChat/Rocket.Chat/pull/6921) by [@bbrauns](https://github.com/bbrauns))
- Convert meteor-autocomplete package to js ([#6936](https://github.com/RocketChat/Rocket.Chat/pull/6936))
- Convert Ui Account Package to Js ([#6795](https://github.com/RocketChat/Rocket.Chat/pull/6795))
- LingoHub based on develop ([#6978](https://github.com/RocketChat/Rocket.Chat/pull/6978))
- fix the crashing tests ([#6976](https://github.com/RocketChat/Rocket.Chat/pull/6976))
- Convert WebRTC Package to Js ([#6775](https://github.com/RocketChat/Rocket.Chat/pull/6775))
- Remove missing CoffeeScript dependencies ([#7154](https://github.com/RocketChat/Rocket.Chat/pull/7154))
- Switch logic of artifact name ([#7158](https://github.com/RocketChat/Rocket.Chat/pull/7158))
- Fix the Zapier oAuth return url to the new one ([#7215](https://github.com/RocketChat/Rocket.Chat/pull/7215))
- Fix the admin oauthApps view not working ([#7196](https://github.com/RocketChat/Rocket.Chat/pull/7196))
- Fix forbidden error on setAvatar REST endpoint ([#7159](https://github.com/RocketChat/Rocket.Chat/pull/7159))
- Fix the admin oauthApps view not working ([#7196](https://github.com/RocketChat/Rocket.Chat/pull/7196))
- Fix mobile avatars ([#7177](https://github.com/RocketChat/Rocket.Chat/pull/7177))

</details>

### 👩‍💻👨‍💻 Contributors 😍

- [@ExTechOp](https://github.com/ExTechOp)
- [@abrom](https://github.com/abrom)
- [@bbrauns](https://github.com/bbrauns)
- [@colin-campbell](https://github.com/colin-campbell)
- [@darkv](https://github.com/darkv)
- [@flaviogrossi](https://github.com/flaviogrossi)
- [@gdelavald](https://github.com/gdelavald)
- [@jautero](https://github.com/jautero)
- [@jm-factorin](https://github.com/jm-factorin)
- [@matthewshirley](https://github.com/matthewshirley)
- [@phutchins](https://github.com/phutchins)
- [@pmb0](https://github.com/pmb0)
- [@reist](https://github.com/reist)
- [@sathieu](https://github.com/sathieu)
- [@thinkeridea](https://github.com/thinkeridea)

### 👩‍💻👨‍💻 Core Team 🤓

- [@JSzaszvari](https://github.com/JSzaszvari)
- [@MartinSchoeler](https://github.com/MartinSchoeler)
- [@alexbrazier](https://github.com/alexbrazier)
- [@engelgabriel](https://github.com/engelgabriel)
- [@geekgonecrazy](https://github.com/geekgonecrazy)
- [@ggazzo](https://github.com/ggazzo)
- [@graywolf336](https://github.com/graywolf336)
- [@marceloschmidt](https://github.com/marceloschmidt)
- [@rodrigok](https://github.com/rodrigok)
- [@sampaiodiego](https://github.com/sampaiodiego)

# 0.56.0
`2017-05-15  ·  11 🎉  ·  19 🐛  ·  19 🔍  ·  19 👩‍💻👨‍💻`

### Engine versions
- Node: `4.8.2`
- NPM: `4.5.0`

### 🎉 New features

- Add a pointer cursor to message images ([#6881](https://github.com/RocketChat/Rocket.Chat/pull/6881))
- Make channels.info accept roomName, just like groups.info ([#6827](https://github.com/RocketChat/Rocket.Chat/pull/6827) by [@reist](https://github.com/reist))
- Option to allow to signup as anonymous ([#6797](https://github.com/RocketChat/Rocket.Chat/pull/6797))
- create a method 'create token' ([#6807](https://github.com/RocketChat/Rocket.Chat/pull/6807))
- Add option on Channel Settings: Hide Notifications and Hide Unread Room Status (#2707, #2143) ([#5373](https://github.com/RocketChat/Rocket.Chat/pull/5373))
- Remove lesshat ([#6722](https://github.com/RocketChat/Rocket.Chat/pull/6722))
- Use tokenSentVia parameter for clientid/secret to token endpoint ([#6692](https://github.com/RocketChat/Rocket.Chat/pull/6692) by [@intelradoux](https://github.com/intelradoux))
- Add a setting to not run outgoing integrations on message edits ([#6615](https://github.com/RocketChat/Rocket.Chat/pull/6615))
- Improve CI/Docker build/release ([#6938](https://github.com/RocketChat/Rocket.Chat/pull/6938))
- Add SMTP settings for Protocol and Pool ([#6940](https://github.com/RocketChat/Rocket.Chat/pull/6940))
- Show info about multiple instances at admin page ([#6953](https://github.com/RocketChat/Rocket.Chat/pull/6953))

### 🐛 Bug fixes

- start/unstar message ([#6861](https://github.com/RocketChat/Rocket.Chat/pull/6861))
- Added helper for testing if the current user matches the params ([#6845](https://github.com/RocketChat/Rocket.Chat/pull/6845) by [@abrom](https://github.com/abrom))
- REST API user.update throwing error due to rate limiting ([#6796](https://github.com/RocketChat/Rocket.Chat/pull/6796))
- fix german translation ([#6790](https://github.com/RocketChat/Rocket.Chat/pull/6790) by [@sscholl](https://github.com/sscholl))
- Improve and correct Iframe Integration help text ([#6793](https://github.com/RocketChat/Rocket.Chat/pull/6793))
- Quoted and replied messages not retaining the original message's alias ([#6800](https://github.com/RocketChat/Rocket.Chat/pull/6800))
- Fix iframe wise issues ([#6798](https://github.com/RocketChat/Rocket.Chat/pull/6798))
- Incorrect error message when creating channel ([#6747](https://github.com/RocketChat/Rocket.Chat/pull/6747) by [@gdelavald](https://github.com/gdelavald))
- Hides nav buttons when selecting own profile ([#6760](https://github.com/RocketChat/Rocket.Chat/pull/6760) by [@gdelavald](https://github.com/gdelavald))
- Search full name on client side ([#6767](https://github.com/RocketChat/Rocket.Chat/pull/6767))
- Sort by real name if use real name setting is enabled ([#6758](https://github.com/RocketChat/Rocket.Chat/pull/6758))
- CSV importer: require that there is some data in the zip, not ALL data ([#6768](https://github.com/RocketChat/Rocket.Chat/pull/6768) by [@reist](https://github.com/reist))
- Archiving Direct Messages ([#6737](https://github.com/RocketChat/Rocket.Chat/pull/6737))
- Fix Caddy by forcing go 1.7 as needed by one of caddy's dependencies ([#6721](https://github.com/RocketChat/Rocket.Chat/pull/6721))
- Users status on main menu always offline ([#6896](https://github.com/RocketChat/Rocket.Chat/pull/6896))
- Not showing unread count on electron app’s icon ([#6923](https://github.com/RocketChat/Rocket.Chat/pull/6923))
- Compile CSS color variables ([#6939](https://github.com/RocketChat/Rocket.Chat/pull/6939))
- Remove spaces from env PORT and INSTANCE_IP ([#6955](https://github.com/RocketChat/Rocket.Chat/pull/6955))
- make channels.create API check for create-c ([#6968](https://github.com/RocketChat/Rocket.Chat/pull/6968) by [@reist](https://github.com/reist))

<details>
<summary>🔍 Minor changes</summary>

- [New] Snap arm support ([#6842](https://github.com/RocketChat/Rocket.Chat/pull/6842))
- Meteor update ([#6858](https://github.com/RocketChat/Rocket.Chat/pull/6858))
- Converted rocketchat-lib 3 ([#6672](https://github.com/RocketChat/Rocket.Chat/pull/6672))
- Convert Message-Star Package to js  ([#6781](https://github.com/RocketChat/Rocket.Chat/pull/6781))
- Convert Mailer Package to Js ([#6780](https://github.com/RocketChat/Rocket.Chat/pull/6780))
- LingoHub based on develop ([#6816](https://github.com/RocketChat/Rocket.Chat/pull/6816))
- Missing useful fields in admin user list #5110 ([#6804](https://github.com/RocketChat/Rocket.Chat/pull/6804) by [@vlogic](https://github.com/vlogic))
- Convert Katex Package to Js ([#6671](https://github.com/RocketChat/Rocket.Chat/pull/6671))
- Convert Oembed Package to Js ([#6688](https://github.com/RocketChat/Rocket.Chat/pull/6688))
- Convert Mentions-Flextab Package to Js ([#6689](https://github.com/RocketChat/Rocket.Chat/pull/6689))
- Anonymous use ([#5986](https://github.com/RocketChat/Rocket.Chat/pull/5986))
- Breaking long URLS to prevent overflow ([#6368](https://github.com/RocketChat/Rocket.Chat/pull/6368) by [@robertdown](https://github.com/robertdown))
- Rocketchat lib2 ([#6593](https://github.com/RocketChat/Rocket.Chat/pull/6593))
- disable proxy configuration ([#6654](https://github.com/RocketChat/Rocket.Chat/pull/6654) by [@glehmann](https://github.com/glehmann))
- Convert markdown to js ([#6694](https://github.com/RocketChat/Rocket.Chat/pull/6694) by [@ehkasper](https://github.com/ehkasper))
- LingoHub based on develop ([#6715](https://github.com/RocketChat/Rocket.Chat/pull/6715))
- meteor update to 1.4.4 ([#6706](https://github.com/RocketChat/Rocket.Chat/pull/6706))
- LingoHub based on develop ([#6703](https://github.com/RocketChat/Rocket.Chat/pull/6703))
- [Fix] Error when trying to show preview of undefined filetype ([#6935](https://github.com/RocketChat/Rocket.Chat/pull/6935))

</details>

### 👩‍💻👨‍💻 Contributors 😍

- [@abrom](https://github.com/abrom)
- [@ehkasper](https://github.com/ehkasper)
- [@gdelavald](https://github.com/gdelavald)
- [@glehmann](https://github.com/glehmann)
- [@intelradoux](https://github.com/intelradoux)
- [@reist](https://github.com/reist)
- [@robertdown](https://github.com/robertdown)
- [@sscholl](https://github.com/sscholl)
- [@vlogic](https://github.com/vlogic)

### 👩‍💻👨‍💻 Core Team 🤓

- [@MartinSchoeler](https://github.com/MartinSchoeler)
- [@alexbrazier](https://github.com/alexbrazier)
- [@engelgabriel](https://github.com/engelgabriel)
- [@geekgonecrazy](https://github.com/geekgonecrazy)
- [@ggazzo](https://github.com/ggazzo)
- [@graywolf336](https://github.com/graywolf336)
- [@karlprieb](https://github.com/karlprieb)
- [@marceloschmidt](https://github.com/marceloschmidt)
- [@rodrigok](https://github.com/rodrigok)
- [@sampaiodiego](https://github.com/sampaiodiego)

# 0.55.1
`2017-04-19  ·  1 🔍  ·  1 👩‍💻👨‍💻`

### Engine versions
- Node: `4.8.0`
- NPM: `4.3.0`

<details>
<summary>🔍 Minor changes</summary>

- [Fix] Bug with incoming integration (0.55.1) ([#6734](https://github.com/RocketChat/Rocket.Chat/pull/6734))

</details>

### 👩‍💻👨‍💻 Core Team 🤓

- [@rodrigok](https://github.com/rodrigok)

# 0.55.0
`2017-04-18  ·  1 ️️️⚠️  ·  9 🎉  ·  25 🐛  ·  87 🔍  ·  23 👩‍💻👨‍💻`

### Engine versions
- Node: `4.8.0`
- NPM: `4.3.0`

### ⚠️ BREAKING CHANGES

- `getUsersOfRoom` API to return array of objects with user and username, instead of array of strings

### 🎉 New features

- Add shield.svg api route to generate custom shields/badges ([#6565](https://github.com/RocketChat/Rocket.Chat/pull/6565))
- resolve merge share function ([#6577](https://github.com/RocketChat/Rocket.Chat/pull/6577) by [@tgxn](https://github.com/tgxn))
- Two Factor Auth ([#6476](https://github.com/RocketChat/Rocket.Chat/pull/6476))
- Permission `join-without-join-code` assigned to admins and bots by default ([#6430](https://github.com/RocketChat/Rocket.Chat/pull/6430))
- Integrations, both incoming and outgoing, now have access to the models. Example: `Users.findOneById(id)` ([#6420](https://github.com/RocketChat/Rocket.Chat/pull/6420))
- 'users.resetAvatar' rest api endpoint ([#6616](https://github.com/RocketChat/Rocket.Chat/pull/6616))
- Drupal oAuth Integration for Rocketchat ([#6632](https://github.com/RocketChat/Rocket.Chat/pull/6632) by [@Lawri-van-Buel](https://github.com/Lawri-van-Buel))
- Add monitoring package ([#6634](https://github.com/RocketChat/Rocket.Chat/pull/6634))
- Expose Livechat to Incoming Integrations and allow response ([#6681](https://github.com/RocketChat/Rocket.Chat/pull/6681))

### 🐛 Bug fixes

- Incoming integrations would break when trying to use the `Store` feature.`
- Removed Deprecated Package rocketchat:sharedsecret`
- emoji picker exception ([#6709](https://github.com/RocketChat/Rocket.Chat/pull/6709) by [@gdelavald](https://github.com/gdelavald))
- Large files crashed browser when trying to show preview ([#6598](https://github.com/RocketChat/Rocket.Chat/pull/6598))
- messageBox: put "joinCodeRequired" back ([#6600](https://github.com/RocketChat/Rocket.Chat/pull/6600))
- Do not add default roles for users without services field ([#6594](https://github.com/RocketChat/Rocket.Chat/pull/6594))
- Accounts from LinkedIn OAuth without name ([#6590](https://github.com/RocketChat/Rocket.Chat/pull/6590))
- Usage of subtagged languages ([#6575](https://github.com/RocketChat/Rocket.Chat/pull/6575))
- UTC offset missing UTC text when positive ([#6562](https://github.com/RocketChat/Rocket.Chat/pull/6562))
- can not get access_token when using custom oauth ([#6531](https://github.com/RocketChat/Rocket.Chat/pull/6531) by [@fengt](https://github.com/fengt))
- Outgoing webhooks which have an error and they're retrying would still retry even if the integration was disabled` ([#6478](https://github.com/RocketChat/Rocket.Chat/pull/6478))
- Incorrect curl command being generated on incoming integrations ([#6620](https://github.com/RocketChat/Rocket.Chat/pull/6620))
- arguments logger ([#6617](https://github.com/RocketChat/Rocket.Chat/pull/6617))
- Improve markdown code ([#6650](https://github.com/RocketChat/Rocket.Chat/pull/6650))
- Encode avatar url to prevent CSS injection ([#6651](https://github.com/RocketChat/Rocket.Chat/pull/6651))
- Do not escaping markdown on message attachments ([#6648](https://github.com/RocketChat/Rocket.Chat/pull/6648))
- Revert unwanted UI changes ([#6658](https://github.com/RocketChat/Rocket.Chat/pull/6658))
- Fix Logger stdout publication ([#6682](https://github.com/RocketChat/Rocket.Chat/pull/6682))
- Downgrade email package to from 1.2.0 to 1.1.18 ([#6680](https://github.com/RocketChat/Rocket.Chat/pull/6680))
- Administrators being rate limited when editing users data ([#6659](https://github.com/RocketChat/Rocket.Chat/pull/6659))
- Make sure username exists in findByActiveUsersExcept ([#6674](https://github.com/RocketChat/Rocket.Chat/pull/6674))
- Update server cache indexes on record updates ([#6686](https://github.com/RocketChat/Rocket.Chat/pull/6686))
- Allow question on OAuth token path ([#6684](https://github.com/RocketChat/Rocket.Chat/pull/6684))
- Error when returning undefined from incoming intergation’s script ([#6683](https://github.com/RocketChat/Rocket.Chat/pull/6683))
- Fix message types ([#6704](https://github.com/RocketChat/Rocket.Chat/pull/6704))

<details>
<summary>🔍 Minor changes</summary>

- Add candidate snap channel ([#6614](https://github.com/RocketChat/Rocket.Chat/pull/6614))
- Add `fname` to subscriptions in memory ([#6597](https://github.com/RocketChat/Rocket.Chat/pull/6597))
- [New] Switch Snaps to use oplog ([#6608](https://github.com/RocketChat/Rocket.Chat/pull/6608))
- Convert Message Pin Package to JS ([#6576](https://github.com/RocketChat/Rocket.Chat/pull/6576))
- Move room display name logic to roomType definition ([#6585](https://github.com/RocketChat/Rocket.Chat/pull/6585))
- Only configure LoggerManager on server ([#6596](https://github.com/RocketChat/Rocket.Chat/pull/6596))
- POC Google Natural Language integration ([#6298](https://github.com/RocketChat/Rocket.Chat/pull/6298))
- Fix recently introduced bug: OnePassword not defined ([#6591](https://github.com/RocketChat/Rocket.Chat/pull/6591))
- rocketchat-lib part1 ([#6553](https://github.com/RocketChat/Rocket.Chat/pull/6553))
- dependencies upgrade ([#6584](https://github.com/RocketChat/Rocket.Chat/pull/6584))
- fixed typo in readme.md ([#6580](https://github.com/RocketChat/Rocket.Chat/pull/6580) by [@sezinkarli](https://github.com/sezinkarli))
- Use real name instead of username for messages and direct messages list ([#3851](https://github.com/RocketChat/Rocket.Chat/pull/3851))
- Convert Ui-Login Package to Js ([#6561](https://github.com/RocketChat/Rocket.Chat/pull/6561))
- rocketchat-channel-settings coffee to js ([#6551](https://github.com/RocketChat/Rocket.Chat/pull/6551))
- Move wordpress packages client files to client folder ([#6571](https://github.com/RocketChat/Rocket.Chat/pull/6571))
- convert rocketchat-ui part 2 ([#6539](https://github.com/RocketChat/Rocket.Chat/pull/6539))
- rocketchat-channel-settings-mail-messages coffee to js ([#6541](https://github.com/RocketChat/Rocket.Chat/pull/6541))
- LingoHub based on develop ([#6574](https://github.com/RocketChat/Rocket.Chat/pull/6574))
- LingoHub based on develop ([#6567](https://github.com/RocketChat/Rocket.Chat/pull/6567))
- [New] Added oauth2 userinfo endpoint ([#6554](https://github.com/RocketChat/Rocket.Chat/pull/6554))
- Remove Deprecated Shared Secret Package ([#6540](https://github.com/RocketChat/Rocket.Chat/pull/6540))
- Remove coffeescript package from ui-sidenav ([#6542](https://github.com/RocketChat/Rocket.Chat/pull/6542) by [@Kiran-Rao](https://github.com/Kiran-Rao))
- Remove coffeescript package from ui-flextab ([#6543](https://github.com/RocketChat/Rocket.Chat/pull/6543) by [@Kiran-Rao](https://github.com/Kiran-Rao))
- Convert Theme Package to JS ([#6491](https://github.com/RocketChat/Rocket.Chat/pull/6491))
- Fix typo of the safari pinned tab label ([#6487](https://github.com/RocketChat/Rocket.Chat/pull/6487) by [@qge](https://github.com/qge))
- fix channel merge option of user preferences ([#6493](https://github.com/RocketChat/Rocket.Chat/pull/6493) by [@billtt](https://github.com/billtt))
- converted Rocketchat logger coffee to js ([#6495](https://github.com/RocketChat/Rocket.Chat/pull/6495))
- converted rocketchat-integrations coffee to js ([#6502](https://github.com/RocketChat/Rocket.Chat/pull/6502))
- 'allow reacting' should be a toggle option.otherwise, the style will display an error ([#6522](https://github.com/RocketChat/Rocket.Chat/pull/6522) by [@szluohua](https://github.com/szluohua))
- Clipboard [Firefox version < 50] ([#6280](https://github.com/RocketChat/Rocket.Chat/pull/6280))
- Convert ui-vrecord Package to JS ([#6473](https://github.com/RocketChat/Rocket.Chat/pull/6473))
- converted slashcommands-mute coffee to js ([#6474](https://github.com/RocketChat/Rocket.Chat/pull/6474))
- Convert Version Package to JS ([#6494](https://github.com/RocketChat/Rocket.Chat/pull/6494))
- Convert Ui-Master Package to Js ([#6498](https://github.com/RocketChat/Rocket.Chat/pull/6498))
- converted messageAttachment coffee to js ([#6500](https://github.com/RocketChat/Rocket.Chat/pull/6500))
- Convert File Package to js ([#6503](https://github.com/RocketChat/Rocket.Chat/pull/6503))
- Create groups.addAll endpoint and add activeUsersOnly param. ([#6505](https://github.com/RocketChat/Rocket.Chat/pull/6505) by [@nathanmarcos](https://github.com/nathanmarcos))
- New feature: Room announcement ([#6351](https://github.com/RocketChat/Rocket.Chat/pull/6351) by [@billtt](https://github.com/billtt))
- converted slashcommand-me coffee to js ([#6468](https://github.com/RocketChat/Rocket.Chat/pull/6468))
- converted slashcommand-join coffee to js ([#6469](https://github.com/RocketChat/Rocket.Chat/pull/6469))
- converted slashcommand-leave coffee to js ([#6470](https://github.com/RocketChat/Rocket.Chat/pull/6470))
- convert mapview package to js ([#6471](https://github.com/RocketChat/Rocket.Chat/pull/6471))
- converted getAvatarUrlFromUsername ([#6496](https://github.com/RocketChat/Rocket.Chat/pull/6496))
- converted slashcommand-invite coffee to js ([#6497](https://github.com/RocketChat/Rocket.Chat/pull/6497))
- Convert Wordpress Package to js ([#6499](https://github.com/RocketChat/Rocket.Chat/pull/6499))
- converted slashcommand-msg coffee to js ([#6501](https://github.com/RocketChat/Rocket.Chat/pull/6501))
- rocketchat-ui coffee to js part1 ([#6504](https://github.com/RocketChat/Rocket.Chat/pull/6504))
- converted rocketchat-mentions coffee to js ([#6467](https://github.com/RocketChat/Rocket.Chat/pull/6467))
- ESLint add rule `no-void` ([#6479](https://github.com/RocketChat/Rocket.Chat/pull/6479))
- Add ESLint rules `prefer-template` and `template-curly-spacing` ([#6456](https://github.com/RocketChat/Rocket.Chat/pull/6456))
- Fix livechat permissions ([#6466](https://github.com/RocketChat/Rocket.Chat/pull/6466))
- Add ESLint rule `object-shorthand` ([#6457](https://github.com/RocketChat/Rocket.Chat/pull/6457))
- Add ESLint rules `one-var` and `no-var` ([#6459](https://github.com/RocketChat/Rocket.Chat/pull/6459))
- Add ESLint rule `one-var` ([#6458](https://github.com/RocketChat/Rocket.Chat/pull/6458))
- Side-nav CoffeeScript to JavaScript III  ([#6274](https://github.com/RocketChat/Rocket.Chat/pull/6274))
- Flex-Tab CoffeeScript to JavaScript II ([#6277](https://github.com/RocketChat/Rocket.Chat/pull/6277))
- Side-nav CoffeeScript to JavaScript II ([#6266](https://github.com/RocketChat/Rocket.Chat/pull/6266))
- Allow Livechat visitors to switch the department ([#6035](https://github.com/RocketChat/Rocket.Chat/pull/6035) by [@drallgood](https://github.com/drallgood))
- fix livechat widget on small screens ([#6122](https://github.com/RocketChat/Rocket.Chat/pull/6122))
- Allow livechat managers to transfer chats ([#6180](https://github.com/RocketChat/Rocket.Chat/pull/6180) by [@drallgood](https://github.com/drallgood))
- focus first textbox element ([#6257](https://github.com/RocketChat/Rocket.Chat/pull/6257) by [@a5his](https://github.com/a5his))
- Join command ([#6268](https://github.com/RocketChat/Rocket.Chat/pull/6268))
- Fix visitor ending livechat if multiples still open ([#6419](https://github.com/RocketChat/Rocket.Chat/pull/6419))
- Password reset Cleaner text ([#6319](https://github.com/RocketChat/Rocket.Chat/pull/6319))
- Add permission check to the import methods and not just the UI ([#6400](https://github.com/RocketChat/Rocket.Chat/pull/6400))
- Max textarea height ([#6409](https://github.com/RocketChat/Rocket.Chat/pull/6409))
- Livechat fix office hours order ([#6413](https://github.com/RocketChat/Rocket.Chat/pull/6413))
- Convert Spotify Package to JS ([#6449](https://github.com/RocketChat/Rocket.Chat/pull/6449))
- Make favicon package easier to read. ([#6422](https://github.com/RocketChat/Rocket.Chat/pull/6422) by [@Kiran-Rao](https://github.com/Kiran-Rao))
- Just admins can change a Default Channel to Private (the channel will be a non default channel) ([#6426](https://github.com/RocketChat/Rocket.Chat/pull/6426))
- Hide email settings on Sandstorm ([#6429](https://github.com/RocketChat/Rocket.Chat/pull/6429))
- Do not show reset button for hidden settings ([#6432](https://github.com/RocketChat/Rocket.Chat/pull/6432))
- Convert Dolphin Package to JavaScript ([#6427](https://github.com/RocketChat/Rocket.Chat/pull/6427))
- converted rocketchat-message-mark-as-unread coffee/js ([#6445](https://github.com/RocketChat/Rocket.Chat/pull/6445))
- converted rocketchat-slashcommands-kick coffee to js ([#6453](https://github.com/RocketChat/Rocket.Chat/pull/6453))
- converted meteor-accounts-saml coffee to js ([#6450](https://github.com/RocketChat/Rocket.Chat/pull/6450))
- Convert Statistics Package to JS ([#6447](https://github.com/RocketChat/Rocket.Chat/pull/6447))
- Convert ChatOps Package to JavaScript ([#6425](https://github.com/RocketChat/Rocket.Chat/pull/6425))
- Change all instances of Meteor.Collection for Mongo.Collection ([#6410](https://github.com/RocketChat/Rocket.Chat/pull/6410))
- Flex-Tab CoffeeScript to JavaScript III ([#6278](https://github.com/RocketChat/Rocket.Chat/pull/6278))
- Flex-Tab CoffeeScript to JavaScript I  ([#6276](https://github.com/RocketChat/Rocket.Chat/pull/6276))
- Side-nav CoffeeScript to JavaScript ([#6264](https://github.com/RocketChat/Rocket.Chat/pull/6264))
- Convert Tutum Package to JS ([#6446](https://github.com/RocketChat/Rocket.Chat/pull/6446))
- Added Deploy method and platform to stats ([#6649](https://github.com/RocketChat/Rocket.Chat/pull/6649))
- LingoHub based on develop ([#6647](https://github.com/RocketChat/Rocket.Chat/pull/6647))
- meteor update ([#6631](https://github.com/RocketChat/Rocket.Chat/pull/6631))
- Env override initial setting ([#6163](https://github.com/RocketChat/Rocket.Chat/pull/6163))

</details>

### 👩‍💻👨‍💻 Contributors 😍

- [@Kiran-Rao](https://github.com/Kiran-Rao)
- [@Lawri-van-Buel](https://github.com/Lawri-van-Buel)
- [@a5his](https://github.com/a5his)
- [@billtt](https://github.com/billtt)
- [@drallgood](https://github.com/drallgood)
- [@fengt](https://github.com/fengt)
- [@gdelavald](https://github.com/gdelavald)
- [@nathanmarcos](https://github.com/nathanmarcos)
- [@qge](https://github.com/qge)
- [@sezinkarli](https://github.com/sezinkarli)
- [@szluohua](https://github.com/szluohua)
- [@tgxn](https://github.com/tgxn)

### 👩‍💻👨‍💻 Core Team 🤓

- [@MartinSchoeler](https://github.com/MartinSchoeler)
- [@alexbrazier](https://github.com/alexbrazier)
- [@engelgabriel](https://github.com/engelgabriel)
- [@geekgonecrazy](https://github.com/geekgonecrazy)
- [@ggazzo](https://github.com/ggazzo)
- [@graywolf336](https://github.com/graywolf336)
- [@karlprieb](https://github.com/karlprieb)
- [@marceloschmidt](https://github.com/marceloschmidt)
- [@mrsimpson](https://github.com/mrsimpson)
- [@rodrigok](https://github.com/rodrigok)
- [@sampaiodiego](https://github.com/sampaiodiego)<|MERGE_RESOLUTION|>--- conflicted
+++ resolved
@@ -1,8 +1,4 @@
 
-<<<<<<< HEAD
-# 0.68.5
-`2018-08-23  ·  1 🐛  ·  1 👩‍💻👨‍💻`
-=======
 # 0.69.0 (Under Release Candidate Process)
 
 ## 0.69.0-rc.1
@@ -145,7 +141,6 @@
 
 # 0.68.5
 `2018-08-23  ·  1 🐛  ·  1 🔍  ·  2 👩‍💻👨‍💻`
->>>>>>> 19f6ec7a
 
 ### Engine versions
 - Node: `8.11.3`
@@ -155,14 +150,6 @@
 
 - Livechat open room method ([#11830](https://github.com/RocketChat/Rocket.Chat/pull/11830))
 
-<<<<<<< HEAD
-### 👩‍💻👨‍💻 Core Team 🤓
-
-- [@renatobecker](https://github.com/renatobecker)
-
-# 0.68.4
-`2018-08-10  ·  3 🐛  ·  3 👩‍💻👨‍💻`
-=======
 <details>
 <summary>🔍 Minor changes</summary>
 
@@ -177,7 +164,6 @@
 
 # 0.68.4
 `2018-08-10  ·  3 🐛  ·  1 🔍  ·  4 👩‍💻👨‍💻`
->>>>>>> 19f6ec7a
 
 ### Engine versions
 - Node: `8.11.3`
@@ -189,8 +175,6 @@
 - Broken logo on setup wizard ([#11708](https://github.com/RocketChat/Rocket.Chat/pull/11708))
 - Regression in prune by user, and update lastMessage ([#11646](https://github.com/RocketChat/Rocket.Chat/pull/11646) by [@vynmera](https://github.com/vynmera))
 
-<<<<<<< HEAD
-=======
 <details>
 <summary>🔍 Minor changes</summary>
 
@@ -198,7 +182,6 @@
 
 </details>
 
->>>>>>> 19f6ec7a
 ### 👩‍💻👨‍💻 Contributors 😍
 
 - [@vynmera](https://github.com/vynmera)
@@ -207,10 +190,7 @@
 
 - [@ggazzo](https://github.com/ggazzo)
 - [@sampaiodiego](https://github.com/sampaiodiego)
-<<<<<<< HEAD
-=======
 - [@tassoevan](https://github.com/tassoevan)
->>>>>>> 19f6ec7a
 
 # 0.68.3
 `2018-08-01  ·  5 🐛  ·  1 🔍  ·  4 👩‍💻👨‍💻`
