# History

<<<<<<< HEAD
=======
## 0.49.2 - 2017-Jan-16

- Add findOneById and findOneByIds to all layers of the models
- Add relation between client cache and user’s token
- Allow the text of attachments to be collapsed
- Fix an error with updating the users if no role was defined
- Fix flex-nav z-index
- Fix flex-tab on mobile
- Fix making the internal Hubot init() function always debounced
- Fix private groups not being able to be unarchived via the rest api
- Fix the cache layer not respecting findById via query
- Fix the roles not being respected on user creation
- Fix to prevent stop hubot initiating even when disabled

>>>>>>> fcac6578
## 0.49.1 - 2017-Jan-13

- Fix emoji picker handling
- Fix favicons and add an option to enable svg
- Fix find with $elemMatch. Closes #5536
- Fix livechat whitedomains list
- Fix logo in admin
- Fix message-dropdown background
- Fix migration 77. Closes #5542
- Fix new-message background
- Keep only public settings using notifyAll
- Move room panels from main content into room wrapper
- Refactor action links to better handle client side buttons only
- Send notifyAll to all users and create notifyLogged to notify only logged users- 

## 0.49.0 - 2017-Jan-11

### Now uses NodeJS 4.7.1

- Add basic support for RFC 7233
- Add Button to block direct message
- Add caching layer using LokiDB
- Add custom fields to user's profile
- Add discard and reset button to admin panels
- Add email address validation to livechat offline messages
- Add file name and description on file upload
- Add Livechat domains validations
- Add many API endpoints, see https://rocket.chat/docs/developer-guides/rest-api/
- Add methods from rest api 0.5 to v1
- Add stylelint to CSS and LESS files
- Add the migration for bots to be able to create rooms
- Allow alias, avatar, and emoji in the sendFileMessage.
- Allow query, sort, and fields on the queryParams of the rest api
- Allow to merge users with LDAP on bulk sync
- Bi-directional Sladk message edit, delete and reactions
- Disable animations when TEST_MODE=true
- Do not require .jpg for avatar url and return correct content type
- Enable CDN_PREFIX for avatars
- Fix crash at startup if Slack bridge enabled and slack.com is not reachable #5426
- Fix importer relying on os file type, use file signature. Closes #3050
- Fix issue creating users with username from OAuth
- Fix screen sharing bug when receiving audio call. issue #5286
- Migrate livechat visitors' emails field to visitorEmails
- New livechat layout
- Normalize favicons, tiles and touchicons
- Refactored API endpoints to more closely conform to Slack API conventions and naming conventions
- Remove alpha colors and add disabled buttons style
- Sets default avatar after setting username for the first time by default
- Several performance improvements
- Styles cleanup (#5354) (#5364)
- Support SAML IDP-initiated login mode
- Update docker-compose to version 2
- Use CodeMirror from Npm

## 0.48.2 - 2016-Dec-20

- Add button to refresh aouth services
- Fix download on electron
- Fix issue creating users with username from OAuth
- Fix message when username field not exists in OAuth data
- Fix OAuth global variable

## 0.48.1 - 2016-Dec-13

### Now uses NodeJS 4.7.0

- Fix integration payload JSON.parse 

## 0.48.0 - 2016-Dec-12

- Add CustomOAuth logger
- Add env var to disable animations
- Add new options (username-field and merge-users) to CustomOAuth
- Add search field in admin
- Add support to set own avatar from URL on REST API
- Add validateNewUser check to compare against whitelist
- Allow setting other users avatars if you have permissions
- Change all 'Has more' with loading animation
- Change CustomOAuth setting format
- Change field name to roles and type to Array.
- Change from loading cert from a file to storing the cert
- Don't allow changing the room type if you only have permission to create one and not the other
- Fix accountFlex highlight on hover issue
- Fix crash if a webhook payload had a field named "payload"
- Fix email being unverified when calling user.update
- Fix Geolocation button
- Fix handle saml urls with query strings.
- Fix katex
- Fix SAML logout
- Fix the chat.postMessage not returning any data about the sent message
- Fix the nameFilter being required on groupsList, since it isn't a requirement
- Fix to do saml http-redirect binding with signing.
- Fix typo in result ordering regex.
- Fix unread messages bar overlapping
- Hide Sandstorm offer button on Cordova
- Init API tests
- Made the logged user check more modular
- Make the server information of the api consistant with others
- Move joinDefaultChannels to internal APIs
- Move the channels to their own file and add several rest api methods
- Move the groups v1 api calls out of the huge routes.coffee file
- Move the rest of the current rest api to individual files
- Move the v1 settings into the v1 folder
- Only unwrapping webhook payloads if necessary
- Pick only departments that would shown on registration if none set
- Prevent register broadcastAuth more than one time
- Remove reactions when messages are removed, fixes #5164
- Set username automaticaly
- Support username template in CustomOAuth
- Update momentjs to 2.17.1
- Update slack-client to 2.0.6

## 0.47.1 - 2016-Dec-09

- Fix color migrations
- Fix to prevent register broadcastAuth more than one time

## 0.47.0 - 2016-Dec-06

- Add 'clear OEmbed cache now' button
- Add a method and rest api to clean up a channel's history
- Add ability to choose a department from the API to livechat
- Add channel history rest api
- Add channel history rest api which is slack compatiable.
- Add ecmascript to all packages with coffeescript
- Add feature to clear OEmbed cache after user-defined amount of time
- Add heirarchy and refactor colour variables
- Add method do check if process is running inside docker
- Add migrations, label, toggle for minor colors
- Add option to disable file uploads in direct messages
- Add the feature to hide the file sharing btn and some fixes
- Allow load css from subdir
- Allow setting border colours in imports
- Allow simpler pinning and unpinning via the methods, only require _id and rid.
- Allow use expressions/variables as colors
- Change custom account box items to button
- Convert the channels.history from post to get
- Fix 'user is typing' break line
- Fix bug with Disable Embed for Users
- Fix button/bg colors and contrast
- Fix code that check for empty object
- Fix file list in cordova
- Fix improper use of head tag (replace with header)
- Fix improve unread mark
- Fix issue #4387, crash when using StartTLS and LDAP
- Fix issue #4813
- Fix jitsi lib load in sub dir
- Fix login logo in subdir
- Fix missed styles and cull transparent variables
- Fix oauth client when client had previously authorized
- Fix redirectUrl after custom oauth successful login initiated by iframe command, fixes #5042 (#5043)
- Fix sandstorm call setPath on navigation
- Fix set user's email from REST API
- Fix to stop changing the instance IP if running in docker
- Fix windows issues on startup
- Improved performance of sidebar rendering. Fixed RTL sidebar opening.
- Inject meta tag via Inject.rawHead
- Load permissions styles through theme methods
- Migrating from GoogleSiteVerification_id to Meta_google-site-verification
- Move less mixins into separate import
- No longer allow invisible agents get livechats
- Recommend using meteor npm start
- Remove c from function param
- Remove the default value for the latest on the getChannelHistory
- Rename action-buttons-color primary-action-color
- Restore migrations post merge upstream versions
- Serve theme.css through WebApp.rawConnectHandlers
- Show 'connecting to agent..' message option on LIveChat client
- Simplify button classes, remove color names
- Update action link and permissions colors to use theme variables
- Updated to autolinker 1.4.0
- Use toastr from npm

## 0.46.0 - 2016-Nov-21

### Upgraded to meteor 1.4.2.3 - Now uses NodeJS 4.6.2

- Add a csv plain text importer (#2689)
- Add a verified email toast
- Add an area to the warnings piece and allow defining users to be part of channels.
- Add channel renames to the importer tool
- Add debug to build scripts
- Add Hyper.sh
- Add missing dependencies to rocketchat:lib
- Add more tests
- Add option to hide user muted/unmuted messages
- Add option to remove the filesize restriction
- Add path prefix to sidenav layout (#4798)
- Add reaction importing capability for Slack
- Add REST endpoint to set user avatar
- Add scrollbar into the snippet view page
- Add setting to Forget user session on window close
- Add snippet message plugin
- Add snippet page and file creation
- Add syntax highlighting when a snippet is created
- Add tabBar english translation
- Add user account tests
- Allow private groups and add warnings to the importers
- Bot-helpers bugfix and new features
- Change default button colors and font-weight
- Change Jitsi iframe width to auto
- Change user rooms verifications to subscriptions
- Change utf8 names validation label
- Disabling the snippet feature by default
- Do not trigger livechat integration if room still open
- Enable broadcast connection logs when log level is 2
- Fix channels were the creator wasn't imported was causing issues (#4934, #4899, #3911)
- Fix chevrons were backwards (#3581)
- Fix errors related to user status on logout
- Fix hubot-help path (#4807)
- Fix ignore cdn_prefix setting if empty (#4546)
- Fix LDAP filter users by their group (#4756)
- Fix Message_AllowSnippeting setting checks
- Fix sandstorm upload: UploadFS.Store.GetURL to return a relative URL
- Fix slackbridge out to stop re-sending messages that go out
- Fix the import progress not having the correct translations
- Fix Url previews are broken (#4779)
- Fixes the auto focus while using ctrl commands
- Fixes the create new btn bug
- List rocketchat:authorization as a dependency of rocketchat:lib
- Move client tabs into tabBar folder
- Provide the full avatar url when posting out to Slack
- Reactions need to be ran as the user who reacted and fix edits not showing
- Remove log and useless else condition.
- Remove online status class from channels
- Remove unused ChatSnippetMessage class
- Remove unused mime-type dependency
- Remove unused settings and add translation
- Replace erroneous head tags with header tags
- Sandstorm build: use node and npm from Meteor dev bundle, and don't use sudo.
- Standardising buttons appearance
- Support symbolic link integration
- Update Autolinker to 1.3.2
- Update blaze
- Update buffer to string conversion using utf8
- Update FileUpload.js
- Update LESSHat from version: v3.0.2 (2014-06-17) to version: v4.1.0 (2016-07-19)
- Using --headless instead of METEOR_PRETTY_OUTPUT=0
- Using border-with on CSS to control borders
- Validate user access on file upload

## 0.45.0 - 2016-Oct-31

- Add global keydown event handler
- Add hubot packages as default
- Add Iframe change status (#4741)
- Add iframe command 'login-with-token` (#4746)
- Add iframe command 'logout'
- Add jschardet for detect encoding of oembed body
- Add keywords for outgoing integrations across all public/private/direct channels
- Add migration to escape old room topic changed messages
- Add option to hide some system messages
- Add scroll listener to admin log viewer
- Add scroll listener to rooms
- Add Stream cast (#4727)
- Add support for attachments inside quoted messages
- Add threshold to check if admin log viewer is at bottom
- Add threshold to check if room is at bottom
- Add users to default channels when using REST API
- Add version and RocketChat.Info to Bugsnag notifications
- Change event keydown to keypress
- Exporting NODE_ENV=production to all builded images
- Fix action link handler
- Fix Assign issuer value from tag value instead of incorrect tag object (#4754)
- Fix check user.profile.email and fallback with username: user.name if it does not exist in user record (#4614)
- Fix Drag&Drop files into channel doesn't work on Safari (#4721)
- Fix jitsi:updateTimeout error
- Fix Livechat Remove Department Closes #4720 Thanks to @deep0982
- Fix replace null value of contextType by an empty string so check(String) won't fail (#4495)
- Fix the timeout in the channel name test
- Ignore keypress if swipebox is open
- Keep queryParams when using FlowRouter.go to room routes
- Make the location button use the full button and not just the icon
- Move to main.coffee and add select tag to ignore list
- OEmbed: More smart charset detection algorithm
- Show a desktop notification only for the opened room if on embedded mode
- Time Range filter from and to in livechat current chat page
- Trigger a global event on embedded mode instead of calling action link
- Update ip-range-check to version 0.0.2 to get rid of debugger call Day8/ip-range-check#1
- Update all npm-shrinkwrap.json with npm 3.10.9

## 0.44.0 - 2016-Oct-25

- Add archive and unarchive api endpoints
- Add check package dependency to the iframe-login package. (#4664)
- Add classes to spans in flextab
- Add docker image creation for experimental branch
- Add moment to rocketchat:lib dependencies
- Add RoomPick setting type
- Add session as a dependency of rocketchat:lib (#4661)
- Add Slackbridge Out
- Add tests for emoji, screen resolution, messages, rooms managment
- Allow to call custom oauth services using iframe events (#4685, #4687)
- Fix public channel name typo
- Fix the wrong file path
- Fix undefinied slash command parameters (#4668)
- Fix user can use /leave in a direct message (#4663)
- Fix visitor not being able to use livechat if session expired
- Propagate bot messages through slackbridge
- Replace mrt:moment-timezone by aldeed:moment-timezone as it depend on the official moment package
- Set tap:i18n version in i18n package to install the expected version when the package is used in other projects

## 0.43.0 - 2016-Oct-17

- Add @here support for only notifying users that are active
- Add base support for config via webservices
- Add basic killswitch to enable/disable IRC functionality
- Add oplog state to startup message
- Add site name to html meta title via server side inject
- Add transition to main-content
- Add validations to transcript sending method
- Adds options for ldap connect and idle timeout
- Allow outgoing integrations to post as the triggering user
- Fix email formatting and swal alert going out of widget
- Fix Firefox DnD by checking types of drag event
- Fix match on livechat department save
- Fix select custom field validation
- Fix stuck in login page after logout
- Fix the slack and hipchat importers on users importing
- Fix transcript to users without email
- METEOR@1.4.1.2
- Migrated IRC config defaults to web admin panel and mapped to variables.
- Package development status provided as an alert to users. Caveat emptor.
- Remove mapReduces from statistics
- Schedule syncedcron to run every one hour at the startup minute
- Set babel cache directory for integrations
- Switch snap from imagemagick to graphicsmagick

## 0.42.0 - 2016-Oct-04

- Add dependency to package with avatar template
- Add ids for irc.server callbacks
- Add livechat REST endpoints
- Add REST endpoint to save settings
- Add REST endpoints to livechat agents, managers and departments
- Add support for apostrophe emojis
- Add videocall support to livechat
- Added CAS 2.0 settings
- Allow imported users to register themselves
- CAS: BugFix for service URL when RC running in subdir. Source: #3981
- Decrease the callback priority of highlight words
- Enable slackbridge slashcommand after enabling
- Fix bug when setting readonly room as default room
- Fix Error when Importing Slack History (#4388)
- Fix for DnD files in Firefox
- Fix livechat routing to agents that have never logged in
- Fix OEmbed exception on request error
- Fix Relative path on og:image meta tag results in broken preview image
- Fix setting username from REST API
- Fix translations if tap language was changed (#4470)
- Merged improvements from `more-streams` (#4510) (#4513)
- Move livechat SMS endpoint to default Rocket.Chat REST APIs
- Properly stop AV tracks when closing video recording dialog
- Remove colon from mention on reply message
- Remove sync methods (#4512)
- Return status code 403 forbidden instead of 401 unauthorized
- Show muted icon in list of users
- Standardize settings endpoint return
- Update Autolinker to 1.2.0

## 0.41.0 - 2016-Sep-27

- Add ability to close open livechats if an agent goes offline
- Add basic channels tests
- Add Error Handler to send uncaught exceptions to a room
- Add filter to current livechats screen
- Add login tests
- Add migration to remove old Crowd setting
- Add new global events
- Allow webhook to decide if message is groupable
- Catch errors sending mail
- Fix auto complete issues with users and emoji
- Fix error CodeMirror undefined when leaving admin
- Fix ignore JSON.parse errors
- Fix jitsiTimeout errors
- Fix list of user auto complete from server
- Fix open a new window if on embedded view mode
- Fix stop registration if mail fails
- Fix variable name in webhook (#4439)
- Flip user video
- Made Accounts_UseDNSDomainCheck false by default
- Prevent edited messaged breaking line
- Prevent empty username suggestion
- Prevent error when parsing oembed meta
- Remove colon from users autocomplete
- Removed fast-render
- Removed the word BY from the edited description title
- Rename atlassian crowd url to remove space
- Replace autocomplte popups subscriptions with methods
- Trigger global event to embedded images

## 0.40.1 - 2016-Sep-21

- Allow Iframe login with default tokens
- Fix embedded layout message box auto-resize
- Fix for the new return of findAndModify
- Fix mesaage search to use users' timezone when searching on dates
- Fix popout mode for livechat
- Fix to update custom emojis in real time
- Replace fontello by svg icons on LiveChat
- Show file type on file upload error (#3217)
- Use the npm package of UAParser on LiveChat

## 0.40.0 - 2016-Sep-20

### Upgraded to meteor 1.4.1.1 - Now uses NodeJS 4.5

- Add a minimalistic view for embedded layout
- Add a setting to disable system notifications
- Add a setting to make the timezone configurable in the Smarsh Connector
- Add ability of multiple users invitation to slash command `invite`
- Add API endpoint to create users
- Add API endpoint to edit users
- Add chimp to package.json dev dependencies to start our e2e tests
- Add database migration script to remove invalid subscriptions records
- Add Hex Color Preview Setting
- Add imagemagick to the snaps
- Add load more button to permissions manager
- Add localforage and clipboard via NPM
- Add method to get files in sync way
- Add more logs for outgoing webhook
- Add option to hide a custom field from the register form
- Add package rocketchat-custom-emoji
- Add package rocketchat-emoji-base: a base package for adding new sets of emoji
- Add replica set and automatic SSL to docker-compose
- Add reply button to message actions
- Add setting to allow the sending of unrecognized slash commands for handling by bots
- Add snap package yaml for Rocket.Chat
- Add TAPi18n.__ to slashcommand params
- Added readOnly option to channel settings panel
- Added roomTypesClient method to check if room is readOnly
- Allow consecutive large emojis in a message where only emoji is present
- Allow use empty/wrong LDAP_Username_Field (#4259)
- Any users present when a read-only channel is created are muted
- Auto hide scrollbars on windows
- Autolinker: Use npm module and convert from CoffeeScript (#4293)
- Avoid darh-n-drops to the side-nav result in opening the files in the browser
- Change post-read-only to post-readonly and create set-readonly
- Check if the user being removed is the last owner of the room
- Check mention-all permisson with message creator rather than current user
- Clarify the descriotion of the keep history setting
- Fix /open with an invalid name
- Fix Can't Change a Room's Name (#4173) (#4226)
- Fix count of unread messages on rtl
- Fix error when typing on a recently opened room
- Fix Exception while invoking method sendForgotPasswordEmail (#4203)
- Fix insert of Default Custom SAML
- Fix IP regular expression for clickable link
- Fix rtl spotlight and prevent line break
- Fix Translations for slashcommands
- HTML-escape user data when storing in Meteor Error
- Improve incoming webhook logs
- Improve look and feel of upload and unread bars
- Improve message day divider
- Improve outgoing webhook logs
- Improve scroll look of textarea
- Improve search options
- Improve spotlight to search in subscriptions (#4269)
- Improve upload bars layout
- Improve upload error messages
- Include all public rooms and users on spotlight search
- Incorrect avatar image on Chrome 53 (#4325)
- Limit message box height
- Make the CSS for the loading animation inline to avoid blank screen
- Markdown url links that point to server url should not open in blank
- MessageBox hidden and dropzone disabled for read-only room if user doesn't have permission to post
- Migration for statistics installedAt and settings createdAt
- Move livechat bundled assets to root app
- Only show textarea scroll if necessary
- Only try to auto orient jpeg, png and bmp files
- Open new direct rooms correctly (#4322)
- Open new rooms for direct messages correctly via spotlight
- Reactive the rate limiter of method `sendMessage`
- Refactored to remove unnecessary addUsernameByIdAndMute method
- Remove particlesjs
- Renamed users-typing class to stream-info, added 'this room is read only' message
- Set subscriptions archived when user is deactivated
- SetReadOnlyById now removes empty muted array from room record
- Speed improvement on theme compilation
- Standardised channel info icon
- Using faster npm bcrypt module
- Verify permissions on spotlight list

## 0.39.0 - 2016-Sep-05

- Accept username from SAML response
- Add image attachment support when a bot (ex using giffy) posts just an image
- Add Livechat office hours
- Add more Parameter checks to methods (#4147)
- Add roles user to slackbridge imported users
- Add setting to disable LDAP fallback to default account system
- Add try/catch for avoiding log of error on duplicate messages on SlackBridge
- Adds Support for phabricator oauth server
- Change 'go to message' button style
- Changed time check from every second to every minute
- Disable unessary fields on push settings
- Enable debug of push lib when debug setting is true
- Fix an exception occuring in the smarsh connector when a user didn't have an email, adds a setting to configure the default email for missing emails
- Fix E-Mail address in reset password form is case-sensitive (#4158)
- Fix error with CustomOAuth on startup
- Fix input label position and background color for autofill fields
- Fix login font issues
- Fix resize of message box on mobile when paste and send using `return` on keyboard
- Fix ModelsBase.update throws error when using array update operators (#4121)
- Hide messages from stream while importing with SlackBridge
- Initial work on getting the smarsh connector wired up.
- Moved createPrivateGroup to rocketchat-lib
- Support jitsi message types in the smarsh connector
- Tweak SandstormOembed styling/format
- UI improvements to login screen
- Update the opened livechat room by token

## 0.38.0 - 2016-Aug-30

- Action links improvements
- Add global event unread-changed-by-subscription
- Add role to disable/enable channel preview (#4127)
- Add room setting to require code to join Room (#4126)
- Add the timer for disconnecting, one minute after going in the background it'll disconnect
- Add Ubuntu 16.04-under 30 seconds snap deployment using SNAPS
- Added File Uploaded text on attachments to i18n
- Added option to populate Rocket Chat with LDAP users (import them) (#4054)
- Changes rtl check in ChatMessages class (#4049)
- Check message timestamp before notifying users
- Do not check for last admin while updating a user
- Don't send offline emails to users who aren't active
- Fix mispelling for seriliazedDescriptor
- Fix multiple notifications (closes #3517) (#4074)
- Fix offering Sandstorm grains without a title
- Fix the verbs in Sandstorm activity events
- Fix user update check for last admin
- Fixed buttons margins and upload file list
- Formatting and adding some missing permissions to standard roles
- Handle locations when disabled
- Improve lazy loading of custom fields and translations
- Improve stream broadcast connection (#4119)
- Improvements/login and registration (#4073)
- Less borders (#4101)
- Make sure Sandstorm.notify is always called for DMs
- Open room correctly after creation and new messages
- Set gitlabs scope to 'api', the only support scope.
- Set message.ts if empty on sendMessage method
- Update moment locales
- Update to Autolinker.js 0.28.0
- Update to depend only on the gMaps API key, add i18n strings for geolocaiotn sharing
- Updated loginform a11y and UX - labels instead of placeholders (#4075)

## 0.37.1 - 2016-Aug-17

- Allow deletion of records with same id on settings
- Created inital Iframe integration
- Fixed admin option of type select
- Fixed livechat branding over options button
- Fixed Not showing upload button on safari
- Fixed SlackBridge import and slack importer ids conflict
- Changed SlackBridge to import from begin to end
- Suppress message-pinned notification from import

## 0.37.0 - 2016-Aug-15

- Added an option to SlackBridge to exclude some bots messages from propagating. (#3813)
- Added bot-helpers package (#3799)
- Added crowd integration (#3852)
- Added error handling for stat server request
- Added extention to filename if not included in download file (#3914)
- Added font family configuration
- Added i18n file route for subfolder (#3772)
- Added label tag for checkbox in adminRooms (#3926)
- Added name/link of channel/room in email notifications (#3814)
- Added of location share feature (#3924)
- Added online count in rooms member list
- Added optoin for LDAP to merge existing users (#3992)
- Added Sandstorm activity/notification events (#3743)
- Added Sandstorm UiView offer button and oembed
- Added Sandstorm UiView offer powerbox
- Added unread alert settings to user preferences and room notifications tab (#3795)
- Allow guest users to view joined direct rooms (#3783)
- Better centering for dropzone div and text issues at certain medium screen widths (#3913)
- Changed default fonts to use native UI font stack
- Changed the message input buttons layout
- Copied implementations from admin room info (#3773)
- Custom expiry time setting for Amazon S3 download links (#3846)
- Custom oauth scope (#3837)
- Decode html entities in link metadata
- Fixed attachments under Sandstorm
- Fixed for issue #3953
- Fixed link "go to message" on emails
- Fixed livechat webhook infinite retries
- Fixed login when the CROWD disabled and LDAP enabled (#3974)
- Fixed message input flex model (#3986)
- Fixed regression of iFrame login
- Fixed SlackBridge file import
- Fixed some oembed issues (#3771)
- Fixed typo in HISTORY.md (#3921)
- Fixed using cache in develop
- Fixed video record regex
- Give SlackBridge the option to use a (formatted) alias for imported messages (#3804)
- Hide user admin controls except for in admin panel closes #3847
- Improve livechat custom field queue storing it by key
- Let bot messages propagate through SlackBridge again. (#3810)
- Livechat CRM integration improvements (#3912)
- Message box changes direction explicitly upon input change (#3730)
- Move common Sandstorm functions out to a lib.js
- Prevent last admin removal (#3971)
- Prevent self-made notifications (#3937)
- Remove dot from message _id on imported messages
- Removed text shadows
- Show guest name as message alias on LiveChat
- Show notification for non focused rooms
- Update default setting for file upload types to include video
- Update side-nav with room counts (#3967)

## 0.36.0 - 2016-Aug-02

### Core updates

- Add ids for all afterSaveMessage callbacks
- Clear cache on logout and after 30 days out of date
- Remove observe for messages
- Use events insted of observers for streams

### Livechat

- Add autocomplete feature to livechat user management
- Add livechat Guest Pool queue method (#3507)
- Add option to accept livechats even if no agents online
- Add option to choose what to monitor for livechat history tracking
- Add room label to livechat history list
- Allow livechat managers to manage a livechat session
- Fix livechat trigger being triggered multiple times
- Forward livechat rooms
- Forward open livechat rooms from agent when he goes offline
- New livechat API setTheme
- New page to see the current livechat queue
- Show user status for livechat rooms

### Translation updates

- Fix "Show_only_online" link bug in french (#3725)
- Fix some japanese translations (#3873)
- Fix translation placeholders (#3650)

### General updates

- Add "mark as unread" feature
- Add auto-closing right sidebar #3713 (#3720)
- Add ctrl key and alt key to ignoring keys which send/update message
- Add editable channel descriptions (#3705)
- Add EVE online sso support (#3389)
- Add filter to allow/deny @all (#3703)
- Add hide avatars setting to user preferences
- Add missing roles verification to direct messages (#3672)
- Add on the fly video recording and uploading
- Add safe ports settings for embed
- Add settings for desktop notification durations for each rooms
- Add slash command for open rooms
- Add SSL option for Jitsi
- Add the ability to add an icon with the actionLink
- Add user preference for desktop notification duration
- Added messageType and actionLink to join call. Fixed timeout issues
- Adding Rocket.Chat templates to deploy on OpenShift
- Adds option of colors into tabbar
- Allow actionLinks server side as well as client side
- Allow Jitsi for Channels
- Allow multiple attachment fields which wrap round
- Allow slashcommands to be created client-side.
- Calls callback also on success (#3690)
- Clicking own avatar in a private meeesage shows the other person's profile
- Collapse attachment fields
- Deeper analytics for Piwik
- Don't consider invalid commands as messages (#3698)
- Fix attachment absolute URL
- Fix invalid role error msg when removing user from room (#3878)
- Fix multiple issues when searching for users and rooms (#3850)
- Fix params to call channelsList (#3687)
- Fix sandstorm WebRTC (#3675)
- Fix tableflip emoji
- Fix to subdir images (#3695)
- Include alias and bot values in outgoing webhook. (#3805)
- KaTeX: Allow enabling \[KaTeX\] and $$KaTeX$$ syntaxes separately
- Only re-enter a password if change a email or password (#3710)
- Require admin role to send emails to users.
- Show name and username in results (name if available)
- Test notification use User preferences duration
- Update accounts-sandstorm to 0.4.1 (#3716)
- Update emojione to 2.2.5 (#3736)
- Update hubot version to v.0.1.4

## 0.35.0 - 2016-Jun-28

- Add a list of reserved usernames
- Add admin setting to disable merged groups and channels
- Add Chrome Extension setting for jitsi integration
- Add new REST API Add all users to room (#3569)
- Add new REST API endpoints (#3525)
- Add slash command for archiving and unarchiving a room
- Add the slash command /create - to create a new channel (#3585)
- Add user setting to disable merged channels
- Blocking access to /avatar/ without an username
- Fix for select file button #3256
- Fix livechat agents bot being able to see visitor info
- Fix saving room topic escaped
- Fix searching for public/private channel
- Fix sort slash commands before filtering (#3571)
- Preventing message update on multiple sendMessage calls
- Update for Dataporten closing #3580 (#3608)

## 0.34.0 - 2016-Jun-14

- BETA JITSI INTEGRATION (#3476)
- Add more config options to livechat (#3497)

## 0.33.0 - 2016-Jun-07

- Add a method and api way to get a user's private groups, for external usage
- Add ASCII art commands /tableflip /unflip /lennyface /gimme
- Add correct rocketchat-ui-message files
- Add LiveChat CRM integration
- Add Slack Bridge
- Add Stack Overflow TAG
- Add the packages
- Escape KaTeX error messages
- Events for connecting and disconnecting
- Fix Google Plus login via Iframe on web
- Fix Notifications to users despite not being in private group (#3273)
- Fix some translations for LDAP_Username_Field_Description
- Fix spotify rendering
- Fix tooltip arrow position
- Livechat client app sound notification option
- Remove data field from webhook test data
- Remove redundant Debug_level settings
- Remove the smicolon on end of 25 line (#3419)
- Send livechat webhooks
- Use <button/> rather than <i/> for tab buttons.

## 0.32.0 - 2016-May-30

- Add autocomplete for adding users to roles
- Add bad word filter to settings UI
- Add Catalan language (#3394)
- Add compacter message view mode
- Add Deeper analytics for Piwik
- Add EVE online sso support (#3389)
- Add Piwik Analytics (#233)
- Add role tags to user info in flex tab (#3326)
- Add room label to livechat history list
- Add safe ports settings for embed
- Add settings for Piwik Analytics (#233)
- Add support to broadcast stream to different hosts
- Change "Show Usernames" for "Hide Usernames"
- Change text of "and more __" for reactions
- Combined Hightlight & Markdown packages. Fixed Katex & markdown collision
- Escape room topic html
- Fix action button validation (#3306)
- Fix CAS in Android Cordova
- Fix exception if room not found
- Fix outgoing integrations erroring out when a channel isn't provided
- Fix SAML SSO redirect issue with iOS native client (#2028)
- Forward open livechat rooms from agent when he goes offline
- Hide the cog when a user is not in the room.
- Improve REST API (#3346)
- Improvements to message quoting (#3278)
- KaTeX: Allow enabling \[KaTeX\] and $$KaTeX$$ syntaxes separately
- Prevent HTML tags in livechat offline email subject
- Remove resize animation preventing scroll stay at bottom
- Update user-presence package

## 0.31.0 - 2016-May-16

- Add header and footer to e-mails
- Add new livechat settings to livechat manager
- Add permalink button to pinned & starred messages
- Add replyTo and more descriptive 'from' to livechat offline email
- Add role field to user creation form
- Add setting to set Google Site Verification id
- Add the channel id to the _id property of the messages on import
- Better look to big emojis on webkit browsers
- Created guest user permission
- Emoji search is performed across all categories
- Fix an error on importing if there was a user by the same username on the server but different email
- Fix error message when CAS validation fail
- Fix multiline code when there is text after closing ```
- Fix some broken link -> button events
- Fix text clipping in spotlight input
- Fix the message requesting the password when saving profile
- Fix URL for cordova  when quoting a message
- Lower highlight timeout
- Make "new message" and "jump to recent" buttons unselectable
- Make the sidebar movement transition faster
- New subject for livechat offline messages
- Prevent someone from reacting if they are muted
- Remove invalid push tokens from gateway if status code 406
- Remove stale debug logs
- Removing presence status computation from new room sound tracker
- Right sidebar animation cancelled on tab button clicked
- Save room's name as the livechat visitor name
- Use HTML emails instead of Text- 

## 0.30.0 - 2016-May-09

- Ability to run imports several times without duplicate messages (#3123)
- Add /shrug command
- Add /topic
- Add back the role bot to rocket.cat - closes #3098
- Add default email header and footer
- Add quote button to messages
- Add some basic validation to if user is logged in
- Add timestamp to quoted messages
- Allow inputing multiple channels/users in integrations; comma-separated
- Allow katex to work with $...$ and $$...$$
- Always set SMS info on incoming SMS messages
- Close #3103 Show correct menus on mobile
- Do not allow user leave the room ONLY if it is a livechat room
- Do not protect upload files on Sandstorm environment
- Don't render empty katex
- Don't show emoji list on ':' or ascii
- Easier whole message navigation
- Feature: search input field in emoji picker
- Fix #2941 Pressing enter in Search Channels leaves search (#3128)
- Fix #3103 Show correct menus on mobile
- Fix #3130 Hide "edited by" status in search results
- Fix #3138 Embedding youtu.be shortened links did not have a video preview
- Fix #3148 Also adds missing translation keys
- Fix #3182 Replace placeholder in enrollment email subject
- Fix current livechats page
- Fix livechat build script for Windows
- Fix read messages from livechat rooms
- Fix unread bar links
- Fix: discarding draft gets up to date content of message
- Force outgoing webhooks to post only on the allowed room
- Ignore the __MACOSX folders in the importers
- Improves message quoting
- Make message box resize when editing message using popup menu
- Message box resizes properly if sent via click event
- Move /me into directory structure like the other slashcommands
- New livechat page to send an email when no agent online
- New message editing features
- New permission to allow others to close livechat rooms
- Prevent unnecessary UI resize on medium screens
- Removed unused hubot scripts
- Replace bunches of inaccessible <a> elements with empty hrefs, and clickable divs, with <button/>.
- RTL fixes (#3135)
- Update katex to version 0.6.0
- Use customClass instead of looking for a class
- Use native code to set file upload cookies
- Wait until user is logged-in to add message listener

## 0.29.0 - 2016-May-02

- Add a i18nDefaultQuery option to settings
- Add a sequential code for livechat rooms
- Add ability to close livechat rooms
- Add APIs to display room name and find the room object
- Add Beta indicators to video calling
- Add customization options for enrollment and invitation e-mails
- Add Katex formatting tip (#3066)
- Add livechat custom fields queue
- Add settings.json example for Galaxy
- Add support for RegExp in the message search
- Adding CODE OF CONDUCT
- Adding copy to mesage clipboard button
- Adding draft auto translations script
- Automatic language detect on code blocks
- Change Users.setEmail to overwrite emails field
- Close #2727 Change meteor error (#3040)
- Close #3049 Fix permalink preview
- Create settings to select internal hubot scripts to load
- Emoji's by themselves appear 2x as large. (#3072)
- Feature to add permission for user to manage their own integrations only. (#2901)
- Fix #3094 Enables favorite rooms to non-admins
- Fix #782 Swipe with flex panel breaks
- Fix code highlight on code that contains delimiter
- Fix for markdown heading of non Latin characters
- Fix getRoomIdByNameOrId to allow getting id from joined room
- Fix iframe_client.js "loggin-with-token" typo
- Fix livechat not saving OS, browser and IP
- Fix missing parameters in loginWithCas. (#3051)
- Fix new-message notification when on a different room
- Fix OTR settings labels
- Fix permalink query in oembed (#3046)
- Internal Hubot naming clarification rocketchat:hubot -> rocketchat:internal-hubot RocketBot -> InternalHubot RocketBot_Name -> InternalHubot_Username
- Limit calling addUserToRoom to users in room and with permission.
- Make livechat client app use less CPU
- Move livechat navigation history to another tab bar panel
- Move subscription from all clients to template creation
- Remove all spaces from ignored hosts setting
- Remove scripts from internal-bot and set defaults to hello and zen
- Remove unused options parameter from sendMessage
- Remove unused translations
- Restrict calling getRoomIdByNameOrId to channels and allowed users
- Save extra info to livechat rooms and guests
- Show previous livechats for each guest
- Split Autolinker URLs settings
- Update to kenton:accounts-sandstorm@0.3.0
- Use guest user name if already registered
- Use new placholders.js for sending mail through Mailer
- Verify if user's emails and phone are arrays before showing them

## 0.28.0 - 2016-Apr-25

 - Add "by" and "at" to language files
 - Add API method to list online users in a room
 - Add bad-words npm package and callback file
 - Add emoji category header in emoji picker
 - Add frequently requested nginx example
 - Add more eslint validations
 - Add new translation key for cancelling message input Closes #2956
 - Add twitter and google login eventos for iframe login
 - Changed arrow keybinding in message popups
 - Changes to Email settings (#3007)
 - Close #1990 Add setting to ignore hosts or CIDR addresses in Embed. (#2953)
 - Close #2165 Do not notify mentions to people outside of a private group. (#2954)
 - Close #2675 Changed arrow keybinding in message popups
 - Close #2726 #2385 Remove double negatives (#2937)
 - Close #2940 Fixed formatting
 - Close #2950 Add setting to disable displaying role tags
 - Close #3001 Improve user add from admin Set autocomplete off in form tag http://stackoverflow.com/questions/12374442/chrome-browser-ignoring-autocomplete-off
 - Close #3019 Add data-role attribute to role tags, allowing custom CSS
 - Creat settings to disable displaying role tags
 - Don't send an email notification to mentioned users not in private group
 - Faster desktop notifications (#2955)
 - Fix "Private Group Owner Cannot Rename Group #2807"
 - Fix _timesync for subfolders
 - Fix admin user creation via env vars
 - Fix emojis for subfolder chats
 - Fix message's cog on tab bar panels
 - Fix permlink (#3005)
 - Fix relative assets
 - Fixing issues related mainly to Code-mirror and RTL (#2960)
 - Livechat SMS support (#2939)
 - Notify role change after DB operation
 - Page to view all livechat sessions (#2965)
 - Prevent invalid time when TimeSync.serverOffset is undefined
 - Prevent javascript error on logout
 - Remove push debug logs
 - Reply SMS using receipt number as from
 - Set livechat custom fields with data received from SMS
 - Show all - RTL fix (#2957)
 - Use the logo from uploaded assets for the menu footer

## 0.27.0 - 2016-Apr-18

- Add admin to default list of allowed roles on 'pin-message' (#2846)
- Add date/time format settings (#2852)
- Always set a base URL
- Auto-translate all languages (#2927)
- Close #1319 #2701 Add permalink to messages (#2870)
- Close #2378 Add role tags (#2858)
- Close #2708 Remove user's avatar from filesystem when deleting the user (#2853)
- Close #2746 Prevent server crash on wrong S3 configuration (#2851)
- Close #2829 Add setting for blocking message exclusion (#2933)
- Close #2887 Support for GET method in @integrations (#2932)
- Custom OAuth fixes for Reddit (#2921)
- Do not reset pin-message permission roles on server restart (#2919)
- Do not set ROOT_URL_PATH_PREFIX based on Site_URL
- Fix checking room roles
- Fix error when incoming integration returns nothing
- Fix for email verification check alignment (RTL) (#2855)
- Fix for role name being reset on server restart
- Fix oauth payload method (#2915)
- Improved message input layout
- Remove empty link hrefs
- Remove whitespace around blockquote in message (#2883)
- Replace arunoda:streams by rocketchat:streamer (#2842)
- Set pin-message permissions only on insert
- Several UI improvements
- Simplify and fix ADMIN_EMAIL verification regex. Fixes RocketChat/Rocket.Chat#2841 (#2890)
- Trim leading & trailing spaces on username or email at the login form (#2871)
- Trim username and e-mail in login/registration form (#2888)
- UI improvements to mentions popup (#2864)
- Update Vagrantfile. (#2936)
- Use different color for mentions "all" (#2865)
- User info tab bar improvements (#2893)

## 0.26.0 - 2016-Apr-11

- Add a download icon to file list (#2817)
- Add ability to hide embedded media
- Add checks to removeRoomOwner to deny removing last owner
- Add Livechat custom fields (#2840)
- Add New status for livechat agents (#2821)
- Add option on custom oauth to send access token in headers or in payload (#2818)
- Add pin-message permission to users when public pinning was allowed
- Add scope option to create roles
- Allow creating new roles with room scope and add/remove users to role
- Change add-user permission to create-user permission, to avoid mistakes with add-user-to-room permission (to be created)
- Clear stream read permission cache on subscribe
- Clicking outside the message actions box closes it
- Close #2656 Add schemes settings for Markdown links (#2794)
- Close #2656 Markdown Headers do not work
- Close #2696 RocketChat hijacking Firefox shortcut
- Close #2744 Add a description with warning text for Force_SSL
- Create archive and unarchive room permissions
- Create new model method insertOrUpsert based on _id
- Create permission to add user to room
- Disable auto-linking inside Katex
- Do not set DDP_DEFAULT_CONNECTION_URL
- Feature to add maximum channel members for an @all message to send notifications (#2826)
- Fix #2743 loadSurroundingMessages' TypeError: Cannot set property
- Fix #2751 When no password is set (logged in via oauth), don't ask for password when saving profile and ask for username when deleting account
- Fix menu touch/move and audio touch
- Fix migration 36 (assets) using a new migration 42
- Hide livechat users and rooms from the admin pages (#2820)
- Replace Autolinker.js and add AutoLinker settings
- Update archive and unarchive room permissions
- Update bash shebang on shell scripts for portability
- Update emojione to 2.1.4
- Update fontello from livechat app
- Use insertOrUpsert for new messages in Messages model
- Use new error format
- Use RocketChat Logger as SyncedCron logger
- When creating a room, set user only as owner, not moderator

## 0.25.0 - 2016-Apr-04

- Add black list email list options
- Add more indexes to users collection
- Add request size limit
- Add support for 1Password in iOS mobile app >= 2.2.4
- Add support to social share in mobile apps
- Better visual for highlighting
- CanAddUser update to use owner and moderator roles instead of creator for adding users to a channel or private group
- Close #2666; Add a back button
- Close #2685; Jump to first unread message doesn't work
- Create migration for Layout_Login_Header
- Display error from leaveRoom method
- Do not redirect assets, pass to static files middleware
- Expose Assets methods via RocketChat.Assets
- Fix #1194 OEmbed http requests use "request" npm package instead of official node modules.
- Fix #2565 Don't let the last owner leave the room. Warn user.
- Fix #2634 Admins are warned if they have not verified their e-mail and e-mail verification is true.
- Fix #2659 security issue with required password change.
- Fix #2687 as per vetash suggestion.
- Fix #2697 "Create" vs "Save" button when creating a direct message room
- Fix #2698 When creating a DM room, Enter should submit the form
- Fix #2712 Logo on bottom left hand corner is missing icons
- Fix accidental opening of links in mobile
- Fix default sorting on channels list
- Fix editing users in admin
- Fix emoji character overlaping image on RTL
- Fix incorrect url to supply for oAuth providers
- Fix Oauth for django oauth toolkit
- Fix ROOT_URL_PATH_PREFIX and add tab base
- Fix text selection for cordova
- Fix to package file/versions: - Do not depend on specific version of ostrio:cookies to use newer versions with fixes - Update all packages with latest versions
- Improve the unread mark calculator 
- Misc fixes to allow running from subdirectory rather than root (/)
- Move i18n files to inside the lib package
- Prevent to open message menu for long press in links on mobile
- Reject embed if URL is not http scheme
- Removed condition that hides "User left message" in channels
- Serve assets with extensions
- Set _updateAt when updating setting
- Show loading while loading initial subscriptions
- Show URL attributes after applying Handlebars.SafeString
- Use absoluteUrl instead of location.origin so ROOT_URL is taken into account
- Use native action sheet for message actions in mobile
- Use page-loading animation when waiting subs
- Use ReadOnly globals

## 0.24.0 - 2016-Mar-28

- Add a title with emoji's shortname on picker
- Add Assets and Blaze to jshint global variables
- Add button to download uploaded files
- Add button to verify email address
- Add description and params to slashcommand "me"
- Add index for Messages pinned, Messages u._id, Subscription emailNotifications, Subscription rid, alert, u._id, Subscription rid, roles, to Subscriptions ls, to Users name, Users lastLogin, Users status, Subscriptions, mobilePushNotifications and desktopNotifications
- Add Reactions translation
- Add RTL switch to fontello demo page
- Add Support for block quote
- Add titles for emoji categories
- Add UI for reactions
- Close #2394; Add tab-i18n to list of allowed URLs in CORS
- Count unreads of the opened room too
- Debounce calls of codemirror changed
- Do not hide navigation bar of swipebox
- Do not override value of record on input blur
- Emoji picker now receives a callback
- Expose emoji picker in RocketChat namespace
- Fix #2615; Bad Uri generation for Gitlab Oauth profile
- Fix emoji popup using emojione's template to render emojis
- Fix error when push gateways is active
- Fix error with asset upload in Firefox
- Fix flex-nav show/hide animation on RTL
- Fix for word highlighting of none Latin characters
- Fix full screen of code editor for new incoming integrations
- Fix problem with ddp connection from some urls
- Fix RTL icon issues
- Fix set user's name on creation
- Fix sound of new room
- Fix url for the logo asset
- Focus the message input on window focus
- Get room data on sendMessage if room is incomplete
- Improve subscription filteredUsers
- Improve tooltip positioning
- Improve verification of new user as admin or user
- More channels shows all channels by default
- New default hover message background color
- New emoji font characters
- New reactions package
- New tooltip lib
- Only compile scripts if scripts are enabled and filled
- Prevent to use APN with empty certs
- Recompile LESS files on each addPackageAsset call
- Remove all references to octicons
- Remove CW and CCW icons from mirror map
- Try to be smarter when suggesting usernames
- Unblock call to avatar suggestion
- Unlock methods 'joinDefaultChannels' and 'leaveRoom'
- Update ClipboardJS to version 1.5.9
- Update fontello with GitHub Octicons
- Use Emojione's sprites
- Use new tooptip lib for reactions
- Use the login layout for the reset password screen
- Using PNG emoji sprites for better performance

## 0.23.0 - 2016-Mar-21

- Accept * for all media types
- Add emoji picker
- Add ENV to set HOME to /tmp in docker files
- Add Katex plugin (for TeX math rendering)
- Allow custom login page via iframe
- Allow multiple extensions in assets and fix validation
- CAS Plugin: Added version selector to prepare for further version support.
- Close #2495; Allow pass @username in avatar
- Closes #2172: Accepts markdown for room topic.
- Closes #625: Filter and sorts direct messages and private groups.
- Do not use user id in integration URL but keep compatibility
- Encrypts _id to avoid duplicate encrypted messages
- Fix #2346: Adds administration menu when 'manage-integrations' permission is added.
- Fix #2433: Directly linked channel does not load for newly created user
- Fix #2433: Directly linked channel does not load for newly created user
- Fix #2477: Admin settings, plain-text SMTP password.
- Fix #2515: Update profile when changing username or email is disabled.
- Fix #2519: not showing stop record button
- Fix #2526: CAS Plugin: Join freshly created users to default channels
- Fix #2527: Set private group owner and moderator on creation.
- Fix #2528: by accepting webkitSubtle as crypto.
- Fix #2550: allows admins to change usernames and e-mails
- Fix #2558: Remove trailing slash on livechat install code
- Fix #2573: Proper emoji tone test
- Fix decoding HTML entities in KaTeX plugin
- Fix instructions for outgoing webhook response
- Fix restricted domain registration regex
- Only show the CURL field on integrations after token was generated
- OTR: Encrypt message timestamp to make sure messages are retrieved in the right order.
- OTR: Uses jwk instead of spki for exchanging public keys.
- Pass correct raw value for content in integration scripts
- Pass restricted domain as string when only one
- Rebuild the cordova index when change the Site Url
- Remove the try/catches around the imports
- Retry to send push notification to gateway on error
- RTL: Give `padding-right` to `.input-message`
- Saves each successful migration as the latest locked migration version.
- Send correct headers to download GridFS uploads
- Set DDP_DEFAULT_CONNECTION_URL to the same value of ROOT_URL
- Use login logo as asset
- Use URL compatible token and do not sabe in user record

## 0.22.0 - 2016-Mar-14

- Add AES encryption routines
- Add CDN config option for file upload
- Add icon to show OTR status in channel title
- Add Off-The-Record funtionallity
- Add option to disable integration and scripts
- Add RocketChat.promises API
- Allow outgoing scripts to call HTTP
- Allow processOutgoingResponseScript to process erros
- Allow send message and continue with the request
- Always notifies livechat messages - Closes #2212
- Better rendering of message attachment text
- Client validation of valid types for upload
- Close #1635; Add textarea for adding custom CSS/JS
- Close #2494; Close all opened rooms on logout
- Enables notification by displaying "Encrypted message" instead of the hash or the actual message
- Fix bug when changing room name to same value
- Fix code indentation - closes #2454
- Fixes #691; Adds sorting to channels list.
- Fixes S3 config without acl
- Improve UI of new messages bar
- Improved send button
- Move custom OAuth to OAuth section of admin panel
- Moved all fileupload settings to package
- Moves change of language to preferences
- Moving files to expose functions
- Pass request as object to process_incoming_request
- Protect file uploads on S3
- Readding autocomplete to message input box - fixes #2489
- Reduce font-size of new messages bar
- Refactor for file upload response handlers API
- Removed Meteor Error copy-pasted problem
- Renaming files to match the storage config
- Requires current password to change profile settings
- Shows a send button if there is a message in the text box
- Stops using tmeasday:errors and use toastr instead
- Support for delete uploaded files
- Support for region and bucketUrl S3 configs
- Support multiple upload file handlers
- Support to upload files to S3
- Trim slashes from Site_Url - closes #2462
- Upload files to file system support

## 0.21.0 - 2016-Mar-07

- Add ability for users to delete their own accounts
- Add infinite scrolling to channels list
- Add search bar to the channels flex
- Add setting to allow/deny own account deletion
- Allow numeric characters in the OAuth2 provider name
- Allow post messages starting with slash
- Allow prepareOutgoingRequestScript to stop execution and return a message
- Blank channel when sending attachments as object
- CAS Plugin: Use Meteor.users.services.cas.external_id to identify users instead of Meteor.users.username.
- Defers user deletion
- Delete MAINTAINERS.md
- Disable E-mail Confirmation setting when SMTP is not set.
- Do not add a value in both $set and $setOnInsert
- Escapes regex in room search
- Fix #766; Disable E-mail Confirmation setting when SMTP is not set.
- Fixes #2399. Fixes bug with highlighted words which allowed an empty string to be defined as highlight.
- Fixes #924. Admin users may now login without verifying their e-mails.
- Fixes oauth registration deleting account with unverified e-mail
- Improve last commit
- Improve user search when adding in channels
- Improves layout of new password requested
- Init incoming webhook scripting
- Init outgoing webhook scripting
- Log error when trying to creat a user with no email via LDAP
- Make channels list load faster by not getting full channel data, such as usernames.
- Profile page improvements.
- Removes loading animation overlay after pages are rendered.
- Removes login_style setting of custom oauth.
- Sharing recent excitement around CRM integrations
- Shows OAuth Callback URLs
- Support 'user_id' in addition to 'id' and 'ID' for service identifier

## 0.20.0 - 2016-Feb-29

- Ability to disable sending nickname and message via push notification
- Add back 'delete room' button - closes #2351
- Add block and hidden options that can be set by env vars
- Add description and protected flag to default roles
- Add zh-TW and zh-HK
- Allow markdown in attachment fields
- Avoid using SVG for Sandstorm
- CAS Plugin: refactored logging
- Closes #2178; Admin View Logs should auto-scroll to end
- Closes #2316; Send test mail will block the server
- Closes #780; Do not change the sweet alert size in small screens, change the upload-preview size
- Closes #800; Add loading before main page render and add Fast Render
- Do not print passwor in new LDAP log
- Do not reset permission's roles at startup - closes #2164
- Do not slugify room names at renaming - fixes #1571
- Enable username as template from LDAP and enable username sync
- Expose getAvatarUrlFromUsername function to server side
- Fix 'render' callback of MessageTypes
- Fix errors saving room info in admin
- Fix publish user_data  under "spotlight"
- Fix root url on server side
- Fix show more users button
- Improve WebRTC audio quality
- Improved sidebar overlay - should fix RocketChat/Rocket.Chat.Cordova#15
- Improved system messages style
- Message with types are not groupable by default
- Moving room name to the beginning of the push notifications msg
- Observe API embed setting and apply immediatly - fixes #1989
- Remove _emojione.import.less from server.coffee
- Remove native sound of notifications
- Remove newline from en.i18n.json
- Remove unused files and closes #801
- Support for pinned message notification
- Updated sweetalert
- Uses the setting for validating rooms renaming - closes #2297

## 0.19.0 - 2016-Feb-22

- Add alerts for highlight words
- Add button to show offline users in a room
- Add Import framework
- Add importing of the files from slack
- Add notifications for highlight words
- Add pagination to user's list
- Add per room email preferences
- Add preferences for highlight words
- Admin is now active when created on setup
- Allow imports with a ton of messages in the same day (thousands)
- Allow to set Name and Username for initial admin user via environment variables - Closes #2231
- Closes #2096; LDAP broken when using meteor deploy
- Closes #2218; LDAP: Add a setting to disable avatar sync
- Closes #2221; LDAP Custom Domain Search gives "TypeError"
- Closes #2262; Implement LDAP user sync
- Do not notify edited messages again
- Don't automatically parse URLs in incoming webhooks message body if an attachment is also present
- Don't try to parse an upload if it doesn't contain a file.
- Fix "topic changed" messages with incorrect timestamp
- Fix and improve webrtc settings
- Fix blocked settings
- Fix broken items after the latest merge
- Fix broken ldap when custom filter specifies no userId
- Fix room's topic not get applied
- Fix starttls issue by setting tls.connect hostname parameter.
- Fix the sendMessage with nothing after it being left in
- Fix upload previews
- Re authorize streams on reconnect
- Really respect the limit of the mongo database.
- Reduce the size of the max records we input to half of what it was, to reduce the stress on mongo
- Remove unused files: splash
- Replaces "disabled" by "readonly" and Closes #2241
- Send emails respecting room preferences
- Settings to change placeholders in login form - closes #2204
- Split CA cert into array of strings.
- Switched CAS configuration from Meteor.settings to RocketChat.settings.

## 0.18.0 - 2016-Feb-15

- Add .jshintrc to project
- Add button to test desktop notifications
- Add email notification preference
- Add HIGH priority to mentions message callback
- Add working CAS 1.0 login module based on meteor-account-cas and meteor-account-saml
- Allow deleting of files whose corresponding message is not currently loaded in the client
- Allow settings descriptions to use markdown
- Allow text selection in settings area
- Change from LDAP_Restricted_User_Groups to LDAP_Domain_Search_Filter
- Email all offline users
- Fix if mobile app was open and in background, it would still read ... ...messages in the active room.
- Fix user received mobile notification even when browser was open.
- Improve delete message by file
- Push Notifications settings
- Replace current LDAP with new LDAP system
- Send emails to offline users when direct messaged
- Send emails to offline users when mentioned in a channel
- SendMessage cleanup - moving notifications stuff to callbacks
- Server settings added for custom STUN and TURN servers
- Settings: Disable action buttons when form has changes
- Terminal output should be displayed in LTR always
- Using REST to send pushes through gateway

## 0.17.0 - 2016-Feb-09

- Add a button to allow deleting an uploaded file
- Add an example of how to send logs from server to client
- Add i18n to rocketchat-ui-flextab package, with default strings for file deletion dialogue
- Add logger as dependencies for theme and lib packages
- Add new logger types; Implement LoggerManager as an EventEmmiter; Filter logs by level; Improve log layout
- Add permission 'view-c-room' to bots
- Add some options to logger and use it in some places
- Add Uploads model at client side too
- Allow pass title for logs of type box as seconde parameter
- Allow send hooks from a specific public channel
- Changed settings.get to automatically setup and call a specifed callback
- Closes #1367; Add ability to delete files
- Convert file uploads to model style
- Created a global Logger called "SystemLogger"
- Do not process all messages from REST as bot
- Fix checking username availability
- Fix name not being required for registration with settings requiring it.
- Fix problem removing file via side bar
- Fix trying to read build from RocketChat.Info when it is not available.
- Hablity to view server longs on the administration interface
- Hide "leave/hide room" buttons when showing unread message counter
- Messages from REST APIs are not from bot by default
- Move delete button style to base.less in theme package
- Parse URLs by default on messages from REST APIs/webhooks/integrations - #1362
- Parse URLs on messages from REST
- Remove the LDAP string form login form as it is irrelevant to end users.
- Remove the need for server restart after changing registration domain whitelist
- Require 'view-c-room' permission for accessing channels
- Show confirmation dialog on leave/hide room
- Show startup message
- Show that server is running on logs
- Use the RocketChat.Info.version on headers

## 0.16.0 - 2016-Feb-01

- Add option for admin to require user to change password
- Add option for admins to manually add new users
- Add sort for all queries with limit
- Changed admin statistics with admin info
- Closes #1888; Add mimetye image/vnd.microsoft.icon to mimtype list
- Closes #2078; ObserveChanges on rocketchat_room Not Using Oplog
- Create script to build livechat on windows
- Disable WebRTC broadcastStatus
- Do not get field `usernames` with room on joinDefaultChannel
- Improve logs of stream broadcast
- Show "Room not Found" correctly
- Update konecty:multiple-instances-status to 1.0.5

## 0.15.0 - 2016-Jan-25

- Ability to change email on account
- Add "Default Domain" to LDAP config
- Allow changing e-mail; invalidates verification on e-mail change
- Allow pass room id to direct rooms
- Bind starttls correctly for LDAP
- Change Meteor.absoluteUrl to force SSL if Force_SSL is true
- Change to process.exit(1) to restart server
- Custom OAuth supporting json or plain content_types responses of the identity
- Enable editing via admin / users
- Escape regexp on checking email availability; change type of input to email
- Fix boolean environment variables
- Fix check for MAIL_URL when it's server side only
- Fix html h3 tag was closed with h4
- Fix typo in oembed widget
- Include a fallback click event for loading more messages
- Log error when trigger url returns 500
- Outgoing: Get the room from posted message to reply
- Temporary fix for AM/PM timestamp breaking cog

## 0.14.0 - 2016-Jan-18

- Add admin setting to Force SSL
- Add connections status bar to login page
- Add options to enable TLS on LDAP
- Add package dependecy because of RoomModerators collection
- Add Raspberry Pi support announcement
- Add UI to Add/Remove Room Moderators and Owners
- Adds aria-label to button with icons only
- Allow multi-line title on oembed
- Allow SMTP server with no login
- Display burger icon on History page
- Display time based on locale instead of using fixed 24h format
- Do not close Desktop Notifications to keep them in notification center
- Escape dollar before message token replacement
- Fallback LDAP login to local account if LDAP fails
- Fix audio-recorder not stoping
- Fix confusing text labels on video/audio call buttons
- Fix overlapping windows
- Fix unset moderator test
- Fix Warning: Site URL configuration for Sandstorm.io
- Fixes a bug with search results, where sometimes cog wasn't displayed.
- Fixes adding/removing owners and moderators
- Fixes Domain whitelist not restricting
- Get the correct language when senging messages via email
- Implement logging out of other logged-in clients
- Improved code execution on open room computation
- Improved processWebhookMessage return
- Improved room moderator subscription and tests
- Improved the layout and info of the oauth popup
- Make oembed parse title in ungreedy form
- Moved collection definition to a better place
- Moved logic to create a message from webhooks to a new file
- Moved response logic outside of processWebhookMessage
- Parse urls with fragments correctly
- Prevent browsers from trying to validate the input field
- Prevent erros update outgoing webhooks with empty channel
- Prevent multiple listeners on message stream per room
- Process outgoing webhook response as a new message
- Remove toUpperCase from emojione popup config
- Send correct content-type for livechat
- Set/Unset moderator via streams
- Sort room files by uploadedAt
- Update oembedVideoWidget removing static height
- Update strings with localized strings in en
- Use 'mim-types' ty check content type and compare to extension
- Using default values instead of integration data
- Using processWebhookMessage on V1 APIs

## 0.13.0 - 2016-Jan-11

- Add api `chat.messageExample`
- Add apis 'integrations.create' and 'integrations.remove'
- Add group to tabbar buttons
- Add helper methods to return data as success, failure, etc
- Add method to athenticate api via oauth
- Add more logs on integrations
- Add oauth2-server and oauth2-server-config
- Add option to disable oauth apps, default is enabled
- Add visitor info into tabbar
- Add visitor status colors
- Adding livechat package as default
- Adds a link in the unread bar to jump to first unread message
- Changed icon for visitor information tabbar
- Create package rocketchat:api
- Create routes `channels.setTopic` and `channels.create`
- Create template to show errors from oauth login
- Fix LDAP
- Fix livechat error message position
- Fix min-height on link oembed.
- Fix open links for Android
- Fix problem with middleware that tries to parse json body
- Fix the wrong language display in the view of accountProfile
- Gix pinned tabbar button not showing sometimes
- Highlight messages when jump-to is used Allow selecting user info text
- Implement an interface to manage oauth apps
- Implement api chat.postMessage
- Improved closeFlex logic when switching tabbars
- Insert the zapier default server
- Parse bodyParams.payload as json if it exists
- Permissions rework
- Remove docker dependency on graphicsmagick
- Remove restivus package version
- Removed byte array for debug statements for ufsWrite
- Save visitor's page navigation history
- Set current app language to user's language after user login
- Show the auth and token urls in oauth admin page
- Shows visitor's navigation history
- Update log.coffee
- Use different ids for members info and user info tabbars

## 0.12.1 - 2016-Jan-05

- Fix problem with middleware that tries to parse json body

## 0.12.0 - 2016-Jan-04

- Add a setting to disable form-based login
- Add request debug messages
- Button to test SMTP settings
- Fix guest users default role
- Fix livechat trigger by url
- Hide registration and forgot password links when hidding login form
- Improved clean button color
- Increase the delay to render color fields
- New password reset screen
- No need to reload server for SMTP settings to take effect
- Settings: unset section if none is given on update
- Support named color for message attachments
- Trim integration messages
- Try to parse all request bodies as JSON
- Upload build artifacts to GitHub and sign tgz for docker images

## 0.11.0 - 2015-Dec-28

- Add "Jump to" and infinite scroll to message search results
- Add infinite scroll to files list
- Add livechat branding
- Add new color variables to the theme editor
- Add role bot to users of integrations in scope bot
- Add route to cadastre new integrations via API
- Adjust tgz filename in Dockerfile
- Allow bot call deleteOutgoingIntegration
- Allow creation of outgoing integrations from bots
- Allow searching for logged in user in userAutocomplete
- Always use a department if there is only one active
- Better message positioning
- Change /invite to use addUserToRoom instead joinRoom
- Create direct rooms correctly in incoming hook
- Do not load all settings to process.env
- Enable triggers in messages to users
- Enable/disable livechat pre registration form pick a department at livechat pre registration
- Enforce data in body params
- Execute outgoing triggers
- Fix error on roomExit callback
- Fix livechat agent subscription creation
- Fix livechat triggers not triggering
- Fix preview of images in mobile
- Fix triggers with defined channels
- Fix ungroup of messages after join message
- Fix update of permissions
- Get integration name from body
- If no channel in trigger listen all public channels
- Make sample data into array
- Move set of integration type to server side
- Only join user in public channels via integrations
- Re order settings
- Remove integration if trigger response is 410
- Remove unecessary logs
- Removed livechat duplicated route definition
- Rename integration api routes, add apis remove, info and sample
- Set user role in integration update too
- Tokenize message on message render to prevent re processing
- Turn channel and triggerWords optional in triggers
- Using branding image from main APP

## 0.10.2 - 2015-Dec-22

- Fixes image preview bugs with filenames containing spaces

## 0.10.1 - 2015-Dec-21

- Fix upload permissions introduced in raik:ufs 0.3.4

## 0.10.0 - 2015-Dec-21

- Accept property *msg* as text in attachments
- Add "Room has been deleted" entry
- Add /kick command and button for kicking users from room
- Add an not-authorized exception instead of a console.log
- Add an option to show warning in a setting
- Add copy to clipboard button on installation
- Add examples of curl and json in integrations
- Add field to display the integration token
- Add hover background color for messages
- Add msg property as an alternative for text
- Add option to disable setting based in other setting and another impr…
- Add setting to turn on/off debug messages from methods and publishes
- Add some docs about Settings API
- Adding setting for protected uploads; updating jail:us to 0.3.3
- Adjust layout direction based on user's language
- Allow cascade methods in settings creation
- Allow emoji as avatar for webhooks/integrations
- Allow OEmbed to bypass file protection
- Allow pass an array of roles to user in Acctouns.createUser
- Allow to set messages as ungroupable
- Appearance settings
- Attachments: Concerning the mobile settings to save badwidth and fix …
- Bump version to 0.10.0
- Centralize message better
- Centralize messages
- Change order of loading variables
- Change the rate limit of method setAvatarFromService from 1m to 5s
- Changes to layout and add infinite scroll to mentions bar
- Check if file is empty before upload
- Closes #1691; Fiz a grouping error in messages from history
- Code cleanup
- Configure LGTM approvals
- Create method in settings to update options of one setting
- Detect file dimensions in uploads and set height of image in attachments
- Detect if system is runing GM or IM, add info to RocketChat.Info and …
- Disable ldap settings when ldap is disabled
- Explain the available docker images
- Fix a PT translation
- Fix avatar position on compact view
- Fix checking if message is command
- Fix crash when connection reset from LDAP server
- Fix deleting a message not deleting it's attachments
- Fix error "Cannot read property 'replace' of undefined"
- Fix guest permissions
- Fix language loading from cordova
- Fix merge mess =P
- Fix mute by setting mute on room instead of subscription
- Fix pin and star
- Fix pin and star
- Fix several english issues.
- Fix some ldap problems and set reconnect to true
- Fix sort of settings
- Fix URL
- Get next agent on queue
- Group message by time, default 5min
- Improve avatar resize function to use GM detection and allow change s…
- Improve error when closing window
- Improved triggers settings
- Initial trigger support
- Livechat appearance preview
- Livechat hooks
- Livechat manager fix and improvements
- Livechat sidenav active item
- Livechat widget preview
- LoadSurroundingMessages
- Mentions sidenav;
- Missing language entries
- More improvements in message grouping
- Mover rocketchat.info into rocketchat:lib
- Mute/Unmute commands and button
- New icon for unpin
- New MAINTERRS
- Pass role to user created via SAML integration
- Protecting uploaded files
- Removed all console.logs from publishes and methods
- Removed ES code
- Removed kadira package
- Removed logs
- Removed unused code
- Render a player for audio files
- Return the correct error for unauthorized upload access
- Revert "Allow OEmbed to bypass file protection"
- Saving livechat trigger config
- Set avatar resize enabled by default
- Setting only one, either emoji or avatar, but never both
- Show warning and allow admins to fix the Site URL
- Support calls from client / browsers
- Ui fix for livechat survey
- Undo wrongly commited file
- Unsubscribe e-mails from CSV
- Update aldeed:simple-schema to 1.5.1
- Update Ansible link to beginners friendly deployment guide
- Update jalik:ufs to 0.3.4
- Updated aldeed:simple-schema to 1.5.0
- Updated muted usernames on setUsername
- Use attachments to render preview of uploads and use relative paths
- Using flow-router group routes

## 0.9.0 - 2015-Dec-14

- Add a new setting type "action" to call server methods
- Add lib clipboard.js
- Add new page container type, settings
- Add new role, manage-integrations
- Add query operator for mailer
- Add setting Accounts_LoginExpiration
- Add settings/action to allow admins restart the server
- Allow arrays of keys in RocketChat.settings.onload
- Allow avatar and alias customization
- Allow packages to register files for theming
- Allow use Markdown to render a single stringn and register a helper
- Avatars for Unicode usernames
- Change layout of attachments
- Create a setting/action to test push notifications
- Create a user rocket.cat and set avatar on system initialization
- Departments support
- Do not alert admins about wrong url if accessing from cordova
- Encode url and token
- Error message when file upload media type it not accepted
- Fix 'create new' in private group list opening 'create channel' flex
- Fix blockquote non-continous border
- Fix broken image-link when og:image contains "&amp;" (e.g. Google Maps)
- Fix for mentioning RTL names
- Fixes issue #1619 persistent custom oauth.
- Force file names to always be in LTR
- Implement package for message attachments
- Inform user to refresh page after extension install
- Livechat popout support
- Livechat Survey
- Many fixes on rtl.less
- Move avatars on username change
- Moved accountBox HTML to new separated template
- Moved RocketMailer to Mailer
- New integrations panel on the admin
- Pass success message to settings/actions
- Prepare code to reconfigure push plugin in runtime
- Prevent parse message urls if option parseUrls is false in message
- Prompt users to install extentions to enable screen sharing
- Shos if message is from bot and never render compact message version

## 0.8.0 - 2015-Dec-8

- Add "Meiryo UI" to font-family
- Add option to disable "Forgot Password" link on login page
- Add Secret URL
- Alert admin if configured url is different from current
- Better RTL support
- Change translations in PT for False and True
- Clear iOS app badge on app startup
- Close rooms when more than 10 is open instead of closing rooms
- Collapse sub groups of settings
- Create page to manage assets and change favicons
- Enable push bay default and improve settings organization
- Favico.js update
- Fix can't send msgs to new livechat rooms
- Fix error: when allow change username was set to false, registration
- Fix for image swipebox to show in RTL interface
- Fix livechat visitor can't chat after refresh
- Fix push notification for android
- Force deletion and stop computations of templates when closing room
- Improve message rendering removing MessageAction from render time
- Improve Settings layout
- New RocketChat.RateLimiter
- Refresh the count of unread messages on scroll
- Remove custom OAuth record when removed from settings
- Reset avatar before uploading to prevent caching
- Reset correctly all counters of unread marks
- Textarea theme fix for RTL
- Translate section of settings
- Update the flex-nav hidden element for RTL

## 0.1.0 - 2015-May-19

- Initial public launch<|MERGE_RESOLUTION|>--- conflicted
+++ resolved
@@ -1,7 +1,5 @@
 # History
 
-<<<<<<< HEAD
-=======
 ## 0.49.2 - 2017-Jan-16
 
 - Add findOneById and findOneByIds to all layers of the models
@@ -16,7 +14,6 @@
 - Fix the roles not being respected on user creation
 - Fix to prevent stop hubot initiating even when disabled
 
->>>>>>> fcac6578
 ## 0.49.1 - 2017-Jan-13
 
 - Fix emoji picker handling
